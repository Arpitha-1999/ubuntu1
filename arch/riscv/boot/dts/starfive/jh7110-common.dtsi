// SPDX-License-Identifier: GPL-2.0 OR MIT
/*
 * Copyright (C) 2022 StarFive Technology Co., Ltd.
 * Copyright (C) 2022 Hal Feng <hal.feng@starfivetech.com>
 */

/dts-v1/;
#include "jh7110.dtsi"
#include "jh7110-evb-pinctrl.dtsi"
#include "codecs/sf_hdmi.dtsi"

/ {
	aliases {
		spi0 = &qspi;
		gpio0 = &gpio;
		ethernet0 = &gmac0;
		ethernet1 = &gmac1;
		mmc0 = &sdio0;
		mmc1 = &sdio1;
		serial0 = &uart0;
		serial3 = &uart3;
		i2c0 = &i2c0;
		i2c1 = &i2c1;
		i2c2 = &i2c2;
		i2c3 = &i2c3;
		i2c4 = &i2c4;
		i2c5 = &i2c5;
		i2c6 = &i2c6;
	};

	chosen {
		linux,initrd-start = <0x0 0x46100000>;
		linux,initrd-end = <0x0 0x4c000000>;
		stdout-path = "serial0:115200";
		#bootargs = "debug console=ttyS0 rootwait";
	};

	cpus {
		timebase-frequency = <4000000>;
	};

	memory@40000000 {
		device_type = "memory";
		reg = <0x0 0x40000000 0x1 0x0>;
	};

	reserved-memory {
		#address-cells = <2>;
		#size-cells = <2>;
		ranges;

		linux,cma {
			compatible = "shared-dma-pool";
			reusable;
			size = <0x0 0x20000000>;
			alignment = <0x0 0x1000>;
			alloc-ranges = <0x0 0x70000000 0x0 0x20000000>;
			linux,cma-default;
		};

		e24_mem: e24@c0000000 {
			reg = <0x0 0x6ce00000 0x0 0x1600000>;
		};

		hifi4_reserved: hifi4@f0000000 {
			reg = <0x0 0x69c00000 0x0 0x03001000>;
		};

	};
};

&uart0 {
	pinctrl-names = "default";
	pinctrl-0 = <&uart0_pins>;
	status = "okay";
};

&uart1 {
       pinctrl-names = "default";
       pinctrl-0 = <&uart1_pins>;
       status = "disabled";
};

&uart2 {
       pinctrl-names = "default";
       pinctrl-0 = <&uart2_pins>;
       status = "disabled";
};

&uart3 {
       pinctrl-names = "default";
       pinctrl-0 = <&uart3_pins>;
       status = "disabled";
};

&uart4 {
       pinctrl-names = "default";
       pinctrl-0 = <&uart4_pins>;
       status = "disabled";
};

&uart5 {
       pinctrl-names = "default";
       pinctrl-0 = <&uart5_pins>;
       status = "disabled";
};

&dma {
	status = "okay";
};

&trng {
	status = "okay";
};

&crypto {
	status = "okay";
};

&sec_dma {
	status = "okay";
};

&i2c0 {
	clock-frequency = <100000>;
	i2c-sda-hold-time-ns = <300>;
	i2c-sda-falling-time-ns = <510>;
	i2c-scl-falling-time-ns = <510>;
	auto_calc_scl_lhcnt;
	pinctrl-names = "default";
	pinctrl-0 = <&i2c0_pins>;
	status = "disabled";

	ac108_a: ac108@3b {
		compatible = "x-power,ac108_0";
		reg = <0x3b>;
		#sound-dai-cells = <0>;
		data-protocol = <0>;
	};

	wm8960: codec@1a {
		compatible = "wlf,wm8960";
		reg = <0x1a>;
		#sound-dai-cells = <0>;

		wlf,shared-lrclk;
	};
};

&i2c1 {
	clock-frequency = <100000>;
	i2c-sda-hold-time-ns = <300>;
	i2c-sda-falling-time-ns = <510>;
	i2c-scl-falling-time-ns = <510>;
	auto_calc_scl_lhcnt;
	pinctrl-names = "default";
	pinctrl-0 = <&i2c1_pins>;
	status = "disabled";
};

&i2c2 {
	clock-frequency = <100000>;
	i2c-sda-hold-time-ns = <300>;
	i2c-sda-falling-time-ns = <510>;
	i2c-scl-falling-time-ns = <510>;
	auto_calc_scl_lhcnt;
	pinctrl-names = "default";
	pinctrl-0 = <&i2c2_pins>;
	status = "okay";

	seeed_plane_i2c@45 {
		compatible = "seeed_panel";
		reg = <0x45>;

		port {
			panel_dsi_port: endpoint {
				remote-endpoint = <&dsi_out_port>;
			};
		};
	};

	tinker_ft5406: tinker_ft5406@38 {
		compatible = "tinker_ft5406";
		reg = <0x38>;
	};
};

&i2c3 {
	clock-frequency = <100000>;
	i2c-sda-hold-time-ns = <300>;
	i2c-sda-falling-time-ns = <510>;
	i2c-scl-falling-time-ns = <510>;
	auto_calc_scl_lhcnt;
	pinctrl-names = "default";
	pinctrl-0 = <&i2c3_pins>;
	status = "disabled";
};

&i2c4 {
	clock-frequency = <100000>;
	i2c-sda-hold-time-ns = <300>;
	i2c-sda-falling-time-ns = <510>;
	i2c-scl-falling-time-ns = <510>;
	auto_calc_scl_lhcnt;
	pinctrl-names = "default";
	pinctrl-0 = <&i2c4_pins>;
	status = "okay";

	sc2235: sc2235@30 {
		compatible = "smartsens,sc2235";
		reg = <0x30>;
		clocks = <&clk_ext_camera>;
		clock-names = "xclk";

		port {
			/* Parallel bus endpoint */
			sc2235_to_parallel: endpoint {
				remote-endpoint = <&parallel_from_sc2235>;
				bus-type = <5>;      /* Parallel */
				bus-width = <8>;
				data-shift = <2>; /* lines 13:6 are used */
				hsync-active = <1>;
				vsync-active = <1>;
				pclk-sample = <1>;
			};
		};
	};

	tda998x@70 {
		compatible = "nxp,tda998x";
		reg = <0x70>;

		port {
			tda998x_0_input: endpoint {
				remote-endpoint = <&hdmi_out>;
			};
		};
	};
};

&i2c5 {
	clock-frequency = <100000>;
	i2c-sda-hold-time-ns = <300>;
	i2c-sda-falling-time-ns = <510>;
	i2c-scl-falling-time-ns = <510>;
	auto_calc_scl_lhcnt;
	pinctrl-names = "default";
	pinctrl-0 = <&i2c5_pins>;
	status = "okay";
};

&i2c6 {
	clock-frequency = <100000>;
	i2c-sda-hold-time-ns = <300>;
	i2c-sda-falling-time-ns = <510>;
	i2c-scl-falling-time-ns = <510>;
	auto_calc_scl_lhcnt;
	pinctrl-names = "default";
	pinctrl-0 = <&i2c6_pins>;
	status = "okay";

	ov4689: ov4689@36 {
		compatible = "ovti,ov4689";
		reg = <0x36>;
		clocks = <&clk_ext_camera>;
		clock-names = "xclk";
		//reset-gpio = <&gpio 18 0>;
		rotation = <180>;

		port {
			/* Parallel bus endpoint */
			ov4689_to_csi2rx0: endpoint {
				remote-endpoint = <&csi2rx0_from_ov4689>;
				bus-type = <4>;		/* MIPI CSI-2 D-PHY */
				clock-lanes = <0>;
				data-lanes = <1 2 3 4>;
			};
		};
	};

	imx219: imx219@10 {
		compatible = "sony,imx219";
		reg = <0x10>;
		clocks = <&clk_ext_camera>;
		clock-names = "xclk";
		reset-gpio = <&gpio 10 0>;
		//DOVDD-supply = <&v2v8>;
		rotation = <0>;
		orientation = <1>; //CAMERA_ORIENTATION_BACK

		port {
			/* CSI2 bus endpoint */
			imx219_to_csi2rx0: endpoint {
				remote-endpoint = <&csi2rx0_from_imx219>;
				bus-type = <4>;      /* MIPI CSI-2 D-PHY */
				clock-lanes = <0>;
				data-lanes = <2 1>;
				lane-polarities = <1 1 1>;
				link-frequencies = /bits/ 64 <456000000>;
			};
		};
	};

	imx708: imx708@1a {
		compatible = "sony,imx708";
		reg = <0x1a>;
		clocks = <&clk_ext_camera>;
		reset-gpio = <&gpio 10 0>;

		port {
			imx708_to_csi2rx0: endpoint {
				remote-endpoint = <&csi2rx0_from_imx708>;
				data-lanes = <1 2>;
				clock-noncontinuous;
				link-frequencies = /bits/ 64 <450000000>;
			};
		};
	};

};

&sdio0 {
	status = "disabled";
};

&sdio1 {
	status = "disabled";
};

&vin_sysctl {
	status = "okay";

	ports {
		#address-cells = <1>;
		#size-cells = <0>;

		port@0 {
			reg = <0>;
			#address-cells = <1>;
			#size-cells = <0>;

			/* Parallel bus endpoint */
			parallel_from_sc2235: endpoint@0 {
				reg = <0>;
				remote-endpoint = <&sc2235_to_parallel>;
				bus-type = <5>;		/* Parallel */
				bus-width = <8>;
				data-shift = <2>;	/* lines 9:2 are used */
				hsync-active = <1>;
				vsync-active = <0>;
				pclk-sample = <1>;
				status = "okay";
			};
		};

		port@1 {
			reg = <1>;
			#address-cells = <1>;
			#size-cells = <0>;

			/* CSI2 bus endpoint */
			csi2rx0_from_ov4689: endpoint@0 {
				reg = <0>;
				remote-endpoint = <&ov4689_to_csi2rx0>;
				bus-type = <4>;      /* MIPI CSI-2 D-PHY */
				clock-lanes = <0>;
				data-lanes = <1 2 3 4>;
				status = "okay";
			};

			/* CSI2 bus endpoint */
			csi2rx0_from_imx219: endpoint@1 {
				reg = <1>;
				remote-endpoint = <&imx219_to_csi2rx0>;
				bus-type = <4>;      /* MIPI CSI-2 D-PHY */
				clock-lanes = <0>;
				data-lanes = <2 1>;
				lane-polarities = <1 1 1>;
				status = "okay";
			};

			csi2rx0_from_imx708: endpoint@2 {
				reg = <2>;
				remote-endpoint = <&imx708_to_csi2rx0>;
				bus-type = <4>;      /* MIPI CSI-2 D-PHY */
				clock-lanes = <0>;
				data-lanes = <2 1>;
				lane-polarities = <1 1 1>;
				status = "okay";
			};
		};
	};
};

&sfctemp {
	status = "okay";
};

&jpu {
	status = "okay";
};

&vpu_dec {
	status = "okay";
};

&vpu_enc {
	status = "okay";
};

&gmac0 {
	status = "okay";
	#address-cells = <1>;
	#size-cells = <0>;
	phy0: ethernet-phy@0 {
		rxc_dly_en = <1>;
		tx_delay_sel_fe = <5>;
		tx_delay_sel = <0xb>;
		tx_inverted_10 = <0x0>;
		tx_inverted_100 = <0x0>;
		tx_inverted_1000 = <0x0>;
	};
};

&gmac1 {
	#address-cells = <1>;
	#size-cells = <0>;
	status = "okay";
	phy1: ethernet-phy@1 {
		rxc-skew-ps = <1060>;
		txc-skew-ps = <1800>;
		reg = <0>;
	};
};

&gpu {
	status = "okay";
};

&can0 {
	pinctrl-names = "default";
	pinctrl-0 = <&can0_pins>;
	status = "disabled";
};

&can1 {
	pinctrl-names = "default";
	pinctrl-0 = <&can1_pins>;
	status = "disabled";
};

&tdm {
	pinctrl-names = "default";
	pinctrl-0 = <&tdm0_pins>;
	status = "disabled";
};

&spdif0 {
	pinctrl-names = "default";
	pinctrl-0 = <&spdif0_pins>;
	status = "disabled";
};

&pwmdac {
	pinctrl-names = "default";
	pinctrl-0 = <&pwmdac0_pins>;
	status = "disabled";
};

&i2stx {
	status = "disabled";
};

&pdm {
	pinctrl-names = "default";
	pinctrl-0 = <&pdm0_pins>;
	status = "disabled";
};

&i2srx_mst {
	pinctrl-names = "default";
	pinctrl-0 = <&i2srx_clk_pins>;
	status = "disabled";
};

&i2srx_3ch {
	pinctrl-names = "default";
	pinctrl-0 = <&i2s_clk_pins &i2srx_pins>;
	status = "disabled";
};

&i2stx_4ch0 {
	pinctrl-names = "default";
	pinctrl-0 = <&mclk_ext_pins>;
	status = "okay";
};

&i2stx_4ch1 {
	pinctrl-names = "default";
	pinctrl-0 = <&i2stx_pins>;
	status = "disabled";
};

&spdif_transmitter {
	status = "disabled";
};

&pwmdac_codec {
	status = "okay";
};

&dmic_codec {
	status = "okay";
};

&spi0 {
	pinctrl-names = "default";
	pinctrl-0 = <&ssp0_pins>;
	status = "disabled";

	spi_dev0: spi@0 {
		compatible = "rohm,dh2228fv";
		pl022,com-mode = <1>;
		spi-max-frequency = <10000000>;
		reg = <0>;
		status = "okay";
	};
};

&spi1 {
	pinctrl-names = "default";
	pinctrl-0 = <&ssp1_pins>;
	status = "disabled";

	spi_dev1: spi@0 {
		compatible = "rohm,dh2228fv";
		pl022,com-mode = <1>;
		spi-max-frequency = <10000000>;
		reg = <0>;
		status = "okay";
	};
};

&spi2 {
	pinctrl-names = "default";
	pinctrl-0 = <&ssp2_pins>;
	status = "disabled";

	spi_dev2: spi@0 {
		compatible = "rohm,dh2228fv";
		pl022,com-mode = <1>;
		spi-max-frequency = <10000000>;
		reg = <0>;
		status = "okay";
	};
};

&spi3 {
	pinctrl-names = "default";
	pinctrl-0 = <&ssp3_pins>;
	status = "disabled";

	spi_dev3: spi@0 {
		compatible = "rohm,dh2228fv";
		pl022,com-mode = <1>;
		spi-max-frequency = <10000000>;
		reg = <0>;
		status = "okay";
	};
};

&spi4 {
	pinctrl-names = "default";
	pinctrl-0 = <&ssp4_pins>;
	status = "disabled";

	spi_dev4: spi@0 {
		compatible = "rohm,dh2228fv";
		pl022,com-mode = <1>;
		spi-max-frequency = <10000000>;
		reg = <0>;
		status = "okay";
	};
};

&spi5 {
	pinctrl-names = "default";
	pinctrl-0 = <&ssp5_pins>;
	status = "disabled";

	spi_dev5: spi@0 {
		compatible = "rohm,dh2228fv";
		pl022,com-mode = <1>;
		spi-max-frequency = <10000000>;
		reg = <0>;
		status = "okay";
	};
};

&spi6 {
	pinctrl-names = "default";
	pinctrl-0 = <&ssp6_pins>;
	status = "disabled";

	spi_dev6: spi@0 {
		compatible = "rohm,dh2228fv";
		pl022,com-mode = <1>;
		spi-max-frequency = <10000000>;
		reg = <0>;
		status = "okay";
	};
};

&mailbox_contrl0 {
	status = "okay";
};

&mailbox_client0 {
	status = "okay";
};

&display {
	status = "okay";
};

&hdmi {
	status = "okay";
	pinctrl-names = "default";
	pinctrl-0 = <&inno_hdmi_pins>;
	hpd-gpio = <&gpio 15 GPIO_ACTIVE_HIGH>;

	hdmi_in: port {
		#address-cells = <1>;
		#size-cells = <0>;
		hdmi_in_lcdc: endpoint@0 {
			reg = <0>;
			remote-endpoint = <&dc_out_dpi1>;
		};
	};
};

&dc8200 {
	status = "okay";

	dc_out: port {
		#address-cells = <1>;
		#size-cells = <0>;
		dc_out_dpi0: endpoint@0 {
			reg = <0>;
			remote-endpoint = <&hdmi_input0>;
		};
		dc_out_dpi1: endpoint@1 {
			reg = <1>;
			remote-endpoint = <&hdmi_in_lcdc>;
		};

		dc_out_dpi2: endpoint@2 {
			reg = <2>;
			remote-endpoint = <&mipi_in>;
		};
	};
};

&rgb_output {
	status = "okay";

	ports {
		#address-cells = <1>;
		#size-cells = <0>;
		port@0 {
			#address-cells = <1>;
			#size-cells = <0>;
			reg = <0>;
			hdmi_input0:endpoint@0 {
				reg = <0>;
				remote-endpoint = <&dc_out_dpi0>;
			};
		};
		port@1 {
			reg = <1>;
			hdmi_out:endpoint {
				remote-endpoint = <&tda998x_0_input>;
			};
		};
	};
};

&tda988x_pin {
	pinctrl-names = "default";
	pinctrl-0 = <&rgb_pad_pins>;
	status = "disabled";
};

&dsi_output {
	status = "okay";

	ports {
		#address-cells = <1>;
		#size-cells = <0>;

		port@0 {
			reg = <0>;
			mipi_in: endpoint {
				remote-endpoint = <&dc_out_dpi2>;
			};
		};

		port@1 {
			reg = <1>;
			mipi_out: endpoint {
				remote-endpoint = <&dsi_in_port>;
			};
		};
	};
};

&mipi_dsi {
	status = "okay";

	port {
		dsi_out_port: endpoint@0 {
			remote-endpoint = <&panel_dsi_port>;
		};
		dsi_in_port: endpoint@1 {
			remote-endpoint = <&mipi_out>;
		};
	};

	mipi_panel: panel@0 {
		/*compatible = "";*/
		status = "okay";
	};
};

&mipi_dphy {
	status = "okay";
};

&co_process {
	memory-region = <&e24_mem>;
	status = "okay";
};

&usbdrd30 {
	pinctrl-names = "default";
	pinctrl-0 = <&usb_pins>;
	dr_mode = "host"; /*host or peripheral*/
	status = "disabled";
};

<<<<<<< HEAD
&sof_dsp {
	memory-region = <&hifi4_reserved>;
	status = "disabled";
=======
&xrp {
	memory-region = <&xrp_reserved>;
	status = "okay";
};

&qspi {
    nor_flash: nor-flash@0 {
    compatible = "jedec,spi-nor";
    reg=<0>;
    cdns,read-delay = <5>;
    spi-max-frequency = <100000000>;
    cdns,tshsl-ns = <1>;
    cdns,tsd2d-ns = <1>;
    cdns,tchsh-ns = <1>;
    cdns,tslch-ns = <1>;
    status = "okay";

        partitions {
            compatible = "fixed-partitions";
            #address-cells = <1>;
            #size-cells = <1>;

            spl@0 {
                reg = <0x0 0x40000>;
            };
            uboot-env@100000 {
                reg = <0xf0000 0x10000>;
            };
            uboot@100000 {
                reg = <0x100000 0x300000>;
            };
            data@f00000 {
                reg = <0xf00000 0x100000>;
            };
        };
    };
>>>>>>> e1e55763
};<|MERGE_RESOLUTION|>--- conflicted
+++ resolved
@@ -748,14 +748,9 @@
 	status = "disabled";
 };
 
-<<<<<<< HEAD
 &sof_dsp {
 	memory-region = <&hifi4_reserved>;
 	status = "disabled";
-=======
-&xrp {
-	memory-region = <&xrp_reserved>;
-	status = "okay";
 };
 
 &qspi {
@@ -789,5 +784,4 @@
             };
         };
     };
->>>>>>> e1e55763
 };