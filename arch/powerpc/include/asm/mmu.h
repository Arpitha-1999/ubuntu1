#ifndef _ASM_POWERPC_MMU_H_
#define _ASM_POWERPC_MMU_H_
#ifdef __KERNEL__

#include <linux/types.h>

#include <asm/asm-compat.h>
#include <asm/feature-fixups.h>

/*
 * MMU features bit definitions
 */

/*
 * MMU families
 */
#define MMU_FTR_HPTE_TABLE		ASM_CONST(0x00000001)
#define MMU_FTR_TYPE_8xx		ASM_CONST(0x00000002)
#define MMU_FTR_TYPE_40x		ASM_CONST(0x00000004)
#define MMU_FTR_TYPE_44x		ASM_CONST(0x00000008)
#define MMU_FTR_TYPE_FSL_E		ASM_CONST(0x00000010)
#define MMU_FTR_TYPE_47x		ASM_CONST(0x00000020)

/* Radix page table supported and enabled */
#define MMU_FTR_TYPE_RADIX		ASM_CONST(0x00000040)

/*
 * Individual features below.
 */

/*
 * Kernel read only support.
 * We added the ppp value 0b110 in ISA 2.04.
 */
#define MMU_FTR_KERNEL_RO		ASM_CONST(0x00004000)

/*
 * We need to clear top 16bits of va (from the remaining 64 bits )in
 * tlbie* instructions
 */
#define MMU_FTR_TLBIE_CROP_VA		ASM_CONST(0x00008000)

/* Enable use of high BAT registers */
#define MMU_FTR_USE_HIGH_BATS		ASM_CONST(0x00010000)

/* Enable >32-bit physical addresses on 32-bit processor, only used
 * by CONFIG_6xx currently as BookE supports that from day 1
 */
#define MMU_FTR_BIG_PHYS		ASM_CONST(0x00020000)

/* Enable use of broadcast TLB invalidations. We don't always set it
 * on processors that support it due to other constraints with the
 * use of such invalidations
 */
#define MMU_FTR_USE_TLBIVAX_BCAST	ASM_CONST(0x00040000)

/* Enable use of tlbilx invalidate instructions.
 */
#define MMU_FTR_USE_TLBILX		ASM_CONST(0x00080000)

/* This indicates that the processor cannot handle multiple outstanding
 * broadcast tlbivax or tlbsync. This makes the code use a spinlock
 * around such invalidate forms.
 */
#define MMU_FTR_LOCK_BCAST_INVAL	ASM_CONST(0x00100000)

/* This indicates that the processor doesn't handle way selection
 * properly and needs SW to track and update the LRU state.  This
 * is specific to an errata on e300c2/c3/c4 class parts
 */
#define MMU_FTR_NEED_DTLB_SW_LRU	ASM_CONST(0x00200000)

/* Enable use of TLB reservation.  Processor should support tlbsrx.
 * instruction and MAS0[WQ].
 */
#define MMU_FTR_USE_TLBRSRV		ASM_CONST(0x00800000)

/* Use paired MAS registers (MAS7||MAS3, etc.)
 */
#define MMU_FTR_USE_PAIRED_MAS		ASM_CONST(0x01000000)

/* Doesn't support the B bit (1T segment) in SLBIE
 */
#define MMU_FTR_NO_SLBIE_B		ASM_CONST(0x02000000)

/* Support 16M large pages
 */
#define MMU_FTR_16M_PAGE		ASM_CONST(0x04000000)

/* Supports TLBIEL variant
 */
#define MMU_FTR_TLBIEL			ASM_CONST(0x08000000)

/* Supports tlbies w/o locking
 */
#define MMU_FTR_LOCKLESS_TLBIE		ASM_CONST(0x10000000)

/* Large pages can be marked CI
 */
#define MMU_FTR_CI_LARGE_PAGE		ASM_CONST(0x20000000)

/* 1T segments available
 */
#define MMU_FTR_1T_SEGMENT		ASM_CONST(0x40000000)

/* MMU feature bit sets for various CPUs */
#define MMU_FTRS_DEFAULT_HPTE_ARCH_V2	\
	MMU_FTR_HPTE_TABLE | MMU_FTR_PPCAS_ARCH_V2
#define MMU_FTRS_POWER4		MMU_FTRS_DEFAULT_HPTE_ARCH_V2
#define MMU_FTRS_PPC970		MMU_FTRS_POWER4 | MMU_FTR_TLBIE_CROP_VA
#define MMU_FTRS_POWER5		MMU_FTRS_POWER4 | MMU_FTR_LOCKLESS_TLBIE
#define MMU_FTRS_POWER6		MMU_FTRS_POWER4 | MMU_FTR_LOCKLESS_TLBIE | MMU_FTR_KERNEL_RO
#define MMU_FTRS_POWER7		MMU_FTRS_POWER4 | MMU_FTR_LOCKLESS_TLBIE | MMU_FTR_KERNEL_RO
#define MMU_FTRS_POWER8		MMU_FTRS_POWER4 | MMU_FTR_LOCKLESS_TLBIE | MMU_FTR_KERNEL_RO
#define MMU_FTRS_POWER9		MMU_FTRS_POWER4 | MMU_FTR_LOCKLESS_TLBIE | MMU_FTR_KERNEL_RO
#define MMU_FTRS_CELL		MMU_FTRS_DEFAULT_HPTE_ARCH_V2 | \
				MMU_FTR_CI_LARGE_PAGE
#define MMU_FTRS_PA6T		MMU_FTRS_DEFAULT_HPTE_ARCH_V2 | \
				MMU_FTR_CI_LARGE_PAGE | MMU_FTR_NO_SLBIE_B
#ifndef __ASSEMBLY__
#include <linux/bug.h>
#include <asm/cputable.h>

#ifdef CONFIG_PPC_FSL_BOOK3E
#include <asm/percpu.h>
DECLARE_PER_CPU(int, next_tlbcam_idx);
#endif

enum {
	MMU_FTRS_POSSIBLE = MMU_FTR_HPTE_TABLE | MMU_FTR_TYPE_8xx |
		MMU_FTR_TYPE_40x | MMU_FTR_TYPE_44x | MMU_FTR_TYPE_FSL_E |
		MMU_FTR_TYPE_47x | MMU_FTR_USE_HIGH_BATS | MMU_FTR_BIG_PHYS |
		MMU_FTR_USE_TLBIVAX_BCAST | MMU_FTR_USE_TLBILX |
		MMU_FTR_LOCK_BCAST_INVAL | MMU_FTR_NEED_DTLB_SW_LRU |
		MMU_FTR_USE_TLBRSRV | MMU_FTR_USE_PAIRED_MAS |
		MMU_FTR_NO_SLBIE_B | MMU_FTR_16M_PAGE | MMU_FTR_TLBIEL |
		MMU_FTR_LOCKLESS_TLBIE | MMU_FTR_CI_LARGE_PAGE |
		MMU_FTR_1T_SEGMENT | MMU_FTR_TLBIE_CROP_VA |
#ifdef CONFIG_PPC_RADIX_MMU
		MMU_FTR_TYPE_RADIX |
#endif
		0,
};

static inline bool early_mmu_has_feature(unsigned long feature)
{
	return !!(MMU_FTRS_POSSIBLE & cur_cpu_spec->mmu_features & feature);
}

#ifdef CONFIG_JUMP_LABEL_FEATURE_CHECKS
#include <linux/jump_label.h>

#define NUM_MMU_FTR_KEYS	32

extern struct static_key_true mmu_feature_keys[NUM_MMU_FTR_KEYS];

extern void mmu_feature_keys_init(void);

static __always_inline bool mmu_has_feature(unsigned long feature)
{
	int i;

	BUILD_BUG_ON(!__builtin_constant_p(feature));

#ifdef CONFIG_JUMP_LABEL_FEATURE_CHECK_DEBUG
	if (!static_key_initialized) {
		printk("Warning! mmu_has_feature() used prior to jump label init!\n");
		dump_stack();
		return early_mmu_has_feature(feature);
	}
#endif

	if (!(MMU_FTRS_POSSIBLE & feature))
		return false;

	i = __builtin_ctzl(feature);
	return static_branch_likely(&mmu_feature_keys[i]);
}

static inline void mmu_clear_feature(unsigned long feature)
{
	int i;

	i = __builtin_ctzl(feature);
	cur_cpu_spec->mmu_features &= ~feature;
	static_branch_disable(&mmu_feature_keys[i]);
}
#else

static inline void mmu_feature_keys_init(void)
{

}

static inline bool mmu_has_feature(unsigned long feature)
{
	return early_mmu_has_feature(feature);
}

static inline void mmu_clear_feature(unsigned long feature)
{
	cur_cpu_spec->mmu_features &= ~feature;
}
#endif /* CONFIG_JUMP_LABEL */

extern unsigned int __start___mmu_ftr_fixup, __stop___mmu_ftr_fixup;

#ifdef CONFIG_PPC64
/* This is our real memory area size on ppc64 server, on embedded, we
 * make it match the size our of bolted TLB area
 */
extern u64 ppc64_rma_size;

/* Cleanup function used by kexec */
extern void mmu_cleanup_all(void);
extern void radix__mmu_cleanup_all(void);
<<<<<<< HEAD
=======

/* Functions for creating and updating partition table on POWER9 */
extern void mmu_partition_table_init(void);
extern void mmu_partition_table_set_entry(unsigned int lpid, unsigned long dw0,
					  unsigned long dw1);
>>>>>>> 405182c2
#endif /* CONFIG_PPC64 */

struct mm_struct;
#ifdef CONFIG_DEBUG_VM
extern void assert_pte_locked(struct mm_struct *mm, unsigned long addr);
#else /* CONFIG_DEBUG_VM */
static inline void assert_pte_locked(struct mm_struct *mm, unsigned long addr)
{
}
#endif /* !CONFIG_DEBUG_VM */

#ifdef CONFIG_PPC_RADIX_MMU
static inline bool radix_enabled(void)
{
	return mmu_has_feature(MMU_FTR_TYPE_RADIX);
}

static inline bool early_radix_enabled(void)
{
	return early_mmu_has_feature(MMU_FTR_TYPE_RADIX);
}
#else
static inline bool radix_enabled(void)
{
	return false;
}

static inline bool early_radix_enabled(void)
{
	return false;
}
#endif

#endif /* !__ASSEMBLY__ */

/* The kernel use the constants below to index in the page sizes array.
 * The use of fixed constants for this purpose is better for performances
 * of the low level hash refill handlers.
 *
 * A non supported page size has a "shift" field set to 0
 *
 * Any new page size being implemented can get a new entry in here. Whether
 * the kernel will use it or not is a different matter though. The actual page
 * size used by hugetlbfs is not defined here and may be made variable
 *
 * Note: This array ended up being a false good idea as it's growing to the
 * point where I wonder if we should replace it with something different,
 * to think about, feedback welcome. --BenH.
 */

/* These are #defines as they have to be used in assembly */
#define MMU_PAGE_4K	0
#define MMU_PAGE_16K	1
#define MMU_PAGE_64K	2
#define MMU_PAGE_64K_AP	3	/* "Admixed pages" (hash64 only) */
#define MMU_PAGE_256K	4
#define MMU_PAGE_1M	5
#define MMU_PAGE_2M	6
#define MMU_PAGE_4M	7
#define MMU_PAGE_8M	8
#define MMU_PAGE_16M	9
#define MMU_PAGE_64M	10
#define MMU_PAGE_256M	11
#define MMU_PAGE_1G	12
#define MMU_PAGE_16G	13
#define MMU_PAGE_64G	14

/* N.B. we need to change the type of hpte_page_sizes if this gets to be > 16 */
#define MMU_PAGE_COUNT	15

#ifdef CONFIG_PPC_BOOK3S_64
#include <asm/book3s/64/mmu.h>
#else /* CONFIG_PPC_BOOK3S_64 */

#ifndef __ASSEMBLY__
/* MMU initialization */
extern void early_init_mmu(void);
extern void early_init_mmu_secondary(void);
extern void setup_initial_memory_limit(phys_addr_t first_memblock_base,
				       phys_addr_t first_memblock_size);
static inline void mmu_early_init_devtree(void) { }
#endif /* __ASSEMBLY__ */
#endif

#if defined(CONFIG_PPC_STD_MMU_32)
/* 32-bit classic hash table MMU */
#include <asm/book3s/32/mmu-hash.h>
#elif defined(CONFIG_40x)
/* 40x-style software loaded TLB */
#  include <asm/mmu-40x.h>
#elif defined(CONFIG_44x)
/* 44x-style software loaded TLB */
#  include <asm/mmu-44x.h>
#elif defined(CONFIG_PPC_BOOK3E_MMU)
/* Freescale Book-E software loaded TLB or Book-3e (ISA 2.06+) MMU */
#  include <asm/mmu-book3e.h>
#elif defined (CONFIG_PPC_8xx)
/* Motorola/Freescale 8xx software loaded TLB */
#  include <asm/mmu-8xx.h>
#endif

#endif /* __KERNEL__ */
#endif /* _ASM_POWERPC_MMU_H_ */<|MERGE_RESOLUTION|>--- conflicted
+++ resolved
@@ -214,14 +214,11 @@
 /* Cleanup function used by kexec */
 extern void mmu_cleanup_all(void);
 extern void radix__mmu_cleanup_all(void);
-<<<<<<< HEAD
-=======
 
 /* Functions for creating and updating partition table on POWER9 */
 extern void mmu_partition_table_init(void);
 extern void mmu_partition_table_set_entry(unsigned int lpid, unsigned long dw0,
 					  unsigned long dw1);
->>>>>>> 405182c2
 #endif /* CONFIG_PPC64 */
 
 struct mm_struct;
