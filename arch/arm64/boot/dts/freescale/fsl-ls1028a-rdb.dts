--- conflicted
+++ resolved
@@ -241,51 +241,6 @@
 	};
 };
 
-<<<<<<< HEAD
-&duart0 {
-	status = "okay";
-};
-
-&duart1 {
-	status = "okay";
-};
-
-&enetc_mdio_pf3 {
-	sgmii_phy0: ethernet-phy@2 {
-		reg = <0x2>;
-	};
-
-	/* VSC8514 QSGMII quad PHY */
-	qsgmii_phy0: ethernet-phy@10 {
-		reg = <0x10>;
-	};
-
-	qsgmii_phy1: ethernet-phy@11 {
-		reg = <0x11>;
-	};
-
-	qsgmii_phy2: ethernet-phy@12 {
-		reg = <0x12>;
-	};
-
-	qsgmii_phy3: ethernet-phy@13 {
-		reg = <0x13>;
-	};
-};
-
-&enetc_port0 {
-	phy-handle = <&sgmii_phy0>;
-	phy-mode = "sgmii";
-	managed = "in-band-status";
-	status = "okay";
-};
-
-&enetc_port2 {
-	status = "okay";
-};
-
-=======
->>>>>>> 754e0b0e
 &mscc_felix {
 	status = "okay";
 };
