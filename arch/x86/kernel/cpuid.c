/* ----------------------------------------------------------------------- *
 *
 *   Copyright 2000-2008 H. Peter Anvin - All Rights Reserved
 *
 *   This program is free software; you can redistribute it and/or modify
 *   it under the terms of the GNU General Public License as published by
 *   the Free Software Foundation, Inc., 675 Mass Ave, Cambridge MA 02139,
 *   USA; either version 2 of the License, or (at your option) any later
 *   version; incorporated herein by reference.
 *
 * ----------------------------------------------------------------------- */

/*
 * x86 CPUID access device
 *
 * This device is accessed by lseek() to the appropriate CPUID level
 * and then read in chunks of 16 bytes.  A larger size means multiple
 * reads of consecutive levels.
 *
 * The lower 32 bits of the file position is used as the incoming %eax,
 * and the upper 32 bits of the file position as the incoming %ecx,
 * the latter intended for "counting" eax levels like eax=4.
 *
 * This driver uses /dev/cpu/%d/cpuid where %d is the minor number, and on
 * an SMP box will direct the access to CPU %d.
 */

#include <linux/module.h>

#include <linux/types.h>
#include <linux/errno.h>
#include <linux/fcntl.h>
#include <linux/init.h>
#include <linux/poll.h>
#include <linux/smp.h>
#include <linux/major.h>
#include <linux/fs.h>
#include <linux/device.h>
#include <linux/cpu.h>
#include <linux/notifier.h>
#include <linux/uaccess.h>
#include <linux/gfp.h>

#include <asm/processor.h>
#include <asm/msr.h>

static struct class *cpuid_class;
<<<<<<< HEAD
=======
static enum cpuhp_state cpuhp_cpuid_state;
>>>>>>> 566cf877

static void cpuid_smp_cpuid(void *cmd_block)
{
	struct cpuid_regs *cmd = (struct cpuid_regs *)cmd_block;

	cpuid_count(cmd->eax, cmd->ecx,
		    &cmd->eax, &cmd->ebx, &cmd->ecx, &cmd->edx);
}

static ssize_t cpuid_read(struct file *file, char __user *buf,
			  size_t count, loff_t *ppos)
{
	char __user *tmp = buf;
	struct cpuid_regs cmd;
	int cpu = iminor(file_inode(file));
	u64 pos = *ppos;
	ssize_t bytes = 0;
	int err = 0;

	if (count % 16)
		return -EINVAL;	/* Invalid chunk size */

	for (; count; count -= 16) {
		cmd.eax = pos;
		cmd.ecx = pos >> 32;
		err = smp_call_function_single(cpu, cpuid_smp_cpuid, &cmd, 1);
		if (err)
			break;
		if (copy_to_user(tmp, &cmd, 16)) {
			err = -EFAULT;
			break;
		}
		tmp += 16;
		bytes += 16;
		*ppos = ++pos;
	}

	return bytes ? bytes : err;
}

static int cpuid_open(struct inode *inode, struct file *file)
{
	unsigned int cpu;
	struct cpuinfo_x86 *c;

	cpu = iminor(file_inode(file));
	if (cpu >= nr_cpu_ids || !cpu_online(cpu))
		return -ENXIO;	/* No such CPU */

	c = &cpu_data(cpu);
	if (c->cpuid_level < 0)
		return -EIO;	/* CPUID not supported */

	return 0;
}

/*
 * File operations we support
 */
static const struct file_operations cpuid_fops = {
	.owner = THIS_MODULE,
	.llseek = no_seek_end_llseek,
	.read = cpuid_read,
	.open = cpuid_open,
};

static int cpuid_device_create(unsigned int cpu)
{
	struct device *dev;

	dev = device_create(cpuid_class, NULL, MKDEV(CPUID_MAJOR, cpu), NULL,
			    "cpu%d", cpu);
	return PTR_ERR_OR_ZERO(dev);
}

static int cpuid_device_destroy(unsigned int cpu)
{
	device_destroy(cpuid_class, MKDEV(CPUID_MAJOR, cpu));
	return 0;
}

static char *cpuid_devnode(struct device *dev, umode_t *mode)
{
	return kasprintf(GFP_KERNEL, "cpu/%u/cpuid", MINOR(dev->devt));
}

static int __init cpuid_init(void)
{
	int err;

	if (__register_chrdev(CPUID_MAJOR, 0, NR_CPUS,
			      "cpu/cpuid", &cpuid_fops)) {
		printk(KERN_ERR "cpuid: unable to get major %d for cpuid\n",
		       CPUID_MAJOR);
		return -EBUSY;
	}
	cpuid_class = class_create(THIS_MODULE, "cpuid");
	if (IS_ERR(cpuid_class)) {
		err = PTR_ERR(cpuid_class);
		goto out_chrdev;
	}
	cpuid_class->devnode = cpuid_devnode;

	err = cpuhp_setup_state(CPUHP_AP_ONLINE_DYN, "x86/cpuid:online",
				cpuid_device_create, cpuid_device_destroy);
	if (err < 0)
		goto out_class;

	cpuhp_cpuid_state = err;
	return 0;

out_class:
	class_destroy(cpuid_class);
out_chrdev:
	__unregister_chrdev(CPUID_MAJOR, 0, NR_CPUS, "cpu/cpuid");
	return err;
}
module_init(cpuid_init);

static void __exit cpuid_exit(void)
{
	cpuhp_remove_state(cpuhp_cpuid_state);
	class_destroy(cpuid_class);
	__unregister_chrdev(CPUID_MAJOR, 0, NR_CPUS, "cpu/cpuid");
}
module_exit(cpuid_exit);

MODULE_AUTHOR("H. Peter Anvin <hpa@zytor.com>");
MODULE_DESCRIPTION("x86 generic CPUID driver");
MODULE_LICENSE("GPL");<|MERGE_RESOLUTION|>--- conflicted
+++ resolved
@@ -45,10 +45,7 @@
 #include <asm/msr.h>
 
 static struct class *cpuid_class;
-<<<<<<< HEAD
-=======
 static enum cpuhp_state cpuhp_cpuid_state;
->>>>>>> 566cf877
 
 static void cpuid_smp_cpuid(void *cmd_block)
 {
