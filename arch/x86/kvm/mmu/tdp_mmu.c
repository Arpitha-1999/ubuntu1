// SPDX-License-Identifier: GPL-2.0

#include "mmu.h"
#include "mmu_internal.h"
#include "mmutrace.h"
#include "tdp_iter.h"
#include "tdp_mmu.h"
#include "spte.h"

#include <asm/cmpxchg.h>
#include <trace/events/kvm.h>

static bool __read_mostly tdp_mmu_enabled = false;
module_param_named(tdp_mmu, tdp_mmu_enabled, bool, 0644);

/* Initializes the TDP MMU for the VM, if enabled. */
void kvm_mmu_init_tdp_mmu(struct kvm *kvm)
{
	if (!tdp_enabled || !READ_ONCE(tdp_mmu_enabled))
		return;

	/* This should not be changed for the lifetime of the VM. */
	kvm->arch.tdp_mmu_enabled = true;

	INIT_LIST_HEAD(&kvm->arch.tdp_mmu_roots);
	spin_lock_init(&kvm->arch.tdp_mmu_pages_lock);
	INIT_LIST_HEAD(&kvm->arch.tdp_mmu_pages);
}

static __always_inline void kvm_lockdep_assert_mmu_lock_held(struct kvm *kvm,
							     bool shared)
{
	if (shared)
		lockdep_assert_held_read(&kvm->mmu_lock);
	else
		lockdep_assert_held_write(&kvm->mmu_lock);
}

void kvm_mmu_uninit_tdp_mmu(struct kvm *kvm)
{
	if (!kvm->arch.tdp_mmu_enabled)
		return;

	WARN_ON(!list_empty(&kvm->arch.tdp_mmu_roots));

	/*
	 * Ensure that all the outstanding RCU callbacks to free shadow pages
	 * can run before the VM is torn down.
	 */
	rcu_barrier();
}

static bool zap_gfn_range(struct kvm *kvm, struct kvm_mmu_page *root,
			  gfn_t start, gfn_t end, bool can_yield, bool flush,
			  bool shared);

static void tdp_mmu_free_sp(struct kvm_mmu_page *sp)
{
	free_page((unsigned long)sp->spt);
	kmem_cache_free(mmu_page_header_cache, sp);
}

/*
 * This is called through call_rcu in order to free TDP page table memory
 * safely with respect to other kernel threads that may be operating on
 * the memory.
 * By only accessing TDP MMU page table memory in an RCU read critical
 * section, and freeing it after a grace period, lockless access to that
 * memory won't use it after it is freed.
 */
static void tdp_mmu_free_sp_rcu_callback(struct rcu_head *head)
{
	struct kvm_mmu_page *sp = container_of(head, struct kvm_mmu_page,
					       rcu_head);

	tdp_mmu_free_sp(sp);
}

void kvm_tdp_mmu_put_root(struct kvm *kvm, struct kvm_mmu_page *root,
			  bool shared)
{
	gfn_t max_gfn = 1ULL << (shadow_phys_bits - PAGE_SHIFT);

	kvm_lockdep_assert_mmu_lock_held(kvm, shared);

	if (!refcount_dec_and_test(&root->tdp_mmu_root_count))
		return;

	WARN_ON(!root->tdp_mmu_page);

	spin_lock(&kvm->arch.tdp_mmu_pages_lock);
	list_del_rcu(&root->link);
	spin_unlock(&kvm->arch.tdp_mmu_pages_lock);

	zap_gfn_range(kvm, root, 0, max_gfn, false, false, shared);

	call_rcu(&root->rcu_head, tdp_mmu_free_sp_rcu_callback);
}

/*
 * Finds the next valid root after root (or the first valid root if root
 * is NULL), takes a reference on it, and returns that next root. If root
 * is not NULL, this thread should have already taken a reference on it, and
 * that reference will be dropped. If no valid root is found, this
 * function will return NULL.
 */
static struct kvm_mmu_page *tdp_mmu_next_root(struct kvm *kvm,
					      struct kvm_mmu_page *prev_root,
					      bool shared)
{
	struct kvm_mmu_page *next_root;

	rcu_read_lock();

	if (prev_root)
		next_root = list_next_or_null_rcu(&kvm->arch.tdp_mmu_roots,
						  &prev_root->link,
						  typeof(*prev_root), link);
	else
		next_root = list_first_or_null_rcu(&kvm->arch.tdp_mmu_roots,
						   typeof(*next_root), link);

	while (next_root && !kvm_tdp_mmu_get_root(kvm, next_root))
		next_root = list_next_or_null_rcu(&kvm->arch.tdp_mmu_roots,
				&next_root->link, typeof(*next_root), link);

	rcu_read_unlock();

	if (prev_root)
		kvm_tdp_mmu_put_root(kvm, prev_root, shared);

	return next_root;
}

/*
 * Note: this iterator gets and puts references to the roots it iterates over.
 * This makes it safe to release the MMU lock and yield within the loop, but
 * if exiting the loop early, the caller must drop the reference to the most
 * recent root. (Unless keeping a live reference is desirable.)
 *
 * If shared is set, this function is operating under the MMU lock in read
 * mode. In the unlikely event that this thread must free a root, the lock
 * will be temporarily dropped and reacquired in write mode.
 */
#define for_each_tdp_mmu_root_yield_safe(_kvm, _root, _as_id, _shared)	\
	for (_root = tdp_mmu_next_root(_kvm, NULL, _shared);		\
	     _root;							\
	     _root = tdp_mmu_next_root(_kvm, _root, _shared))		\
		if (kvm_mmu_page_as_id(_root) != _as_id) {		\
		} else

#define for_each_tdp_mmu_root(_kvm, _root, _as_id)				\
	list_for_each_entry_rcu(_root, &_kvm->arch.tdp_mmu_roots, link,		\
				lockdep_is_held_type(&kvm->mmu_lock, 0) ||	\
				lockdep_is_held(&kvm->arch.tdp_mmu_pages_lock))	\
		if (kvm_mmu_page_as_id(_root) != _as_id) {		\
		} else

static union kvm_mmu_page_role page_role_for_level(struct kvm_vcpu *vcpu,
						   int level)
{
	union kvm_mmu_page_role role;

	role = vcpu->arch.mmu->mmu_role.base;
	role.level = level;
	role.direct = true;
	role.gpte_is_8_bytes = true;
	role.access = ACC_ALL;

	return role;
}

static struct kvm_mmu_page *alloc_tdp_mmu_page(struct kvm_vcpu *vcpu, gfn_t gfn,
					       int level)
{
	struct kvm_mmu_page *sp;

	sp = kvm_mmu_memory_cache_alloc(&vcpu->arch.mmu_page_header_cache);
	sp->spt = kvm_mmu_memory_cache_alloc(&vcpu->arch.mmu_shadow_page_cache);
	set_page_private(virt_to_page(sp->spt), (unsigned long)sp);

	sp->role.word = page_role_for_level(vcpu, level).word;
	sp->gfn = gfn;
	sp->tdp_mmu_page = true;

	trace_kvm_mmu_get_page(sp, true);

	return sp;
}

hpa_t kvm_tdp_mmu_get_vcpu_root_hpa(struct kvm_vcpu *vcpu)
{
	union kvm_mmu_page_role role;
	struct kvm *kvm = vcpu->kvm;
	struct kvm_mmu_page *root;

	lockdep_assert_held_write(&kvm->mmu_lock);

	role = page_role_for_level(vcpu, vcpu->arch.mmu->shadow_root_level);

	/* Check for an existing root before allocating a new one. */
	for_each_tdp_mmu_root(kvm, root, kvm_mmu_role_as_id(role)) {
		if (root->role.word == role.word &&
		    kvm_tdp_mmu_get_root(kvm, root))
			goto out;
	}

	root = alloc_tdp_mmu_page(vcpu, 0, vcpu->arch.mmu->shadow_root_level);
	refcount_set(&root->tdp_mmu_root_count, 1);

	spin_lock(&kvm->arch.tdp_mmu_pages_lock);
	list_add_rcu(&root->link, &kvm->arch.tdp_mmu_roots);
	spin_unlock(&kvm->arch.tdp_mmu_pages_lock);

out:
	return __pa(root->spt);
}

static void handle_changed_spte(struct kvm *kvm, int as_id, gfn_t gfn,
				u64 old_spte, u64 new_spte, int level,
				bool shared);

static void handle_changed_spte_acc_track(u64 old_spte, u64 new_spte, int level)
{
	if (!is_shadow_present_pte(old_spte) || !is_last_spte(old_spte, level))
		return;

	if (is_accessed_spte(old_spte) &&
	    (!is_shadow_present_pte(new_spte) || !is_accessed_spte(new_spte) ||
	     spte_to_pfn(old_spte) != spte_to_pfn(new_spte)))
		kvm_set_pfn_accessed(spte_to_pfn(old_spte));
}

static void handle_changed_spte_dirty_log(struct kvm *kvm, int as_id, gfn_t gfn,
					  u64 old_spte, u64 new_spte, int level)
{
	bool pfn_changed;
	struct kvm_memory_slot *slot;

	if (level > PG_LEVEL_4K)
		return;

	pfn_changed = spte_to_pfn(old_spte) != spte_to_pfn(new_spte);

	if ((!is_writable_pte(old_spte) || pfn_changed) &&
	    is_writable_pte(new_spte)) {
		slot = __gfn_to_memslot(__kvm_memslots(kvm, as_id), gfn);
		mark_page_dirty_in_slot(kvm, slot, gfn);
	}
}

/**
 * tdp_mmu_link_page - Add a new page to the list of pages used by the TDP MMU
 *
 * @kvm: kvm instance
 * @sp: the new page
 * @shared: This operation may not be running under the exclusive use of
 *	    the MMU lock and the operation must synchronize with other
 *	    threads that might be adding or removing pages.
 * @account_nx: This page replaces a NX large page and should be marked for
 *		eventual reclaim.
 */
static void tdp_mmu_link_page(struct kvm *kvm, struct kvm_mmu_page *sp,
			      bool shared, bool account_nx)
{
	if (shared)
		spin_lock(&kvm->arch.tdp_mmu_pages_lock);
	else
		lockdep_assert_held_write(&kvm->mmu_lock);

	list_add(&sp->link, &kvm->arch.tdp_mmu_pages);
	if (account_nx)
		account_huge_nx_page(kvm, sp);

	if (shared)
		spin_unlock(&kvm->arch.tdp_mmu_pages_lock);
}

/**
 * tdp_mmu_unlink_page - Remove page from the list of pages used by the TDP MMU
 *
 * @kvm: kvm instance
 * @sp: the page to be removed
 * @shared: This operation may not be running under the exclusive use of
 *	    the MMU lock and the operation must synchronize with other
 *	    threads that might be adding or removing pages.
 */
static void tdp_mmu_unlink_page(struct kvm *kvm, struct kvm_mmu_page *sp,
				bool shared)
{
	if (shared)
		spin_lock(&kvm->arch.tdp_mmu_pages_lock);
	else
		lockdep_assert_held_write(&kvm->mmu_lock);

	list_del(&sp->link);
	if (sp->lpage_disallowed)
		unaccount_huge_nx_page(kvm, sp);

	if (shared)
		spin_unlock(&kvm->arch.tdp_mmu_pages_lock);
}

/**
 * handle_removed_tdp_mmu_page - handle a pt removed from the TDP structure
 *
 * @kvm: kvm instance
 * @pt: the page removed from the paging structure
 * @shared: This operation may not be running under the exclusive use
 *	    of the MMU lock and the operation must synchronize with other
 *	    threads that might be modifying SPTEs.
 *
 * Given a page table that has been removed from the TDP paging structure,
 * iterates through the page table to clear SPTEs and free child page tables.
 *
 * Note that pt is passed in as a tdp_ptep_t, but it does not need RCU
 * protection. Since this thread removed it from the paging structure,
 * this thread will be responsible for ensuring the page is freed. Hence the
 * early rcu_dereferences in the function.
 */
static void handle_removed_tdp_mmu_page(struct kvm *kvm, tdp_ptep_t pt,
					bool shared)
{
	struct kvm_mmu_page *sp = sptep_to_sp(rcu_dereference(pt));
	int level = sp->role.level;
	gfn_t base_gfn = sp->gfn;
	u64 old_child_spte;
	u64 *sptep;
	gfn_t gfn;
	int i;

	trace_kvm_mmu_prepare_zap_page(sp);

	tdp_mmu_unlink_page(kvm, sp, shared);

	for (i = 0; i < PT64_ENT_PER_PAGE; i++) {
		sptep = rcu_dereference(pt) + i;
		gfn = base_gfn + (i * KVM_PAGES_PER_HPAGE(level - 1));

		if (shared) {
			/*
			 * Set the SPTE to a nonpresent value that other
			 * threads will not overwrite. If the SPTE was
			 * already marked as removed then another thread
			 * handling a page fault could overwrite it, so
			 * set the SPTE until it is set from some other
			 * value to the removed SPTE value.
			 */
			for (;;) {
				old_child_spte = xchg(sptep, REMOVED_SPTE);
				if (!is_removed_spte(old_child_spte))
					break;
				cpu_relax();
			}
		} else {
			/*
			 * If the SPTE is not MMU-present, there is no backing
			 * page associated with the SPTE and so no side effects
			 * that need to be recorded, and exclusive ownership of
			 * mmu_lock ensures the SPTE can't be made present.
			 * Note, zapping MMIO SPTEs is also unnecessary as they
			 * are guarded by the memslots generation, not by being
			 * unreachable.
			 */
			old_child_spte = READ_ONCE(*sptep);
			if (!is_shadow_present_pte(old_child_spte))
				continue;

			/*
			 * Marking the SPTE as a removed SPTE is not
			 * strictly necessary here as the MMU lock will
			 * stop other threads from concurrently modifying
			 * this SPTE. Using the removed SPTE value keeps
			 * the two branches consistent and simplifies
			 * the function.
			 */
			WRITE_ONCE(*sptep, REMOVED_SPTE);
		}
		handle_changed_spte(kvm, kvm_mmu_page_as_id(sp), gfn,
				    old_child_spte, REMOVED_SPTE, level - 1,
				    shared);
	}

	kvm_flush_remote_tlbs_with_address(kvm, gfn,
					   KVM_PAGES_PER_HPAGE(level));

	call_rcu(&sp->rcu_head, tdp_mmu_free_sp_rcu_callback);
}

/**
 * __handle_changed_spte - handle bookkeeping associated with an SPTE change
 * @kvm: kvm instance
 * @as_id: the address space of the paging structure the SPTE was a part of
 * @gfn: the base GFN that was mapped by the SPTE
 * @old_spte: The value of the SPTE before the change
 * @new_spte: The value of the SPTE after the change
 * @level: the level of the PT the SPTE is part of in the paging structure
 * @shared: This operation may not be running under the exclusive use of
 *	    the MMU lock and the operation must synchronize with other
 *	    threads that might be modifying SPTEs.
 *
 * Handle bookkeeping that might result from the modification of a SPTE.
 * This function must be called for all TDP SPTE modifications.
 */
static void __handle_changed_spte(struct kvm *kvm, int as_id, gfn_t gfn,
				  u64 old_spte, u64 new_spte, int level,
				  bool shared)
{
	bool was_present = is_shadow_present_pte(old_spte);
	bool is_present = is_shadow_present_pte(new_spte);
	bool was_leaf = was_present && is_last_spte(old_spte, level);
	bool is_leaf = is_present && is_last_spte(new_spte, level);
	bool pfn_changed = spte_to_pfn(old_spte) != spte_to_pfn(new_spte);

	WARN_ON(level > PT64_ROOT_MAX_LEVEL);
	WARN_ON(level < PG_LEVEL_4K);
	WARN_ON(gfn & (KVM_PAGES_PER_HPAGE(level) - 1));

	/*
	 * If this warning were to trigger it would indicate that there was a
	 * missing MMU notifier or a race with some notifier handler.
	 * A present, leaf SPTE should never be directly replaced with another
	 * present leaf SPTE pointing to a different PFN. A notifier handler
	 * should be zapping the SPTE before the main MM's page table is
	 * changed, or the SPTE should be zeroed, and the TLBs flushed by the
	 * thread before replacement.
	 */
	if (was_leaf && is_leaf && pfn_changed) {
		pr_err("Invalid SPTE change: cannot replace a present leaf\n"
		       "SPTE with another present leaf SPTE mapping a\n"
		       "different PFN!\n"
		       "as_id: %d gfn: %llx old_spte: %llx new_spte: %llx level: %d",
		       as_id, gfn, old_spte, new_spte, level);

		/*
		 * Crash the host to prevent error propagation and guest data
		 * corruption.
		 */
		BUG();
	}

	if (old_spte == new_spte)
		return;

	trace_kvm_tdp_mmu_spte_changed(as_id, gfn, level, old_spte, new_spte);

	if (is_large_pte(old_spte) != is_large_pte(new_spte)) {
		if (is_large_pte(old_spte))
			atomic64_sub(1, (atomic64_t*)&kvm->stat.lpages);
		else
			atomic64_add(1, (atomic64_t*)&kvm->stat.lpages);
	}

	/*
	 * The only times a SPTE should be changed from a non-present to
	 * non-present state is when an MMIO entry is installed/modified/
	 * removed. In that case, there is nothing to do here.
	 */
	if (!was_present && !is_present) {
		/*
		 * If this change does not involve a MMIO SPTE or removed SPTE,
		 * it is unexpected. Log the change, though it should not
		 * impact the guest since both the former and current SPTEs
		 * are nonpresent.
		 */
		if (WARN_ON(!is_mmio_spte(old_spte) &&
			    !is_mmio_spte(new_spte) &&
			    !is_removed_spte(new_spte)))
			pr_err("Unexpected SPTE change! Nonpresent SPTEs\n"
			       "should not be replaced with another,\n"
			       "different nonpresent SPTE, unless one or both\n"
			       "are MMIO SPTEs, or the new SPTE is\n"
			       "a temporary removed SPTE.\n"
			       "as_id: %d gfn: %llx old_spte: %llx new_spte: %llx level: %d",
			       as_id, gfn, old_spte, new_spte, level);
		return;
	}


	if (was_leaf && is_dirty_spte(old_spte) &&
	    (!is_present || !is_dirty_spte(new_spte) || pfn_changed))
		kvm_set_pfn_dirty(spte_to_pfn(old_spte));

	/*
	 * Recursively handle child PTs if the change removed a subtree from
	 * the paging structure.
	 */
	if (was_present && !was_leaf && (pfn_changed || !is_present))
		handle_removed_tdp_mmu_page(kvm,
				spte_to_child_pt(old_spte, level), shared);
}

static void handle_changed_spte(struct kvm *kvm, int as_id, gfn_t gfn,
				u64 old_spte, u64 new_spte, int level,
				bool shared)
{
	__handle_changed_spte(kvm, as_id, gfn, old_spte, new_spte, level,
			      shared);
	handle_changed_spte_acc_track(old_spte, new_spte, level);
	handle_changed_spte_dirty_log(kvm, as_id, gfn, old_spte,
				      new_spte, level);
}

/*
 * tdp_mmu_set_spte_atomic_no_dirty_log - Set a TDP MMU SPTE atomically
 * and handle the associated bookkeeping, but do not mark the page dirty
 * in KVM's dirty bitmaps.
 *
 * @kvm: kvm instance
 * @iter: a tdp_iter instance currently on the SPTE that should be set
 * @new_spte: The value the SPTE should be set to
 * Returns: true if the SPTE was set, false if it was not. If false is returned,
 *	    this function will have no side-effects.
 */
static inline bool tdp_mmu_set_spte_atomic_no_dirty_log(struct kvm *kvm,
							struct tdp_iter *iter,
							u64 new_spte)
{
	lockdep_assert_held_read(&kvm->mmu_lock);

	/*
	 * Do not change removed SPTEs. Only the thread that froze the SPTE
	 * may modify it.
	 */
	if (is_removed_spte(iter->old_spte))
		return false;

	if (cmpxchg64(rcu_dereference(iter->sptep), iter->old_spte,
		      new_spte) != iter->old_spte)
		return false;

	__handle_changed_spte(kvm, iter->as_id, iter->gfn, iter->old_spte,
			      new_spte, iter->level, true);
	handle_changed_spte_acc_track(iter->old_spte, new_spte, iter->level);
<<<<<<< HEAD
=======

	return true;
}

static inline bool tdp_mmu_set_spte_atomic(struct kvm *kvm,
					   struct tdp_iter *iter,
					   u64 new_spte)
{
	if (!tdp_mmu_set_spte_atomic_no_dirty_log(kvm, iter, new_spte))
		return false;
>>>>>>> 5c6d4f97

	handle_changed_spte_dirty_log(kvm, iter->as_id, iter->gfn,
				      iter->old_spte, new_spte, iter->level);
	return true;
}

static inline bool tdp_mmu_set_spte_atomic(struct kvm *kvm,
					   struct tdp_iter *iter,
					   u64 new_spte)
{
	if (!tdp_mmu_set_spte_atomic_no_dirty_log(kvm, iter, new_spte))
		return false;

	handle_changed_spte_dirty_log(kvm, iter->as_id, iter->gfn,
				      iter->old_spte, new_spte, iter->level);
	return true;
}

static inline bool tdp_mmu_zap_spte_atomic(struct kvm *kvm,
					   struct tdp_iter *iter)
{
	/*
	 * Freeze the SPTE by setting it to a special,
	 * non-present value. This will stop other threads from
	 * immediately installing a present entry in its place
	 * before the TLBs are flushed.
	 */
	if (!tdp_mmu_set_spte_atomic(kvm, iter, REMOVED_SPTE))
		return false;

	kvm_flush_remote_tlbs_with_address(kvm, iter->gfn,
					   KVM_PAGES_PER_HPAGE(iter->level));

	/*
	 * No other thread can overwrite the removed SPTE as they
	 * must either wait on the MMU lock or use
	 * tdp_mmu_set_spte_atomic which will not overwrite the
	 * special removed SPTE value. No bookkeeping is needed
	 * here since the SPTE is going from non-present
	 * to non-present.
	 */
	WRITE_ONCE(*rcu_dereference(iter->sptep), 0);

	return true;
}


/*
 * __tdp_mmu_set_spte - Set a TDP MMU SPTE and handle the associated bookkeeping
 * @kvm: kvm instance
 * @iter: a tdp_iter instance currently on the SPTE that should be set
 * @new_spte: The value the SPTE should be set to
 * @record_acc_track: Notify the MM subsystem of changes to the accessed state
 *		      of the page. Should be set unless handling an MMU
 *		      notifier for access tracking. Leaving record_acc_track
 *		      unset in that case prevents page accesses from being
 *		      double counted.
 * @record_dirty_log: Record the page as dirty in the dirty bitmap if
 *		      appropriate for the change being made. Should be set
 *		      unless performing certain dirty logging operations.
 *		      Leaving record_dirty_log unset in that case prevents page
 *		      writes from being double counted.
 */
static inline void __tdp_mmu_set_spte(struct kvm *kvm, struct tdp_iter *iter,
				      u64 new_spte, bool record_acc_track,
				      bool record_dirty_log)
{
	lockdep_assert_held_write(&kvm->mmu_lock);

	/*
	 * No thread should be using this function to set SPTEs to the
	 * temporary removed SPTE value.
	 * If operating under the MMU lock in read mode, tdp_mmu_set_spte_atomic
	 * should be used. If operating under the MMU lock in write mode, the
	 * use of the removed SPTE should not be necessary.
	 */
	WARN_ON(is_removed_spte(iter->old_spte));

	WRITE_ONCE(*rcu_dereference(iter->sptep), new_spte);

	__handle_changed_spte(kvm, iter->as_id, iter->gfn, iter->old_spte,
			      new_spte, iter->level, false);
	if (record_acc_track)
		handle_changed_spte_acc_track(iter->old_spte, new_spte,
					      iter->level);
	if (record_dirty_log)
		handle_changed_spte_dirty_log(kvm, iter->as_id, iter->gfn,
					      iter->old_spte, new_spte,
					      iter->level);
}

static inline void tdp_mmu_set_spte(struct kvm *kvm, struct tdp_iter *iter,
				    u64 new_spte)
{
	__tdp_mmu_set_spte(kvm, iter, new_spte, true, true);
}

static inline void tdp_mmu_set_spte_no_acc_track(struct kvm *kvm,
						 struct tdp_iter *iter,
						 u64 new_spte)
{
	__tdp_mmu_set_spte(kvm, iter, new_spte, false, true);
}

static inline void tdp_mmu_set_spte_no_dirty_log(struct kvm *kvm,
						 struct tdp_iter *iter,
						 u64 new_spte)
{
	__tdp_mmu_set_spte(kvm, iter, new_spte, true, false);
}

#define tdp_root_for_each_pte(_iter, _root, _start, _end) \
	for_each_tdp_pte(_iter, _root->spt, _root->role.level, _start, _end)

#define tdp_root_for_each_leaf_pte(_iter, _root, _start, _end)	\
	tdp_root_for_each_pte(_iter, _root, _start, _end)		\
		if (!is_shadow_present_pte(_iter.old_spte) ||		\
		    !is_last_spte(_iter.old_spte, _iter.level))		\
			continue;					\
		else

#define tdp_mmu_for_each_pte(_iter, _mmu, _start, _end)		\
	for_each_tdp_pte(_iter, __va(_mmu->root_hpa),		\
			 _mmu->shadow_root_level, _start, _end)

/*
 * Yield if the MMU lock is contended or this thread needs to return control
 * to the scheduler.
 *
 * If this function should yield and flush is set, it will perform a remote
 * TLB flush before yielding.
 *
 * If this function yields, it will also reset the tdp_iter's walk over the
 * paging structure and the calling function should skip to the next
 * iteration to allow the iterator to continue its traversal from the
 * paging structure root.
 *
 * Return true if this function yielded and the iterator's traversal was reset.
 * Return false if a yield was not needed.
 */
static inline bool tdp_mmu_iter_cond_resched(struct kvm *kvm,
					     struct tdp_iter *iter, bool flush,
					     bool shared)
{
	/* Ensure forward progress has been made before yielding. */
	if (iter->next_last_level_gfn == iter->yielded_gfn)
		return false;

	if (need_resched() || rwlock_needbreak(&kvm->mmu_lock)) {
		rcu_read_unlock();

		if (flush)
			kvm_flush_remote_tlbs(kvm);

		if (shared)
			cond_resched_rwlock_read(&kvm->mmu_lock);
		else
			cond_resched_rwlock_write(&kvm->mmu_lock);

		rcu_read_lock();

		WARN_ON(iter->gfn > iter->next_last_level_gfn);

		tdp_iter_restart(iter);

		return true;
	}

	return false;
}

/*
 * Tears down the mappings for the range of gfns, [start, end), and frees the
 * non-root pages mapping GFNs strictly within that range. Returns true if
 * SPTEs have been cleared and a TLB flush is needed before releasing the
 * MMU lock.
 *
 * If can_yield is true, will release the MMU lock and reschedule if the
 * scheduler needs the CPU or there is contention on the MMU lock. If this
 * function cannot yield, it will not release the MMU lock or reschedule and
 * the caller must ensure it does not supply too large a GFN range, or the
 * operation can cause a soft lockup.
 *
 * If shared is true, this thread holds the MMU lock in read mode and must
 * account for the possibility that other threads are modifying the paging
 * structures concurrently. If shared is false, this thread should hold the
 * MMU lock in write mode.
 */
static bool zap_gfn_range(struct kvm *kvm, struct kvm_mmu_page *root,
			  gfn_t start, gfn_t end, bool can_yield, bool flush,
			  bool shared)
{
	struct tdp_iter iter;

	kvm_lockdep_assert_mmu_lock_held(kvm, shared);

	rcu_read_lock();

	tdp_root_for_each_pte(iter, root, start, end) {
retry:
		if (can_yield &&
		    tdp_mmu_iter_cond_resched(kvm, &iter, flush, shared)) {
			flush = false;
			continue;
		}

		if (!is_shadow_present_pte(iter.old_spte))
			continue;

		/*
		 * If this is a non-last-level SPTE that covers a larger range
		 * than should be zapped, continue, and zap the mappings at a
		 * lower level.
		 */
		if ((iter.gfn < start ||
		     iter.gfn + KVM_PAGES_PER_HPAGE(iter.level) > end) &&
		    !is_last_spte(iter.old_spte, iter.level))
			continue;

		if (!shared) {
			tdp_mmu_set_spte(kvm, &iter, 0);
			flush = true;
		} else if (!tdp_mmu_zap_spte_atomic(kvm, &iter)) {
			/*
			 * The iter must explicitly re-read the SPTE because
			 * the atomic cmpxchg failed.
			 */
			iter.old_spte = READ_ONCE(*rcu_dereference(iter.sptep));
			goto retry;
		}
	}

	rcu_read_unlock();
	return flush;
}

/*
 * Tears down the mappings for the range of gfns, [start, end), and frees the
 * non-root pages mapping GFNs strictly within that range. Returns true if
 * SPTEs have been cleared and a TLB flush is needed before releasing the
 * MMU lock.
 *
 * If shared is true, this thread holds the MMU lock in read mode and must
 * account for the possibility that other threads are modifying the paging
 * structures concurrently. If shared is false, this thread should hold the
 * MMU in write mode.
 */
bool __kvm_tdp_mmu_zap_gfn_range(struct kvm *kvm, int as_id, gfn_t start,
				 gfn_t end, bool can_yield, bool flush,
				 bool shared)
{
	struct kvm_mmu_page *root;

	for_each_tdp_mmu_root_yield_safe(kvm, root, as_id, shared)
		flush = zap_gfn_range(kvm, root, start, end, can_yield, flush,
				      shared);

	return flush;
}

void kvm_tdp_mmu_zap_all(struct kvm *kvm)
{
	gfn_t max_gfn = 1ULL << (shadow_phys_bits - PAGE_SHIFT);
	bool flush = false;
	int i;

	for (i = 0; i < KVM_ADDRESS_SPACE_NUM; i++)
		flush = kvm_tdp_mmu_zap_gfn_range(kvm, i, 0, max_gfn,
						  flush, false);

	if (flush)
		kvm_flush_remote_tlbs(kvm);
}

static struct kvm_mmu_page *next_invalidated_root(struct kvm *kvm,
						  struct kvm_mmu_page *prev_root)
{
	struct kvm_mmu_page *next_root;

	if (prev_root)
		next_root = list_next_or_null_rcu(&kvm->arch.tdp_mmu_roots,
						  &prev_root->link,
						  typeof(*prev_root), link);
	else
		next_root = list_first_or_null_rcu(&kvm->arch.tdp_mmu_roots,
						   typeof(*next_root), link);

	while (next_root && !(next_root->role.invalid &&
			      refcount_read(&next_root->tdp_mmu_root_count)))
		next_root = list_next_or_null_rcu(&kvm->arch.tdp_mmu_roots,
						  &next_root->link,
						  typeof(*next_root), link);

	return next_root;
}

/*
 * Since kvm_tdp_mmu_zap_all_fast has acquired a reference to each
 * invalidated root, they will not be freed until this function drops the
 * reference. Before dropping that reference, tear down the paging
 * structure so that whichever thread does drop the last reference
 * only has to do a trivial amount of work. Since the roots are invalid,
 * no new SPTEs should be created under them.
 */
void kvm_tdp_mmu_zap_invalidated_roots(struct kvm *kvm)
{
	gfn_t max_gfn = 1ULL << (shadow_phys_bits - PAGE_SHIFT);
	struct kvm_mmu_page *next_root;
	struct kvm_mmu_page *root;
	bool flush = false;

	lockdep_assert_held_read(&kvm->mmu_lock);

	rcu_read_lock();

	root = next_invalidated_root(kvm, NULL);

	while (root) {
		next_root = next_invalidated_root(kvm, root);

		rcu_read_unlock();

		flush = zap_gfn_range(kvm, root, 0, max_gfn, true, flush,
				      true);

		/*
		 * Put the reference acquired in
		 * kvm_tdp_mmu_invalidate_roots
		 */
		kvm_tdp_mmu_put_root(kvm, root, true);

		root = next_root;

		rcu_read_lock();
	}

	rcu_read_unlock();

	if (flush)
		kvm_flush_remote_tlbs(kvm);
}

/*
 * Mark each TDP MMU root as invalid so that other threads
 * will drop their references and allow the root count to
 * go to 0.
 *
 * Also take a reference on all roots so that this thread
 * can do the bulk of the work required to free the roots
 * once they are invalidated. Without this reference, a
 * vCPU thread might drop the last reference to a root and
 * get stuck with tearing down the entire paging structure.
 *
 * Roots which have a zero refcount should be skipped as
 * they're already being torn down.
 * Already invalid roots should be referenced again so that
 * they aren't freed before kvm_tdp_mmu_zap_all_fast is
 * done with them.
 *
 * This has essentially the same effect for the TDP MMU
 * as updating mmu_valid_gen does for the shadow MMU.
 */
void kvm_tdp_mmu_invalidate_all_roots(struct kvm *kvm)
{
	struct kvm_mmu_page *root;

	lockdep_assert_held_write(&kvm->mmu_lock);
	list_for_each_entry(root, &kvm->arch.tdp_mmu_roots, link)
		if (refcount_inc_not_zero(&root->tdp_mmu_root_count))
			root->role.invalid = true;
}

/*
 * Installs a last-level SPTE to handle a TDP page fault.
 * (NPT/EPT violation/misconfiguration)
 */
static int tdp_mmu_map_handle_target_level(struct kvm_vcpu *vcpu, int write,
					  int map_writable,
					  struct tdp_iter *iter,
					  kvm_pfn_t pfn, bool prefault)
{
	u64 new_spte;
	int ret = 0;
	int make_spte_ret = 0;

	if (unlikely(is_noslot_pfn(pfn)))
		new_spte = make_mmio_spte(vcpu, iter->gfn, ACC_ALL);
	else
		make_spte_ret = make_spte(vcpu, ACC_ALL, iter->level, iter->gfn,
					 pfn, iter->old_spte, prefault, true,
					 map_writable, !shadow_accessed_mask,
					 &new_spte);

	if (new_spte == iter->old_spte)
		ret = RET_PF_SPURIOUS;
	else if (!tdp_mmu_set_spte_atomic(vcpu->kvm, iter, new_spte))
		return RET_PF_RETRY;

	/*
	 * If the page fault was caused by a write but the page is write
	 * protected, emulation is needed. If the emulation was skipped,
	 * the vCPU would have the same fault again.
	 */
	if (make_spte_ret & SET_SPTE_WRITE_PROTECTED_PT) {
		if (write)
			ret = RET_PF_EMULATE;
		kvm_make_request(KVM_REQ_TLB_FLUSH_CURRENT, vcpu);
	}

	/* If a MMIO SPTE is installed, the MMIO will need to be emulated. */
	if (unlikely(is_mmio_spte(new_spte))) {
		trace_mark_mmio_spte(rcu_dereference(iter->sptep), iter->gfn,
				     new_spte);
		ret = RET_PF_EMULATE;
	} else {
		trace_kvm_mmu_set_spte(iter->level, iter->gfn,
				       rcu_dereference(iter->sptep));
	}

	if (!prefault)
		vcpu->stat.pf_fixed++;

	return ret;
}

/*
 * Handle a TDP page fault (NPT/EPT violation/misconfiguration) by installing
 * page tables and SPTEs to translate the faulting guest physical address.
 */
int kvm_tdp_mmu_map(struct kvm_vcpu *vcpu, gpa_t gpa, u32 error_code,
		    int map_writable, int max_level, kvm_pfn_t pfn,
		    bool prefault)
{
	bool nx_huge_page_workaround_enabled = is_nx_huge_page_enabled();
	bool write = error_code & PFERR_WRITE_MASK;
	bool exec = error_code & PFERR_FETCH_MASK;
	bool huge_page_disallowed = exec && nx_huge_page_workaround_enabled;
	struct kvm_mmu *mmu = vcpu->arch.mmu;
	struct tdp_iter iter;
	struct kvm_mmu_page *sp;
	u64 *child_pt;
	u64 new_spte;
	int ret;
	gfn_t gfn = gpa >> PAGE_SHIFT;
	int level;
	int req_level;

	if (WARN_ON(!VALID_PAGE(vcpu->arch.mmu->root_hpa)))
		return RET_PF_RETRY;
	if (WARN_ON(!is_tdp_mmu_root(vcpu->kvm, vcpu->arch.mmu->root_hpa)))
		return RET_PF_RETRY;

	level = kvm_mmu_hugepage_adjust(vcpu, gfn, max_level, &pfn,
					huge_page_disallowed, &req_level);

	trace_kvm_mmu_spte_requested(gpa, level, pfn);

	rcu_read_lock();

	tdp_mmu_for_each_pte(iter, mmu, gfn, gfn + 1) {
		if (nx_huge_page_workaround_enabled)
			disallowed_hugepage_adjust(iter.old_spte, gfn,
						   iter.level, &pfn, &level);

		if (iter.level == level)
			break;

		/*
		 * If there is an SPTE mapping a large page at a higher level
		 * than the target, that SPTE must be cleared and replaced
		 * with a non-leaf SPTE.
		 */
		if (is_shadow_present_pte(iter.old_spte) &&
		    is_large_pte(iter.old_spte)) {
			if (!tdp_mmu_zap_spte_atomic(vcpu->kvm, &iter))
				break;

			/*
			 * The iter must explicitly re-read the spte here
			 * because the new value informs the !present
			 * path below.
			 */
			iter.old_spte = READ_ONCE(*rcu_dereference(iter.sptep));
		}

		if (!is_shadow_present_pte(iter.old_spte)) {
			/*
			 * If SPTE has been forzen by another thread, just
			 * give up and retry, avoiding unnecessary page table
			 * allocation and free.
			 */
			if (is_removed_spte(iter.old_spte))
				break;

			sp = alloc_tdp_mmu_page(vcpu, iter.gfn, iter.level);
			child_pt = sp->spt;

			new_spte = make_nonleaf_spte(child_pt,
						     !shadow_accessed_mask);

			if (tdp_mmu_set_spte_atomic(vcpu->kvm, &iter,
						    new_spte)) {
				tdp_mmu_link_page(vcpu->kvm, sp, true,
						  huge_page_disallowed &&
						  req_level >= iter.level);

				trace_kvm_mmu_get_page(sp, true);
			} else {
				tdp_mmu_free_sp(sp);
				break;
			}
		}
	}

	if (iter.level != level) {
		rcu_read_unlock();
		return RET_PF_RETRY;
	}

	ret = tdp_mmu_map_handle_target_level(vcpu, write, map_writable, &iter,
					      pfn, prefault);
	rcu_read_unlock();

	return ret;
}

bool kvm_tdp_mmu_unmap_gfn_range(struct kvm *kvm, struct kvm_gfn_range *range,
				 bool flush)
{
	struct kvm_mmu_page *root;

	for_each_tdp_mmu_root(kvm, root, range->slot->as_id)
		flush |= zap_gfn_range(kvm, root, range->start, range->end,
				       range->may_block, flush, false);

	return flush;
}

typedef bool (*tdp_handler_t)(struct kvm *kvm, struct tdp_iter *iter,
			      struct kvm_gfn_range *range);

static __always_inline bool kvm_tdp_mmu_handle_gfn(struct kvm *kvm,
						   struct kvm_gfn_range *range,
						   tdp_handler_t handler)
{
	struct kvm_mmu_page *root;
	struct tdp_iter iter;
	bool ret = false;

	rcu_read_lock();

	/*
	 * Don't support rescheduling, none of the MMU notifiers that funnel
	 * into this helper allow blocking; it'd be dead, wasteful code.
	 */
	for_each_tdp_mmu_root(kvm, root, range->slot->as_id) {
		tdp_root_for_each_leaf_pte(iter, root, range->start, range->end)
			ret |= handler(kvm, &iter, range);
	}

	rcu_read_unlock();

	return ret;
}

/*
 * Mark the SPTEs range of GFNs [start, end) unaccessed and return non-zero
 * if any of the GFNs in the range have been accessed.
 */
static bool age_gfn_range(struct kvm *kvm, struct tdp_iter *iter,
			  struct kvm_gfn_range *range)
{
	u64 new_spte = 0;

	/* If we have a non-accessed entry we don't need to change the pte. */
	if (!is_accessed_spte(iter->old_spte))
		return false;

	new_spte = iter->old_spte;

	if (spte_ad_enabled(new_spte)) {
		new_spte &= ~shadow_accessed_mask;
	} else {
		/*
		 * Capture the dirty status of the page, so that it doesn't get
		 * lost when the SPTE is marked for access tracking.
		 */
		if (is_writable_pte(new_spte))
			kvm_set_pfn_dirty(spte_to_pfn(new_spte));

		new_spte = mark_spte_for_access_track(new_spte);
	}

	tdp_mmu_set_spte_no_acc_track(kvm, iter, new_spte);

	return true;
}

bool kvm_tdp_mmu_age_gfn_range(struct kvm *kvm, struct kvm_gfn_range *range)
{
	return kvm_tdp_mmu_handle_gfn(kvm, range, age_gfn_range);
}

static bool test_age_gfn(struct kvm *kvm, struct tdp_iter *iter,
			 struct kvm_gfn_range *range)
{
	return is_accessed_spte(iter->old_spte);
}

bool kvm_tdp_mmu_test_age_gfn(struct kvm *kvm, struct kvm_gfn_range *range)
{
	return kvm_tdp_mmu_handle_gfn(kvm, range, test_age_gfn);
}

static bool set_spte_gfn(struct kvm *kvm, struct tdp_iter *iter,
			 struct kvm_gfn_range *range)
{
	u64 new_spte;
<<<<<<< HEAD

	/* Huge pages aren't expected to be modified without first being zapped. */
	WARN_ON(pte_huge(range->pte) || range->start + 1 != range->end);

	if (iter->level != PG_LEVEL_4K ||
	    !is_shadow_present_pte(iter->old_spte))
		return false;

	/*
	 * Note, when changing a read-only SPTE, it's not strictly necessary to
	 * zero the SPTE before setting the new PFN, but doing so preserves the
	 * invariant that the PFN of a present * leaf SPTE can never change.
	 * See __handle_changed_spte().
	 */
	tdp_mmu_set_spte(kvm, iter, 0);

	if (!pte_write(range->pte)) {
		new_spte = kvm_mmu_changed_pte_notifier_make_spte(iter->old_spte,
								  pte_pfn(range->pte));

=======

	/* Huge pages aren't expected to be modified without first being zapped. */
	WARN_ON(pte_huge(range->pte) || range->start + 1 != range->end);

	if (iter->level != PG_LEVEL_4K ||
	    !is_shadow_present_pte(iter->old_spte))
		return false;

	/*
	 * Note, when changing a read-only SPTE, it's not strictly necessary to
	 * zero the SPTE before setting the new PFN, but doing so preserves the
	 * invariant that the PFN of a present * leaf SPTE can never change.
	 * See __handle_changed_spte().
	 */
	tdp_mmu_set_spte(kvm, iter, 0);

	if (!pte_write(range->pte)) {
		new_spte = kvm_mmu_changed_pte_notifier_make_spte(iter->old_spte,
								  pte_pfn(range->pte));

>>>>>>> 5c6d4f97
		tdp_mmu_set_spte(kvm, iter, new_spte);
	}

	return true;
}

/*
 * Handle the changed_pte MMU notifier for the TDP MMU.
 * data is a pointer to the new pte_t mapping the HVA specified by the MMU
 * notifier.
 * Returns non-zero if a flush is needed before releasing the MMU lock.
 */
bool kvm_tdp_mmu_set_spte_gfn(struct kvm *kvm, struct kvm_gfn_range *range)
{
	bool flush = kvm_tdp_mmu_handle_gfn(kvm, range, set_spte_gfn);

	/* FIXME: return 'flush' instead of flushing here. */
	if (flush)
		kvm_flush_remote_tlbs_with_address(kvm, range->start, 1);

	return false;
}

/*
 * Remove write access from all SPTEs at or above min_level that map GFNs
 * [start, end). Returns true if an SPTE has been changed and the TLBs need to
 * be flushed.
 */
static bool wrprot_gfn_range(struct kvm *kvm, struct kvm_mmu_page *root,
			     gfn_t start, gfn_t end, int min_level)
{
	struct tdp_iter iter;
	u64 new_spte;
	bool spte_set = false;

	rcu_read_lock();

	BUG_ON(min_level > KVM_MAX_HUGEPAGE_LEVEL);

	for_each_tdp_pte_min_level(iter, root->spt, root->role.level,
				   min_level, start, end) {
retry:
		if (tdp_mmu_iter_cond_resched(kvm, &iter, false, true))
			continue;

		if (!is_shadow_present_pte(iter.old_spte) ||
		    !is_last_spte(iter.old_spte, iter.level) ||
		    !(iter.old_spte & PT_WRITABLE_MASK))
			continue;

		new_spte = iter.old_spte & ~PT_WRITABLE_MASK;

		if (!tdp_mmu_set_spte_atomic_no_dirty_log(kvm, &iter,
							  new_spte)) {
			/*
			 * The iter must explicitly re-read the SPTE because
			 * the atomic cmpxchg failed.
			 */
			iter.old_spte = READ_ONCE(*rcu_dereference(iter.sptep));
			goto retry;
		}
		spte_set = true;
	}

	rcu_read_unlock();
	return spte_set;
}

/*
 * Remove write access from all the SPTEs mapping GFNs in the memslot. Will
 * only affect leaf SPTEs down to min_level.
 * Returns true if an SPTE has been changed and the TLBs need to be flushed.
 */
bool kvm_tdp_mmu_wrprot_slot(struct kvm *kvm, struct kvm_memory_slot *slot,
			     int min_level)
{
	struct kvm_mmu_page *root;
	bool spte_set = false;

	lockdep_assert_held_read(&kvm->mmu_lock);

	for_each_tdp_mmu_root_yield_safe(kvm, root, slot->as_id, true)
		spte_set |= wrprot_gfn_range(kvm, root, slot->base_gfn,
			     slot->base_gfn + slot->npages, min_level);

	return spte_set;
}

/*
 * Clear the dirty status of all the SPTEs mapping GFNs in the memslot. If
 * AD bits are enabled, this will involve clearing the dirty bit on each SPTE.
 * If AD bits are not enabled, this will require clearing the writable bit on
 * each SPTE. Returns true if an SPTE has been changed and the TLBs need to
 * be flushed.
 */
static bool clear_dirty_gfn_range(struct kvm *kvm, struct kvm_mmu_page *root,
			   gfn_t start, gfn_t end)
{
	struct tdp_iter iter;
	u64 new_spte;
	bool spte_set = false;

	rcu_read_lock();

	tdp_root_for_each_leaf_pte(iter, root, start, end) {
retry:
		if (tdp_mmu_iter_cond_resched(kvm, &iter, false, true))
			continue;

		if (spte_ad_need_write_protect(iter.old_spte)) {
			if (is_writable_pte(iter.old_spte))
				new_spte = iter.old_spte & ~PT_WRITABLE_MASK;
			else
				continue;
		} else {
			if (iter.old_spte & shadow_dirty_mask)
				new_spte = iter.old_spte & ~shadow_dirty_mask;
			else
				continue;
		}

		if (!tdp_mmu_set_spte_atomic_no_dirty_log(kvm, &iter,
							  new_spte)) {
			/*
			 * The iter must explicitly re-read the SPTE because
			 * the atomic cmpxchg failed.
			 */
			iter.old_spte = READ_ONCE(*rcu_dereference(iter.sptep));
			goto retry;
		}
		spte_set = true;
	}

	rcu_read_unlock();
	return spte_set;
}

/*
 * Clear the dirty status of all the SPTEs mapping GFNs in the memslot. If
 * AD bits are enabled, this will involve clearing the dirty bit on each SPTE.
 * If AD bits are not enabled, this will require clearing the writable bit on
 * each SPTE. Returns true if an SPTE has been changed and the TLBs need to
 * be flushed.
 */
bool kvm_tdp_mmu_clear_dirty_slot(struct kvm *kvm, struct kvm_memory_slot *slot)
{
	struct kvm_mmu_page *root;
	bool spte_set = false;

	lockdep_assert_held_read(&kvm->mmu_lock);

	for_each_tdp_mmu_root_yield_safe(kvm, root, slot->as_id, true)
		spte_set |= clear_dirty_gfn_range(kvm, root, slot->base_gfn,
				slot->base_gfn + slot->npages);

	return spte_set;
}

/*
 * Clears the dirty status of all the 4k SPTEs mapping GFNs for which a bit is
 * set in mask, starting at gfn. The given memslot is expected to contain all
 * the GFNs represented by set bits in the mask. If AD bits are enabled,
 * clearing the dirty status will involve clearing the dirty bit on each SPTE
 * or, if AD bits are not enabled, clearing the writable bit on each SPTE.
 */
static void clear_dirty_pt_masked(struct kvm *kvm, struct kvm_mmu_page *root,
				  gfn_t gfn, unsigned long mask, bool wrprot)
{
	struct tdp_iter iter;
	u64 new_spte;

	rcu_read_lock();

	tdp_root_for_each_leaf_pte(iter, root, gfn + __ffs(mask),
				    gfn + BITS_PER_LONG) {
		if (!mask)
			break;

		if (iter.level > PG_LEVEL_4K ||
		    !(mask & (1UL << (iter.gfn - gfn))))
			continue;

		mask &= ~(1UL << (iter.gfn - gfn));

		if (wrprot || spte_ad_need_write_protect(iter.old_spte)) {
			if (is_writable_pte(iter.old_spte))
				new_spte = iter.old_spte & ~PT_WRITABLE_MASK;
			else
				continue;
		} else {
			if (iter.old_spte & shadow_dirty_mask)
				new_spte = iter.old_spte & ~shadow_dirty_mask;
			else
				continue;
		}

		tdp_mmu_set_spte_no_dirty_log(kvm, &iter, new_spte);
	}

	rcu_read_unlock();
}

/*
 * Clears the dirty status of all the 4k SPTEs mapping GFNs for which a bit is
 * set in mask, starting at gfn. The given memslot is expected to contain all
 * the GFNs represented by set bits in the mask. If AD bits are enabled,
 * clearing the dirty status will involve clearing the dirty bit on each SPTE
 * or, if AD bits are not enabled, clearing the writable bit on each SPTE.
 */
void kvm_tdp_mmu_clear_dirty_pt_masked(struct kvm *kvm,
				       struct kvm_memory_slot *slot,
				       gfn_t gfn, unsigned long mask,
				       bool wrprot)
{
	struct kvm_mmu_page *root;

	lockdep_assert_held_write(&kvm->mmu_lock);
	for_each_tdp_mmu_root(kvm, root, slot->as_id)
		clear_dirty_pt_masked(kvm, root, gfn, mask, wrprot);
}

/*
 * Clear leaf entries which could be replaced by large mappings, for
 * GFNs within the slot.
 */
static bool zap_collapsible_spte_range(struct kvm *kvm,
				       struct kvm_mmu_page *root,
				       const struct kvm_memory_slot *slot,
				       bool flush)
{
	gfn_t start = slot->base_gfn;
	gfn_t end = start + slot->npages;
	struct tdp_iter iter;
	kvm_pfn_t pfn;

	rcu_read_lock();

	tdp_root_for_each_pte(iter, root, start, end) {
retry:
		if (tdp_mmu_iter_cond_resched(kvm, &iter, flush, true)) {
			flush = false;
			continue;
		}

		if (!is_shadow_present_pte(iter.old_spte) ||
		    !is_last_spte(iter.old_spte, iter.level))
			continue;

		pfn = spte_to_pfn(iter.old_spte);
		if (kvm_is_reserved_pfn(pfn) ||
		    iter.level >= kvm_mmu_max_mapping_level(kvm, slot, iter.gfn,
							    pfn, PG_LEVEL_NUM))
			continue;

		if (!tdp_mmu_zap_spte_atomic(kvm, &iter)) {
			/*
			 * The iter must explicitly re-read the SPTE because
			 * the atomic cmpxchg failed.
			 */
			iter.old_spte = READ_ONCE(*rcu_dereference(iter.sptep));
			goto retry;
		}
		flush = true;
	}

	rcu_read_unlock();

	return flush;
}

/*
 * Clear non-leaf entries (and free associated page tables) which could
 * be replaced by large mappings, for GFNs within the slot.
 */
bool kvm_tdp_mmu_zap_collapsible_sptes(struct kvm *kvm,
				       const struct kvm_memory_slot *slot,
				       bool flush)
{
	struct kvm_mmu_page *root;

	lockdep_assert_held_read(&kvm->mmu_lock);

	for_each_tdp_mmu_root_yield_safe(kvm, root, slot->as_id, true)
		flush = zap_collapsible_spte_range(kvm, root, slot, flush);

	return flush;
}

/*
 * Removes write access on the last level SPTE mapping this GFN and unsets the
 * MMU-writable bit to ensure future writes continue to be intercepted.
 * Returns true if an SPTE was set and a TLB flush is needed.
 */
static bool write_protect_gfn(struct kvm *kvm, struct kvm_mmu_page *root,
			      gfn_t gfn)
{
	struct tdp_iter iter;
	u64 new_spte;
	bool spte_set = false;

	rcu_read_lock();

	tdp_root_for_each_leaf_pte(iter, root, gfn, gfn + 1) {
		if (!is_writable_pte(iter.old_spte))
			break;

		new_spte = iter.old_spte &
			~(PT_WRITABLE_MASK | shadow_mmu_writable_mask);

		tdp_mmu_set_spte(kvm, &iter, new_spte);
		spte_set = true;
	}

	rcu_read_unlock();

	return spte_set;
}

/*
 * Removes write access on the last level SPTE mapping this GFN and unsets the
 * MMU-writable bit to ensure future writes continue to be intercepted.
 * Returns true if an SPTE was set and a TLB flush is needed.
 */
bool kvm_tdp_mmu_write_protect_gfn(struct kvm *kvm,
				   struct kvm_memory_slot *slot, gfn_t gfn)
{
	struct kvm_mmu_page *root;
	bool spte_set = false;

	lockdep_assert_held_write(&kvm->mmu_lock);
	for_each_tdp_mmu_root(kvm, root, slot->as_id)
		spte_set |= write_protect_gfn(kvm, root, gfn);

	return spte_set;
}

/*
 * Return the level of the lowest level SPTE added to sptes.
 * That SPTE may be non-present.
 */
int kvm_tdp_mmu_get_walk(struct kvm_vcpu *vcpu, u64 addr, u64 *sptes,
			 int *root_level)
{
	struct tdp_iter iter;
	struct kvm_mmu *mmu = vcpu->arch.mmu;
	gfn_t gfn = addr >> PAGE_SHIFT;
	int leaf = -1;

	*root_level = vcpu->arch.mmu->shadow_root_level;

	rcu_read_lock();

	tdp_mmu_for_each_pte(iter, mmu, gfn, gfn + 1) {
		leaf = iter.level;
		sptes[leaf] = iter.old_spte;
	}

	rcu_read_unlock();

	return leaf;
}<|MERGE_RESOLUTION|>--- conflicted
+++ resolved
@@ -532,22 +532,7 @@
 	__handle_changed_spte(kvm, iter->as_id, iter->gfn, iter->old_spte,
 			      new_spte, iter->level, true);
 	handle_changed_spte_acc_track(iter->old_spte, new_spte, iter->level);
-<<<<<<< HEAD
-=======
-
-	return true;
-}
-
-static inline bool tdp_mmu_set_spte_atomic(struct kvm *kvm,
-					   struct tdp_iter *iter,
-					   u64 new_spte)
-{
-	if (!tdp_mmu_set_spte_atomic_no_dirty_log(kvm, iter, new_spte))
-		return false;
->>>>>>> 5c6d4f97
-
-	handle_changed_spte_dirty_log(kvm, iter->as_id, iter->gfn,
-				      iter->old_spte, new_spte, iter->level);
+
 	return true;
 }
 
@@ -1163,7 +1148,6 @@
 			 struct kvm_gfn_range *range)
 {
 	u64 new_spte;
-<<<<<<< HEAD
 
 	/* Huge pages aren't expected to be modified without first being zapped. */
 	WARN_ON(pte_huge(range->pte) || range->start + 1 != range->end);
@@ -1184,28 +1168,6 @@
 		new_spte = kvm_mmu_changed_pte_notifier_make_spte(iter->old_spte,
 								  pte_pfn(range->pte));
 
-=======
-
-	/* Huge pages aren't expected to be modified without first being zapped. */
-	WARN_ON(pte_huge(range->pte) || range->start + 1 != range->end);
-
-	if (iter->level != PG_LEVEL_4K ||
-	    !is_shadow_present_pte(iter->old_spte))
-		return false;
-
-	/*
-	 * Note, when changing a read-only SPTE, it's not strictly necessary to
-	 * zero the SPTE before setting the new PFN, but doing so preserves the
-	 * invariant that the PFN of a present * leaf SPTE can never change.
-	 * See __handle_changed_spte().
-	 */
-	tdp_mmu_set_spte(kvm, iter, 0);
-
-	if (!pte_write(range->pte)) {
-		new_spte = kvm_mmu_changed_pte_notifier_make_spte(iter->old_spte,
-								  pte_pfn(range->pte));
-
->>>>>>> 5c6d4f97
 		tdp_mmu_set_spte(kvm, iter, new_spte);
 	}
 
