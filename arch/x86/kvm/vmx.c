--- conflicted
+++ resolved
@@ -6290,10 +6290,7 @@
 			EPT_VIOLATION_EXECUTABLE))
 		      ? PFERR_PRESENT_MASK : 0;
 
-<<<<<<< HEAD
-=======
 	vcpu->arch.gpa_available = true;
->>>>>>> a351e9b9
 	vcpu->arch.exit_qualification = exit_qualification;
 
 	return kvm_mmu_page_fault(vcpu, gpa, error_code, NULL, 0);
@@ -7151,44 +7148,10 @@
 
 	if (nested_vmx_check_vmptr(vcpu, EXIT_REASON_VMON, NULL))
 		return 1;
-<<<<<<< HEAD
-
-	if (cpu_has_vmx_msr_bitmap()) {
-		vmx->nested.msr_bitmap =
-				(unsigned long *)__get_free_page(GFP_KERNEL);
-		if (!vmx->nested.msr_bitmap)
-			goto out_msr_bitmap;
-	}
-
-	vmx->nested.cached_vmcs12 = kmalloc(VMCS12_SIZE, GFP_KERNEL);
-	if (!vmx->nested.cached_vmcs12)
-		goto out_cached_vmcs12;
-
-	if (enable_shadow_vmcs) {
-		shadow_vmcs = alloc_vmcs();
-		if (!shadow_vmcs)
-			goto out_shadow_vmcs;
-		/* mark vmcs as shadow */
-		shadow_vmcs->revision_id |= (1u << 31);
-		/* init shadow vmcs */
-		vmcs_clear(shadow_vmcs);
-		vmx->vmcs01.shadow_vmcs = shadow_vmcs;
-	}
-
-	INIT_LIST_HEAD(&(vmx->nested.vmcs02_pool));
-	vmx->nested.vmcs02_num = 0;
-
-	hrtimer_init(&vmx->nested.preemption_timer, CLOCK_MONOTONIC,
-		     HRTIMER_MODE_REL_PINNED);
-	vmx->nested.preemption_timer.function = vmx_preemption_timer_fn;
-
-	vmx->nested.vmxon = true;
-=======
  
 	ret = enter_vmx_operation(vcpu);
 	if (ret)
 		return ret;
->>>>>>> a351e9b9
 
 	nested_vmx_succeed(vcpu);
 	return kvm_skip_emulated_instruction(vcpu);
