--- conflicted
+++ resolved
@@ -335,28 +335,16 @@
 			   pgprotval_t eff_in, unsigned long P)
 {
 	int i;
-<<<<<<< HEAD
-	pte_t *start;
-=======
 	pte_t *pte;
->>>>>>> f853dcaa
 	pgprotval_t prot, eff;
 
 	for (i = 0; i < PTRS_PER_PTE; i++) {
-<<<<<<< HEAD
-		prot = pte_flags(*start);
-		eff = effective_prot(eff_in, prot);
-		st->current_address = normalize_addr(P + i * PTE_LEVEL_MULT);
-		note_page(m, st, __pgprot(prot), eff, 5);
-		start++;
-=======
 		st->current_address = normalize_addr(P + i * PTE_LEVEL_MULT);
 		pte = pte_offset_map(&addr, st->current_address);
 		prot = pte_flags(*pte);
 		eff = effective_prot(eff_in, prot);
 		note_page(m, st, __pgprot(prot), eff, 5);
 		pte_unmap(pte);
->>>>>>> f853dcaa
 	}
 }
 #ifdef CONFIG_KASAN
