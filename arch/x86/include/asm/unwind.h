#ifndef _ASM_X86_UNWIND_H
#define _ASM_X86_UNWIND_H

#include <linux/sched.h>
#include <linux/ftrace.h>
#include <asm/ptrace.h>
#include <asm/stacktrace.h>

struct unwind_state {
	struct stack_info stack_info;
	unsigned long stack_mask;
	struct task_struct *task;
	int graph_idx;
#ifdef CONFIG_FRAME_POINTER
	unsigned long *bp;
	struct pt_regs *regs;
#else
	unsigned long *sp;
#endif
};

void __unwind_start(struct unwind_state *state, struct task_struct *task,
		    struct pt_regs *regs, unsigned long *first_frame);

bool unwind_next_frame(struct unwind_state *state);

unsigned long unwind_get_return_address(struct unwind_state *state);

static inline bool unwind_done(struct unwind_state *state)
{
	return state->stack_info.type == STACK_TYPE_UNKNOWN;
}

static inline
void unwind_start(struct unwind_state *state, struct task_struct *task,
		  struct pt_regs *regs, unsigned long *first_frame)
{
	first_frame = first_frame ? : get_stack_pointer(task, regs);

	__unwind_start(state, task, regs, first_frame);
}

#ifdef CONFIG_FRAME_POINTER

static inline
unsigned long *unwind_get_return_address_ptr(struct unwind_state *state)
{
	if (unwind_done(state))
		return NULL;

	return state->regs ? &state->regs->ip : state->bp + 1;
}

<<<<<<< HEAD
=======
static inline struct pt_regs *unwind_get_entry_regs(struct unwind_state *state)
{
	if (unwind_done(state))
		return NULL;

	return state->regs;
}

>>>>>>> 405182c2
#else /* !CONFIG_FRAME_POINTER */

static inline
unsigned long *unwind_get_return_address_ptr(struct unwind_state *state)
{
	return NULL;
}

<<<<<<< HEAD
=======
static inline struct pt_regs *unwind_get_entry_regs(struct unwind_state *state)
{
	return NULL;
}

>>>>>>> 405182c2
#endif /* CONFIG_FRAME_POINTER */

#endif /* _ASM_X86_UNWIND_H */<|MERGE_RESOLUTION|>--- conflicted
+++ resolved
@@ -51,8 +51,6 @@
 	return state->regs ? &state->regs->ip : state->bp + 1;
 }
 
-<<<<<<< HEAD
-=======
 static inline struct pt_regs *unwind_get_entry_regs(struct unwind_state *state)
 {
 	if (unwind_done(state))
@@ -61,7 +59,6 @@
 	return state->regs;
 }
 
->>>>>>> 405182c2
 #else /* !CONFIG_FRAME_POINTER */
 
 static inline
@@ -70,14 +67,11 @@
 	return NULL;
 }
 
-<<<<<<< HEAD
-=======
 static inline struct pt_regs *unwind_get_entry_regs(struct unwind_state *state)
 {
 	return NULL;
 }
 
->>>>>>> 405182c2
 #endif /* CONFIG_FRAME_POINTER */
 
 #endif /* _ASM_X86_UNWIND_H */