--- conflicted
+++ resolved
@@ -45,10 +45,7 @@
 #include <asm/asm.h>
 #include <asm/smap.h>
 #include <asm/export.h>
-<<<<<<< HEAD
-=======
 #include <asm/frame.h>
->>>>>>> 405182c2
 
 	.section .entry.text, "ax"
 
