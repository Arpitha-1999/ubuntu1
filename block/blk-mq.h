--- conflicted
+++ resolved
@@ -42,10 +42,6 @@
 /*
  * CPU -> queue mappings
  */
-<<<<<<< HEAD
-int blk_mq_map_queues(struct blk_mq_tag_set *set);
-=======
->>>>>>> 405182c2
 extern int blk_mq_hw_queue_to_node(unsigned int *map, unsigned int);
 
 static inline struct blk_mq_hw_ctx *blk_mq_map_queue(struct request_queue *q,
