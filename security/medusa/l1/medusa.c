--- conflicted
+++ resolved
@@ -718,28 +718,12 @@
 }
 */
 
-/* TODO TODO TODO: add support of 'cred' in medusa_sendsig() */
-static int medusa_l1_task_kill(struct task_struct *p, struct kernel_siginfo *info,
-			 int sig, const struct cred *cred)
-{
-	/*
-	 * something goes wrong...
-	 */
-	return 0;
-
-<<<<<<< HEAD
-	/*
-	if(medusa_sendsig(sig, info, p) == MED_NO)
-		return -EPERM;
-=======
 static int medusa_l1_task_kill(struct task_struct *p, struct siginfo *info,
 			 int sig, u32 secid)
 {
 	/* if(medusa_sendsig(sig, info, p) == MED_NO)
 		return -EPERM; */
->>>>>>> 7920e8f4
-	return 0;
-	*/
+	return 0;
 }
 
 /*
@@ -1961,7 +1945,6 @@
 		kfree(tmp_task);
 	}
 
-<<<<<<< HEAD
 	list_for_each_safe(pos, q, &l0_kern_ipc_perm_list.list) {
 		tmp_ipcp = list_entry(pos, struct kern_ipc_perm_list, list);
 		ret = tmp_ipcp->medusa_l1_ipc_alloc_security(tmp_ipcp->ipcp);
@@ -1970,13 +1953,6 @@
 		kfree(tmp_ipcp);
 	}
 	*/
-=======
-		if (&task_security(process) != NULL) {
-			continue;
-		}
-
-		med = (struct medusa_l1_task_s*) kmalloc(sizeof(struct medusa_l1_task_s), GFP_KERNEL | GFP_NOWAIT);
->>>>>>> 7920e8f4
 
 	/* register the hooks */
 	security_add_hooks(medusa_l1_hooks, ARRAY_SIZE(medusa_l1_hooks), "medusa");
