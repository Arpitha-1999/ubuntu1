--- conflicted
+++ resolved
@@ -10,11 +10,8 @@
 subdir-$(CONFIG_SECURITY_APPARMOR)	+= apparmor
 subdir-$(CONFIG_SECURITY_YAMA)		+= yama
 subdir-$(CONFIG_SECURITY_LOADPIN)	+= loadpin
-<<<<<<< HEAD
+subdir-$(CONFIG_SECURITY_SAFESETID)    += safesetid
 subdir-$(CONFIG_SECURITY_MEDUSA)	+= medusa
-=======
-subdir-$(CONFIG_SECURITY_SAFESETID)    += safesetid
->>>>>>> e93c9c99
 
 # always enable default capabilities
 obj-y					+= commoncap.o
@@ -30,11 +27,8 @@
 obj-$(CONFIG_SECURITY_APPARMOR)		+= apparmor/
 obj-$(CONFIG_SECURITY_YAMA)		+= yama/
 obj-$(CONFIG_SECURITY_LOADPIN)		+= loadpin/
-<<<<<<< HEAD
+obj-$(CONFIG_SECURITY_SAFESETID)       += safesetid/
 obj-$(CONFIG_SECURITY_MEDUSA)		+= medusa/
-=======
-obj-$(CONFIG_SECURITY_SAFESETID)       += safesetid/
->>>>>>> e93c9c99
 obj-$(CONFIG_CGROUP_DEVICE)		+= device_cgroup.o
 
 # Object integrity file lists
