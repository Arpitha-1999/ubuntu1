--- conflicted
+++ resolved
@@ -235,11 +235,7 @@
 {
 	struct msg_msg *msg, *t;
 	struct msg_queue *msq = container_of(ipcp, struct msg_queue, q_perm);
-<<<<<<< HEAD
-	WAKE_Q(wake_q);
-=======
 	DEFINE_WAKE_Q(wake_q);
->>>>>>> 405182c2
 
 	expunge_all(msq, -EIDRM, &wake_q);
 	ss_wakeup(msq, &wake_q, true);
@@ -401,11 +397,7 @@
 		goto out_up;
 	case IPC_SET:
 	{
-<<<<<<< HEAD
-		WAKE_Q(wake_q);
-=======
 		DEFINE_WAKE_Q(wake_q);
->>>>>>> 405182c2
 
 		if (msqid64.msg_qbytes > ns->msg_ctlmnb &&
 		    !capable(CAP_SYS_RESOURCE)) {
@@ -642,11 +634,7 @@
 	struct msg_msg *msg;
 	int err;
 	struct ipc_namespace *ns;
-<<<<<<< HEAD
-	WAKE_Q(wake_q);
-=======
 	DEFINE_WAKE_Q(wake_q);
->>>>>>> 405182c2
 
 	ns = current->nsproxy->ipc_ns;
 
@@ -862,11 +850,7 @@
 	struct msg_queue *msq;
 	struct ipc_namespace *ns;
 	struct msg_msg *msg, *copy = NULL;
-<<<<<<< HEAD
-	WAKE_Q(wake_q);
-=======
 	DEFINE_WAKE_Q(wake_q);
->>>>>>> 405182c2
 
 	ns = current->nsproxy->ipc_ns;
 
