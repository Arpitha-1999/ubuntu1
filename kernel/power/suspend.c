--- conflicted
+++ resolved
@@ -213,12 +213,8 @@
 		if (error)
 			goto Close;
 	}
-<<<<<<< HEAD
 	//suspend_console();
-=======
-	suspend_console();
 	ftrace_stop();
->>>>>>> 3244e93f
 	suspend_test_start();
 	error = dpm_suspend_start(PMSG_SUSPEND);
 	if (error) {
@@ -238,12 +234,8 @@
 	suspend_test_start();
 	dpm_resume_end(PMSG_RESUME);
 	suspend_test_finish("resume devices");
-<<<<<<< HEAD
+	ftrace_start();
 	//resume_console();
-=======
-	ftrace_start();
-	resume_console();
->>>>>>> 3244e93f
  Close:
 	if (suspend_ops->end)
 		suspend_ops->end();
