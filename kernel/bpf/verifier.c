/* Copyright (c) 2011-2014 PLUMgrid, http://plumgrid.com
 * Copyright (c) 2016 Facebook
 *
 * This program is free software; you can redistribute it and/or
 * modify it under the terms of version 2 of the GNU General Public
 * License as published by the Free Software Foundation.
 *
 * This program is distributed in the hope that it will be useful, but
 * WITHOUT ANY WARRANTY; without even the implied warranty of
 * MERCHANTABILITY or FITNESS FOR A PARTICULAR PURPOSE. See the GNU
 * General Public License for more details.
 */
#include <linux/kernel.h>
#include <linux/types.h>
#include <linux/slab.h>
#include <linux/bpf.h>
#include <linux/bpf_verifier.h>
#include <linux/filter.h>
#include <net/netlink.h>
#include <linux/file.h>
#include <linux/vmalloc.h>
#include <linux/stringify.h>

/* bpf_check() is a static code analyzer that walks eBPF program
 * instruction by instruction and updates register/stack state.
 * All paths of conditional branches are analyzed until 'bpf_exit' insn.
 *
 * The first pass is depth-first-search to check that the program is a DAG.
 * It rejects the following programs:
 * - larger than BPF_MAXINSNS insns
 * - if loop is present (detected via back-edge)
 * - unreachable insns exist (shouldn't be a forest. program = one function)
 * - out of bounds or malformed jumps
 * The second pass is all possible path descent from the 1st insn.
 * Since it's analyzing all pathes through the program, the length of the
 * analysis is limited to 32k insn, which may be hit even if total number of
 * insn is less then 4K, but there are too many branches that change stack/regs.
 * Number of 'branches to be analyzed' is limited to 1k
 *
 * On entry to each instruction, each register has a type, and the instruction
 * changes the types of the registers depending on instruction semantics.
 * If instruction is BPF_MOV64_REG(BPF_REG_1, BPF_REG_5), then type of R5 is
 * copied to R1.
 *
 * All registers are 64-bit.
 * R0 - return register
 * R1-R5 argument passing registers
 * R6-R9 callee saved registers
 * R10 - frame pointer read-only
 *
 * At the start of BPF program the register R1 contains a pointer to bpf_context
 * and has type PTR_TO_CTX.
 *
 * Verifier tracks arithmetic operations on pointers in case:
 *    BPF_MOV64_REG(BPF_REG_1, BPF_REG_10),
 *    BPF_ALU64_IMM(BPF_ADD, BPF_REG_1, -20),
 * 1st insn copies R10 (which has FRAME_PTR) type into R1
 * and 2nd arithmetic instruction is pattern matched to recognize
 * that it wants to construct a pointer to some element within stack.
 * So after 2nd insn, the register R1 has type PTR_TO_STACK
 * (and -20 constant is saved for further stack bounds checking).
 * Meaning that this reg is a pointer to stack plus known immediate constant.
 *
 * Most of the time the registers have UNKNOWN_VALUE type, which
 * means the register has some value, but it's not a valid pointer.
 * (like pointer plus pointer becomes UNKNOWN_VALUE type)
 *
 * When verifier sees load or store instructions the type of base register
 * can be: PTR_TO_MAP_VALUE, PTR_TO_CTX, FRAME_PTR. These are three pointer
 * types recognized by check_mem_access() function.
 *
 * PTR_TO_MAP_VALUE means that this register is pointing to 'map element value'
 * and the range of [ptr, ptr + map's value_size) is accessible.
 *
 * registers used to pass values to function calls are checked against
 * function argument constraints.
 *
 * ARG_PTR_TO_MAP_KEY is one of such argument constraints.
 * It means that the register type passed to this function must be
 * PTR_TO_STACK and it will be used inside the function as
 * 'pointer to map element key'
 *
 * For example the argument constraints for bpf_map_lookup_elem():
 *   .ret_type = RET_PTR_TO_MAP_VALUE_OR_NULL,
 *   .arg1_type = ARG_CONST_MAP_PTR,
 *   .arg2_type = ARG_PTR_TO_MAP_KEY,
 *
 * ret_type says that this function returns 'pointer to map elem value or null'
 * function expects 1st argument to be a const pointer to 'struct bpf_map' and
 * 2nd argument should be a pointer to stack, which will be used inside
 * the helper function as a pointer to map element key.
 *
 * On the kernel side the helper function looks like:
 * u64 bpf_map_lookup_elem(u64 r1, u64 r2, u64 r3, u64 r4, u64 r5)
 * {
 *    struct bpf_map *map = (struct bpf_map *) (unsigned long) r1;
 *    void *key = (void *) (unsigned long) r2;
 *    void *value;
 *
 *    here kernel can access 'key' and 'map' pointers safely, knowing that
 *    [key, key + map->key_size) bytes are valid and were initialized on
 *    the stack of eBPF program.
 * }
 *
 * Corresponding eBPF program may look like:
 *    BPF_MOV64_REG(BPF_REG_2, BPF_REG_10),  // after this insn R2 type is FRAME_PTR
 *    BPF_ALU64_IMM(BPF_ADD, BPF_REG_2, -4), // after this insn R2 type is PTR_TO_STACK
 *    BPF_LD_MAP_FD(BPF_REG_1, map_fd),      // after this insn R1 type is CONST_PTR_TO_MAP
 *    BPF_RAW_INSN(BPF_JMP | BPF_CALL, 0, 0, 0, BPF_FUNC_map_lookup_elem),
 * here verifier looks at prototype of map_lookup_elem() and sees:
 * .arg1_type == ARG_CONST_MAP_PTR and R1->type == CONST_PTR_TO_MAP, which is ok,
 * Now verifier knows that this map has key of R1->map_ptr->key_size bytes
 *
 * Then .arg2_type == ARG_PTR_TO_MAP_KEY and R2->type == PTR_TO_STACK, ok so far,
 * Now verifier checks that [R2, R2 + map's key_size) are within stack limits
 * and were initialized prior to this call.
 * If it's ok, then verifier allows this BPF_CALL insn and looks at
 * .ret_type which is RET_PTR_TO_MAP_VALUE_OR_NULL, so it sets
 * R0->type = PTR_TO_MAP_VALUE_OR_NULL which means bpf_map_lookup_elem() function
 * returns ether pointer to map value or NULL.
 *
 * When type PTR_TO_MAP_VALUE_OR_NULL passes through 'if (reg != 0) goto +off'
 * insn, the register holding that pointer in the true branch changes state to
 * PTR_TO_MAP_VALUE and the same register changes state to CONST_IMM in the false
 * branch. See check_cond_jmp_op().
 *
 * After the call R0 is set to return type of the function and registers R1-R5
 * are set to NOT_INIT to indicate that they are no longer readable.
 */

/* verifier_state + insn_idx are pushed to stack when branch is encountered */
struct bpf_verifier_stack_elem {
	/* verifer state is 'st'
	 * before processing instruction 'insn_idx'
	 * and after processing instruction 'prev_insn_idx'
	 */
	struct bpf_verifier_state st;
	int insn_idx;
	int prev_insn_idx;
	struct bpf_verifier_stack_elem *next;
};

#define BPF_COMPLEXITY_LIMIT_INSNS	65536
#define BPF_COMPLEXITY_LIMIT_STACK	1024

struct bpf_call_arg_meta {
	struct bpf_map *map_ptr;
	bool raw_mode;
	bool pkt_access;
	int regno;
	int access_size;
};

/* verbose verifier prints what it's seeing
 * bpf_check() is called under lock, so no race to access these global vars
 */
static u32 log_level, log_size, log_len;
static char *log_buf;

static DEFINE_MUTEX(bpf_verifier_lock);

/* log_level controls verbosity level of eBPF verifier.
 * verbose() is used to dump the verification trace to the log, so the user
 * can figure out what's wrong with the program
 */
static __printf(1, 2) void verbose(const char *fmt, ...)
{
	va_list args;

	if (log_level == 0 || log_len >= log_size - 1)
		return;

	va_start(args, fmt);
	log_len += vscnprintf(log_buf + log_len, log_size - log_len, fmt, args);
	va_end(args);
}

/* string representation of 'enum bpf_reg_type' */
static const char * const reg_type_str[] = {
	[NOT_INIT]		= "?",
	[UNKNOWN_VALUE]		= "inv",
	[PTR_TO_CTX]		= "ctx",
	[CONST_PTR_TO_MAP]	= "map_ptr",
	[PTR_TO_MAP_VALUE]	= "map_value",
	[PTR_TO_MAP_VALUE_OR_NULL] = "map_value_or_null",
	[PTR_TO_MAP_VALUE_ADJ]	= "map_value_adj",
	[FRAME_PTR]		= "fp",
	[PTR_TO_STACK]		= "fp",
	[CONST_IMM]		= "imm",
	[PTR_TO_PACKET]		= "pkt",
	[PTR_TO_PACKET_END]	= "pkt_end",
};

#define __BPF_FUNC_STR_FN(x) [BPF_FUNC_ ## x] = __stringify(bpf_ ## x)
static const char * const func_id_str[] = {
	__BPF_FUNC_MAPPER(__BPF_FUNC_STR_FN)
};
#undef __BPF_FUNC_STR_FN

static const char *func_id_name(int id)
{
	BUILD_BUG_ON(ARRAY_SIZE(func_id_str) != __BPF_FUNC_MAX_ID);

	if (id >= 0 && id < __BPF_FUNC_MAX_ID && func_id_str[id])
		return func_id_str[id];
	else
		return "unknown";
}

static void print_verifier_state(struct bpf_verifier_state *state)
{
	struct bpf_reg_state *reg;
	enum bpf_reg_type t;
	int i;

	for (i = 0; i < MAX_BPF_REG; i++) {
		reg = &state->regs[i];
		t = reg->type;
		if (t == NOT_INIT)
			continue;
		verbose(" R%d=%s", i, reg_type_str[t]);
		if (t == CONST_IMM || t == PTR_TO_STACK)
			verbose("%lld", reg->imm);
		else if (t == PTR_TO_PACKET)
			verbose("(id=%d,off=%d,r=%d)",
				reg->id, reg->off, reg->range);
		else if (t == UNKNOWN_VALUE && reg->imm)
			verbose("%lld", reg->imm);
		else if (t == CONST_PTR_TO_MAP || t == PTR_TO_MAP_VALUE ||
			 t == PTR_TO_MAP_VALUE_OR_NULL ||
			 t == PTR_TO_MAP_VALUE_ADJ)
			verbose("(ks=%d,vs=%d,id=%u)",
				reg->map_ptr->key_size,
				reg->map_ptr->value_size,
				reg->id);
		if (reg->min_value != BPF_REGISTER_MIN_RANGE)
			verbose(",min_value=%lld",
				(long long)reg->min_value);
		if (reg->max_value != BPF_REGISTER_MAX_RANGE)
			verbose(",max_value=%llu",
				(unsigned long long)reg->max_value);
	}
	for (i = 0; i < MAX_BPF_STACK; i += BPF_REG_SIZE) {
		if (state->stack_slot_type[i] == STACK_SPILL)
			verbose(" fp%d=%s", -MAX_BPF_STACK + i,
				reg_type_str[state->spilled_regs[i / BPF_REG_SIZE].type]);
	}
	verbose("\n");
}

static const char *const bpf_class_string[] = {
	[BPF_LD]    = "ld",
	[BPF_LDX]   = "ldx",
	[BPF_ST]    = "st",
	[BPF_STX]   = "stx",
	[BPF_ALU]   = "alu",
	[BPF_JMP]   = "jmp",
	[BPF_RET]   = "BUG",
	[BPF_ALU64] = "alu64",
};

static const char *const bpf_alu_string[16] = {
	[BPF_ADD >> 4]  = "+=",
	[BPF_SUB >> 4]  = "-=",
	[BPF_MUL >> 4]  = "*=",
	[BPF_DIV >> 4]  = "/=",
	[BPF_OR  >> 4]  = "|=",
	[BPF_AND >> 4]  = "&=",
	[BPF_LSH >> 4]  = "<<=",
	[BPF_RSH >> 4]  = ">>=",
	[BPF_NEG >> 4]  = "neg",
	[BPF_MOD >> 4]  = "%=",
	[BPF_XOR >> 4]  = "^=",
	[BPF_MOV >> 4]  = "=",
	[BPF_ARSH >> 4] = "s>>=",
	[BPF_END >> 4]  = "endian",
};

static const char *const bpf_ldst_string[] = {
	[BPF_W >> 3]  = "u32",
	[BPF_H >> 3]  = "u16",
	[BPF_B >> 3]  = "u8",
	[BPF_DW >> 3] = "u64",
};

static const char *const bpf_jmp_string[16] = {
	[BPF_JA >> 4]   = "jmp",
	[BPF_JEQ >> 4]  = "==",
	[BPF_JGT >> 4]  = ">",
	[BPF_JGE >> 4]  = ">=",
	[BPF_JSET >> 4] = "&",
	[BPF_JNE >> 4]  = "!=",
	[BPF_JSGT >> 4] = "s>",
	[BPF_JSGE >> 4] = "s>=",
	[BPF_CALL >> 4] = "call",
	[BPF_EXIT >> 4] = "exit",
};

static void print_bpf_insn(struct bpf_insn *insn)
{
	u8 class = BPF_CLASS(insn->code);

	if (class == BPF_ALU || class == BPF_ALU64) {
		if (BPF_SRC(insn->code) == BPF_X)
			verbose("(%02x) %sr%d %s %sr%d\n",
				insn->code, class == BPF_ALU ? "(u32) " : "",
				insn->dst_reg,
				bpf_alu_string[BPF_OP(insn->code) >> 4],
				class == BPF_ALU ? "(u32) " : "",
				insn->src_reg);
		else
			verbose("(%02x) %sr%d %s %s%d\n",
				insn->code, class == BPF_ALU ? "(u32) " : "",
				insn->dst_reg,
				bpf_alu_string[BPF_OP(insn->code) >> 4],
				class == BPF_ALU ? "(u32) " : "",
				insn->imm);
	} else if (class == BPF_STX) {
		if (BPF_MODE(insn->code) == BPF_MEM)
			verbose("(%02x) *(%s *)(r%d %+d) = r%d\n",
				insn->code,
				bpf_ldst_string[BPF_SIZE(insn->code) >> 3],
				insn->dst_reg,
				insn->off, insn->src_reg);
		else if (BPF_MODE(insn->code) == BPF_XADD)
			verbose("(%02x) lock *(%s *)(r%d %+d) += r%d\n",
				insn->code,
				bpf_ldst_string[BPF_SIZE(insn->code) >> 3],
				insn->dst_reg, insn->off,
				insn->src_reg);
		else
			verbose("BUG_%02x\n", insn->code);
	} else if (class == BPF_ST) {
		if (BPF_MODE(insn->code) != BPF_MEM) {
			verbose("BUG_st_%02x\n", insn->code);
			return;
		}
		verbose("(%02x) *(%s *)(r%d %+d) = %d\n",
			insn->code,
			bpf_ldst_string[BPF_SIZE(insn->code) >> 3],
			insn->dst_reg,
			insn->off, insn->imm);
	} else if (class == BPF_LDX) {
		if (BPF_MODE(insn->code) != BPF_MEM) {
			verbose("BUG_ldx_%02x\n", insn->code);
			return;
		}
		verbose("(%02x) r%d = *(%s *)(r%d %+d)\n",
			insn->code, insn->dst_reg,
			bpf_ldst_string[BPF_SIZE(insn->code) >> 3],
			insn->src_reg, insn->off);
	} else if (class == BPF_LD) {
		if (BPF_MODE(insn->code) == BPF_ABS) {
			verbose("(%02x) r0 = *(%s *)skb[%d]\n",
				insn->code,
				bpf_ldst_string[BPF_SIZE(insn->code) >> 3],
				insn->imm);
		} else if (BPF_MODE(insn->code) == BPF_IND) {
			verbose("(%02x) r0 = *(%s *)skb[r%d + %d]\n",
				insn->code,
				bpf_ldst_string[BPF_SIZE(insn->code) >> 3],
				insn->src_reg, insn->imm);
		} else if (BPF_MODE(insn->code) == BPF_IMM) {
			verbose("(%02x) r%d = 0x%x\n",
				insn->code, insn->dst_reg, insn->imm);
		} else {
			verbose("BUG_ld_%02x\n", insn->code);
			return;
		}
	} else if (class == BPF_JMP) {
		u8 opcode = BPF_OP(insn->code);

		if (opcode == BPF_CALL) {
			verbose("(%02x) call %s#%d\n", insn->code,
				func_id_name(insn->imm), insn->imm);
		} else if (insn->code == (BPF_JMP | BPF_JA)) {
			verbose("(%02x) goto pc%+d\n",
				insn->code, insn->off);
		} else if (insn->code == (BPF_JMP | BPF_EXIT)) {
			verbose("(%02x) exit\n", insn->code);
		} else if (BPF_SRC(insn->code) == BPF_X) {
			verbose("(%02x) if r%d %s r%d goto pc%+d\n",
				insn->code, insn->dst_reg,
				bpf_jmp_string[BPF_OP(insn->code) >> 4],
				insn->src_reg, insn->off);
		} else {
			verbose("(%02x) if r%d %s 0x%x goto pc%+d\n",
				insn->code, insn->dst_reg,
				bpf_jmp_string[BPF_OP(insn->code) >> 4],
				insn->imm, insn->off);
		}
	} else {
		verbose("(%02x) %s\n", insn->code, bpf_class_string[class]);
	}
}

static int pop_stack(struct bpf_verifier_env *env, int *prev_insn_idx)
{
	struct bpf_verifier_stack_elem *elem;
	int insn_idx;

	if (env->head == NULL)
		return -1;

	memcpy(&env->cur_state, &env->head->st, sizeof(env->cur_state));
	insn_idx = env->head->insn_idx;
	if (prev_insn_idx)
		*prev_insn_idx = env->head->prev_insn_idx;
	elem = env->head->next;
	kfree(env->head);
	env->head = elem;
	env->stack_size--;
	return insn_idx;
}

static struct bpf_verifier_state *push_stack(struct bpf_verifier_env *env,
					     int insn_idx, int prev_insn_idx)
{
	struct bpf_verifier_stack_elem *elem;

	elem = kmalloc(sizeof(struct bpf_verifier_stack_elem), GFP_KERNEL);
	if (!elem)
		goto err;

	memcpy(&elem->st, &env->cur_state, sizeof(env->cur_state));
	elem->insn_idx = insn_idx;
	elem->prev_insn_idx = prev_insn_idx;
	elem->next = env->head;
	env->head = elem;
	env->stack_size++;
	if (env->stack_size > BPF_COMPLEXITY_LIMIT_STACK) {
		verbose("BPF program is too complex\n");
		goto err;
	}
	return &elem->st;
err:
	/* pop all elements and return */
	while (pop_stack(env, NULL) >= 0);
	return NULL;
}

#define CALLER_SAVED_REGS 6
static const int caller_saved[CALLER_SAVED_REGS] = {
	BPF_REG_0, BPF_REG_1, BPF_REG_2, BPF_REG_3, BPF_REG_4, BPF_REG_5
};

static void init_reg_state(struct bpf_reg_state *regs)
{
	int i;

	for (i = 0; i < MAX_BPF_REG; i++) {
		regs[i].type = NOT_INIT;
		regs[i].imm = 0;
		regs[i].min_value = BPF_REGISTER_MIN_RANGE;
		regs[i].max_value = BPF_REGISTER_MAX_RANGE;
	}

	/* frame pointer */
	regs[BPF_REG_FP].type = FRAME_PTR;

	/* 1st arg to a function */
	regs[BPF_REG_1].type = PTR_TO_CTX;
}

static void __mark_reg_unknown_value(struct bpf_reg_state *regs, u32 regno)
{
	regs[regno].type = UNKNOWN_VALUE;
	regs[regno].id = 0;
	regs[regno].imm = 0;
}

static void mark_reg_unknown_value(struct bpf_reg_state *regs, u32 regno)
{
	BUG_ON(regno >= MAX_BPF_REG);
	__mark_reg_unknown_value(regs, regno);
}

static void reset_reg_range_values(struct bpf_reg_state *regs, u32 regno)
{
	regs[regno].min_value = BPF_REGISTER_MIN_RANGE;
	regs[regno].max_value = BPF_REGISTER_MAX_RANGE;
}

enum reg_arg_type {
	SRC_OP,		/* register is used as source operand */
	DST_OP,		/* register is used as destination operand */
	DST_OP_NO_MARK	/* same as above, check only, don't mark */
};

static int check_reg_arg(struct bpf_reg_state *regs, u32 regno,
			 enum reg_arg_type t)
{
	if (regno >= MAX_BPF_REG) {
		verbose("R%d is invalid\n", regno);
		return -EINVAL;
	}

	if (t == SRC_OP) {
		/* check whether register used as source operand can be read */
		if (regs[regno].type == NOT_INIT) {
			verbose("R%d !read_ok\n", regno);
			return -EACCES;
		}
	} else {
		/* check whether register used as dest operand can be written to */
		if (regno == BPF_REG_FP) {
			verbose("frame pointer is read only\n");
			return -EACCES;
		}
		if (t == DST_OP)
			mark_reg_unknown_value(regs, regno);
	}
	return 0;
}

static int bpf_size_to_bytes(int bpf_size)
{
	if (bpf_size == BPF_W)
		return 4;
	else if (bpf_size == BPF_H)
		return 2;
	else if (bpf_size == BPF_B)
		return 1;
	else if (bpf_size == BPF_DW)
		return 8;
	else
		return -EINVAL;
}

static bool is_spillable_regtype(enum bpf_reg_type type)
{
	switch (type) {
	case PTR_TO_MAP_VALUE:
	case PTR_TO_MAP_VALUE_OR_NULL:
	case PTR_TO_STACK:
	case PTR_TO_CTX:
	case PTR_TO_PACKET:
	case PTR_TO_PACKET_END:
	case FRAME_PTR:
	case CONST_PTR_TO_MAP:
		return true;
	default:
		return false;
	}
}

/* check_stack_read/write functions track spill/fill of registers,
 * stack boundary and alignment are checked in check_mem_access()
 */
static int check_stack_write(struct bpf_verifier_state *state, int off,
			     int size, int value_regno)
{
	int i;
	/* caller checked that off % size == 0 and -MAX_BPF_STACK <= off < 0,
	 * so it's aligned access and [off, off + size) are within stack limits
	 */

	if (value_regno >= 0 &&
	    is_spillable_regtype(state->regs[value_regno].type)) {

		/* register containing pointer is being spilled into stack */
		if (size != BPF_REG_SIZE) {
			verbose("invalid size of register spill\n");
			return -EACCES;
		}

		/* save register state */
		state->spilled_regs[(MAX_BPF_STACK + off) / BPF_REG_SIZE] =
			state->regs[value_regno];

		for (i = 0; i < BPF_REG_SIZE; i++)
			state->stack_slot_type[MAX_BPF_STACK + off + i] = STACK_SPILL;
	} else {
		/* regular write of data into stack */
		state->spilled_regs[(MAX_BPF_STACK + off) / BPF_REG_SIZE] =
			(struct bpf_reg_state) {};

		for (i = 0; i < size; i++)
			state->stack_slot_type[MAX_BPF_STACK + off + i] = STACK_MISC;
	}
	return 0;
}

static int check_stack_read(struct bpf_verifier_state *state, int off, int size,
			    int value_regno)
{
	u8 *slot_type;
	int i;

	slot_type = &state->stack_slot_type[MAX_BPF_STACK + off];

	if (slot_type[0] == STACK_SPILL) {
		if (size != BPF_REG_SIZE) {
			verbose("invalid size of register spill\n");
			return -EACCES;
		}
		for (i = 1; i < BPF_REG_SIZE; i++) {
			if (slot_type[i] != STACK_SPILL) {
				verbose("corrupted spill memory\n");
				return -EACCES;
			}
		}

		if (value_regno >= 0)
			/* restore register state from stack */
			state->regs[value_regno] =
				state->spilled_regs[(MAX_BPF_STACK + off) / BPF_REG_SIZE];
		return 0;
	} else {
		for (i = 0; i < size; i++) {
			if (slot_type[i] != STACK_MISC) {
				verbose("invalid read from stack off %d+%d size %d\n",
					off, i, size);
				return -EACCES;
			}
		}
		if (value_regno >= 0)
			/* have read misc data from the stack */
			mark_reg_unknown_value(state->regs, value_regno);
		return 0;
	}
}

/* check read/write into map element returned by bpf_map_lookup_elem() */
static int check_map_access(struct bpf_verifier_env *env, u32 regno, int off,
			    int size)
{
	struct bpf_map *map = env->cur_state.regs[regno].map_ptr;

	if (off < 0 || off + size > map->value_size) {
		verbose("invalid access to map value, value_size=%d off=%d size=%d\n",
			map->value_size, off, size);
		return -EACCES;
	}
	return 0;
}

#define MAX_PACKET_OFF 0xffff

static bool may_access_direct_pkt_data(struct bpf_verifier_env *env,
				       const struct bpf_call_arg_meta *meta,
				       enum bpf_access_type t)
{
	switch (env->prog->type) {
	case BPF_PROG_TYPE_LWT_IN:
	case BPF_PROG_TYPE_LWT_OUT:
		/* dst_input() and dst_output() can't write for now */
		if (t == BPF_WRITE)
			return false;
	case BPF_PROG_TYPE_SCHED_CLS:
	case BPF_PROG_TYPE_SCHED_ACT:
	case BPF_PROG_TYPE_XDP:
	case BPF_PROG_TYPE_LWT_XMIT:
		if (meta)
			return meta->pkt_access;

		env->seen_direct_write = true;
		return true;
	default:
		return false;
	}
}

static int check_packet_access(struct bpf_verifier_env *env, u32 regno, int off,
			       int size)
{
	struct bpf_reg_state *regs = env->cur_state.regs;
	struct bpf_reg_state *reg = &regs[regno];

	off += reg->off;
	if (off < 0 || size <= 0 || off + size > reg->range) {
		verbose("invalid access to packet, off=%d size=%d, R%d(id=%d,off=%d,r=%d)\n",
			off, size, regno, reg->id, reg->off, reg->range);
		return -EACCES;
	}
	return 0;
}

/* check access to 'struct bpf_context' fields */
static int check_ctx_access(struct bpf_verifier_env *env, int off, int size,
			    enum bpf_access_type t, enum bpf_reg_type *reg_type)
{
	/* for analyzer ctx accesses are already validated and converted */
	if (env->analyzer_ops)
		return 0;

	if (env->prog->aux->ops->is_valid_access &&
	    env->prog->aux->ops->is_valid_access(off, size, t, reg_type)) {
		/* remember the offset of last byte accessed in ctx */
		if (env->prog->aux->max_ctx_offset < off + size)
			env->prog->aux->max_ctx_offset = off + size;
		return 0;
	}

	verbose("invalid bpf_context access off=%d size=%d\n", off, size);
	return -EACCES;
}

static bool is_pointer_value(struct bpf_verifier_env *env, int regno)
{
	if (env->allow_ptr_leaks)
		return false;

	switch (env->cur_state.regs[regno].type) {
	case UNKNOWN_VALUE:
	case CONST_IMM:
		return false;
	default:
		return true;
	}
}

static int check_ptr_alignment(struct bpf_verifier_env *env,
			       struct bpf_reg_state *reg, int off, int size)
{
	if (reg->type != PTR_TO_PACKET && reg->type != PTR_TO_MAP_VALUE_ADJ) {
		if (off % size != 0) {
			verbose("misaligned access off %d size %d\n",
				off, size);
			return -EACCES;
		} else {
			return 0;
		}
	}

	if (IS_ENABLED(CONFIG_HAVE_EFFICIENT_UNALIGNED_ACCESS))
		/* misaligned access to packet is ok on x86,arm,arm64 */
		return 0;

	if (reg->id && size != 1) {
		verbose("Unknown packet alignment. Only byte-sized access allowed\n");
		return -EACCES;
	}

	/* skb->data is NET_IP_ALIGN-ed */
	if (reg->type == PTR_TO_PACKET &&
	    (NET_IP_ALIGN + reg->off + off) % size != 0) {
		verbose("misaligned packet access off %d+%d+%d size %d\n",
			NET_IP_ALIGN, reg->off, off, size);
		return -EACCES;
	}
	return 0;
}

/* check whether memory at (regno + off) is accessible for t = (read | write)
 * if t==write, value_regno is a register which value is stored into memory
 * if t==read, value_regno is a register which will receive the value from memory
 * if t==write && value_regno==-1, some unknown value is stored into memory
 * if t==read && value_regno==-1, don't care what we read from memory
 */
static int check_mem_access(struct bpf_verifier_env *env, u32 regno, int off,
			    int bpf_size, enum bpf_access_type t,
			    int value_regno)
{
	struct bpf_verifier_state *state = &env->cur_state;
	struct bpf_reg_state *reg = &state->regs[regno];
	int size, err = 0;

	if (reg->type == PTR_TO_STACK)
		off += reg->imm;

	size = bpf_size_to_bytes(bpf_size);
	if (size < 0)
		return size;

	err = check_ptr_alignment(env, reg, off, size);
	if (err)
		return err;

	if (reg->type == PTR_TO_MAP_VALUE ||
	    reg->type == PTR_TO_MAP_VALUE_ADJ) {
		if (t == BPF_WRITE && value_regno >= 0 &&
		    is_pointer_value(env, value_regno)) {
			verbose("R%d leaks addr into map\n", value_regno);
			return -EACCES;
		}

		/* If we adjusted the register to this map value at all then we
		 * need to change off and size to min_value and max_value
		 * respectively to make sure our theoretical access will be
		 * safe.
		 */
		if (reg->type == PTR_TO_MAP_VALUE_ADJ) {
			if (log_level)
				print_verifier_state(state);
			env->varlen_map_value_access = true;
			/* The minimum value is only important with signed
			 * comparisons where we can't assume the floor of a
			 * value is 0.  If we are using signed variables for our
			 * index'es we need to make sure that whatever we use
			 * will have a set floor within our range.
			 */
			if (reg->min_value < 0) {
				verbose("R%d min value is negative, either use unsigned index or do a if (index >=0) check.\n",
					regno);
				return -EACCES;
			}
			err = check_map_access(env, regno, reg->min_value + off,
					       size);
			if (err) {
				verbose("R%d min value is outside of the array range\n",
					regno);
				return err;
			}

			/* If we haven't set a max value then we need to bail
			 * since we can't be sure we won't do bad things.
			 */
			if (reg->max_value == BPF_REGISTER_MAX_RANGE) {
				verbose("R%d unbounded memory access, make sure to bounds check any array access into a map\n",
					regno);
				return -EACCES;
			}
			off += reg->max_value;
		}
		err = check_map_access(env, regno, off, size);
		if (!err && t == BPF_READ && value_regno >= 0)
			mark_reg_unknown_value(state->regs, value_regno);

	} else if (reg->type == PTR_TO_CTX) {
		enum bpf_reg_type reg_type = UNKNOWN_VALUE;

		if (t == BPF_WRITE && value_regno >= 0 &&
		    is_pointer_value(env, value_regno)) {
			verbose("R%d leaks addr into ctx\n", value_regno);
			return -EACCES;
		}
		err = check_ctx_access(env, off, size, t, &reg_type);
		if (!err && t == BPF_READ && value_regno >= 0) {
			mark_reg_unknown_value(state->regs, value_regno);
			/* note that reg.[id|off|range] == 0 */
			state->regs[value_regno].type = reg_type;
		}

	} else if (reg->type == FRAME_PTR || reg->type == PTR_TO_STACK) {
		if (off >= 0 || off < -MAX_BPF_STACK) {
			verbose("invalid stack off=%d size=%d\n", off, size);
			return -EACCES;
		}
		if (t == BPF_WRITE) {
			if (!env->allow_ptr_leaks &&
			    state->stack_slot_type[MAX_BPF_STACK + off] == STACK_SPILL &&
			    size != BPF_REG_SIZE) {
				verbose("attempt to corrupt spilled pointer on stack\n");
				return -EACCES;
			}
			err = check_stack_write(state, off, size, value_regno);
		} else {
			err = check_stack_read(state, off, size, value_regno);
		}
	} else if (state->regs[regno].type == PTR_TO_PACKET) {
		if (t == BPF_WRITE && !may_access_direct_pkt_data(env, NULL, t)) {
			verbose("cannot write into packet\n");
			return -EACCES;
		}
		if (t == BPF_WRITE && value_regno >= 0 &&
		    is_pointer_value(env, value_regno)) {
			verbose("R%d leaks addr into packet\n", value_regno);
			return -EACCES;
		}
		err = check_packet_access(env, regno, off, size);
		if (!err && t == BPF_READ && value_regno >= 0)
			mark_reg_unknown_value(state->regs, value_regno);
	} else {
		verbose("R%d invalid mem access '%s'\n",
			regno, reg_type_str[reg->type]);
		return -EACCES;
	}

	if (!err && size <= 2 && value_regno >= 0 && env->allow_ptr_leaks &&
	    state->regs[value_regno].type == UNKNOWN_VALUE) {
		/* 1 or 2 byte load zero-extends, determine the number of
		 * zero upper bits. Not doing it fo 4 byte load, since
		 * such values cannot be added to ptr_to_packet anyway.
		 */
		state->regs[value_regno].imm = 64 - size * 8;
	}
	return err;
}

static int check_xadd(struct bpf_verifier_env *env, struct bpf_insn *insn)
{
	struct bpf_reg_state *regs = env->cur_state.regs;
	int err;

	if ((BPF_SIZE(insn->code) != BPF_W && BPF_SIZE(insn->code) != BPF_DW) ||
	    insn->imm != 0) {
		verbose("BPF_XADD uses reserved fields\n");
		return -EINVAL;
	}

	/* check src1 operand */
	err = check_reg_arg(regs, insn->src_reg, SRC_OP);
	if (err)
		return err;

	/* check src2 operand */
	err = check_reg_arg(regs, insn->dst_reg, SRC_OP);
	if (err)
		return err;

	/* check whether atomic_add can read the memory */
	err = check_mem_access(env, insn->dst_reg, insn->off,
			       BPF_SIZE(insn->code), BPF_READ, -1);
	if (err)
		return err;

	/* check whether atomic_add can write into the same memory */
	return check_mem_access(env, insn->dst_reg, insn->off,
				BPF_SIZE(insn->code), BPF_WRITE, -1);
}

/* when register 'regno' is passed into function that will read 'access_size'
 * bytes from that pointer, make sure that it's within stack boundary
 * and all elements of stack are initialized
 */
static int check_stack_boundary(struct bpf_verifier_env *env, int regno,
				int access_size, bool zero_size_allowed,
				struct bpf_call_arg_meta *meta)
{
	struct bpf_verifier_state *state = &env->cur_state;
	struct bpf_reg_state *regs = state->regs;
	int off, i;

	if (regs[regno].type != PTR_TO_STACK) {
		if (zero_size_allowed && access_size == 0 &&
		    regs[regno].type == CONST_IMM &&
		    regs[regno].imm  == 0)
			return 0;

		verbose("R%d type=%s expected=%s\n", regno,
			reg_type_str[regs[regno].type],
			reg_type_str[PTR_TO_STACK]);
		return -EACCES;
	}

	off = regs[regno].imm;
	if (off >= 0 || off < -MAX_BPF_STACK || off + access_size > 0 ||
	    access_size <= 0) {
		verbose("invalid stack type R%d off=%d access_size=%d\n",
			regno, off, access_size);
		return -EACCES;
	}

	if (meta && meta->raw_mode) {
		meta->access_size = access_size;
		meta->regno = regno;
		return 0;
	}

	for (i = 0; i < access_size; i++) {
		if (state->stack_slot_type[MAX_BPF_STACK + off + i] != STACK_MISC) {
			verbose("invalid indirect read from stack off %d+%d size %d\n",
				off, i, access_size);
			return -EACCES;
		}
	}
	return 0;
}

static int check_func_arg(struct bpf_verifier_env *env, u32 regno,
			  enum bpf_arg_type arg_type,
			  struct bpf_call_arg_meta *meta)
{
	struct bpf_reg_state *regs = env->cur_state.regs, *reg = &regs[regno];
	enum bpf_reg_type expected_type, type = reg->type;
	int err = 0;

	if (arg_type == ARG_DONTCARE)
		return 0;

	if (type == NOT_INIT) {
		verbose("R%d !read_ok\n", regno);
		return -EACCES;
	}

	if (arg_type == ARG_ANYTHING) {
		if (is_pointer_value(env, regno)) {
			verbose("R%d leaks addr into helper function\n", regno);
			return -EACCES;
		}
		return 0;
	}

	if (type == PTR_TO_PACKET &&
	    !may_access_direct_pkt_data(env, meta, BPF_READ)) {
		verbose("helper access to the packet is not allowed\n");
		return -EACCES;
	}

	if (arg_type == ARG_PTR_TO_MAP_KEY ||
	    arg_type == ARG_PTR_TO_MAP_VALUE) {
		expected_type = PTR_TO_STACK;
		if (type != PTR_TO_PACKET && type != expected_type)
			goto err_type;
	} else if (arg_type == ARG_CONST_STACK_SIZE ||
		   arg_type == ARG_CONST_STACK_SIZE_OR_ZERO) {
		expected_type = CONST_IMM;
		if (type != expected_type)
			goto err_type;
	} else if (arg_type == ARG_CONST_MAP_PTR) {
		expected_type = CONST_PTR_TO_MAP;
		if (type != expected_type)
			goto err_type;
	} else if (arg_type == ARG_PTR_TO_CTX) {
		expected_type = PTR_TO_CTX;
		if (type != expected_type)
			goto err_type;
	} else if (arg_type == ARG_PTR_TO_STACK ||
		   arg_type == ARG_PTR_TO_RAW_STACK) {
		expected_type = PTR_TO_STACK;
		/* One exception here. In case function allows for NULL to be
		 * passed in as argument, it's a CONST_IMM type. Final test
		 * happens during stack boundary checking.
		 */
		if (type == CONST_IMM && reg->imm == 0)
			/* final test in check_stack_boundary() */;
		else if (type != PTR_TO_PACKET && type != expected_type)
			goto err_type;
		meta->raw_mode = arg_type == ARG_PTR_TO_RAW_STACK;
	} else {
		verbose("unsupported arg_type %d\n", arg_type);
		return -EFAULT;
	}

	if (arg_type == ARG_CONST_MAP_PTR) {
		/* bpf_map_xxx(map_ptr) call: remember that map_ptr */
		meta->map_ptr = reg->map_ptr;
	} else if (arg_type == ARG_PTR_TO_MAP_KEY) {
		/* bpf_map_xxx(..., map_ptr, ..., key) call:
		 * check that [key, key + map->key_size) are within
		 * stack limits and initialized
		 */
		if (!meta->map_ptr) {
			/* in function declaration map_ptr must come before
			 * map_key, so that it's verified and known before
			 * we have to check map_key here. Otherwise it means
			 * that kernel subsystem misconfigured verifier
			 */
			verbose("invalid map_ptr to access map->key\n");
			return -EACCES;
		}
		if (type == PTR_TO_PACKET)
			err = check_packet_access(env, regno, 0,
						  meta->map_ptr->key_size);
		else
			err = check_stack_boundary(env, regno,
						   meta->map_ptr->key_size,
						   false, NULL);
	} else if (arg_type == ARG_PTR_TO_MAP_VALUE) {
		/* bpf_map_xxx(..., map_ptr, ..., value) call:
		 * check [value, value + map->value_size) validity
		 */
		if (!meta->map_ptr) {
			/* kernel subsystem misconfigured verifier */
			verbose("invalid map_ptr to access map->value\n");
			return -EACCES;
		}
		if (type == PTR_TO_PACKET)
			err = check_packet_access(env, regno, 0,
						  meta->map_ptr->value_size);
		else
			err = check_stack_boundary(env, regno,
						   meta->map_ptr->value_size,
						   false, NULL);
	} else if (arg_type == ARG_CONST_STACK_SIZE ||
		   arg_type == ARG_CONST_STACK_SIZE_OR_ZERO) {
		bool zero_size_allowed = (arg_type == ARG_CONST_STACK_SIZE_OR_ZERO);

		/* bpf_xxx(..., buf, len) call will access 'len' bytes
		 * from stack pointer 'buf'. Check it
		 * note: regno == len, regno - 1 == buf
		 */
		if (regno == 0) {
			/* kernel subsystem misconfigured verifier */
			verbose("ARG_CONST_STACK_SIZE cannot be first argument\n");
			return -EACCES;
		}
		if (regs[regno - 1].type == PTR_TO_PACKET)
			err = check_packet_access(env, regno - 1, 0, reg->imm);
		else
			err = check_stack_boundary(env, regno - 1, reg->imm,
						   zero_size_allowed, meta);
	}

	return err;
err_type:
	verbose("R%d type=%s expected=%s\n", regno,
		reg_type_str[type], reg_type_str[expected_type]);
	return -EACCES;
}

static int check_map_func_compatibility(struct bpf_map *map, int func_id)
{
	if (!map)
		return 0;

	/* We need a two way check, first is from map perspective ... */
	switch (map->map_type) {
	case BPF_MAP_TYPE_PROG_ARRAY:
		if (func_id != BPF_FUNC_tail_call)
			goto error;
		break;
	case BPF_MAP_TYPE_PERF_EVENT_ARRAY:
		if (func_id != BPF_FUNC_perf_event_read &&
		    func_id != BPF_FUNC_perf_event_output)
			goto error;
		break;
	case BPF_MAP_TYPE_STACK_TRACE:
		if (func_id != BPF_FUNC_get_stackid)
			goto error;
		break;
	case BPF_MAP_TYPE_CGROUP_ARRAY:
		if (func_id != BPF_FUNC_skb_under_cgroup &&
		    func_id != BPF_FUNC_current_task_under_cgroup)
			goto error;
		break;
	default:
		break;
	}

	/* ... and second from the function itself. */
	switch (func_id) {
	case BPF_FUNC_tail_call:
		if (map->map_type != BPF_MAP_TYPE_PROG_ARRAY)
			goto error;
		break;
	case BPF_FUNC_perf_event_read:
	case BPF_FUNC_perf_event_output:
		if (map->map_type != BPF_MAP_TYPE_PERF_EVENT_ARRAY)
			goto error;
		break;
	case BPF_FUNC_get_stackid:
		if (map->map_type != BPF_MAP_TYPE_STACK_TRACE)
			goto error;
		break;
	case BPF_FUNC_current_task_under_cgroup:
	case BPF_FUNC_skb_under_cgroup:
		if (map->map_type != BPF_MAP_TYPE_CGROUP_ARRAY)
			goto error;
		break;
	default:
		break;
	}

	return 0;
error:
	verbose("cannot pass map_type %d into func %s#%d\n",
		map->map_type, func_id_name(func_id), func_id);
	return -EINVAL;
}

static int check_raw_mode(const struct bpf_func_proto *fn)
{
	int count = 0;

	if (fn->arg1_type == ARG_PTR_TO_RAW_STACK)
		count++;
	if (fn->arg2_type == ARG_PTR_TO_RAW_STACK)
		count++;
	if (fn->arg3_type == ARG_PTR_TO_RAW_STACK)
		count++;
	if (fn->arg4_type == ARG_PTR_TO_RAW_STACK)
		count++;
	if (fn->arg5_type == ARG_PTR_TO_RAW_STACK)
		count++;

	return count > 1 ? -EINVAL : 0;
}

static void clear_all_pkt_pointers(struct bpf_verifier_env *env)
{
	struct bpf_verifier_state *state = &env->cur_state;
	struct bpf_reg_state *regs = state->regs, *reg;
	int i;

	for (i = 0; i < MAX_BPF_REG; i++)
		if (regs[i].type == PTR_TO_PACKET ||
		    regs[i].type == PTR_TO_PACKET_END)
			mark_reg_unknown_value(regs, i);

	for (i = 0; i < MAX_BPF_STACK; i += BPF_REG_SIZE) {
		if (state->stack_slot_type[i] != STACK_SPILL)
			continue;
		reg = &state->spilled_regs[i / BPF_REG_SIZE];
		if (reg->type != PTR_TO_PACKET &&
		    reg->type != PTR_TO_PACKET_END)
			continue;
		reg->type = UNKNOWN_VALUE;
		reg->imm = 0;
	}
}

static int check_call(struct bpf_verifier_env *env, int func_id)
{
	struct bpf_verifier_state *state = &env->cur_state;
	const struct bpf_func_proto *fn = NULL;
	struct bpf_reg_state *regs = state->regs;
	struct bpf_reg_state *reg;
	struct bpf_call_arg_meta meta;
	bool changes_data;
	int i, err;

	/* find function prototype */
	if (func_id < 0 || func_id >= __BPF_FUNC_MAX_ID) {
		verbose("invalid func %s#%d\n", func_id_name(func_id), func_id);
		return -EINVAL;
	}

	if (env->prog->aux->ops->get_func_proto)
		fn = env->prog->aux->ops->get_func_proto(func_id);

	if (!fn) {
		verbose("unknown func %s#%d\n", func_id_name(func_id), func_id);
		return -EINVAL;
	}

	/* eBPF programs must be GPL compatible to use GPL-ed functions */
	if (!env->prog->gpl_compatible && fn->gpl_only) {
		verbose("cannot call GPL only function from proprietary program\n");
		return -EINVAL;
	}

	changes_data = bpf_helper_changes_pkt_data(fn->func);

	memset(&meta, 0, sizeof(meta));
	meta.pkt_access = fn->pkt_access;

	/* We only support one arg being in raw mode at the moment, which
	 * is sufficient for the helper functions we have right now.
	 */
	err = check_raw_mode(fn);
	if (err) {
		verbose("kernel subsystem misconfigured func %s#%d\n",
			func_id_name(func_id), func_id);
		return err;
	}

	/* check args */
	err = check_func_arg(env, BPF_REG_1, fn->arg1_type, &meta);
	if (err)
		return err;
	err = check_func_arg(env, BPF_REG_2, fn->arg2_type, &meta);
	if (err)
		return err;
	err = check_func_arg(env, BPF_REG_3, fn->arg3_type, &meta);
	if (err)
		return err;
	err = check_func_arg(env, BPF_REG_4, fn->arg4_type, &meta);
	if (err)
		return err;
	err = check_func_arg(env, BPF_REG_5, fn->arg5_type, &meta);
	if (err)
		return err;

	/* Mark slots with STACK_MISC in case of raw mode, stack offset
	 * is inferred from register state.
	 */
	for (i = 0; i < meta.access_size; i++) {
		err = check_mem_access(env, meta.regno, i, BPF_B, BPF_WRITE, -1);
		if (err)
			return err;
	}

	/* reset caller saved regs */
	for (i = 0; i < CALLER_SAVED_REGS; i++) {
		reg = regs + caller_saved[i];
		reg->type = NOT_INIT;
		reg->imm = 0;
	}

	/* update return register */
	if (fn->ret_type == RET_INTEGER) {
		regs[BPF_REG_0].type = UNKNOWN_VALUE;
	} else if (fn->ret_type == RET_VOID) {
		regs[BPF_REG_0].type = NOT_INIT;
	} else if (fn->ret_type == RET_PTR_TO_MAP_VALUE_OR_NULL) {
		regs[BPF_REG_0].type = PTR_TO_MAP_VALUE_OR_NULL;
		regs[BPF_REG_0].max_value = regs[BPF_REG_0].min_value = 0;
		/* remember map_ptr, so that check_map_access()
		 * can check 'value_size' boundary of memory access
		 * to map element returned from bpf_map_lookup_elem()
		 */
		if (meta.map_ptr == NULL) {
			verbose("kernel subsystem misconfigured verifier\n");
			return -EINVAL;
		}
		regs[BPF_REG_0].map_ptr = meta.map_ptr;
		regs[BPF_REG_0].id = ++env->id_gen;
	} else {
		verbose("unknown return type %d of func %s#%d\n",
			fn->ret_type, func_id_name(func_id), func_id);
		return -EINVAL;
	}

	err = check_map_func_compatibility(meta.map_ptr, func_id);
	if (err)
		return err;

	if (changes_data)
		clear_all_pkt_pointers(env);
	return 0;
}

static int check_packet_ptr_add(struct bpf_verifier_env *env,
				struct bpf_insn *insn)
{
	struct bpf_reg_state *regs = env->cur_state.regs;
	struct bpf_reg_state *dst_reg = &regs[insn->dst_reg];
	struct bpf_reg_state *src_reg = &regs[insn->src_reg];
	struct bpf_reg_state tmp_reg;
	s32 imm;

	if (BPF_SRC(insn->code) == BPF_K) {
		/* pkt_ptr += imm */
		imm = insn->imm;

add_imm:
		if (imm <= 0) {
			verbose("addition of negative constant to packet pointer is not allowed\n");
			return -EACCES;
		}
		if (imm >= MAX_PACKET_OFF ||
		    imm + dst_reg->off >= MAX_PACKET_OFF) {
			verbose("constant %d is too large to add to packet pointer\n",
				imm);
			return -EACCES;
		}
		/* a constant was added to pkt_ptr.
		 * Remember it while keeping the same 'id'
		 */
		dst_reg->off += imm;
	} else {
		if (src_reg->type == PTR_TO_PACKET) {
			/* R6=pkt(id=0,off=0,r=62) R7=imm22; r7 += r6 */
			tmp_reg = *dst_reg;  /* save r7 state */
			*dst_reg = *src_reg; /* copy pkt_ptr state r6 into r7 */
			src_reg = &tmp_reg;  /* pretend it's src_reg state */
			/* if the checks below reject it, the copy won't matter,
			 * since we're rejecting the whole program. If all ok,
			 * then imm22 state will be added to r7
			 * and r7 will be pkt(id=0,off=22,r=62) while
			 * r6 will stay as pkt(id=0,off=0,r=62)
			 */
		}

		if (src_reg->type == CONST_IMM) {
			/* pkt_ptr += reg where reg is known constant */
			imm = src_reg->imm;
			goto add_imm;
		}
		/* disallow pkt_ptr += reg
		 * if reg is not uknown_value with guaranteed zero upper bits
		 * otherwise pkt_ptr may overflow and addition will become
		 * subtraction which is not allowed
		 */
		if (src_reg->type != UNKNOWN_VALUE) {
			verbose("cannot add '%s' to ptr_to_packet\n",
				reg_type_str[src_reg->type]);
			return -EACCES;
		}
		if (src_reg->imm < 48) {
			verbose("cannot add integer value with %lld upper zero bits to ptr_to_packet\n",
				src_reg->imm);
			return -EACCES;
		}
		/* dst_reg stays as pkt_ptr type and since some positive
		 * integer value was added to the pointer, increment its 'id'
		 */
		dst_reg->id = ++env->id_gen;

		/* something was added to pkt_ptr, set range and off to zero */
		dst_reg->off = 0;
		dst_reg->range = 0;
	}
	return 0;
}

static int evaluate_reg_alu(struct bpf_verifier_env *env, struct bpf_insn *insn)
{
	struct bpf_reg_state *regs = env->cur_state.regs;
	struct bpf_reg_state *dst_reg = &regs[insn->dst_reg];
	u8 opcode = BPF_OP(insn->code);
	s64 imm_log2;

	/* for type == UNKNOWN_VALUE:
	 * imm > 0 -> number of zero upper bits
	 * imm == 0 -> don't track which is the same as all bits can be non-zero
	 */

	if (BPF_SRC(insn->code) == BPF_X) {
		struct bpf_reg_state *src_reg = &regs[insn->src_reg];

		if (src_reg->type == UNKNOWN_VALUE && src_reg->imm > 0 &&
		    dst_reg->imm && opcode == BPF_ADD) {
			/* dreg += sreg
			 * where both have zero upper bits. Adding them
			 * can only result making one more bit non-zero
			 * in the larger value.
			 * Ex. 0xffff (imm=48) + 1 (imm=63) = 0x10000 (imm=47)
			 *     0xffff (imm=48) + 0xffff = 0x1fffe (imm=47)
			 */
			dst_reg->imm = min(dst_reg->imm, src_reg->imm);
			dst_reg->imm--;
			return 0;
		}
		if (src_reg->type == CONST_IMM && src_reg->imm > 0 &&
		    dst_reg->imm && opcode == BPF_ADD) {
			/* dreg += sreg
			 * where dreg has zero upper bits and sreg is const.
			 * Adding them can only result making one more bit
			 * non-zero in the larger value.
			 */
			imm_log2 = __ilog2_u64((long long)src_reg->imm);
			dst_reg->imm = min(dst_reg->imm, 63 - imm_log2);
			dst_reg->imm--;
			return 0;
		}
		/* all other cases non supported yet, just mark dst_reg */
		dst_reg->imm = 0;
		return 0;
	}

	/* sign extend 32-bit imm into 64-bit to make sure that
	 * negative values occupy bit 63. Note ilog2() would have
	 * been incorrect, since sizeof(insn->imm) == 4
	 */
	imm_log2 = __ilog2_u64((long long)insn->imm);

	if (dst_reg->imm && opcode == BPF_LSH) {
		/* reg <<= imm
		 * if reg was a result of 2 byte load, then its imm == 48
		 * which means that upper 48 bits are zero and shifting this reg
		 * left by 4 would mean that upper 44 bits are still zero
		 */
		dst_reg->imm -= insn->imm;
	} else if (dst_reg->imm && opcode == BPF_MUL) {
		/* reg *= imm
		 * if multiplying by 14 subtract 4
		 * This is conservative calculation of upper zero bits.
		 * It's not trying to special case insn->imm == 1 or 0 cases
		 */
		dst_reg->imm -= imm_log2 + 1;
	} else if (opcode == BPF_AND) {
		/* reg &= imm */
		dst_reg->imm = 63 - imm_log2;
	} else if (dst_reg->imm && opcode == BPF_ADD) {
		/* reg += imm */
		dst_reg->imm = min(dst_reg->imm, 63 - imm_log2);
		dst_reg->imm--;
	} else if (opcode == BPF_RSH) {
		/* reg >>= imm
		 * which means that after right shift, upper bits will be zero
		 * note that verifier already checked that
		 * 0 <= imm < 64 for shift insn
		 */
		dst_reg->imm += insn->imm;
		if (unlikely(dst_reg->imm > 64))
			/* some dumb code did:
			 * r2 = *(u32 *)mem;
			 * r2 >>= 32;
			 * and all bits are zero now */
			dst_reg->imm = 64;
	} else {
		/* all other alu ops, means that we don't know what will
		 * happen to the value, mark it with unknown number of zero bits
		 */
		dst_reg->imm = 0;
	}

	if (dst_reg->imm < 0) {
		/* all 64 bits of the register can contain non-zero bits
		 * and such value cannot be added to ptr_to_packet, since it
		 * may overflow, mark it as unknown to avoid further eval
		 */
		dst_reg->imm = 0;
	}
	return 0;
}

static int evaluate_reg_imm_alu(struct bpf_verifier_env *env,
				struct bpf_insn *insn)
{
	struct bpf_reg_state *regs = env->cur_state.regs;
	struct bpf_reg_state *dst_reg = &regs[insn->dst_reg];
	struct bpf_reg_state *src_reg = &regs[insn->src_reg];
	u8 opcode = BPF_OP(insn->code);

	/* dst_reg->type == CONST_IMM here, simulate execution of 'add'/'or'
	 * insn. Don't care about overflow or negative values, just add them
	 */
	if (opcode == BPF_ADD && BPF_SRC(insn->code) == BPF_K)
		dst_reg->imm += insn->imm;
	else if (opcode == BPF_ADD && BPF_SRC(insn->code) == BPF_X &&
		 src_reg->type == CONST_IMM)
		dst_reg->imm += src_reg->imm;
	else if (opcode == BPF_OR && BPF_SRC(insn->code) == BPF_K)
		dst_reg->imm |= insn->imm;
	else if (opcode == BPF_OR && BPF_SRC(insn->code) == BPF_X &&
		 src_reg->type == CONST_IMM)
		dst_reg->imm |= src_reg->imm;
	else
		mark_reg_unknown_value(regs, insn->dst_reg);
	return 0;
}

static void check_reg_overflow(struct bpf_reg_state *reg)
{
	if (reg->max_value > BPF_REGISTER_MAX_RANGE)
		reg->max_value = BPF_REGISTER_MAX_RANGE;
	if (reg->min_value < BPF_REGISTER_MIN_RANGE ||
	    reg->min_value > BPF_REGISTER_MAX_RANGE)
		reg->min_value = BPF_REGISTER_MIN_RANGE;
}

static void adjust_reg_min_max_vals(struct bpf_verifier_env *env,
				    struct bpf_insn *insn)
{
	struct bpf_reg_state *regs = env->cur_state.regs, *dst_reg;
	s64 min_val = BPF_REGISTER_MIN_RANGE;
	u64 max_val = BPF_REGISTER_MAX_RANGE;
	u8 opcode = BPF_OP(insn->code);

	dst_reg = &regs[insn->dst_reg];
	if (BPF_SRC(insn->code) == BPF_X) {
		check_reg_overflow(&regs[insn->src_reg]);
		min_val = regs[insn->src_reg].min_value;
		max_val = regs[insn->src_reg].max_value;

		/* If the source register is a random pointer then the
		 * min_value/max_value values represent the range of the known
		 * accesses into that value, not the actual min/max value of the
		 * register itself.  In this case we have to reset the reg range
		 * values so we know it is not safe to look at.
		 */
		if (regs[insn->src_reg].type != CONST_IMM &&
		    regs[insn->src_reg].type != UNKNOWN_VALUE) {
			min_val = BPF_REGISTER_MIN_RANGE;
			max_val = BPF_REGISTER_MAX_RANGE;
		}
	} else if (insn->imm < BPF_REGISTER_MAX_RANGE &&
		   (s64)insn->imm > BPF_REGISTER_MIN_RANGE) {
		min_val = max_val = insn->imm;
	}

	/* We don't know anything about what was done to this register, mark it
	 * as unknown.
	 */
	if (min_val == BPF_REGISTER_MIN_RANGE &&
	    max_val == BPF_REGISTER_MAX_RANGE) {
		reset_reg_range_values(regs, insn->dst_reg);
		return;
	}

	/* If one of our values was at the end of our ranges then we can't just
	 * do our normal operations to the register, we need to set the values
	 * to the min/max since they are undefined.
	 */
	if (min_val == BPF_REGISTER_MIN_RANGE)
		dst_reg->min_value = BPF_REGISTER_MIN_RANGE;
	if (max_val == BPF_REGISTER_MAX_RANGE)
		dst_reg->max_value = BPF_REGISTER_MAX_RANGE;

	switch (opcode) {
	case BPF_ADD:
		if (dst_reg->min_value != BPF_REGISTER_MIN_RANGE)
			dst_reg->min_value += min_val;
		if (dst_reg->max_value != BPF_REGISTER_MAX_RANGE)
			dst_reg->max_value += max_val;
		break;
	case BPF_SUB:
		if (dst_reg->min_value != BPF_REGISTER_MIN_RANGE)
			dst_reg->min_value -= min_val;
		if (dst_reg->max_value != BPF_REGISTER_MAX_RANGE)
			dst_reg->max_value -= max_val;
		break;
	case BPF_MUL:
		if (dst_reg->min_value != BPF_REGISTER_MIN_RANGE)
			dst_reg->min_value *= min_val;
		if (dst_reg->max_value != BPF_REGISTER_MAX_RANGE)
			dst_reg->max_value *= max_val;
		break;
	case BPF_AND:
		/* Disallow AND'ing of negative numbers, ain't nobody got time
		 * for that.  Otherwise the minimum is 0 and the max is the max
		 * value we could AND against.
		 */
		if (min_val < 0)
			dst_reg->min_value = BPF_REGISTER_MIN_RANGE;
		else
			dst_reg->min_value = 0;
		dst_reg->max_value = max_val;
		break;
	case BPF_LSH:
		/* Gotta have special overflow logic here, if we're shifting
		 * more than MAX_RANGE then just assume we have an invalid
		 * range.
		 */
		if (min_val > ilog2(BPF_REGISTER_MAX_RANGE))
			dst_reg->min_value = BPF_REGISTER_MIN_RANGE;
		else if (dst_reg->min_value != BPF_REGISTER_MIN_RANGE)
			dst_reg->min_value <<= min_val;

		if (max_val > ilog2(BPF_REGISTER_MAX_RANGE))
			dst_reg->max_value = BPF_REGISTER_MAX_RANGE;
		else if (dst_reg->max_value != BPF_REGISTER_MAX_RANGE)
			dst_reg->max_value <<= max_val;
		break;
	case BPF_RSH:
		/* RSH by a negative number is undefined, and the BPF_RSH is an
		 * unsigned shift, so make the appropriate casts.
		 */
		if (min_val < 0 || dst_reg->min_value < 0)
			dst_reg->min_value = BPF_REGISTER_MIN_RANGE;
		else
			dst_reg->min_value =
				(u64)(dst_reg->min_value) >> min_val;
		if (dst_reg->max_value != BPF_REGISTER_MAX_RANGE)
			dst_reg->max_value >>= max_val;
		break;
	default:
		reset_reg_range_values(regs, insn->dst_reg);
		break;
	}

	check_reg_overflow(dst_reg);
}

/* check validity of 32-bit and 64-bit arithmetic operations */
static int check_alu_op(struct bpf_verifier_env *env, struct bpf_insn *insn)
{
	struct bpf_reg_state *regs = env->cur_state.regs, *dst_reg;
	u8 opcode = BPF_OP(insn->code);
	int err;

	if (opcode == BPF_END || opcode == BPF_NEG) {
		if (opcode == BPF_NEG) {
			if (BPF_SRC(insn->code) != 0 ||
			    insn->src_reg != BPF_REG_0 ||
			    insn->off != 0 || insn->imm != 0) {
				verbose("BPF_NEG uses reserved fields\n");
				return -EINVAL;
			}
		} else {
			if (insn->src_reg != BPF_REG_0 || insn->off != 0 ||
			    (insn->imm != 16 && insn->imm != 32 && insn->imm != 64)) {
				verbose("BPF_END uses reserved fields\n");
				return -EINVAL;
			}
		}

		/* check src operand */
		err = check_reg_arg(regs, insn->dst_reg, SRC_OP);
		if (err)
			return err;

		if (is_pointer_value(env, insn->dst_reg)) {
			verbose("R%d pointer arithmetic prohibited\n",
				insn->dst_reg);
			return -EACCES;
		}

		/* check dest operand */
		err = check_reg_arg(regs, insn->dst_reg, DST_OP);
		if (err)
			return err;

	} else if (opcode == BPF_MOV) {

		if (BPF_SRC(insn->code) == BPF_X) {
			if (insn->imm != 0 || insn->off != 0) {
				verbose("BPF_MOV uses reserved fields\n");
				return -EINVAL;
			}

			/* check src operand */
			err = check_reg_arg(regs, insn->src_reg, SRC_OP);
			if (err)
				return err;
		} else {
			if (insn->src_reg != BPF_REG_0 || insn->off != 0) {
				verbose("BPF_MOV uses reserved fields\n");
				return -EINVAL;
			}
		}

		/* check dest operand */
		err = check_reg_arg(regs, insn->dst_reg, DST_OP);
		if (err)
			return err;

		/* we are setting our register to something new, we need to
		 * reset its range values.
		 */
		reset_reg_range_values(regs, insn->dst_reg);

		if (BPF_SRC(insn->code) == BPF_X) {
			if (BPF_CLASS(insn->code) == BPF_ALU64) {
				/* case: R1 = R2
				 * copy register state to dest reg
				 */
				regs[insn->dst_reg] = regs[insn->src_reg];
			} else {
				if (is_pointer_value(env, insn->src_reg)) {
					verbose("R%d partial copy of pointer\n",
						insn->src_reg);
					return -EACCES;
				}
				mark_reg_unknown_value(regs, insn->dst_reg);
			}
		} else {
			/* case: R = imm
			 * remember the value we stored into this reg
			 */
			regs[insn->dst_reg].type = CONST_IMM;
			regs[insn->dst_reg].imm = insn->imm;
			regs[insn->dst_reg].max_value = insn->imm;
			regs[insn->dst_reg].min_value = insn->imm;
		}

	} else if (opcode > BPF_END) {
		verbose("invalid BPF_ALU opcode %x\n", opcode);
		return -EINVAL;

	} else {	/* all other ALU ops: and, sub, xor, add, ... */

		if (BPF_SRC(insn->code) == BPF_X) {
			if (insn->imm != 0 || insn->off != 0) {
				verbose("BPF_ALU uses reserved fields\n");
				return -EINVAL;
			}
			/* check src1 operand */
			err = check_reg_arg(regs, insn->src_reg, SRC_OP);
			if (err)
				return err;
		} else {
			if (insn->src_reg != BPF_REG_0 || insn->off != 0) {
				verbose("BPF_ALU uses reserved fields\n");
				return -EINVAL;
			}
		}

		/* check src2 operand */
		err = check_reg_arg(regs, insn->dst_reg, SRC_OP);
		if (err)
			return err;

		if ((opcode == BPF_MOD || opcode == BPF_DIV) &&
		    BPF_SRC(insn->code) == BPF_K && insn->imm == 0) {
			verbose("div by zero\n");
			return -EINVAL;
		}

		if ((opcode == BPF_LSH || opcode == BPF_RSH ||
		     opcode == BPF_ARSH) && BPF_SRC(insn->code) == BPF_K) {
			int size = BPF_CLASS(insn->code) == BPF_ALU64 ? 64 : 32;

			if (insn->imm < 0 || insn->imm >= size) {
				verbose("invalid shift %d\n", insn->imm);
				return -EINVAL;
			}
		}

		/* check dest operand */
		err = check_reg_arg(regs, insn->dst_reg, DST_OP_NO_MARK);
		if (err)
			return err;

		dst_reg = &regs[insn->dst_reg];

		/* first we want to adjust our ranges. */
		adjust_reg_min_max_vals(env, insn);

		/* pattern match 'bpf_add Rx, imm' instruction */
		if (opcode == BPF_ADD && BPF_CLASS(insn->code) == BPF_ALU64 &&
		    dst_reg->type == FRAME_PTR && BPF_SRC(insn->code) == BPF_K) {
			dst_reg->type = PTR_TO_STACK;
			dst_reg->imm = insn->imm;
			return 0;
		} else if (opcode == BPF_ADD &&
			   BPF_CLASS(insn->code) == BPF_ALU64 &&
			   (dst_reg->type == PTR_TO_PACKET ||
			    (BPF_SRC(insn->code) == BPF_X &&
			     regs[insn->src_reg].type == PTR_TO_PACKET))) {
			/* ptr_to_packet += K|X */
			return check_packet_ptr_add(env, insn);
		} else if (BPF_CLASS(insn->code) == BPF_ALU64 &&
			   dst_reg->type == UNKNOWN_VALUE &&
			   env->allow_ptr_leaks) {
			/* unknown += K|X */
			return evaluate_reg_alu(env, insn);
		} else if (BPF_CLASS(insn->code) == BPF_ALU64 &&
			   dst_reg->type == CONST_IMM &&
			   env->allow_ptr_leaks) {
			/* reg_imm += K|X */
			return evaluate_reg_imm_alu(env, insn);
		} else if (is_pointer_value(env, insn->dst_reg)) {
			verbose("R%d pointer arithmetic prohibited\n",
				insn->dst_reg);
			return -EACCES;
		} else if (BPF_SRC(insn->code) == BPF_X &&
			   is_pointer_value(env, insn->src_reg)) {
			verbose("R%d pointer arithmetic prohibited\n",
				insn->src_reg);
			return -EACCES;
		}

		/* If we did pointer math on a map value then just set it to our
		 * PTR_TO_MAP_VALUE_ADJ type so we can deal with any stores or
		 * loads to this register appropriately, otherwise just mark the
		 * register as unknown.
		 */
		if (env->allow_ptr_leaks &&
		    (dst_reg->type == PTR_TO_MAP_VALUE ||
		     dst_reg->type == PTR_TO_MAP_VALUE_ADJ))
			dst_reg->type = PTR_TO_MAP_VALUE_ADJ;
		else
			mark_reg_unknown_value(regs, insn->dst_reg);
	}

	return 0;
}

static void find_good_pkt_pointers(struct bpf_verifier_state *state,
				   struct bpf_reg_state *dst_reg)
{
	struct bpf_reg_state *regs = state->regs, *reg;
	int i;

	/* LLVM can generate two kind of checks:
	 *
	 * Type 1:
	 *
	 *   r2 = r3;
	 *   r2 += 8;
	 *   if (r2 > pkt_end) goto <handle exception>
	 *   <access okay>
	 *
	 *   Where:
	 *     r2 == dst_reg, pkt_end == src_reg
	 *     r2=pkt(id=n,off=8,r=0)
	 *     r3=pkt(id=n,off=0,r=0)
	 *
	 * Type 2:
	 *
	 *   r2 = r3;
	 *   r2 += 8;
	 *   if (pkt_end >= r2) goto <access okay>
	 *   <handle exception>
	 *
	 *   Where:
	 *     pkt_end == dst_reg, r2 == src_reg
	 *     r2=pkt(id=n,off=8,r=0)
	 *     r3=pkt(id=n,off=0,r=0)
	 *
	 * Find register r3 and mark its range as r3=pkt(id=n,off=0,r=8)
	 * so that range of bytes [r3, r3 + 8) is safe to access.
	 */

	for (i = 0; i < MAX_BPF_REG; i++)
		if (regs[i].type == PTR_TO_PACKET && regs[i].id == dst_reg->id)
			regs[i].range = dst_reg->off;

	for (i = 0; i < MAX_BPF_STACK; i += BPF_REG_SIZE) {
		if (state->stack_slot_type[i] != STACK_SPILL)
			continue;
		reg = &state->spilled_regs[i / BPF_REG_SIZE];
		if (reg->type == PTR_TO_PACKET && reg->id == dst_reg->id)
			reg->range = dst_reg->off;
	}
}

/* Adjusts the register min/max values in the case that the dst_reg is the
 * variable register that we are working on, and src_reg is a constant or we're
 * simply doing a BPF_K check.
 */
static void reg_set_min_max(struct bpf_reg_state *true_reg,
			    struct bpf_reg_state *false_reg, u64 val,
			    u8 opcode)
{
	switch (opcode) {
	case BPF_JEQ:
		/* If this is false then we know nothing Jon Snow, but if it is
		 * true then we know for sure.
		 */
		true_reg->max_value = true_reg->min_value = val;
		break;
	case BPF_JNE:
		/* If this is true we know nothing Jon Snow, but if it is false
		 * we know the value for sure;
		 */
		false_reg->max_value = false_reg->min_value = val;
		break;
	case BPF_JGT:
		/* Unsigned comparison, the minimum value is 0. */
		false_reg->min_value = 0;
	case BPF_JSGT:
		/* If this is false then we know the maximum val is val,
		 * otherwise we know the min val is val+1.
		 */
		false_reg->max_value = val;
		true_reg->min_value = val + 1;
		break;
	case BPF_JGE:
		/* Unsigned comparison, the minimum value is 0. */
		false_reg->min_value = 0;
	case BPF_JSGE:
		/* If this is false then we know the maximum value is val - 1,
		 * otherwise we know the mimimum value is val.
		 */
		false_reg->max_value = val - 1;
		true_reg->min_value = val;
		break;
	default:
		break;
	}

	check_reg_overflow(false_reg);
	check_reg_overflow(true_reg);
}

/* Same as above, but for the case that dst_reg is a CONST_IMM reg and src_reg
 * is the variable reg.
 */
static void reg_set_min_max_inv(struct bpf_reg_state *true_reg,
				struct bpf_reg_state *false_reg, u64 val,
				u8 opcode)
{
	switch (opcode) {
	case BPF_JEQ:
		/* If this is false then we know nothing Jon Snow, but if it is
		 * true then we know for sure.
		 */
		true_reg->max_value = true_reg->min_value = val;
		break;
	case BPF_JNE:
		/* If this is true we know nothing Jon Snow, but if it is false
		 * we know the value for sure;
		 */
		false_reg->max_value = false_reg->min_value = val;
		break;
	case BPF_JGT:
		/* Unsigned comparison, the minimum value is 0. */
		true_reg->min_value = 0;
	case BPF_JSGT:
		/*
		 * If this is false, then the val is <= the register, if it is
		 * true the register <= to the val.
		 */
		false_reg->min_value = val;
		true_reg->max_value = val - 1;
		break;
	case BPF_JGE:
		/* Unsigned comparison, the minimum value is 0. */
		true_reg->min_value = 0;
	case BPF_JSGE:
		/* If this is false then constant < register, if it is true then
		 * the register < constant.
		 */
		false_reg->min_value = val + 1;
		true_reg->max_value = val;
		break;
	default:
		break;
	}

	check_reg_overflow(false_reg);
	check_reg_overflow(true_reg);
}

static void mark_map_reg(struct bpf_reg_state *regs, u32 regno, u32 id,
			 enum bpf_reg_type type)
{
	struct bpf_reg_state *reg = &regs[regno];

	if (reg->type == PTR_TO_MAP_VALUE_OR_NULL && reg->id == id) {
		reg->type = type;
		/* We don't need id from this point onwards anymore, thus we
		 * should better reset it, so that state pruning has chances
		 * to take effect.
		 */
		reg->id = 0;
		if (type == UNKNOWN_VALUE)
			__mark_reg_unknown_value(regs, regno);
	}
}

/* The logic is similar to find_good_pkt_pointers(), both could eventually
 * be folded together at some point.
 */
static void mark_map_regs(struct bpf_verifier_state *state, u32 regno,
			  enum bpf_reg_type type)
{
	struct bpf_reg_state *regs = state->regs;
	u32 id = regs[regno].id;
	int i;

	for (i = 0; i < MAX_BPF_REG; i++)
		mark_map_reg(regs, i, id, type);

	for (i = 0; i < MAX_BPF_STACK; i += BPF_REG_SIZE) {
		if (state->stack_slot_type[i] != STACK_SPILL)
			continue;
		mark_map_reg(state->spilled_regs, i / BPF_REG_SIZE, id, type);
	}
}

static int check_cond_jmp_op(struct bpf_verifier_env *env,
			     struct bpf_insn *insn, int *insn_idx)
{
	struct bpf_verifier_state *other_branch, *this_branch = &env->cur_state;
	struct bpf_reg_state *regs = this_branch->regs, *dst_reg;
	u8 opcode = BPF_OP(insn->code);
	int err;

	if (opcode > BPF_EXIT) {
		verbose("invalid BPF_JMP opcode %x\n", opcode);
		return -EINVAL;
	}

	if (BPF_SRC(insn->code) == BPF_X) {
		if (insn->imm != 0) {
			verbose("BPF_JMP uses reserved fields\n");
			return -EINVAL;
		}

		/* check src1 operand */
		err = check_reg_arg(regs, insn->src_reg, SRC_OP);
		if (err)
			return err;

		if (is_pointer_value(env, insn->src_reg)) {
			verbose("R%d pointer comparison prohibited\n",
				insn->src_reg);
			return -EACCES;
		}
	} else {
		if (insn->src_reg != BPF_REG_0) {
			verbose("BPF_JMP uses reserved fields\n");
			return -EINVAL;
		}
	}

	/* check src2 operand */
	err = check_reg_arg(regs, insn->dst_reg, SRC_OP);
	if (err)
		return err;

	dst_reg = &regs[insn->dst_reg];

	/* detect if R == 0 where R was initialized to zero earlier */
	if (BPF_SRC(insn->code) == BPF_K &&
	    (opcode == BPF_JEQ || opcode == BPF_JNE) &&
	    dst_reg->type == CONST_IMM && dst_reg->imm == insn->imm) {
		if (opcode == BPF_JEQ) {
			/* if (imm == imm) goto pc+off;
			 * only follow the goto, ignore fall-through
			 */
			*insn_idx += insn->off;
			return 0;
		} else {
			/* if (imm != imm) goto pc+off;
			 * only follow fall-through branch, since
			 * that's where the program will go
			 */
			return 0;
		}
	}

	other_branch = push_stack(env, *insn_idx + insn->off + 1, *insn_idx);
	if (!other_branch)
		return -EFAULT;

	/* detect if we are comparing against a constant value so we can adjust
	 * our min/max values for our dst register.
	 */
	if (BPF_SRC(insn->code) == BPF_X) {
		if (regs[insn->src_reg].type == CONST_IMM)
			reg_set_min_max(&other_branch->regs[insn->dst_reg],
					dst_reg, regs[insn->src_reg].imm,
					opcode);
		else if (dst_reg->type == CONST_IMM)
			reg_set_min_max_inv(&other_branch->regs[insn->src_reg],
					    &regs[insn->src_reg], dst_reg->imm,
					    opcode);
	} else {
		reg_set_min_max(&other_branch->regs[insn->dst_reg],
					dst_reg, insn->imm, opcode);
	}

	/* detect if R == 0 where R is returned from bpf_map_lookup_elem() */
	if (BPF_SRC(insn->code) == BPF_K &&
	    insn->imm == 0 && (opcode == BPF_JEQ || opcode == BPF_JNE) &&
	    dst_reg->type == PTR_TO_MAP_VALUE_OR_NULL) {
		/* Mark all identical map registers in each branch as either
		 * safe or unknown depending R == 0 or R != 0 conditional.
		 */
		mark_map_regs(this_branch, insn->dst_reg,
			      opcode == BPF_JEQ ? PTR_TO_MAP_VALUE : UNKNOWN_VALUE);
		mark_map_regs(other_branch, insn->dst_reg,
			      opcode == BPF_JEQ ? UNKNOWN_VALUE : PTR_TO_MAP_VALUE);
	} else if (BPF_SRC(insn->code) == BPF_X && opcode == BPF_JGT &&
		   dst_reg->type == PTR_TO_PACKET &&
		   regs[insn->src_reg].type == PTR_TO_PACKET_END) {
		find_good_pkt_pointers(this_branch, dst_reg);
	} else if (BPF_SRC(insn->code) == BPF_X && opcode == BPF_JGE &&
		   dst_reg->type == PTR_TO_PACKET_END &&
		   regs[insn->src_reg].type == PTR_TO_PACKET) {
		find_good_pkt_pointers(other_branch, &regs[insn->src_reg]);
	} else if (is_pointer_value(env, insn->dst_reg)) {
		verbose("R%d pointer comparison prohibited\n", insn->dst_reg);
		return -EACCES;
	}
	if (log_level)
		print_verifier_state(this_branch);
	return 0;
}

/* return the map pointer stored inside BPF_LD_IMM64 instruction */
static struct bpf_map *ld_imm64_to_map_ptr(struct bpf_insn *insn)
{
	u64 imm64 = ((u64) (u32) insn[0].imm) | ((u64) (u32) insn[1].imm) << 32;

	return (struct bpf_map *) (unsigned long) imm64;
}

/* verify BPF_LD_IMM64 instruction */
static int check_ld_imm(struct bpf_verifier_env *env, struct bpf_insn *insn)
{
	struct bpf_reg_state *regs = env->cur_state.regs;
	int err;

	if (BPF_SIZE(insn->code) != BPF_DW) {
		verbose("invalid BPF_LD_IMM insn\n");
		return -EINVAL;
	}
	if (insn->off != 0) {
		verbose("BPF_LD_IMM64 uses reserved fields\n");
		return -EINVAL;
	}

	err = check_reg_arg(regs, insn->dst_reg, DST_OP);
	if (err)
		return err;

	if (insn->src_reg == 0) {
		/* generic move 64-bit immediate into a register,
		 * only analyzer needs to collect the ld_imm value.
		 */
		u64 imm = ((u64)(insn + 1)->imm << 32) | (u32)insn->imm;

		if (!env->analyzer_ops)
			return 0;

		regs[insn->dst_reg].type = CONST_IMM;
		regs[insn->dst_reg].imm = imm;
		return 0;
	}

	/* replace_map_fd_with_map_ptr() should have caught bad ld_imm64 */
	BUG_ON(insn->src_reg != BPF_PSEUDO_MAP_FD);

	regs[insn->dst_reg].type = CONST_PTR_TO_MAP;
	regs[insn->dst_reg].map_ptr = ld_imm64_to_map_ptr(insn);
	return 0;
}

static bool may_access_skb(enum bpf_prog_type type)
{
	switch (type) {
	case BPF_PROG_TYPE_SOCKET_FILTER:
	case BPF_PROG_TYPE_SCHED_CLS:
	case BPF_PROG_TYPE_SCHED_ACT:
		return true;
	default:
		return false;
	}
}

/* verify safety of LD_ABS|LD_IND instructions:
 * - they can only appear in the programs where ctx == skb
 * - since they are wrappers of function calls, they scratch R1-R5 registers,
 *   preserve R6-R9, and store return value into R0
 *
 * Implicit input:
 *   ctx == skb == R6 == CTX
 *
 * Explicit input:
 *   SRC == any register
 *   IMM == 32-bit immediate
 *
 * Output:
 *   R0 - 8/16/32-bit skb data converted to cpu endianness
 */
static int check_ld_abs(struct bpf_verifier_env *env, struct bpf_insn *insn)
{
	struct bpf_reg_state *regs = env->cur_state.regs;
	u8 mode = BPF_MODE(insn->code);
	struct bpf_reg_state *reg;
	int i, err;

	if (!may_access_skb(env->prog->type)) {
		verbose("BPF_LD_[ABS|IND] instructions not allowed for this program type\n");
		return -EINVAL;
	}

	if (insn->dst_reg != BPF_REG_0 || insn->off != 0 ||
	    BPF_SIZE(insn->code) == BPF_DW ||
	    (mode == BPF_ABS && insn->src_reg != BPF_REG_0)) {
		verbose("BPF_LD_[ABS|IND] uses reserved fields\n");
		return -EINVAL;
	}

	/* check whether implicit source operand (register R6) is readable */
	err = check_reg_arg(regs, BPF_REG_6, SRC_OP);
	if (err)
		return err;

	if (regs[BPF_REG_6].type != PTR_TO_CTX) {
		verbose("at the time of BPF_LD_ABS|IND R6 != pointer to skb\n");
		return -EINVAL;
	}

	if (mode == BPF_IND) {
		/* check explicit source operand */
		err = check_reg_arg(regs, insn->src_reg, SRC_OP);
		if (err)
			return err;
	}

	/* reset caller saved regs to unreadable */
	for (i = 0; i < CALLER_SAVED_REGS; i++) {
		reg = regs + caller_saved[i];
		reg->type = NOT_INIT;
		reg->imm = 0;
	}

	/* mark destination R0 register as readable, since it contains
	 * the value fetched from the packet
	 */
	regs[BPF_REG_0].type = UNKNOWN_VALUE;
	return 0;
}

/* non-recursive DFS pseudo code
 * 1  procedure DFS-iterative(G,v):
 * 2      label v as discovered
 * 3      let S be a stack
 * 4      S.push(v)
 * 5      while S is not empty
 * 6            t <- S.pop()
 * 7            if t is what we're looking for:
 * 8                return t
 * 9            for all edges e in G.adjacentEdges(t) do
 * 10               if edge e is already labelled
 * 11                   continue with the next edge
 * 12               w <- G.adjacentVertex(t,e)
 * 13               if vertex w is not discovered and not explored
 * 14                   label e as tree-edge
 * 15                   label w as discovered
 * 16                   S.push(w)
 * 17                   continue at 5
 * 18               else if vertex w is discovered
 * 19                   label e as back-edge
 * 20               else
 * 21                   // vertex w is explored
 * 22                   label e as forward- or cross-edge
 * 23           label t as explored
 * 24           S.pop()
 *
 * convention:
 * 0x10 - discovered
 * 0x11 - discovered and fall-through edge labelled
 * 0x12 - discovered and fall-through and branch edges labelled
 * 0x20 - explored
 */

enum {
	DISCOVERED = 0x10,
	EXPLORED = 0x20,
	FALLTHROUGH = 1,
	BRANCH = 2,
};

#define STATE_LIST_MARK ((struct bpf_verifier_state_list *) -1L)

static int *insn_stack;	/* stack of insns to process */
static int cur_stack;	/* current stack index */
static int *insn_state;

/* t, w, e - match pseudo-code above:
 * t - index of current instruction
 * w - next instruction
 * e - edge
 */
static int push_insn(int t, int w, int e, struct bpf_verifier_env *env)
{
	if (e == FALLTHROUGH && insn_state[t] >= (DISCOVERED | FALLTHROUGH))
		return 0;

	if (e == BRANCH && insn_state[t] >= (DISCOVERED | BRANCH))
		return 0;

	if (w < 0 || w >= env->prog->len) {
		verbose("jump out of range from insn %d to %d\n", t, w);
		return -EINVAL;
	}

	if (e == BRANCH)
		/* mark branch target for state pruning */
		env->explored_states[w] = STATE_LIST_MARK;

	if (insn_state[w] == 0) {
		/* tree-edge */
		insn_state[t] = DISCOVERED | e;
		insn_state[w] = DISCOVERED;
		if (cur_stack >= env->prog->len)
			return -E2BIG;
		insn_stack[cur_stack++] = w;
		return 1;
	} else if ((insn_state[w] & 0xF0) == DISCOVERED) {
		verbose("back-edge from insn %d to %d\n", t, w);
		return -EINVAL;
	} else if (insn_state[w] == EXPLORED) {
		/* forward- or cross-edge */
		insn_state[t] = DISCOVERED | e;
	} else {
		verbose("insn state internal bug\n");
		return -EFAULT;
	}
	return 0;
}

/* non-recursive depth-first-search to detect loops in BPF program
 * loop == back-edge in directed graph
 */
static int check_cfg(struct bpf_verifier_env *env)
{
	struct bpf_insn *insns = env->prog->insnsi;
	int insn_cnt = env->prog->len;
	int ret = 0;
	int i, t;

	insn_state = kcalloc(insn_cnt, sizeof(int), GFP_KERNEL);
	if (!insn_state)
		return -ENOMEM;

	insn_stack = kcalloc(insn_cnt, sizeof(int), GFP_KERNEL);
	if (!insn_stack) {
		kfree(insn_state);
		return -ENOMEM;
	}

	insn_state[0] = DISCOVERED; /* mark 1st insn as discovered */
	insn_stack[0] = 0; /* 0 is the first instruction */
	cur_stack = 1;

peek_stack:
	if (cur_stack == 0)
		goto check_state;
	t = insn_stack[cur_stack - 1];

	if (BPF_CLASS(insns[t].code) == BPF_JMP) {
		u8 opcode = BPF_OP(insns[t].code);

		if (opcode == BPF_EXIT) {
			goto mark_explored;
		} else if (opcode == BPF_CALL) {
			ret = push_insn(t, t + 1, FALLTHROUGH, env);
			if (ret == 1)
				goto peek_stack;
			else if (ret < 0)
				goto err_free;
			if (t + 1 < insn_cnt)
				env->explored_states[t + 1] = STATE_LIST_MARK;
		} else if (opcode == BPF_JA) {
			if (BPF_SRC(insns[t].code) != BPF_K) {
				ret = -EINVAL;
				goto err_free;
			}
			/* unconditional jump with single edge */
			ret = push_insn(t, t + insns[t].off + 1,
					FALLTHROUGH, env);
			if (ret == 1)
				goto peek_stack;
			else if (ret < 0)
				goto err_free;
			/* tell verifier to check for equivalent states
			 * after every call and jump
			 */
			if (t + 1 < insn_cnt)
				env->explored_states[t + 1] = STATE_LIST_MARK;
		} else {
			/* conditional jump with two edges */
			ret = push_insn(t, t + 1, FALLTHROUGH, env);
			if (ret == 1)
				goto peek_stack;
			else if (ret < 0)
				goto err_free;

			ret = push_insn(t, t + insns[t].off + 1, BRANCH, env);
			if (ret == 1)
				goto peek_stack;
			else if (ret < 0)
				goto err_free;
		}
	} else {
		/* all other non-branch instructions with single
		 * fall-through edge
		 */
		ret = push_insn(t, t + 1, FALLTHROUGH, env);
		if (ret == 1)
			goto peek_stack;
		else if (ret < 0)
			goto err_free;
	}

mark_explored:
	insn_state[t] = EXPLORED;
	if (cur_stack-- <= 0) {
		verbose("pop stack internal bug\n");
		ret = -EFAULT;
		goto err_free;
	}
	goto peek_stack;

check_state:
	for (i = 0; i < insn_cnt; i++) {
		if (insn_state[i] != EXPLORED) {
			verbose("unreachable insn %d\n", i);
			ret = -EINVAL;
			goto err_free;
		}
	}
	ret = 0; /* cfg looks good */

err_free:
	kfree(insn_state);
	kfree(insn_stack);
	return ret;
}

/* the following conditions reduce the number of explored insns
 * from ~140k to ~80k for ultra large programs that use a lot of ptr_to_packet
 */
static bool compare_ptrs_to_packet(struct bpf_reg_state *old,
				   struct bpf_reg_state *cur)
{
	if (old->id != cur->id)
		return false;

	/* old ptr_to_packet is more conservative, since it allows smaller
	 * range. Ex:
	 * old(off=0,r=10) is equal to cur(off=0,r=20), because
	 * old(off=0,r=10) means that with range=10 the verifier proceeded
	 * further and found no issues with the program. Now we're in the same
	 * spot with cur(off=0,r=20), so we're safe too, since anything further
	 * will only be looking at most 10 bytes after this pointer.
	 */
	if (old->off == cur->off && old->range < cur->range)
		return true;

	/* old(off=20,r=10) is equal to cur(off=22,re=22 or 5 or 0)
	 * since both cannot be used for packet access and safe(old)
	 * pointer has smaller off that could be used for further
	 * 'if (ptr > data_end)' check
	 * Ex:
	 * old(off=20,r=10) and cur(off=22,r=22) and cur(off=22,r=0) mean
	 * that we cannot access the packet.
	 * The safe range is:
	 * [ptr, ptr + range - off)
	 * so whenever off >=range, it means no safe bytes from this pointer.
	 * When comparing old->off <= cur->off, it means that older code
	 * went with smaller offset and that offset was later
	 * used to figure out the safe range after 'if (ptr > data_end)' check
	 * Say, 'old' state was explored like:
	 * ... R3(off=0, r=0)
	 * R4 = R3 + 20
	 * ... now R4(off=20,r=0)  <-- here
	 * if (R4 > data_end)
	 * ... R4(off=20,r=20), R3(off=0,r=20) and R3 can be used to access.
	 * ... the code further went all the way to bpf_exit.
	 * Now the 'cur' state at the mark 'here' has R4(off=30,r=0).
	 * old_R4(off=20,r=0) equal to cur_R4(off=30,r=0), since if the verifier
	 * goes further, such cur_R4 will give larger safe packet range after
	 * 'if (R4 > data_end)' and all further insn were already good with r=20,
	 * so they will be good with r=30 and we can prune the search.
	 */
	if (old->off <= cur->off &&
	    old->off >= old->range && cur->off >= cur->range)
		return true;

	return false;
}

/* compare two verifier states
 *
 * all states stored in state_list are known to be valid, since
 * verifier reached 'bpf_exit' instruction through them
 *
 * this function is called when verifier exploring different branches of
 * execution popped from the state stack. If it sees an old state that has
 * more strict register state and more strict stack state then this execution
 * branch doesn't need to be explored further, since verifier already
 * concluded that more strict state leads to valid finish.
 *
 * Therefore two states are equivalent if register state is more conservative
 * and explored stack state is more conservative than the current one.
 * Example:
 *       explored                   current
 * (slot1=INV slot2=MISC) == (slot1=MISC slot2=MISC)
 * (slot1=MISC slot2=MISC) != (slot1=INV slot2=MISC)
 *
 * In other words if current stack state (one being explored) has more
 * valid slots than old one that already passed validation, it means
 * the verifier can stop exploring and conclude that current state is valid too
 *
 * Similarly with registers. If explored state has register type as invalid
 * whereas register type in current state is meaningful, it means that
 * the current state will reach 'bpf_exit' instruction safely
 */
static bool states_equal(struct bpf_verifier_env *env,
			 struct bpf_verifier_state *old,
			 struct bpf_verifier_state *cur)
{
	bool varlen_map_access = env->varlen_map_value_access;
	struct bpf_reg_state *rold, *rcur;
	int i;

	for (i = 0; i < MAX_BPF_REG; i++) {
		rold = &old->regs[i];
		rcur = &cur->regs[i];

		if (memcmp(rold, rcur, sizeof(*rold)) == 0)
			continue;

		/* If the ranges were not the same, but everything else was and
		 * we didn't do a variable access into a map then we are a-ok.
		 */
		if (!varlen_map_access &&
		    memcmp(rold, rcur, offsetofend(struct bpf_reg_state, id)) == 0)
			continue;

		/* If we didn't map access then again we don't care about the
		 * mismatched range values and it's ok if our old type was
		 * UNKNOWN and we didn't go to a NOT_INIT'ed reg.
		 */
		if (rold->type == NOT_INIT ||
		    (!varlen_map_access && rold->type == UNKNOWN_VALUE &&
		     rcur->type != NOT_INIT))
			continue;

		if (rold->type == PTR_TO_PACKET && rcur->type == PTR_TO_PACKET &&
		    compare_ptrs_to_packet(rold, rcur))
			continue;

		return false;
	}

	for (i = 0; i < MAX_BPF_STACK; i++) {
		if (old->stack_slot_type[i] == STACK_INVALID)
			continue;
		if (old->stack_slot_type[i] != cur->stack_slot_type[i])
			/* Ex: old explored (safe) state has STACK_SPILL in
			 * this stack slot, but current has has STACK_MISC ->
			 * this verifier states are not equivalent,
			 * return false to continue verification of this path
			 */
			return false;
		if (i % BPF_REG_SIZE)
			continue;
		if (memcmp(&old->spilled_regs[i / BPF_REG_SIZE],
			   &cur->spilled_regs[i / BPF_REG_SIZE],
			   sizeof(old->spilled_regs[0])))
			/* when explored and current stack slot types are
			 * the same, check that stored pointers types
			 * are the same as well.
			 * Ex: explored safe path could have stored
			 * (bpf_reg_state) {.type = PTR_TO_STACK, .imm = -8}
			 * but current path has stored:
			 * (bpf_reg_state) {.type = PTR_TO_STACK, .imm = -16}
			 * such verifier states are not equivalent.
			 * return false to continue verification of this path
			 */
			return false;
		else
			continue;
	}
	return true;
}

static int is_state_visited(struct bpf_verifier_env *env, int insn_idx)
{
	struct bpf_verifier_state_list *new_sl;
	struct bpf_verifier_state_list *sl;

	sl = env->explored_states[insn_idx];
	if (!sl)
		/* this 'insn_idx' instruction wasn't marked, so we will not
		 * be doing state search here
		 */
		return 0;

	while (sl != STATE_LIST_MARK) {
		if (states_equal(env, &sl->state, &env->cur_state))
			/* reached equivalent register/stack state,
			 * prune the search
			 */
			return 1;
		sl = sl->next;
	}

	/* there were no equivalent states, remember current one.
	 * technically the current state is not proven to be safe yet,
	 * but it will either reach bpf_exit (which means it's safe) or
	 * it will be rejected. Since there are no loops, we won't be
	 * seeing this 'insn_idx' instruction again on the way to bpf_exit
	 */
	new_sl = kmalloc(sizeof(struct bpf_verifier_state_list), GFP_USER);
	if (!new_sl)
		return -ENOMEM;

	/* add new state to the head of linked list */
	memcpy(&new_sl->state, &env->cur_state, sizeof(env->cur_state));
	new_sl->next = env->explored_states[insn_idx];
	env->explored_states[insn_idx] = new_sl;
	return 0;
}

static int ext_analyzer_insn_hook(struct bpf_verifier_env *env,
				  int insn_idx, int prev_insn_idx)
{
	if (!env->analyzer_ops || !env->analyzer_ops->insn_hook)
		return 0;

	return env->analyzer_ops->insn_hook(env, insn_idx, prev_insn_idx);
}

static int do_check(struct bpf_verifier_env *env)
{
	struct bpf_verifier_state *state = &env->cur_state;
	struct bpf_insn *insns = env->prog->insnsi;
	struct bpf_reg_state *regs = state->regs;
	int insn_cnt = env->prog->len;
	int insn_idx, prev_insn_idx = 0;
	int insn_processed = 0;
	bool do_print_state = false;

	init_reg_state(regs);
	insn_idx = 0;
	env->varlen_map_value_access = false;
	for (;;) {
		struct bpf_insn *insn;
		u8 class;
		int err;

		if (insn_idx >= insn_cnt) {
			verbose("invalid insn idx %d insn_cnt %d\n",
				insn_idx, insn_cnt);
			return -EFAULT;
		}

		insn = &insns[insn_idx];
		class = BPF_CLASS(insn->code);

		if (++insn_processed > BPF_COMPLEXITY_LIMIT_INSNS) {
			verbose("BPF program is too large. Proccessed %d insn\n",
				insn_processed);
			return -E2BIG;
		}

		err = is_state_visited(env, insn_idx);
		if (err < 0)
			return err;
		if (err == 1) {
			/* found equivalent state, can prune the search */
			if (log_level) {
				if (do_print_state)
					verbose("\nfrom %d to %d: safe\n",
						prev_insn_idx, insn_idx);
				else
					verbose("%d: safe\n", insn_idx);
			}
			goto process_bpf_exit;
		}

		if (log_level && do_print_state) {
			verbose("\nfrom %d to %d:", prev_insn_idx, insn_idx);
			print_verifier_state(&env->cur_state);
			do_print_state = false;
		}

		if (log_level) {
			verbose("%d: ", insn_idx);
			print_bpf_insn(insn);
		}

		err = ext_analyzer_insn_hook(env, insn_idx, prev_insn_idx);
		if (err)
			return err;

		if (class == BPF_ALU || class == BPF_ALU64) {
			err = check_alu_op(env, insn);
			if (err)
				return err;

		} else if (class == BPF_LDX) {
			enum bpf_reg_type *prev_src_type, src_reg_type;

			/* check for reserved fields is already done */

			/* check src operand */
			err = check_reg_arg(regs, insn->src_reg, SRC_OP);
			if (err)
				return err;

			err = check_reg_arg(regs, insn->dst_reg, DST_OP_NO_MARK);
			if (err)
				return err;

			src_reg_type = regs[insn->src_reg].type;

			/* check that memory (src_reg + off) is readable,
			 * the state of dst_reg will be updated by this func
			 */
			err = check_mem_access(env, insn->src_reg, insn->off,
					       BPF_SIZE(insn->code), BPF_READ,
					       insn->dst_reg);
			if (err)
				return err;

			reset_reg_range_values(regs, insn->dst_reg);
			if (BPF_SIZE(insn->code) != BPF_W &&
			    BPF_SIZE(insn->code) != BPF_DW) {
				insn_idx++;
				continue;
			}

			prev_src_type = &env->insn_aux_data[insn_idx].ptr_type;

			if (*prev_src_type == NOT_INIT) {
				/* saw a valid insn
				 * dst_reg = *(u32 *)(src_reg + off)
				 * save type to validate intersecting paths
				 */
				*prev_src_type = src_reg_type;

			} else if (src_reg_type != *prev_src_type &&
				   (src_reg_type == PTR_TO_CTX ||
				    *prev_src_type == PTR_TO_CTX)) {
				/* ABuser program is trying to use the same insn
				 * dst_reg = *(u32*) (src_reg + off)
				 * with different pointer types:
				 * src_reg == ctx in one branch and
				 * src_reg == stack|map in some other branch.
				 * Reject it.
				 */
				verbose("same insn cannot be used with different pointers\n");
				return -EINVAL;
			}

		} else if (class == BPF_STX) {
			enum bpf_reg_type *prev_dst_type, dst_reg_type;

			if (BPF_MODE(insn->code) == BPF_XADD) {
				err = check_xadd(env, insn);
				if (err)
					return err;
				insn_idx++;
				continue;
			}

			/* check src1 operand */
			err = check_reg_arg(regs, insn->src_reg, SRC_OP);
			if (err)
				return err;
			/* check src2 operand */
			err = check_reg_arg(regs, insn->dst_reg, SRC_OP);
			if (err)
				return err;

			dst_reg_type = regs[insn->dst_reg].type;

			/* check that memory (dst_reg + off) is writeable */
			err = check_mem_access(env, insn->dst_reg, insn->off,
					       BPF_SIZE(insn->code), BPF_WRITE,
					       insn->src_reg);
			if (err)
				return err;

			prev_dst_type = &env->insn_aux_data[insn_idx].ptr_type;

			if (*prev_dst_type == NOT_INIT) {
				*prev_dst_type = dst_reg_type;
			} else if (dst_reg_type != *prev_dst_type &&
				   (dst_reg_type == PTR_TO_CTX ||
				    *prev_dst_type == PTR_TO_CTX)) {
				verbose("same insn cannot be used with different pointers\n");
				return -EINVAL;
			}

		} else if (class == BPF_ST) {
			if (BPF_MODE(insn->code) != BPF_MEM ||
			    insn->src_reg != BPF_REG_0) {
				verbose("BPF_ST uses reserved fields\n");
				return -EINVAL;
			}
			/* check src operand */
			err = check_reg_arg(regs, insn->dst_reg, SRC_OP);
			if (err)
				return err;

			/* check that memory (dst_reg + off) is writeable */
			err = check_mem_access(env, insn->dst_reg, insn->off,
					       BPF_SIZE(insn->code), BPF_WRITE,
					       -1);
			if (err)
				return err;

		} else if (class == BPF_JMP) {
			u8 opcode = BPF_OP(insn->code);

			if (opcode == BPF_CALL) {
				if (BPF_SRC(insn->code) != BPF_K ||
				    insn->off != 0 ||
				    insn->src_reg != BPF_REG_0 ||
				    insn->dst_reg != BPF_REG_0) {
					verbose("BPF_CALL uses reserved fields\n");
					return -EINVAL;
				}

				err = check_call(env, insn->imm);
				if (err)
					return err;

			} else if (opcode == BPF_JA) {
				if (BPF_SRC(insn->code) != BPF_K ||
				    insn->imm != 0 ||
				    insn->src_reg != BPF_REG_0 ||
				    insn->dst_reg != BPF_REG_0) {
					verbose("BPF_JA uses reserved fields\n");
					return -EINVAL;
				}

				insn_idx += insn->off + 1;
				continue;

			} else if (opcode == BPF_EXIT) {
				if (BPF_SRC(insn->code) != BPF_K ||
				    insn->imm != 0 ||
				    insn->src_reg != BPF_REG_0 ||
				    insn->dst_reg != BPF_REG_0) {
					verbose("BPF_EXIT uses reserved fields\n");
					return -EINVAL;
				}

				/* eBPF calling convetion is such that R0 is used
				 * to return the value from eBPF program.
				 * Make sure that it's readable at this time
				 * of bpf_exit, which means that program wrote
				 * something into it earlier
				 */
				err = check_reg_arg(regs, BPF_REG_0, SRC_OP);
				if (err)
					return err;

				if (is_pointer_value(env, BPF_REG_0)) {
					verbose("R0 leaks addr as return value\n");
					return -EACCES;
				}

process_bpf_exit:
				insn_idx = pop_stack(env, &prev_insn_idx);
				if (insn_idx < 0) {
					break;
				} else {
					do_print_state = true;
					continue;
				}
			} else {
				err = check_cond_jmp_op(env, insn, &insn_idx);
				if (err)
					return err;
			}
		} else if (class == BPF_LD) {
			u8 mode = BPF_MODE(insn->code);

			if (mode == BPF_ABS || mode == BPF_IND) {
				err = check_ld_abs(env, insn);
				if (err)
					return err;

			} else if (mode == BPF_IMM) {
				err = check_ld_imm(env, insn);
				if (err)
					return err;

				insn_idx++;
			} else {
				verbose("invalid BPF_LD mode\n");
				return -EINVAL;
			}
			reset_reg_range_values(regs, insn->dst_reg);
		} else {
			verbose("unknown insn class %d\n", class);
			return -EINVAL;
		}

		insn_idx++;
	}

	verbose("processed %d insns\n", insn_processed);
	return 0;
}

static int check_map_prog_compatibility(struct bpf_map *map,
					struct bpf_prog *prog)

{
	if (prog->type == BPF_PROG_TYPE_PERF_EVENT &&
	    (map->map_type == BPF_MAP_TYPE_HASH ||
	     map->map_type == BPF_MAP_TYPE_PERCPU_HASH) &&
	    (map->map_flags & BPF_F_NO_PREALLOC)) {
		verbose("perf_event programs can only use preallocated hash map\n");
		return -EINVAL;
	}
	return 0;
}

/* look for pseudo eBPF instructions that access map FDs and
 * replace them with actual map pointers
 */
static int replace_map_fd_with_map_ptr(struct bpf_verifier_env *env)
{
	struct bpf_insn *insn = env->prog->insnsi;
	int insn_cnt = env->prog->len;
	int i, j, err;

<<<<<<< HEAD
	err = bpf_prog_calc_digest(env->prog);
=======
	err = bpf_prog_calc_tag(env->prog);
>>>>>>> a544c619
	if (err)
		return err;

	for (i = 0; i < insn_cnt; i++, insn++) {
		if (BPF_CLASS(insn->code) == BPF_LDX &&
		    (BPF_MODE(insn->code) != BPF_MEM || insn->imm != 0)) {
			verbose("BPF_LDX uses reserved fields\n");
			return -EINVAL;
		}

		if (BPF_CLASS(insn->code) == BPF_STX &&
		    ((BPF_MODE(insn->code) != BPF_MEM &&
		      BPF_MODE(insn->code) != BPF_XADD) || insn->imm != 0)) {
			verbose("BPF_STX uses reserved fields\n");
			return -EINVAL;
		}

		if (insn[0].code == (BPF_LD | BPF_IMM | BPF_DW)) {
			struct bpf_map *map;
			struct fd f;

			if (i == insn_cnt - 1 || insn[1].code != 0 ||
			    insn[1].dst_reg != 0 || insn[1].src_reg != 0 ||
			    insn[1].off != 0) {
				verbose("invalid bpf_ld_imm64 insn\n");
				return -EINVAL;
			}

			if (insn->src_reg == 0)
				/* valid generic load 64-bit imm */
				goto next_insn;

			if (insn->src_reg != BPF_PSEUDO_MAP_FD) {
				verbose("unrecognized bpf_ld_imm64 insn\n");
				return -EINVAL;
			}

			f = fdget(insn->imm);
			map = __bpf_map_get(f);
			if (IS_ERR(map)) {
				verbose("fd %d is not pointing to valid bpf_map\n",
					insn->imm);
				return PTR_ERR(map);
			}

			err = check_map_prog_compatibility(map, env->prog);
			if (err) {
				fdput(f);
				return err;
			}

			/* store map pointer inside BPF_LD_IMM64 instruction */
			insn[0].imm = (u32) (unsigned long) map;
			insn[1].imm = ((u64) (unsigned long) map) >> 32;

			/* check whether we recorded this map already */
			for (j = 0; j < env->used_map_cnt; j++)
				if (env->used_maps[j] == map) {
					fdput(f);
					goto next_insn;
				}

			if (env->used_map_cnt >= MAX_USED_MAPS) {
				fdput(f);
				return -E2BIG;
			}

			/* hold the map. If the program is rejected by verifier,
			 * the map will be released by release_maps() or it
			 * will be used by the valid program until it's unloaded
			 * and all maps are released in free_bpf_prog_info()
			 */
			map = bpf_map_inc(map, false);
			if (IS_ERR(map)) {
				fdput(f);
				return PTR_ERR(map);
			}
			env->used_maps[env->used_map_cnt++] = map;

			fdput(f);
next_insn:
			insn++;
			i++;
		}
	}

	/* now all pseudo BPF_LD_IMM64 instructions load valid
	 * 'struct bpf_map *' into a register instead of user map_fd.
	 * These pointers will be used later by verifier to validate map access.
	 */
	return 0;
}

/* drop refcnt of maps used by the rejected program */
static void release_maps(struct bpf_verifier_env *env)
{
	int i;

	for (i = 0; i < env->used_map_cnt; i++)
		bpf_map_put(env->used_maps[i]);
}

/* convert pseudo BPF_LD_IMM64 into generic BPF_LD_IMM64 */
static void convert_pseudo_ld_imm64(struct bpf_verifier_env *env)
{
	struct bpf_insn *insn = env->prog->insnsi;
	int insn_cnt = env->prog->len;
	int i;

	for (i = 0; i < insn_cnt; i++, insn++)
		if (insn->code == (BPF_LD | BPF_IMM | BPF_DW))
			insn->src_reg = 0;
}

/* convert load instructions that access fields of 'struct __sk_buff'
 * into sequence of instructions that access fields of 'struct sk_buff'
 */
static int convert_ctx_accesses(struct bpf_verifier_env *env)
{
	const struct bpf_verifier_ops *ops = env->prog->aux->ops;
	const int insn_cnt = env->prog->len;
	struct bpf_insn insn_buf[16], *insn;
	struct bpf_prog *new_prog;
	enum bpf_access_type type;
	int i, cnt, delta = 0;

	if (ops->gen_prologue) {
		cnt = ops->gen_prologue(insn_buf, env->seen_direct_write,
					env->prog);
		if (cnt >= ARRAY_SIZE(insn_buf)) {
			verbose("bpf verifier is misconfigured\n");
			return -EINVAL;
		} else if (cnt) {
			new_prog = bpf_patch_insn_single(env->prog, 0,
							 insn_buf, cnt);
			if (!new_prog)
				return -ENOMEM;
			env->prog = new_prog;
			delta += cnt - 1;
		}
	}

	if (!ops->convert_ctx_access)
		return 0;

	insn = env->prog->insnsi + delta;

	for (i = 0; i < insn_cnt; i++, insn++) {
		if (insn->code == (BPF_LDX | BPF_MEM | BPF_W) ||
		    insn->code == (BPF_LDX | BPF_MEM | BPF_DW))
			type = BPF_READ;
		else if (insn->code == (BPF_STX | BPF_MEM | BPF_W) ||
			 insn->code == (BPF_STX | BPF_MEM | BPF_DW))
			type = BPF_WRITE;
		else
			continue;

		if (env->insn_aux_data[i].ptr_type != PTR_TO_CTX)
			continue;

		cnt = ops->convert_ctx_access(type, insn->dst_reg, insn->src_reg,
					      insn->off, insn_buf, env->prog);
		if (cnt == 0 || cnt >= ARRAY_SIZE(insn_buf)) {
			verbose("bpf verifier is misconfigured\n");
			return -EINVAL;
		}

		new_prog = bpf_patch_insn_single(env->prog, i + delta, insn_buf,
						 cnt);
		if (!new_prog)
			return -ENOMEM;

		delta += cnt - 1;

		/* keep walking new program and skip insns we just inserted */
		env->prog = new_prog;
		insn      = new_prog->insnsi + i + delta;
	}

	return 0;
}

static void free_states(struct bpf_verifier_env *env)
{
	struct bpf_verifier_state_list *sl, *sln;
	int i;

	if (!env->explored_states)
		return;

	for (i = 0; i < env->prog->len; i++) {
		sl = env->explored_states[i];

		if (sl)
			while (sl != STATE_LIST_MARK) {
				sln = sl->next;
				kfree(sl);
				sl = sln;
			}
	}

	kfree(env->explored_states);
}

int bpf_check(struct bpf_prog **prog, union bpf_attr *attr)
{
	char __user *log_ubuf = NULL;
	struct bpf_verifier_env *env;
	int ret = -EINVAL;

	/* 'struct bpf_verifier_env' can be global, but since it's not small,
	 * allocate/free it every time bpf_check() is called
	 */
	env = kzalloc(sizeof(struct bpf_verifier_env), GFP_KERNEL);
	if (!env)
		return -ENOMEM;

	env->insn_aux_data = vzalloc(sizeof(struct bpf_insn_aux_data) *
				     (*prog)->len);
	ret = -ENOMEM;
	if (!env->insn_aux_data)
		goto err_free_env;
	env->prog = *prog;

	/* grab the mutex to protect few globals used by verifier */
	mutex_lock(&bpf_verifier_lock);

	if (attr->log_level || attr->log_buf || attr->log_size) {
		/* user requested verbose verifier output
		 * and supplied buffer to store the verification trace
		 */
		log_level = attr->log_level;
		log_ubuf = (char __user *) (unsigned long) attr->log_buf;
		log_size = attr->log_size;
		log_len = 0;

		ret = -EINVAL;
		/* log_* values have to be sane */
		if (log_size < 128 || log_size > UINT_MAX >> 8 ||
		    log_level == 0 || log_ubuf == NULL)
			goto err_unlock;

		ret = -ENOMEM;
		log_buf = vmalloc(log_size);
		if (!log_buf)
			goto err_unlock;
	} else {
		log_level = 0;
	}

	ret = replace_map_fd_with_map_ptr(env);
	if (ret < 0)
		goto skip_full_check;

	env->explored_states = kcalloc(env->prog->len,
				       sizeof(struct bpf_verifier_state_list *),
				       GFP_USER);
	ret = -ENOMEM;
	if (!env->explored_states)
		goto skip_full_check;

	ret = check_cfg(env);
	if (ret < 0)
		goto skip_full_check;

	env->allow_ptr_leaks = capable(CAP_SYS_ADMIN);

	ret = do_check(env);

skip_full_check:
	while (pop_stack(env, NULL) >= 0);
	free_states(env);

	if (ret == 0)
		/* program is valid, convert *(u32*)(ctx + off) accesses */
		ret = convert_ctx_accesses(env);

	if (log_level && log_len >= log_size - 1) {
		BUG_ON(log_len >= log_size);
		/* verifier log exceeded user supplied buffer */
		ret = -ENOSPC;
		/* fall through to return what was recorded */
	}

	/* copy verifier log back to user space including trailing zero */
	if (log_level && copy_to_user(log_ubuf, log_buf, log_len + 1) != 0) {
		ret = -EFAULT;
		goto free_log_buf;
	}

	if (ret == 0 && env->used_map_cnt) {
		/* if program passed verifier, update used_maps in bpf_prog_info */
		env->prog->aux->used_maps = kmalloc_array(env->used_map_cnt,
							  sizeof(env->used_maps[0]),
							  GFP_KERNEL);

		if (!env->prog->aux->used_maps) {
			ret = -ENOMEM;
			goto free_log_buf;
		}

		memcpy(env->prog->aux->used_maps, env->used_maps,
		       sizeof(env->used_maps[0]) * env->used_map_cnt);
		env->prog->aux->used_map_cnt = env->used_map_cnt;

		/* program is valid. Convert pseudo bpf_ld_imm64 into generic
		 * bpf_ld_imm64 instructions
		 */
		convert_pseudo_ld_imm64(env);
	}

free_log_buf:
	if (log_level)
		vfree(log_buf);
	if (!env->prog->aux->used_maps)
		/* if we didn't copy map pointers into bpf_prog_info, release
		 * them now. Otherwise free_bpf_prog_info() will release them.
		 */
		release_maps(env);
	*prog = env->prog;
err_unlock:
	mutex_unlock(&bpf_verifier_lock);
	vfree(env->insn_aux_data);
err_free_env:
	kfree(env);
	return ret;
}

int bpf_analyzer(struct bpf_prog *prog, const struct bpf_ext_analyzer_ops *ops,
		 void *priv)
{
	struct bpf_verifier_env *env;
	int ret;

	env = kzalloc(sizeof(struct bpf_verifier_env), GFP_KERNEL);
	if (!env)
		return -ENOMEM;

	env->insn_aux_data = vzalloc(sizeof(struct bpf_insn_aux_data) *
				     prog->len);
	ret = -ENOMEM;
	if (!env->insn_aux_data)
		goto err_free_env;
	env->prog = prog;
	env->analyzer_ops = ops;
	env->analyzer_priv = priv;

	/* grab the mutex to protect few globals used by verifier */
	mutex_lock(&bpf_verifier_lock);

	log_level = 0;

	env->explored_states = kcalloc(env->prog->len,
				       sizeof(struct bpf_verifier_state_list *),
				       GFP_KERNEL);
	ret = -ENOMEM;
	if (!env->explored_states)
		goto skip_full_check;

	ret = check_cfg(env);
	if (ret < 0)
		goto skip_full_check;

	env->allow_ptr_leaks = capable(CAP_SYS_ADMIN);

	ret = do_check(env);

skip_full_check:
	while (pop_stack(env, NULL) >= 0);
	free_states(env);

	mutex_unlock(&bpf_verifier_lock);
	vfree(env->insn_aux_data);
err_free_env:
	kfree(env);
	return ret;
}
EXPORT_SYMBOL_GPL(bpf_analyzer);<|MERGE_RESOLUTION|>--- conflicted
+++ resolved
@@ -2936,11 +2936,7 @@
 	int insn_cnt = env->prog->len;
 	int i, j, err;
 
-<<<<<<< HEAD
-	err = bpf_prog_calc_digest(env->prog);
-=======
 	err = bpf_prog_calc_tag(env->prog);
->>>>>>> a544c619
 	if (err)
 		return err;
 
