--- conflicted
+++ resolved
@@ -1514,10 +1514,6 @@
 	struct bpf_reg_state *regs = env->cur_state.regs, *dst_reg;
 	s64 min_val = BPF_REGISTER_MIN_RANGE;
 	u64 max_val = BPF_REGISTER_MAX_RANGE;
-<<<<<<< HEAD
-	bool min_set = false, max_set = false;
-=======
->>>>>>> 405182c2
 	u8 opcode = BPF_OP(insn->code);
 
 	dst_reg = &regs[insn->dst_reg];
