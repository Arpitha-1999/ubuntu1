--- conflicted
+++ resolved
@@ -3290,54 +3290,6 @@
  *   - must not have a pmu::count method
  */
 u64 perf_event_read_local(struct perf_event *event)
-<<<<<<< HEAD
-=======
-{
-	unsigned long flags;
-	u64 val;
-
-	/*
-	 * Disabling interrupts avoids all counter scheduling (context
-	 * switches, timer based rotation and IPIs).
-	 */
-	local_irq_save(flags);
-
-	/* If this is a per-task event, it must be for current */
-	WARN_ON_ONCE((event->attach_state & PERF_ATTACH_TASK) &&
-		     event->hw.target != current);
-
-	/* If this is a per-CPU event, it must be for this CPU */
-	WARN_ON_ONCE(!(event->attach_state & PERF_ATTACH_TASK) &&
-		     event->cpu != smp_processor_id());
-
-	/*
-	 * It must not be an event with inherit set, we cannot read
-	 * all child counters from atomic context.
-	 */
-	WARN_ON_ONCE(event->attr.inherit);
-
-	/*
-	 * It must not have a pmu::count method, those are not
-	 * NMI safe.
-	 */
-	WARN_ON_ONCE(event->pmu->count);
-
-	/*
-	 * If the event is currently on this CPU, its either a per-task event,
-	 * or local to this CPU. Furthermore it means its ACTIVE (otherwise
-	 * oncpu == -1).
-	 */
-	if (event->oncpu == smp_processor_id())
-		event->pmu->read(event);
-
-	val = local64_read(&event->count);
-	local_irq_restore(flags);
-
-	return val;
-}
-
-static u64 perf_event_read(struct perf_event *event)
->>>>>>> f73e22ab
 {
 	unsigned long flags;
 	u64 val;
