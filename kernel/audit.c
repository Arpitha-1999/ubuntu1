/* audit.c -- Auditing support
 * Gateway between the kernel (e.g., selinux) and the user-space audit daemon.
 * System-call specific features have moved to auditsc.c
 *
 * Copyright 2003-2007 Red Hat Inc., Durham, North Carolina.
 * All Rights Reserved.
 *
 * This program is free software; you can redistribute it and/or modify
 * it under the terms of the GNU General Public License as published by
 * the Free Software Foundation; either version 2 of the License, or
 * (at your option) any later version.
 *
 * This program is distributed in the hope that it will be useful,
 * but WITHOUT ANY WARRANTY; without even the implied warranty of
 * MERCHANTABILITY or FITNESS FOR A PARTICULAR PURPOSE.  See the
 * GNU General Public License for more details.
 *
 * You should have received a copy of the GNU General Public License
 * along with this program; if not, write to the Free Software
 * Foundation, Inc., 59 Temple Place, Suite 330, Boston, MA  02111-1307  USA
 *
 * Written by Rickard E. (Rik) Faith <faith@redhat.com>
 *
 * Goals: 1) Integrate fully with Security Modules.
 *	  2) Minimal run-time overhead:
 *	     a) Minimal when syscall auditing is disabled (audit_enable=0).
 *	     b) Small when syscall auditing is enabled and no audit record
 *		is generated (defer as much work as possible to record
 *		generation time):
 *		i) context is allocated,
 *		ii) names from getname are stored without a copy, and
 *		iii) inode information stored from path_lookup.
 *	  3) Ability to disable syscall auditing at boot time (audit=0).
 *	  4) Usable by other parts of the kernel (if audit_log* is called,
 *	     then a syscall record will be generated automatically for the
 *	     current syscall).
 *	  5) Netlink interface to user-space.
 *	  6) Support low-overhead kernel-based filtering to minimize the
 *	     information that must be passed to user-space.
 *
 * Example user-space utilities: http://people.redhat.com/sgrubb/audit/
 */

#include <linux/init.h>
#include <asm/types.h>
#include <linux/atomic.h>
#include <linux/mm.h>
#include <linux/export.h>
#include <linux/slab.h>
#include <linux/err.h>
#include <linux/kthread.h>
#include <linux/kernel.h>
#include <linux/syscalls.h>

#include <linux/audit.h>

#include <net/sock.h>
#include <net/netlink.h>
#include <linux/skbuff.h>
#ifdef CONFIG_SECURITY
#include <linux/security.h>
#endif
#include <net/netlink.h>
#include <linux/freezer.h>
#include <linux/tty.h>
#include <linux/pid_namespace.h>

#include "audit.h"

/* No auditing will take place until audit_initialized == AUDIT_INITIALIZED.
 * (Initialization happens after skb_init is called.) */
#define AUDIT_DISABLED		-1
#define AUDIT_UNINITIALIZED	0
#define AUDIT_INITIALIZED	1
static int	audit_initialized;

#define AUDIT_OFF	0
#define AUDIT_ON	1
#define AUDIT_LOCKED	2
int		audit_enabled;
int		audit_ever_enabled;

EXPORT_SYMBOL_GPL(audit_enabled);

/* Default state when kernel boots without any parameters. */
static int	audit_default;

/* If auditing cannot proceed, audit_failure selects what happens. */
static int	audit_failure = AUDIT_FAIL_PRINTK;

/*
 * If audit records are to be written to the netlink socket, audit_pid
 * contains the pid of the auditd process and audit_nlk_portid contains
 * the portid to use to send netlink messages to that process.
 */
int		audit_pid;
static int	audit_nlk_portid;

/* If audit_rate_limit is non-zero, limit the rate of sending audit records
 * to that number per second.  This prevents DoS attacks, but results in
 * audit records being dropped. */
static int	audit_rate_limit;

/* Number of outstanding audit_buffers allowed. */
static int	audit_backlog_limit = 64;
static int	audit_backlog_wait_time = 60 * HZ;
static int	audit_backlog_wait_overflow = 0;

/* The identity of the user shutting down the audit system. */
kuid_t		audit_sig_uid = INVALID_UID;
pid_t		audit_sig_pid = -1;
u32		audit_sig_sid = 0;

/* Records can be lost in several ways:
   0) [suppressed in audit_alloc]
   1) out of memory in audit_log_start [kmalloc of struct audit_buffer]
   2) out of memory in audit_log_move [alloc_skb]
   3) suppressed due to audit_rate_limit
   4) suppressed due to audit_backlog_limit
*/
static atomic_t    audit_lost = ATOMIC_INIT(0);

/* The netlink socket. */
static struct sock *audit_sock;

/* Hash for inode-based rules */
struct list_head audit_inode_hash[AUDIT_INODE_BUCKETS];

/* The audit_freelist is a list of pre-allocated audit buffers (if more
 * than AUDIT_MAXFREE are in use, the audit buffer is freed instead of
 * being placed on the freelist). */
static DEFINE_SPINLOCK(audit_freelist_lock);
static int	   audit_freelist_count;
static LIST_HEAD(audit_freelist);

static struct sk_buff_head audit_skb_queue;
/* queue of skbs to send to auditd when/if it comes back */
static struct sk_buff_head audit_skb_hold_queue;
static struct task_struct *kauditd_task;
static DECLARE_WAIT_QUEUE_HEAD(kauditd_wait);
static DECLARE_WAIT_QUEUE_HEAD(audit_backlog_wait);

/* Serialize requests from userspace. */
DEFINE_MUTEX(audit_cmd_mutex);

/* AUDIT_BUFSIZ is the size of the temporary buffer used for formatting
 * audit records.  Since printk uses a 1024 byte buffer, this buffer
 * should be at least that large. */
#define AUDIT_BUFSIZ 1024

/* AUDIT_MAXFREE is the number of empty audit_buffers we keep on the
 * audit_freelist.  Doing so eliminates many kmalloc/kfree calls. */
#define AUDIT_MAXFREE  (2*NR_CPUS)

/* The audit_buffer is used when formatting an audit record.  The caller
 * locks briefly to get the record off the freelist or to allocate the
 * buffer, and locks briefly to send the buffer to the netlink layer or
 * to place it on a transmit queue.  Multiple audit_buffers can be in
 * use simultaneously. */
struct audit_buffer {
	struct list_head     list;
	struct sk_buff       *skb;	/* formatted skb ready to send */
	struct audit_context *ctx;	/* NULL or associated context */
	gfp_t		     gfp_mask;
};

struct audit_reply {
	int pid;
	struct sk_buff *skb;
};

static void audit_set_pid(struct audit_buffer *ab, pid_t pid)
{
	if (ab) {
		struct nlmsghdr *nlh = nlmsg_hdr(ab->skb);
		nlh->nlmsg_pid = pid;
	}
}

void audit_panic(const char *message)
{
	switch (audit_failure)
	{
	case AUDIT_FAIL_SILENT:
		break;
	case AUDIT_FAIL_PRINTK:
		if (printk_ratelimit())
			printk(KERN_ERR "audit: %s\n", message);
		break;
	case AUDIT_FAIL_PANIC:
		/* test audit_pid since printk is always losey, why bother? */
		if (audit_pid)
			panic("audit: %s\n", message);
		break;
	}
}

static inline int audit_rate_check(void)
{
	static unsigned long	last_check = 0;
	static int		messages   = 0;
	static DEFINE_SPINLOCK(lock);
	unsigned long		flags;
	unsigned long		now;
	unsigned long		elapsed;
	int			retval	   = 0;

	if (!audit_rate_limit) return 1;

	spin_lock_irqsave(&lock, flags);
	if (++messages < audit_rate_limit) {
		retval = 1;
	} else {
		now     = jiffies;
		elapsed = now - last_check;
		if (elapsed > HZ) {
			last_check = now;
			messages   = 0;
			retval     = 1;
		}
	}
	spin_unlock_irqrestore(&lock, flags);

	return retval;
}

/**
 * audit_log_lost - conditionally log lost audit message event
 * @message: the message stating reason for lost audit message
 *
 * Emit at least 1 message per second, even if audit_rate_check is
 * throttling.
 * Always increment the lost messages counter.
*/
void audit_log_lost(const char *message)
{
	static unsigned long	last_msg = 0;
	static DEFINE_SPINLOCK(lock);
	unsigned long		flags;
	unsigned long		now;
	int			print;

	atomic_inc(&audit_lost);

	print = (audit_failure == AUDIT_FAIL_PANIC || !audit_rate_limit);

	if (!print) {
		spin_lock_irqsave(&lock, flags);
		now = jiffies;
		if (now - last_msg > HZ) {
			print = 1;
			last_msg = now;
		}
		spin_unlock_irqrestore(&lock, flags);
	}

	if (print) {
		if (printk_ratelimit())
			printk(KERN_WARNING
				"audit: audit_lost=%d audit_rate_limit=%d "
				"audit_backlog_limit=%d\n",
				atomic_read(&audit_lost),
				audit_rate_limit,
				audit_backlog_limit);
		audit_panic(message);
	}
}

static int audit_log_config_change(char *function_name, int new, int old,
				   int allow_changes)
{
	struct audit_buffer *ab;
	int rc = 0;

	ab = audit_log_start(NULL, GFP_KERNEL, AUDIT_CONFIG_CHANGE);
	if (unlikely(!ab))
		return rc;
	audit_log_format(ab, "%s=%d old=%d", function_name, new, old);
	audit_log_session_info(ab);
	rc = audit_log_task_context(ab);
	if (rc)
		allow_changes = 0; /* Something weird, deny request */
	audit_log_format(ab, " res=%d", allow_changes);
	audit_log_end(ab);
	return rc;
}

static int audit_do_config_change(char *function_name, int *to_change, int new)
{
	int allow_changes, rc = 0, old = *to_change;

	/* check if we are locked */
	if (audit_enabled == AUDIT_LOCKED)
		allow_changes = 0;
	else
		allow_changes = 1;

	if (audit_enabled != AUDIT_OFF) {
		rc = audit_log_config_change(function_name, new, old, allow_changes);
		if (rc)
			allow_changes = 0;
	}

	/* If we are allowed, make the change */
	if (allow_changes == 1)
		*to_change = new;
	/* Not allowed, update reason */
	else if (rc == 0)
		rc = -EPERM;
	return rc;
}

static int audit_set_rate_limit(int limit)
{
	return audit_do_config_change("audit_rate_limit", &audit_rate_limit, limit);
}

static int audit_set_backlog_limit(int limit)
{
	return audit_do_config_change("audit_backlog_limit", &audit_backlog_limit, limit);
}

static int audit_set_enabled(int state)
{
	int rc;
	if (state < AUDIT_OFF || state > AUDIT_LOCKED)
		return -EINVAL;

	rc =  audit_do_config_change("audit_enabled", &audit_enabled, state);
	if (!rc)
		audit_ever_enabled |= !!state;

	return rc;
}

static int audit_set_failure(int state)
{
	if (state != AUDIT_FAIL_SILENT
	    && state != AUDIT_FAIL_PRINTK
	    && state != AUDIT_FAIL_PANIC)
		return -EINVAL;

	return audit_do_config_change("audit_failure", &audit_failure, state);
}

/*
 * Queue skbs to be sent to auditd when/if it comes back.  These skbs should
 * already have been sent via prink/syslog and so if these messages are dropped
 * it is not a huge concern since we already passed the audit_log_lost()
 * notification and stuff.  This is just nice to get audit messages during
 * boot before auditd is running or messages generated while auditd is stopped.
 * This only holds messages is audit_default is set, aka booting with audit=1
 * or building your kernel that way.
 */
static void audit_hold_skb(struct sk_buff *skb)
{
	if (audit_default &&
	    skb_queue_len(&audit_skb_hold_queue) < audit_backlog_limit)
		skb_queue_tail(&audit_skb_hold_queue, skb);
	else
		kfree_skb(skb);
}

/*
 * For one reason or another this nlh isn't getting delivered to the userspace
 * audit daemon, just send it to printk.
 */
static void audit_printk_skb(struct sk_buff *skb)
{
	struct nlmsghdr *nlh = nlmsg_hdr(skb);
	char *data = nlmsg_data(nlh);

	if (nlh->nlmsg_type != AUDIT_EOE) {
		if (printk_ratelimit())
			printk(KERN_NOTICE "type=%d %s\n", nlh->nlmsg_type, data);
		else
			audit_log_lost("printk limit exceeded\n");
	}

	audit_hold_skb(skb);
}

static void kauditd_send_skb(struct sk_buff *skb)
{
	int err;
	/* take a reference in case we can't send it and we want to hold it */
	skb_get(skb);
	err = netlink_unicast(audit_sock, skb, audit_nlk_portid, 0);
	if (err < 0) {
		BUG_ON(err != -ECONNREFUSED); /* Shouldn't happen */
		printk(KERN_ERR "audit: *NO* daemon at audit_pid=%d\n", audit_pid);
		audit_log_lost("auditd disappeared\n");
		audit_pid = 0;
		/* we might get lucky and get this in the next auditd */
		audit_hold_skb(skb);
	} else
		/* drop the extra reference if sent ok */
		consume_skb(skb);
}

/*
 * flush_hold_queue - empty the hold queue if auditd appears
 *
 * If auditd just started, drain the queue of messages already
 * sent to syslog/printk.  Remember loss here is ok.  We already
 * called audit_log_lost() if it didn't go out normally.  so the
 * race between the skb_dequeue and the next check for audit_pid
 * doesn't matter.
 *
 * If you ever find kauditd to be too slow we can get a perf win
 * by doing our own locking and keeping better track if there
 * are messages in this queue.  I don't see the need now, but
 * in 5 years when I want to play with this again I'll see this
 * note and still have no friggin idea what i'm thinking today.
 */
static void flush_hold_queue(void)
{
	struct sk_buff *skb;

	if (!audit_default || !audit_pid)
		return;

	skb = skb_dequeue(&audit_skb_hold_queue);
	if (likely(!skb))
		return;

	while (skb && audit_pid) {
		kauditd_send_skb(skb);
		skb = skb_dequeue(&audit_skb_hold_queue);
	}

	/*
	 * if auditd just disappeared but we
	 * dequeued an skb we need to drop ref
	 */
	if (skb)
		consume_skb(skb);
}

static int kauditd_thread(void *dummy)
{
	set_freezable();
	while (!kthread_should_stop()) {
		struct sk_buff *skb;
		DECLARE_WAITQUEUE(wait, current);

		flush_hold_queue();

		skb = skb_dequeue(&audit_skb_queue);
		wake_up(&audit_backlog_wait);
		if (skb) {
			if (audit_pid)
				kauditd_send_skb(skb);
			else
				audit_printk_skb(skb);
			continue;
		}
		set_current_state(TASK_INTERRUPTIBLE);
		add_wait_queue(&kauditd_wait, &wait);

		if (!skb_queue_len(&audit_skb_queue)) {
			try_to_freeze();
			schedule();
		}

		__set_current_state(TASK_RUNNING);
		remove_wait_queue(&kauditd_wait, &wait);
	}
	return 0;
}

int audit_send_list(void *_dest)
{
	struct audit_netlink_list *dest = _dest;
	int pid = dest->pid;
	struct sk_buff *skb;

	/* wait for parent to finish and send an ACK */
	mutex_lock(&audit_cmd_mutex);
	mutex_unlock(&audit_cmd_mutex);

	while ((skb = __skb_dequeue(&dest->q)) != NULL)
		netlink_unicast(audit_sock, skb, pid, 0);

	kfree(dest);

	return 0;
}

struct sk_buff *audit_make_reply(int pid, int seq, int type, int done,
				 int multi, const void *payload, int size)
{
	struct sk_buff	*skb;
	struct nlmsghdr	*nlh;
	void		*data;
	int		flags = multi ? NLM_F_MULTI : 0;
	int		t     = done  ? NLMSG_DONE  : type;

	skb = nlmsg_new(size, GFP_KERNEL);
	if (!skb)
		return NULL;

	nlh	= nlmsg_put(skb, pid, seq, t, size, flags);
	if (!nlh)
		goto out_kfree_skb;
	data = nlmsg_data(nlh);
	memcpy(data, payload, size);
	return skb;

out_kfree_skb:
	kfree_skb(skb);
	return NULL;
}

static int audit_send_reply_thread(void *arg)
{
	struct audit_reply *reply = (struct audit_reply *)arg;

	mutex_lock(&audit_cmd_mutex);
	mutex_unlock(&audit_cmd_mutex);

	/* Ignore failure. It'll only happen if the sender goes away,
	   because our timeout is set to infinite. */
	netlink_unicast(audit_sock, reply->skb, reply->pid, 0);
	kfree(reply);
	return 0;
}
/**
 * audit_send_reply - send an audit reply message via netlink
 * @pid: process id to send reply to
 * @seq: sequence number
 * @type: audit message type
 * @done: done (last) flag
 * @multi: multi-part message flag
 * @payload: payload data
 * @size: payload size
 *
 * Allocates an skb, builds the netlink message, and sends it to the pid.
 * No failure notifications.
 */
static void audit_send_reply(int pid, int seq, int type, int done, int multi,
			     const void *payload, int size)
{
	struct sk_buff *skb;
	struct task_struct *tsk;
	struct audit_reply *reply = kmalloc(sizeof(struct audit_reply),
					    GFP_KERNEL);

	if (!reply)
		return;

	skb = audit_make_reply(pid, seq, type, done, multi, payload, size);
	if (!skb)
		goto out;

	reply->pid = pid;
	reply->skb = skb;

	tsk = kthread_run(audit_send_reply_thread, reply, "audit_send_reply");
	if (!IS_ERR(tsk))
		return;
	kfree_skb(skb);
out:
	kfree(reply);
}

/*
 * Check for appropriate CAP_AUDIT_ capabilities on incoming audit
 * control messages.
 */
static int audit_netlink_ok(struct sk_buff *skb, u16 msg_type)
{
	int err = 0;

	/* Only support the initial namespaces for now. */
	if ((current_user_ns() != &init_user_ns) ||
	    (task_active_pid_ns(current) != &init_pid_ns))
		return -EPERM;

	switch (msg_type) {
	case AUDIT_LIST:
	case AUDIT_ADD:
	case AUDIT_DEL:
		return -EOPNOTSUPP;
	case AUDIT_GET:
	case AUDIT_SET:
	case AUDIT_LIST_RULES:
	case AUDIT_ADD_RULE:
	case AUDIT_DEL_RULE:
	case AUDIT_SIGNAL_INFO:
	case AUDIT_TTY_GET:
	case AUDIT_TTY_SET:
	case AUDIT_TRIM:
	case AUDIT_MAKE_EQUIV:
		if (!capable(CAP_AUDIT_CONTROL))
			err = -EPERM;
		break;
	case AUDIT_USER:
	case AUDIT_FIRST_USER_MSG ... AUDIT_LAST_USER_MSG:
	case AUDIT_FIRST_USER_MSG2 ... AUDIT_LAST_USER_MSG2:
		if (!capable(CAP_AUDIT_WRITE))
			err = -EPERM;
		break;
	default:  /* bad msg */
		err = -EINVAL;
	}

	return err;
}

static int audit_log_common_recv_msg(struct audit_buffer **ab, u16 msg_type)
{
	int rc = 0;
	uid_t uid = from_kuid(&init_user_ns, current_uid());

	if (!audit_enabled) {
		*ab = NULL;
		return rc;
	}

	*ab = audit_log_start(NULL, GFP_KERNEL, msg_type);
	if (unlikely(!*ab))
		return rc;
	audit_log_format(*ab, "pid=%d uid=%u", task_tgid_vnr(current), uid);
	audit_log_session_info(*ab);
	audit_log_task_context(*ab);

	return rc;
}

static int audit_receive_msg(struct sk_buff *skb, struct nlmsghdr *nlh)
{
	u32			seq;
	void			*data;
	struct audit_status	*status_get, status_set;
	int			err;
	struct audit_buffer	*ab;
	u16			msg_type = nlh->nlmsg_type;
	struct audit_sig_info   *sig_data;
	char			*ctx = NULL;
	u32			len;

	err = audit_netlink_ok(skb, msg_type);
	if (err)
		return err;

	/* As soon as there's any sign of userspace auditd,
	 * start kauditd to talk to it */
	if (!kauditd_task) {
		kauditd_task = kthread_run(kauditd_thread, NULL, "kauditd");
		if (IS_ERR(kauditd_task)) {
			err = PTR_ERR(kauditd_task);
			kauditd_task = NULL;
			return err;
		}
	}
<<<<<<< HEAD
	loginuid = audit_get_loginuid(current);
	sessionid = audit_get_sessionid(current);
	security_task_getsecid(current, &sid);
=======

>>>>>>> 2a0b4be6
	seq  = nlh->nlmsg_seq;
	data = nlmsg_data(nlh);

	switch (msg_type) {
	case AUDIT_GET:
		status_set.enabled	 = audit_enabled;
		status_set.failure	 = audit_failure;
		status_set.pid		 = audit_pid;
		status_set.rate_limit	 = audit_rate_limit;
		status_set.backlog_limit = audit_backlog_limit;
		status_set.lost		 = atomic_read(&audit_lost);
		status_set.backlog	 = skb_queue_len(&audit_skb_queue);
		audit_send_reply(NETLINK_CB(skb).portid, seq, AUDIT_GET, 0, 0,
				 &status_set, sizeof(status_set));
		break;
	case AUDIT_SET:
		if (nlh->nlmsg_len < sizeof(struct audit_status))
			return -EINVAL;
		status_get   = (struct audit_status *)data;
		if (status_get->mask & AUDIT_STATUS_ENABLED) {
			err = audit_set_enabled(status_get->enabled);
			if (err < 0)
				return err;
		}
		if (status_get->mask & AUDIT_STATUS_FAILURE) {
			err = audit_set_failure(status_get->failure);
			if (err < 0)
				return err;
		}
		if (status_get->mask & AUDIT_STATUS_PID) {
			int new_pid = status_get->pid;

			if (audit_enabled != AUDIT_OFF)
				audit_log_config_change("audit_pid", new_pid, audit_pid, 1);
			audit_pid = new_pid;
			audit_nlk_portid = NETLINK_CB(skb).portid;
		}
		if (status_get->mask & AUDIT_STATUS_RATE_LIMIT) {
			err = audit_set_rate_limit(status_get->rate_limit);
			if (err < 0)
				return err;
		}
		if (status_get->mask & AUDIT_STATUS_BACKLOG_LIMIT)
			err = audit_set_backlog_limit(status_get->backlog_limit);
		break;
	case AUDIT_USER:
	case AUDIT_FIRST_USER_MSG ... AUDIT_LAST_USER_MSG:
	case AUDIT_FIRST_USER_MSG2 ... AUDIT_LAST_USER_MSG2:
		if (!audit_enabled && msg_type != AUDIT_USER_AVC)
			return 0;

		err = audit_filter_user(msg_type);
		if (err == 1) {
			err = 0;
			if (msg_type == AUDIT_USER_TTY) {
				err = tty_audit_push_current();
				if (err)
					break;
			}
			audit_log_common_recv_msg(&ab, msg_type);
			if (msg_type != AUDIT_USER_TTY)
				audit_log_format(ab, " msg='%.1024s'",
						 (char *)data);
			else {
				int size;

				audit_log_format(ab, " data=");
				size = nlmsg_len(nlh);
				if (size > 0 &&
				    ((unsigned char *)data)[size - 1] == '\0')
					size--;
				audit_log_n_untrustedstring(ab, data, size);
			}
			audit_set_pid(ab, NETLINK_CB(skb).portid);
			audit_log_end(ab);
		}
		break;
	case AUDIT_ADD_RULE:
	case AUDIT_DEL_RULE:
		if (nlmsg_len(nlh) < sizeof(struct audit_rule_data))
			return -EINVAL;
		if (audit_enabled == AUDIT_LOCKED) {
			audit_log_common_recv_msg(&ab, AUDIT_CONFIG_CHANGE);
			audit_log_format(ab, " audit_enabled=%d res=0", audit_enabled);
			audit_log_end(ab);
			return -EPERM;
		}
		/* fallthrough */
	case AUDIT_LIST_RULES:
		err = audit_receive_filter(msg_type, NETLINK_CB(skb).portid,
					   seq, data, nlmsg_len(nlh));
		break;
	case AUDIT_TRIM:
		audit_trim_trees();
		audit_log_common_recv_msg(&ab, AUDIT_CONFIG_CHANGE);
		audit_log_format(ab, " op=trim res=1");
		audit_log_end(ab);
		break;
	case AUDIT_MAKE_EQUIV: {
		void *bufp = data;
		u32 sizes[2];
		size_t msglen = nlmsg_len(nlh);
		char *old, *new;

		err = -EINVAL;
		if (msglen < 2 * sizeof(u32))
			break;
		memcpy(sizes, bufp, 2 * sizeof(u32));
		bufp += 2 * sizeof(u32);
		msglen -= 2 * sizeof(u32);
		old = audit_unpack_string(&bufp, &msglen, sizes[0]);
		if (IS_ERR(old)) {
			err = PTR_ERR(old);
			break;
		}
		new = audit_unpack_string(&bufp, &msglen, sizes[1]);
		if (IS_ERR(new)) {
			err = PTR_ERR(new);
			kfree(old);
			break;
		}
		/* OK, here comes... */
		err = audit_tag_tree(old, new);

		audit_log_common_recv_msg(&ab, AUDIT_CONFIG_CHANGE);

		audit_log_format(ab, " op=make_equiv old=");
		audit_log_untrustedstring(ab, old);
		audit_log_format(ab, " new=");
		audit_log_untrustedstring(ab, new);
		audit_log_format(ab, " res=%d", !err);
		audit_log_end(ab);
		kfree(old);
		kfree(new);
		break;
	}
	case AUDIT_SIGNAL_INFO:
		len = 0;
		if (audit_sig_sid) {
			err = security_secid_to_secctx(audit_sig_sid, &ctx, &len);
			if (err)
				return err;
		}
		sig_data = kmalloc(sizeof(*sig_data) + len, GFP_KERNEL);
		if (!sig_data) {
			if (audit_sig_sid)
				security_release_secctx(ctx, len);
			return -ENOMEM;
		}
		sig_data->uid = from_kuid(&init_user_ns, audit_sig_uid);
		sig_data->pid = audit_sig_pid;
		if (audit_sig_sid) {
			memcpy(sig_data->ctx, ctx, len);
			security_release_secctx(ctx, len);
		}
		audit_send_reply(NETLINK_CB(skb).portid, seq, AUDIT_SIGNAL_INFO,
				0, 0, sig_data, sizeof(*sig_data) + len);
		kfree(sig_data);
		break;
	case AUDIT_TTY_GET: {
		struct audit_tty_status s;
		struct task_struct *tsk = current;

		spin_lock(&tsk->sighand->siglock);
		s.enabled = tsk->signal->audit_tty != 0;
		s.log_passwd = tsk->signal->audit_tty_log_passwd;
		spin_unlock(&tsk->sighand->siglock);

		audit_send_reply(NETLINK_CB(skb).portid, seq,
				 AUDIT_TTY_GET, 0, 0, &s, sizeof(s));
		break;
	}
	case AUDIT_TTY_SET: {
		struct audit_tty_status s;
		struct task_struct *tsk = current;

		memset(&s, 0, sizeof(s));
		/* guard against past and future API changes */
		memcpy(&s, data, min(sizeof(s), (size_t)nlh->nlmsg_len));
		if ((s.enabled != 0 && s.enabled != 1) ||
		    (s.log_passwd != 0 && s.log_passwd != 1))
			return -EINVAL;

		spin_lock(&tsk->sighand->siglock);
		tsk->signal->audit_tty = s.enabled;
		tsk->signal->audit_tty_log_passwd = s.log_passwd;
		spin_unlock(&tsk->sighand->siglock);
		break;
	}
	default:
		err = -EINVAL;
		break;
	}

	return err < 0 ? err : 0;
}

/*
 * Get message from skb.  Each message is processed by audit_receive_msg.
 * Malformed skbs with wrong length are discarded silently.
 */
static void audit_receive_skb(struct sk_buff *skb)
{
	struct nlmsghdr *nlh;
	/*
	 * len MUST be signed for nlmsg_next to be able to dec it below 0
	 * if the nlmsg_len was not aligned
	 */
	int len;
	int err;

	nlh = nlmsg_hdr(skb);
	len = skb->len;

	while (nlmsg_ok(nlh, len)) {
		err = audit_receive_msg(skb, nlh);
		/* if err or if this message says it wants a response */
		if (err || (nlh->nlmsg_flags & NLM_F_ACK))
			netlink_ack(skb, nlh, err);

		nlh = nlmsg_next(nlh, &len);
	}
}

/* Receive messages from netlink socket. */
static void audit_receive(struct sk_buff  *skb)
{
	mutex_lock(&audit_cmd_mutex);
	audit_receive_skb(skb);
	mutex_unlock(&audit_cmd_mutex);
}

/* Initialize audit support at boot time. */
static int __init audit_init(void)
{
	int i;
	struct netlink_kernel_cfg cfg = {
		.input	= audit_receive,
	};

	if (audit_initialized == AUDIT_DISABLED)
		return 0;

	printk(KERN_INFO "audit: initializing netlink socket (%s)\n",
	       audit_default ? "enabled" : "disabled");
	audit_sock = netlink_kernel_create(&init_net, NETLINK_AUDIT, &cfg);
	if (!audit_sock)
		audit_panic("cannot initialize netlink socket");
	else
		audit_sock->sk_sndtimeo = MAX_SCHEDULE_TIMEOUT;

	skb_queue_head_init(&audit_skb_queue);
	skb_queue_head_init(&audit_skb_hold_queue);
	audit_initialized = AUDIT_INITIALIZED;
	audit_enabled = audit_default;
	audit_ever_enabled |= !!audit_default;

	audit_log(NULL, GFP_KERNEL, AUDIT_KERNEL, "initialized");

	for (i = 0; i < AUDIT_INODE_BUCKETS; i++)
		INIT_LIST_HEAD(&audit_inode_hash[i]);

	return 0;
}
__initcall(audit_init);

/* Process kernel command-line parameter at boot time.  audit=0 or audit=1. */
static int __init audit_enable(char *str)
{
	audit_default = !!simple_strtol(str, NULL, 0);
	if (!audit_default)
		audit_initialized = AUDIT_DISABLED;

	printk(KERN_INFO "audit: %s", audit_default ? "enabled" : "disabled");

	if (audit_initialized == AUDIT_INITIALIZED) {
		audit_enabled = audit_default;
		audit_ever_enabled |= !!audit_default;
	} else if (audit_initialized == AUDIT_UNINITIALIZED) {
		printk(" (after initialization)");
	} else {
		printk(" (until reboot)");
	}
	printk("\n");

	return 1;
}

__setup("audit=", audit_enable);

static void audit_buffer_free(struct audit_buffer *ab)
{
	unsigned long flags;

	if (!ab)
		return;

	if (ab->skb)
		kfree_skb(ab->skb);

	spin_lock_irqsave(&audit_freelist_lock, flags);
	if (audit_freelist_count > AUDIT_MAXFREE)
		kfree(ab);
	else {
		audit_freelist_count++;
		list_add(&ab->list, &audit_freelist);
	}
	spin_unlock_irqrestore(&audit_freelist_lock, flags);
}

static struct audit_buffer * audit_buffer_alloc(struct audit_context *ctx,
						gfp_t gfp_mask, int type)
{
	unsigned long flags;
	struct audit_buffer *ab = NULL;
	struct nlmsghdr *nlh;

	spin_lock_irqsave(&audit_freelist_lock, flags);
	if (!list_empty(&audit_freelist)) {
		ab = list_entry(audit_freelist.next,
				struct audit_buffer, list);
		list_del(&ab->list);
		--audit_freelist_count;
	}
	spin_unlock_irqrestore(&audit_freelist_lock, flags);

	if (!ab) {
		ab = kmalloc(sizeof(*ab), gfp_mask);
		if (!ab)
			goto err;
	}

	ab->ctx = ctx;
	ab->gfp_mask = gfp_mask;

	ab->skb = nlmsg_new(AUDIT_BUFSIZ, gfp_mask);
	if (!ab->skb)
		goto err;

	nlh = nlmsg_put(ab->skb, 0, 0, type, 0, 0);
	if (!nlh)
		goto out_kfree_skb;

	return ab;

out_kfree_skb:
	kfree_skb(ab->skb);
	ab->skb = NULL;
err:
	audit_buffer_free(ab);
	return NULL;
}

/**
 * audit_serial - compute a serial number for the audit record
 *
 * Compute a serial number for the audit record.  Audit records are
 * written to user-space as soon as they are generated, so a complete
 * audit record may be written in several pieces.  The timestamp of the
 * record and this serial number are used by the user-space tools to
 * determine which pieces belong to the same audit record.  The
 * (timestamp,serial) tuple is unique for each syscall and is live from
 * syscall entry to syscall exit.
 *
 * NOTE: Another possibility is to store the formatted records off the
 * audit context (for those records that have a context), and emit them
 * all at syscall exit.  However, this could delay the reporting of
 * significant errors until syscall exit (or never, if the system
 * halts).
 */
unsigned int audit_serial(void)
{
	static DEFINE_SPINLOCK(serial_lock);
	static unsigned int serial = 0;

	unsigned long flags;
	unsigned int ret;

	spin_lock_irqsave(&serial_lock, flags);
	do {
		ret = ++serial;
	} while (unlikely(!ret));
	spin_unlock_irqrestore(&serial_lock, flags);

	return ret;
}

static inline void audit_get_stamp(struct audit_context *ctx,
				   struct timespec *t, unsigned int *serial)
{
	if (!ctx || !auditsc_get_stamp(ctx, t, serial)) {
		*t = CURRENT_TIME;
		*serial = audit_serial();
	}
}

/*
 * Wait for auditd to drain the queue a little
 */
static void wait_for_auditd(unsigned long sleep_time)
{
	DECLARE_WAITQUEUE(wait, current);
	set_current_state(TASK_INTERRUPTIBLE);
	add_wait_queue(&audit_backlog_wait, &wait);

	if (audit_backlog_limit &&
	    skb_queue_len(&audit_skb_queue) > audit_backlog_limit)
		schedule_timeout(sleep_time);

	__set_current_state(TASK_RUNNING);
	remove_wait_queue(&audit_backlog_wait, &wait);
}

/* Obtain an audit buffer.  This routine does locking to obtain the
 * audit buffer, but then no locking is required for calls to
 * audit_log_*format.  If the tsk is a task that is currently in a
 * syscall, then the syscall is marked as auditable and an audit record
 * will be written at syscall exit.  If there is no associated task, tsk
 * should be NULL. */

/**
 * audit_log_start - obtain an audit buffer
 * @ctx: audit_context (may be NULL)
 * @gfp_mask: type of allocation
 * @type: audit message type
 *
 * Returns audit_buffer pointer on success or NULL on error.
 *
 * Obtain an audit buffer.  This routine does locking to obtain the
 * audit buffer, but then no locking is required for calls to
 * audit_log_*format.  If the task (ctx) is a task that is currently in a
 * syscall, then the syscall is marked as auditable and an audit record
 * will be written at syscall exit.  If there is no associated task, then
 * task context (ctx) should be NULL.
 */
struct audit_buffer *audit_log_start(struct audit_context *ctx, gfp_t gfp_mask,
				     int type)
{
	struct audit_buffer	*ab	= NULL;
	struct timespec		t;
	unsigned int		uninitialized_var(serial);
	int reserve;
	unsigned long timeout_start = jiffies;

	if (audit_initialized != AUDIT_INITIALIZED)
		return NULL;

	if (unlikely(audit_filter_type(type)))
		return NULL;

	if (gfp_mask & __GFP_WAIT)
		reserve = 0;
	else
		reserve = 5; /* Allow atomic callers to go up to five
				entries over the normal backlog limit */

	while (audit_backlog_limit
	       && skb_queue_len(&audit_skb_queue) > audit_backlog_limit + reserve) {
		if (gfp_mask & __GFP_WAIT && audit_backlog_wait_time) {
			unsigned long sleep_time;

			sleep_time = timeout_start + audit_backlog_wait_time -
					jiffies;
			if ((long)sleep_time > 0)
				wait_for_auditd(sleep_time);
			continue;
		}
		if (audit_rate_check() && printk_ratelimit())
			printk(KERN_WARNING
			       "audit: audit_backlog=%d > "
			       "audit_backlog_limit=%d\n",
			       skb_queue_len(&audit_skb_queue),
			       audit_backlog_limit);
		audit_log_lost("backlog limit exceeded");
		audit_backlog_wait_time = audit_backlog_wait_overflow;
		wake_up(&audit_backlog_wait);
		return NULL;
	}

	ab = audit_buffer_alloc(ctx, gfp_mask, type);
	if (!ab) {
		audit_log_lost("out of memory in audit_log_start");
		return NULL;
	}

	audit_get_stamp(ab->ctx, &t, &serial);

	audit_log_format(ab, "audit(%lu.%03lu:%u): ",
			 t.tv_sec, t.tv_nsec/1000000, serial);
	return ab;
}

/**
 * audit_expand - expand skb in the audit buffer
 * @ab: audit_buffer
 * @extra: space to add at tail of the skb
 *
 * Returns 0 (no space) on failed expansion, or available space if
 * successful.
 */
static inline int audit_expand(struct audit_buffer *ab, int extra)
{
	struct sk_buff *skb = ab->skb;
	int oldtail = skb_tailroom(skb);
	int ret = pskb_expand_head(skb, 0, extra, ab->gfp_mask);
	int newtail = skb_tailroom(skb);

	if (ret < 0) {
		audit_log_lost("out of memory in audit_expand");
		return 0;
	}

	skb->truesize += newtail - oldtail;
	return newtail;
}

/*
 * Format an audit message into the audit buffer.  If there isn't enough
 * room in the audit buffer, more room will be allocated and vsnprint
 * will be called a second time.  Currently, we assume that a printk
 * can't format message larger than 1024 bytes, so we don't either.
 */
static void audit_log_vformat(struct audit_buffer *ab, const char *fmt,
			      va_list args)
{
	int len, avail;
	struct sk_buff *skb;
	va_list args2;

	if (!ab)
		return;

	BUG_ON(!ab->skb);
	skb = ab->skb;
	avail = skb_tailroom(skb);
	if (avail == 0) {
		avail = audit_expand(ab, AUDIT_BUFSIZ);
		if (!avail)
			goto out;
	}
	va_copy(args2, args);
	len = vsnprintf(skb_tail_pointer(skb), avail, fmt, args);
	if (len >= avail) {
		/* The printk buffer is 1024 bytes long, so if we get
		 * here and AUDIT_BUFSIZ is at least 1024, then we can
		 * log everything that printk could have logged. */
		avail = audit_expand(ab,
			max_t(unsigned, AUDIT_BUFSIZ, 1+len-avail));
		if (!avail)
			goto out_va_end;
		len = vsnprintf(skb_tail_pointer(skb), avail, fmt, args2);
	}
	if (len > 0)
		skb_put(skb, len);
out_va_end:
	va_end(args2);
out:
	return;
}

/**
 * audit_log_format - format a message into the audit buffer.
 * @ab: audit_buffer
 * @fmt: format string
 * @...: optional parameters matching @fmt string
 *
 * All the work is done in audit_log_vformat.
 */
void audit_log_format(struct audit_buffer *ab, const char *fmt, ...)
{
	va_list args;

	if (!ab)
		return;
	va_start(args, fmt);
	audit_log_vformat(ab, fmt, args);
	va_end(args);
}

/**
 * audit_log_hex - convert a buffer to hex and append it to the audit skb
 * @ab: the audit_buffer
 * @buf: buffer to convert to hex
 * @len: length of @buf to be converted
 *
 * No return value; failure to expand is silently ignored.
 *
 * This function will take the passed buf and convert it into a string of
 * ascii hex digits. The new string is placed onto the skb.
 */
void audit_log_n_hex(struct audit_buffer *ab, const unsigned char *buf,
		size_t len)
{
	int i, avail, new_len;
	unsigned char *ptr;
	struct sk_buff *skb;
	static const unsigned char *hex = "0123456789ABCDEF";

	if (!ab)
		return;

	BUG_ON(!ab->skb);
	skb = ab->skb;
	avail = skb_tailroom(skb);
	new_len = len<<1;
	if (new_len >= avail) {
		/* Round the buffer request up to the next multiple */
		new_len = AUDIT_BUFSIZ*(((new_len-avail)/AUDIT_BUFSIZ) + 1);
		avail = audit_expand(ab, new_len);
		if (!avail)
			return;
	}

	ptr = skb_tail_pointer(skb);
	for (i=0; i<len; i++) {
		*ptr++ = hex[(buf[i] & 0xF0)>>4]; /* Upper nibble */
		*ptr++ = hex[buf[i] & 0x0F];	  /* Lower nibble */
	}
	*ptr = 0;
	skb_put(skb, len << 1); /* new string is twice the old string */
}

/*
 * Format a string of no more than slen characters into the audit buffer,
 * enclosed in quote marks.
 */
void audit_log_n_string(struct audit_buffer *ab, const char *string,
			size_t slen)
{
	int avail, new_len;
	unsigned char *ptr;
	struct sk_buff *skb;

	if (!ab)
		return;

	BUG_ON(!ab->skb);
	skb = ab->skb;
	avail = skb_tailroom(skb);
	new_len = slen + 3;	/* enclosing quotes + null terminator */
	if (new_len > avail) {
		avail = audit_expand(ab, new_len);
		if (!avail)
			return;
	}
	ptr = skb_tail_pointer(skb);
	*ptr++ = '"';
	memcpy(ptr, string, slen);
	ptr += slen;
	*ptr++ = '"';
	*ptr = 0;
	skb_put(skb, slen + 2);	/* don't include null terminator */
}

/**
 * audit_string_contains_control - does a string need to be logged in hex
 * @string: string to be checked
 * @len: max length of the string to check
 */
int audit_string_contains_control(const char *string, size_t len)
{
	const unsigned char *p;
	for (p = string; p < (const unsigned char *)string + len; p++) {
		if (*p == '"' || *p < 0x21 || *p > 0x7e)
			return 1;
	}
	return 0;
}

/**
 * audit_log_n_untrustedstring - log a string that may contain random characters
 * @ab: audit_buffer
 * @len: length of string (not including trailing null)
 * @string: string to be logged
 *
 * This code will escape a string that is passed to it if the string
 * contains a control character, unprintable character, double quote mark,
 * or a space. Unescaped strings will start and end with a double quote mark.
 * Strings that are escaped are printed in hex (2 digits per char).
 *
 * The caller specifies the number of characters in the string to log, which may
 * or may not be the entire string.
 */
void audit_log_n_untrustedstring(struct audit_buffer *ab, const char *string,
				 size_t len)
{
	if (audit_string_contains_control(string, len))
		audit_log_n_hex(ab, string, len);
	else
		audit_log_n_string(ab, string, len);
}

/**
 * audit_log_untrustedstring - log a string that may contain random characters
 * @ab: audit_buffer
 * @string: string to be logged
 *
 * Same as audit_log_n_untrustedstring(), except that strlen is used to
 * determine string length.
 */
void audit_log_untrustedstring(struct audit_buffer *ab, const char *string)
{
	audit_log_n_untrustedstring(ab, string, strlen(string));
}

/* This is a helper-function to print the escaped d_path */
void audit_log_d_path(struct audit_buffer *ab, const char *prefix,
		      const struct path *path)
{
	char *p, *pathname;

	if (prefix)
		audit_log_format(ab, "%s", prefix);

	/* We will allow 11 spaces for ' (deleted)' to be appended */
	pathname = kmalloc(PATH_MAX+11, ab->gfp_mask);
	if (!pathname) {
		audit_log_string(ab, "<no_memory>");
		return;
	}
	p = d_path(path, pathname, PATH_MAX+11);
	if (IS_ERR(p)) { /* Should never happen since we send PATH_MAX */
		/* FIXME: can we save some information here? */
		audit_log_string(ab, "<too_long>");
	} else
		audit_log_untrustedstring(ab, p);
	kfree(pathname);
}

void audit_log_session_info(struct audit_buffer *ab)
{
	u32 sessionid = audit_get_sessionid(current);
	uid_t auid = from_kuid(&init_user_ns, audit_get_loginuid(current));

	audit_log_format(ab, " auid=%u ses=%u\n", auid, sessionid);
}

void audit_log_key(struct audit_buffer *ab, char *key)
{
	audit_log_format(ab, " key=");
	if (key)
		audit_log_untrustedstring(ab, key);
	else
		audit_log_format(ab, "(null)");
}

void audit_log_cap(struct audit_buffer *ab, char *prefix, kernel_cap_t *cap)
{
	int i;

	audit_log_format(ab, " %s=", prefix);
	CAP_FOR_EACH_U32(i) {
		audit_log_format(ab, "%08x",
				 cap->cap[(_KERNEL_CAPABILITY_U32S-1) - i]);
	}
}

void audit_log_fcaps(struct audit_buffer *ab, struct audit_names *name)
{
	kernel_cap_t *perm = &name->fcap.permitted;
	kernel_cap_t *inh = &name->fcap.inheritable;
	int log = 0;

	if (!cap_isclear(*perm)) {
		audit_log_cap(ab, "cap_fp", perm);
		log = 1;
	}
	if (!cap_isclear(*inh)) {
		audit_log_cap(ab, "cap_fi", inh);
		log = 1;
	}

	if (log)
		audit_log_format(ab, " cap_fe=%d cap_fver=%x",
				 name->fcap.fE, name->fcap_ver);
}

static inline int audit_copy_fcaps(struct audit_names *name,
				   const struct dentry *dentry)
{
	struct cpu_vfs_cap_data caps;
	int rc;

	if (!dentry)
		return 0;

	rc = get_vfs_caps_from_disk(dentry, &caps);
	if (rc)
		return rc;

	name->fcap.permitted = caps.permitted;
	name->fcap.inheritable = caps.inheritable;
	name->fcap.fE = !!(caps.magic_etc & VFS_CAP_FLAGS_EFFECTIVE);
	name->fcap_ver = (caps.magic_etc & VFS_CAP_REVISION_MASK) >>
				VFS_CAP_REVISION_SHIFT;

	return 0;
}

/* Copy inode data into an audit_names. */
void audit_copy_inode(struct audit_names *name, const struct dentry *dentry,
		      const struct inode *inode)
{
	name->ino   = inode->i_ino;
	name->dev   = inode->i_sb->s_dev;
	name->mode  = inode->i_mode;
	name->uid   = inode->i_uid;
	name->gid   = inode->i_gid;
	name->rdev  = inode->i_rdev;
	security_inode_getsecid(inode, &name->osid);
	audit_copy_fcaps(name, dentry);
}

/**
 * audit_log_name - produce AUDIT_PATH record from struct audit_names
 * @context: audit_context for the task
 * @n: audit_names structure with reportable details
 * @path: optional path to report instead of audit_names->name
 * @record_num: record number to report when handling a list of names
 * @call_panic: optional pointer to int that will be updated if secid fails
 */
void audit_log_name(struct audit_context *context, struct audit_names *n,
		    struct path *path, int record_num, int *call_panic)
{
	struct audit_buffer *ab;
	ab = audit_log_start(context, GFP_KERNEL, AUDIT_PATH);
	if (!ab)
		return;

	audit_log_format(ab, "item=%d", record_num);

	if (path)
		audit_log_d_path(ab, " name=", path);
	else if (n->name) {
		switch (n->name_len) {
		case AUDIT_NAME_FULL:
			/* log the full path */
			audit_log_format(ab, " name=");
			audit_log_untrustedstring(ab, n->name->name);
			break;
		case 0:
			/* name was specified as a relative path and the
			 * directory component is the cwd */
			audit_log_d_path(ab, " name=", &context->pwd);
			break;
		default:
			/* log the name's directory component */
			audit_log_format(ab, " name=");
			audit_log_n_untrustedstring(ab, n->name->name,
						    n->name_len);
		}
	} else
		audit_log_format(ab, " name=(null)");

	if (n->ino != (unsigned long)-1) {
		audit_log_format(ab, " inode=%lu"
				 " dev=%02x:%02x mode=%#ho"
				 " ouid=%u ogid=%u rdev=%02x:%02x",
				 n->ino,
				 MAJOR(n->dev),
				 MINOR(n->dev),
				 n->mode,
				 from_kuid(&init_user_ns, n->uid),
				 from_kgid(&init_user_ns, n->gid),
				 MAJOR(n->rdev),
				 MINOR(n->rdev));
	}
	if (n->osid != 0) {
		char *ctx = NULL;
		u32 len;
		if (security_secid_to_secctx(
			n->osid, &ctx, &len)) {
			audit_log_format(ab, " osid=%u", n->osid);
			if (call_panic)
				*call_panic = 2;
		} else {
			audit_log_format(ab, " obj=%s", ctx);
			security_release_secctx(ctx, len);
		}
	}

	audit_log_fcaps(ab, n);
	audit_log_end(ab);
}

int audit_log_task_context(struct audit_buffer *ab)
{
	char *ctx = NULL;
	unsigned len;
	int error;
	u32 sid;

	security_task_getsecid(current, &sid);
	if (!sid)
		return 0;

	error = security_secid_to_secctx(sid, &ctx, &len);
	if (error) {
		if (error != -EINVAL)
			goto error_path;
		return 0;
	}

	audit_log_format(ab, " subj=%s", ctx);
	security_release_secctx(ctx, len);
	return 0;

error_path:
	audit_panic("error in audit_log_task_context");
	return error;
}
EXPORT_SYMBOL(audit_log_task_context);

void audit_log_task_info(struct audit_buffer *ab, struct task_struct *tsk)
{
	const struct cred *cred;
	char name[sizeof(tsk->comm)];
	struct mm_struct *mm = tsk->mm;
	char *tty;

	if (!ab)
		return;

	/* tsk == current */
	cred = current_cred();

	spin_lock_irq(&tsk->sighand->siglock);
	if (tsk->signal && tsk->signal->tty && tsk->signal->tty->name)
		tty = tsk->signal->tty->name;
	else
		tty = "(none)";
	spin_unlock_irq(&tsk->sighand->siglock);

	audit_log_format(ab,
			 " ppid=%ld pid=%d auid=%u uid=%u gid=%u"
			 " euid=%u suid=%u fsuid=%u"
			 " egid=%u sgid=%u fsgid=%u ses=%u tty=%s",
			 sys_getppid(),
			 tsk->pid,
			 from_kuid(&init_user_ns, audit_get_loginuid(tsk)),
			 from_kuid(&init_user_ns, cred->uid),
			 from_kgid(&init_user_ns, cred->gid),
			 from_kuid(&init_user_ns, cred->euid),
			 from_kuid(&init_user_ns, cred->suid),
			 from_kuid(&init_user_ns, cred->fsuid),
			 from_kgid(&init_user_ns, cred->egid),
			 from_kgid(&init_user_ns, cred->sgid),
			 from_kgid(&init_user_ns, cred->fsgid),
			 audit_get_sessionid(tsk), tty);

	get_task_comm(name, tsk);
	audit_log_format(ab, " comm=");
	audit_log_untrustedstring(ab, name);

	if (mm) {
		down_read(&mm->mmap_sem);
		if (mm->exe_file)
			audit_log_d_path(ab, " exe=", &mm->exe_file->f_path);
		up_read(&mm->mmap_sem);
	}
	audit_log_task_context(ab);
}
EXPORT_SYMBOL(audit_log_task_info);

/**
 * audit_log_link_denied - report a link restriction denial
 * @operation: specific link opreation
 * @link: the path that triggered the restriction
 */
void audit_log_link_denied(const char *operation, struct path *link)
{
	struct audit_buffer *ab;
	struct audit_names *name;

	name = kzalloc(sizeof(*name), GFP_NOFS);
	if (!name)
		return;

	/* Generate AUDIT_ANOM_LINK with subject, operation, outcome. */
	ab = audit_log_start(current->audit_context, GFP_KERNEL,
			     AUDIT_ANOM_LINK);
	if (!ab)
		goto out;
	audit_log_format(ab, "op=%s", operation);
	audit_log_task_info(ab, current);
	audit_log_format(ab, " res=0");
	audit_log_end(ab);

	/* Generate AUDIT_PATH record with object. */
	name->type = AUDIT_TYPE_NORMAL;
	audit_copy_inode(name, link->dentry, link->dentry->d_inode);
	audit_log_name(current->audit_context, name, link, 0, NULL);
out:
	kfree(name);
}

/**
 * audit_log_end - end one audit record
 * @ab: the audit_buffer
 *
 * The netlink_* functions cannot be called inside an irq context, so
 * the audit buffer is placed on a queue and a tasklet is scheduled to
 * remove them from the queue outside the irq context.  May be called in
 * any context.
 */
void audit_log_end(struct audit_buffer *ab)
{
	if (!ab)
		return;
	if (!audit_rate_check()) {
		audit_log_lost("rate limit exceeded");
	} else {
		struct nlmsghdr *nlh = nlmsg_hdr(ab->skb);
		nlh->nlmsg_len = ab->skb->len - NLMSG_HDRLEN;

		if (audit_pid) {
			skb_queue_tail(&audit_skb_queue, ab->skb);
			wake_up_interruptible(&kauditd_wait);
		} else {
			audit_printk_skb(ab->skb);
		}
		ab->skb = NULL;
	}
	audit_buffer_free(ab);
}

/**
 * audit_log - Log an audit record
 * @ctx: audit context
 * @gfp_mask: type of allocation
 * @type: audit message type
 * @fmt: format string to use
 * @...: variable parameters matching the format string
 *
 * This is a convenience function that calls audit_log_start,
 * audit_log_vformat, and audit_log_end.  It may be called
 * in any context.
 */
void audit_log(struct audit_context *ctx, gfp_t gfp_mask, int type,
	       const char *fmt, ...)
{
	struct audit_buffer *ab;
	va_list args;

	ab = audit_log_start(ctx, gfp_mask, type);
	if (ab) {
		va_start(args, fmt);
		audit_log_vformat(ab, fmt, args);
		va_end(args);
		audit_log_end(ab);
	}
}

#ifdef CONFIG_SECURITY
/**
 * audit_log_secctx - Converts and logs SELinux context
 * @ab: audit_buffer
 * @secid: security number
 *
 * This is a helper function that calls security_secid_to_secctx to convert
 * secid to secctx and then adds the (converted) SELinux context to the audit
 * log by calling audit_log_format, thus also preventing leak of internal secid
 * to userspace. If secid cannot be converted audit_panic is called.
 */
void audit_log_secctx(struct audit_buffer *ab, u32 secid)
{
	u32 len;
	char *secctx;

	if (security_secid_to_secctx(secid, &secctx, &len)) {
		audit_panic("Cannot convert secid to context");
	} else {
		audit_log_format(ab, " obj=%s", secctx);
		security_release_secctx(secctx, len);
	}
}
EXPORT_SYMBOL(audit_log_secctx);
#endif

EXPORT_SYMBOL(audit_log_start);
EXPORT_SYMBOL(audit_log_end);
EXPORT_SYMBOL(audit_log_format);
EXPORT_SYMBOL(audit_log);<|MERGE_RESOLUTION|>--- conflicted
+++ resolved
@@ -654,13 +654,6 @@
 			return err;
 		}
 	}
-<<<<<<< HEAD
-	loginuid = audit_get_loginuid(current);
-	sessionid = audit_get_sessionid(current);
-	security_task_getsecid(current, &sid);
-=======
-
->>>>>>> 2a0b4be6
 	seq  = nlh->nlmsg_seq;
 	data = nlmsg_data(nlh);
 
