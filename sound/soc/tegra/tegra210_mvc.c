// SPDX-License-Identifier: GPL-2.0-only
//
// tegra210_mvc.c - Tegra210 MVC driver
//
// Copyright (c) 2021 NVIDIA CORPORATION.  All rights reserved.

#include <linux/clk.h>
#include <linux/device.h>
#include <linux/io.h>
#include <linux/module.h>
#include <linux/of.h>
#include <linux/of_device.h>
#include <linux/platform_device.h>
#include <linux/pm_runtime.h>
#include <linux/regmap.h>
#include <sound/core.h>
#include <sound/pcm.h>
#include <sound/pcm_params.h>
#include <sound/soc.h>

#include "tegra210_mvc.h"
#include "tegra_cif.h"

static const struct reg_default tegra210_mvc_reg_defaults[] = {
	{ TEGRA210_MVC_RX_INT_MASK, 0x00000001},
	{ TEGRA210_MVC_RX_CIF_CTRL, 0x00007700},
	{ TEGRA210_MVC_TX_INT_MASK, 0x00000001},
	{ TEGRA210_MVC_TX_CIF_CTRL, 0x00007700},
	{ TEGRA210_MVC_CG, 0x1},
	{ TEGRA210_MVC_CTRL, TEGRA210_MVC_CTRL_DEFAULT},
	{ TEGRA210_MVC_INIT_VOL, 0x00800000},
	{ TEGRA210_MVC_TARGET_VOL, 0x00800000},
	{ TEGRA210_MVC_DURATION, 0x000012c0},
	{ TEGRA210_MVC_DURATION_INV, 0x0006d3a0},
	{ TEGRA210_MVC_POLY_N1, 0x0000007d},
	{ TEGRA210_MVC_POLY_N2, 0x00000271},
	{ TEGRA210_MVC_PEAK_CTRL, 0x000012c0},
	{ TEGRA210_MVC_CFG_RAM_CTRL, 0x00004000},
};

static const struct tegra210_mvc_gain_params gain_params = {
	.poly_coeff = { 23738319, 659403, -3680,
			15546680, 2530732, -120985,
			12048422, 5527252, -785042 },
	.poly_n1 = 16,
	.poly_n2 = 63,
	.duration = 150,
	.duration_inv = 14316558,
};

static int __maybe_unused tegra210_mvc_runtime_suspend(struct device *dev)
{
	struct tegra210_mvc *mvc = dev_get_drvdata(dev);

	regmap_read(mvc->regmap, TEGRA210_MVC_CTRL, &(mvc->ctrl_value));

	regcache_cache_only(mvc->regmap, true);
	regcache_mark_dirty(mvc->regmap);

	return 0;
}

static int __maybe_unused tegra210_mvc_runtime_resume(struct device *dev)
{
	struct tegra210_mvc *mvc = dev_get_drvdata(dev);

	regcache_cache_only(mvc->regmap, false);
	regcache_sync(mvc->regmap);

	regmap_write(mvc->regmap, TEGRA210_MVC_CTRL, mvc->ctrl_value);
	regmap_update_bits(mvc->regmap,
			   TEGRA210_MVC_SWITCH,
			   TEGRA210_MVC_VOLUME_SWITCH_MASK,
			   TEGRA210_MVC_VOLUME_SWITCH_TRIGGER);

	return 0;
}

static void tegra210_mvc_write_ram(struct regmap *regmap)
{
	int i;

	regmap_write(regmap, TEGRA210_MVC_CFG_RAM_CTRL,
		     TEGRA210_MVC_CFG_RAM_CTRL_SEQ_ACCESS_EN |
		     TEGRA210_MVC_CFG_RAM_CTRL_ADDR_INIT_EN |
		     TEGRA210_MVC_CFG_RAM_CTRL_RW_WRITE);

	for (i = 0; i < NUM_GAIN_POLY_COEFFS; i++)
		regmap_write(regmap, TEGRA210_MVC_CFG_RAM_DATA,
			     gain_params.poly_coeff[i]);
}

static void tegra210_mvc_conv_vol(struct tegra210_mvc *mvc, u8 chan, s32 val)
{
	/*
	 * Volume control read from mixer control is with
	 * 100x scaling; for CURVE_POLY the reg range
	 * is 0-100 (linear, Q24) and for CURVE_LINEAR
	 * it is -120dB to +40dB (Q8)
	 */
	if (mvc->curve_type == CURVE_POLY) {
		if (val > 10000)
			val = 10000;
		mvc->volume[chan] = ((val * (1<<8)) / 100) << 16;
	} else {
		val -= 12000;
		mvc->volume[chan] = (val * (1<<8)) / 100;
	}
}

static u32 tegra210_mvc_get_ctrl_reg(struct snd_kcontrol *kcontrol)
{
	struct snd_soc_component *cmpnt = snd_soc_kcontrol_component(kcontrol);
	struct tegra210_mvc *mvc = snd_soc_component_get_drvdata(cmpnt);
	u32 val;

	pm_runtime_get_sync(cmpnt->dev);
	regmap_read(mvc->regmap, TEGRA210_MVC_CTRL, &val);
	pm_runtime_put(cmpnt->dev);

	return val;
}

static int tegra210_mvc_get_mute(struct snd_kcontrol *kcontrol,
				 struct snd_ctl_elem_value *ucontrol)
{
	u32 val = tegra210_mvc_get_ctrl_reg(kcontrol);
	u8 mute_mask = TEGRA210_GET_MUTE_VAL(val);

	/*
	 * If per channel control is enabled, then return
	 * exact mute/unmute setting of all channels.
	 *
	 * Else report setting based on CH0 bit to reflect
	 * the correct HW state.
	 */
	if (val & TEGRA210_MVC_PER_CHAN_CTRL_EN) {
		ucontrol->value.integer.value[0] = mute_mask;
	} else {
		if (mute_mask & TEGRA210_MVC_CH0_MUTE_EN)
			ucontrol->value.integer.value[0] =
				TEGRA210_MUTE_MASK_EN;
		else
			ucontrol->value.integer.value[0] = 0;
	}

	return 0;
}

static int tegra210_mvc_get_master_mute(struct snd_kcontrol *kcontrol,
					struct snd_ctl_elem_value *ucontrol)
{
	u32 val = tegra210_mvc_get_ctrl_reg(kcontrol);
	u8 mute_mask = TEGRA210_GET_MUTE_VAL(val);

	/*
	 * If per channel control is disabled, then return
	 * master mute/unmute setting based on CH0 bit.
	 *
	 * Else report settings based on state of all
	 * channels.
	 */
	if (!(val & TEGRA210_MVC_PER_CHAN_CTRL_EN)) {
		ucontrol->value.integer.value[0] =
			mute_mask & TEGRA210_MVC_CH0_MUTE_EN;
	} else {
		if (mute_mask == TEGRA210_MUTE_MASK_EN)
			ucontrol->value.integer.value[0] =
				TEGRA210_MVC_CH0_MUTE_EN;
		else
			ucontrol->value.integer.value[0] = 0;
	}

	return 0;
}

static int tegra210_mvc_volume_switch_timeout(struct snd_soc_component *cmpnt)
{
	struct tegra210_mvc *mvc = snd_soc_component_get_drvdata(cmpnt);
<<<<<<< HEAD
	unsigned int value;
	u8 new_mask, old_mask;
=======
	u32 value;
>>>>>>> dec36c09
	int err;

	err = regmap_read_poll_timeout(mvc->regmap, TEGRA210_MVC_SWITCH,
			value, !(value & TEGRA210_MVC_VOLUME_SWITCH_MASK),
			10, 10000);
	if (err < 0)
		dev_err(cmpnt->dev,
			"Volume switch trigger is still active, err = %d\n",
			err);

<<<<<<< HEAD
	regmap_read(mvc->regmap, TEGRA210_MVC_CTRL, &value);

	old_mask = (value >> TEGRA210_MVC_MUTE_SHIFT) & TEGRA210_MUTE_MASK_EN;
	new_mask = ucontrol->value.integer.value[0];

	if (new_mask == old_mask) {
		err = 0;
		goto end;
	}

	err = regmap_update_bits(mvc->regmap, mc->reg,
				 TEGRA210_MVC_MUTE_MASK,
				 new_mask << TEGRA210_MVC_MUTE_SHIFT);
	if (err < 0)
		goto end;

	err = 1;
=======
	return err;
}

static int tegra210_mvc_update_mute(struct snd_kcontrol *kcontrol,
				    struct snd_ctl_elem_value *ucontrol,
				    bool per_chan_ctrl)
{
	struct snd_soc_component *cmpnt = snd_soc_kcontrol_component(kcontrol);
	struct tegra210_mvc *mvc = snd_soc_component_get_drvdata(cmpnt);
	u32 mute_val = ucontrol->value.integer.value[0];
	u32 per_ch_ctrl_val;
	bool change = false;
	int err;

	pm_runtime_get_sync(cmpnt->dev);

	err = tegra210_mvc_volume_switch_timeout(cmpnt);
	if (err < 0)
		goto end;

	if (per_chan_ctrl) {
		per_ch_ctrl_val = TEGRA210_MVC_PER_CHAN_CTRL_EN;
	} else {
		per_ch_ctrl_val = 0;

		if (mute_val)
			mute_val = TEGRA210_MUTE_MASK_EN;
	}

	regmap_update_bits_check(mvc->regmap, TEGRA210_MVC_CTRL,
				 TEGRA210_MVC_MUTE_MASK,
				 mute_val << TEGRA210_MVC_MUTE_SHIFT,
				 &change);

	if (change) {
		regmap_update_bits(mvc->regmap, TEGRA210_MVC_CTRL,
				   TEGRA210_MVC_PER_CHAN_CTRL_EN_MASK,
				   per_ch_ctrl_val);

		regmap_update_bits(mvc->regmap, TEGRA210_MVC_SWITCH,
				   TEGRA210_MVC_VOLUME_SWITCH_MASK,
				   TEGRA210_MVC_VOLUME_SWITCH_TRIGGER);
	}
>>>>>>> dec36c09

end:
	pm_runtime_put(cmpnt->dev);

	if (err < 0)
		return err;

	if (change)
		return 1;

	return 0;
}

static int tegra210_mvc_put_mute(struct snd_kcontrol *kcontrol,
				 struct snd_ctl_elem_value *ucontrol)
{
	return tegra210_mvc_update_mute(kcontrol, ucontrol, true);
}

static int tegra210_mvc_put_master_mute(struct snd_kcontrol *kcontrol,
					struct snd_ctl_elem_value *ucontrol)
{
	return tegra210_mvc_update_mute(kcontrol, ucontrol, false);
}

static int tegra210_mvc_get_vol(struct snd_kcontrol *kcontrol,
				struct snd_ctl_elem_value *ucontrol)
{
	struct soc_mixer_control *mc =
		(struct soc_mixer_control *)kcontrol->private_value;
	struct snd_soc_component *cmpnt = snd_soc_kcontrol_component(kcontrol);
	struct tegra210_mvc *mvc = snd_soc_component_get_drvdata(cmpnt);
	u8 chan = TEGRA210_MVC_GET_CHAN(mc->reg, TEGRA210_MVC_TARGET_VOL);
	s32 val = mvc->volume[chan];

	if (mvc->curve_type == CURVE_POLY) {
		val = ((val >> 16) * 100) >> 8;
	} else {
		val = (val * 100) >> 8;
		val += 12000;
	}

	ucontrol->value.integer.value[0] = val;

	return 0;
}

static int tegra210_mvc_get_master_vol(struct snd_kcontrol *kcontrol,
				       struct snd_ctl_elem_value *ucontrol)
{
	return tegra210_mvc_get_vol(kcontrol, ucontrol);
}

static int tegra210_mvc_update_vol(struct snd_kcontrol *kcontrol,
				   struct snd_ctl_elem_value *ucontrol,
				   bool per_ch_enable)
{
	struct soc_mixer_control *mc =
		(struct soc_mixer_control *)kcontrol->private_value;
	struct snd_soc_component *cmpnt = snd_soc_kcontrol_component(kcontrol);
	struct tegra210_mvc *mvc = snd_soc_component_get_drvdata(cmpnt);
<<<<<<< HEAD
	unsigned int reg = mc->reg;
	unsigned int value;
	u8 chan;
	int err, old_volume;
=======
	u8 chan = TEGRA210_MVC_GET_CHAN(mc->reg, TEGRA210_MVC_TARGET_VOL);
	int old_volume = mvc->volume[chan];
	int err, i;
>>>>>>> dec36c09

	pm_runtime_get_sync(cmpnt->dev);

	err = tegra210_mvc_volume_switch_timeout(cmpnt);
	if (err < 0)
		goto end;

<<<<<<< HEAD
	chan = (reg - TEGRA210_MVC_TARGET_VOL) / REG_SIZE;
	old_volume = mvc->volume[chan];
=======
	tegra210_mvc_conv_vol(mvc, chan, ucontrol->value.integer.value[0]);

	if (mvc->volume[chan] == old_volume) {
		err = 0;
		goto end;
	}

	if (per_ch_enable) {
		regmap_update_bits(mvc->regmap, TEGRA210_MVC_CTRL,
				   TEGRA210_MVC_PER_CHAN_CTRL_EN_MASK,
				   TEGRA210_MVC_PER_CHAN_CTRL_EN);
	} else {
		regmap_update_bits(mvc->regmap, TEGRA210_MVC_CTRL,
				   TEGRA210_MVC_PER_CHAN_CTRL_EN_MASK, 0);
>>>>>>> dec36c09

		for (i = 1; i < TEGRA210_MVC_MAX_CHAN_COUNT; i++)
			mvc->volume[i] = mvc->volume[chan];
	}

	if (mvc->volume[chan] == old_volume) {
		err = 0;
		goto end;
	}

	/* Configure init volume same as target volume */
	regmap_write(mvc->regmap,
		TEGRA210_MVC_REG_OFFSET(TEGRA210_MVC_INIT_VOL, chan),
		mvc->volume[chan]);

	regmap_write(mvc->regmap, mc->reg, mvc->volume[chan]);

	regmap_update_bits(mvc->regmap, TEGRA210_MVC_SWITCH,
			   TEGRA210_MVC_VOLUME_SWITCH_MASK,
			   TEGRA210_MVC_VOLUME_SWITCH_TRIGGER);

	err = 1;

end:
	pm_runtime_put(cmpnt->dev);

	return err;
}

static int tegra210_mvc_put_vol(struct snd_kcontrol *kcontrol,
				struct snd_ctl_elem_value *ucontrol)
{
	return tegra210_mvc_update_vol(kcontrol, ucontrol, true);
}

static int tegra210_mvc_put_master_vol(struct snd_kcontrol *kcontrol,
				       struct snd_ctl_elem_value *ucontrol)
{
	return tegra210_mvc_update_vol(kcontrol, ucontrol, false);
}

static void tegra210_mvc_reset_vol_settings(struct tegra210_mvc *mvc,
					    struct device *dev)
{
	int i;

	/* Change volume to default init for new curve type */
	if (mvc->curve_type == CURVE_POLY) {
		for (i = 0; i < TEGRA210_MVC_MAX_CHAN_COUNT; i++)
			mvc->volume[i] = TEGRA210_MVC_INIT_VOL_DEFAULT_POLY;
	} else {
		for (i = 0; i < TEGRA210_MVC_MAX_CHAN_COUNT; i++)
			mvc->volume[i] = TEGRA210_MVC_INIT_VOL_DEFAULT_LINEAR;
	}

	pm_runtime_get_sync(dev);

	/* Program curve type */
	regmap_update_bits(mvc->regmap, TEGRA210_MVC_CTRL,
			   TEGRA210_MVC_CURVE_TYPE_MASK,
			   mvc->curve_type <<
			   TEGRA210_MVC_CURVE_TYPE_SHIFT);

	/* Init volume for all channels */
	for (i = 0; i < TEGRA210_MVC_MAX_CHAN_COUNT; i++) {
		regmap_write(mvc->regmap,
			TEGRA210_MVC_REG_OFFSET(TEGRA210_MVC_INIT_VOL, i),
			mvc->volume[i]);
		regmap_write(mvc->regmap,
			TEGRA210_MVC_REG_OFFSET(TEGRA210_MVC_TARGET_VOL, i),
			mvc->volume[i]);
	}

	/* Trigger volume switch */
	regmap_update_bits(mvc->regmap, TEGRA210_MVC_SWITCH,
			   TEGRA210_MVC_VOLUME_SWITCH_MASK,
			   TEGRA210_MVC_VOLUME_SWITCH_TRIGGER);

	pm_runtime_put(dev);
}

static int tegra210_mvc_get_curve_type(struct snd_kcontrol *kcontrol,
				       struct snd_ctl_elem_value *ucontrol)
{
	struct snd_soc_component *cmpnt = snd_soc_kcontrol_component(kcontrol);
	struct tegra210_mvc *mvc = snd_soc_component_get_drvdata(cmpnt);

	ucontrol->value.enumerated.item[0] = mvc->curve_type;

	return 0;
}

static int tegra210_mvc_put_curve_type(struct snd_kcontrol *kcontrol,
				       struct snd_ctl_elem_value *ucontrol)
{
	struct snd_soc_component *cmpnt = snd_soc_kcontrol_component(kcontrol);
	struct tegra210_mvc *mvc = snd_soc_component_get_drvdata(cmpnt);
	unsigned int value;

	regmap_read(mvc->regmap, TEGRA210_MVC_ENABLE, &value);
	if (value & TEGRA210_MVC_EN) {
		dev_err(cmpnt->dev,
			"Curve type can't be set when MVC is running\n");
		return -EINVAL;
	}

	if (mvc->curve_type == ucontrol->value.enumerated.item[0])
		return 0;

	mvc->curve_type = ucontrol->value.enumerated.item[0];

	tegra210_mvc_reset_vol_settings(mvc, cmpnt->dev);

	return 1;
}

static int tegra210_mvc_set_audio_cif(struct tegra210_mvc *mvc,
				      struct snd_pcm_hw_params *params,
				      unsigned int reg)
{
	unsigned int channels, audio_bits;
	struct tegra_cif_conf cif_conf;

	memset(&cif_conf, 0, sizeof(struct tegra_cif_conf));

	channels = params_channels(params);

	switch (params_format(params)) {
	case SNDRV_PCM_FORMAT_S16_LE:
		audio_bits = TEGRA_ACIF_BITS_16;
		break;
	case SNDRV_PCM_FORMAT_S32_LE:
		audio_bits = TEGRA_ACIF_BITS_32;
		break;
	default:
		return -EINVAL;
	}

	cif_conf.audio_ch = channels;
	cif_conf.client_ch = channels;
	cif_conf.audio_bits = audio_bits;
	cif_conf.client_bits = audio_bits;

	tegra_set_cif(mvc->regmap, reg, &cif_conf);

	return 0;
}

static int tegra210_mvc_hw_params(struct snd_pcm_substream *substream,
				  struct snd_pcm_hw_params *params,
				  struct snd_soc_dai *dai)
{
	struct device *dev = dai->dev;
	struct tegra210_mvc *mvc = snd_soc_dai_get_drvdata(dai);
	int err, val;

	/*
	 * Soft Reset: Below performs module soft reset which clears
	 * all FSM logic, flushes flow control of FIFO and resets the
	 * state register. It also brings module back to disabled
	 * state (without flushing the data in the pipe).
	 */
	regmap_write(mvc->regmap, TEGRA210_MVC_SOFT_RESET, 1);

	err = regmap_read_poll_timeout(mvc->regmap, TEGRA210_MVC_SOFT_RESET,
				       val, !val, 10, 10000);
	if (err < 0) {
		dev_err(dev, "SW reset failed, err = %d\n", err);
		return err;
	}

	/* Set RX CIF */
	err = tegra210_mvc_set_audio_cif(mvc, params, TEGRA210_MVC_RX_CIF_CTRL);
	if (err) {
		dev_err(dev, "Can't set MVC RX CIF: %d\n", err);
		return err;
	}

	/* Set TX CIF */
	err = tegra210_mvc_set_audio_cif(mvc, params, TEGRA210_MVC_TX_CIF_CTRL);
	if (err) {
		dev_err(dev, "Can't set MVC TX CIF: %d\n", err);
		return err;
	}

	tegra210_mvc_write_ram(mvc->regmap);

	/* Program poly_n1, poly_n2, duration */
	regmap_write(mvc->regmap, TEGRA210_MVC_POLY_N1, gain_params.poly_n1);
	regmap_write(mvc->regmap, TEGRA210_MVC_POLY_N2, gain_params.poly_n2);
	regmap_write(mvc->regmap, TEGRA210_MVC_DURATION, gain_params.duration);

	/* Program duration_inv */
	regmap_write(mvc->regmap, TEGRA210_MVC_DURATION_INV,
		     gain_params.duration_inv);

	return 0;
}

static const struct snd_soc_dai_ops tegra210_mvc_dai_ops = {
	.hw_params	= tegra210_mvc_hw_params,
};

static const char * const tegra210_mvc_curve_type_text[] = {
	"Poly",
	"Linear",
};

static const struct soc_enum tegra210_mvc_curve_type_ctrl =
	SOC_ENUM_SINGLE_EXT(2, tegra210_mvc_curve_type_text);

#define TEGRA210_MVC_VOL_CTRL(chan)					\
	SOC_SINGLE_EXT("Channel" #chan " Volume",			\
		       TEGRA210_MVC_REG_OFFSET(TEGRA210_MVC_TARGET_VOL, \
					       (chan - 1)),		\
		       0, 16000, 0, tegra210_mvc_get_vol,		\
		       tegra210_mvc_put_vol)

static const struct snd_kcontrol_new tegra210_mvc_vol_ctrl[] = {
	/* Per channel volume control */
	TEGRA210_MVC_VOL_CTRL(1),
	TEGRA210_MVC_VOL_CTRL(2),
	TEGRA210_MVC_VOL_CTRL(3),
	TEGRA210_MVC_VOL_CTRL(4),
	TEGRA210_MVC_VOL_CTRL(5),
	TEGRA210_MVC_VOL_CTRL(6),
	TEGRA210_MVC_VOL_CTRL(7),
	TEGRA210_MVC_VOL_CTRL(8),

	/* Per channel mute */
	SOC_SINGLE_EXT("Per Chan Mute Mask",
		       TEGRA210_MVC_CTRL, 0, TEGRA210_MUTE_MASK_EN, 0,
		       tegra210_mvc_get_mute, tegra210_mvc_put_mute),

	/* Master volume */
	SOC_SINGLE_EXT("Volume", TEGRA210_MVC_TARGET_VOL, 0, 16000, 0,
		       tegra210_mvc_get_master_vol,
		       tegra210_mvc_put_master_vol),

	/* Master mute */
	SOC_SINGLE_EXT("Mute", TEGRA210_MVC_CTRL, 0, 1, 0,
		       tegra210_mvc_get_master_mute,
		       tegra210_mvc_put_master_mute),

	SOC_ENUM_EXT("Curve Type", tegra210_mvc_curve_type_ctrl,
		     tegra210_mvc_get_curve_type, tegra210_mvc_put_curve_type),
};

static struct snd_soc_dai_driver tegra210_mvc_dais[] = {
	/* Input */
	{
		.name = "MVC-RX-CIF",
		.playback = {
			.stream_name = "RX-CIF-Playback",
			.channels_min = 1,
			.channels_max = 8,
			.rates = SNDRV_PCM_RATE_8000_192000,
			.formats = SNDRV_PCM_FMTBIT_S8 |
				SNDRV_PCM_FMTBIT_S16_LE |
				SNDRV_PCM_FMTBIT_S32_LE,
		},
		.capture = {
			.stream_name = "RX-CIF-Capture",
			.channels_min = 1,
			.channels_max = 8,
			.rates = SNDRV_PCM_RATE_8000_192000,
			.formats = SNDRV_PCM_FMTBIT_S8 |
				SNDRV_PCM_FMTBIT_S16_LE |
				SNDRV_PCM_FMTBIT_S32_LE,
		},
	},

	/* Output */
	{
		.name = "MVC-TX-CIF",
		.playback = {
			.stream_name = "TX-CIF-Playback",
			.channels_min = 1,
			.channels_max = 8,
			.rates = SNDRV_PCM_RATE_8000_192000,
			.formats = SNDRV_PCM_FMTBIT_S8 |
				SNDRV_PCM_FMTBIT_S16_LE |
				SNDRV_PCM_FMTBIT_S32_LE,
		},
		.capture = {
			.stream_name = "TX-CIF-Capture",
			.channels_min = 1,
			.channels_max = 8,
			.rates = SNDRV_PCM_RATE_8000_192000,
			.formats = SNDRV_PCM_FMTBIT_S8 |
				SNDRV_PCM_FMTBIT_S16_LE |
				SNDRV_PCM_FMTBIT_S32_LE,
		},
		.ops = &tegra210_mvc_dai_ops,
	}
};

static const struct snd_soc_dapm_widget tegra210_mvc_widgets[] = {
	SND_SOC_DAPM_AIF_IN("RX", NULL, 0, SND_SOC_NOPM, 0, 0),
	SND_SOC_DAPM_AIF_OUT("TX", NULL, 0, TEGRA210_MVC_ENABLE,
			     TEGRA210_MVC_EN_SHIFT, 0),
};

#define MVC_ROUTES(sname)					\
	{ "RX XBAR-" sname,	NULL,	"XBAR-TX" },		\
	{ "RX-CIF-" sname,	NULL,	"RX XBAR-" sname },	\
	{ "RX",			NULL,	"RX-CIF-" sname },	\
	{ "TX-CIF-" sname,	NULL,	"TX" },			\
	{ "TX XBAR-" sname,	NULL,	"TX-CIF-" sname },	\
	{ "XBAR-RX",            NULL,   "TX XBAR-" sname }

static const struct snd_soc_dapm_route tegra210_mvc_routes[] = {
	{ "TX", NULL, "RX" },
	MVC_ROUTES("Playback"),
	MVC_ROUTES("Capture"),
};

static const struct snd_soc_component_driver tegra210_mvc_cmpnt = {
	.dapm_widgets		= tegra210_mvc_widgets,
	.num_dapm_widgets	= ARRAY_SIZE(tegra210_mvc_widgets),
	.dapm_routes		= tegra210_mvc_routes,
	.num_dapm_routes	= ARRAY_SIZE(tegra210_mvc_routes),
	.controls		= tegra210_mvc_vol_ctrl,
	.num_controls		= ARRAY_SIZE(tegra210_mvc_vol_ctrl),
};

static bool tegra210_mvc_rd_reg(struct device *dev, unsigned int reg)
{
	switch (reg) {
	case TEGRA210_MVC_RX_STATUS ... TEGRA210_MVC_CONFIG_ERR_TYPE:
		return true;
	default:
		return false;
	};
}

static bool tegra210_mvc_wr_reg(struct device *dev, unsigned int reg)
{
	switch (reg) {
	case TEGRA210_MVC_RX_INT_MASK ... TEGRA210_MVC_RX_CIF_CTRL:
	case TEGRA210_MVC_TX_INT_MASK ... TEGRA210_MVC_TX_CIF_CTRL:
	case TEGRA210_MVC_ENABLE ... TEGRA210_MVC_CG:
	case TEGRA210_MVC_CTRL ... TEGRA210_MVC_CFG_RAM_DATA:
		return true;
	default:
		return false;
	}
}

static bool tegra210_mvc_volatile_reg(struct device *dev, unsigned int reg)
{
	switch (reg) {
	case TEGRA210_MVC_RX_STATUS:
	case TEGRA210_MVC_RX_INT_STATUS:
	case TEGRA210_MVC_RX_INT_SET:

	case TEGRA210_MVC_TX_STATUS:
	case TEGRA210_MVC_TX_INT_STATUS:
	case TEGRA210_MVC_TX_INT_SET:

	case TEGRA210_MVC_SOFT_RESET:
	case TEGRA210_MVC_STATUS:
	case TEGRA210_MVC_INT_STATUS:
	case TEGRA210_MVC_SWITCH:
	case TEGRA210_MVC_CFG_RAM_CTRL:
	case TEGRA210_MVC_CFG_RAM_DATA:
	case TEGRA210_MVC_PEAK_VALUE:
	case TEGRA210_MVC_CTRL:
		return true;
	default:
		return false;
	}
}

static const struct regmap_config tegra210_mvc_regmap_config = {
	.reg_bits		= 32,
	.reg_stride		= 4,
	.val_bits		= 32,
	.max_register		= TEGRA210_MVC_CONFIG_ERR_TYPE,
	.writeable_reg		= tegra210_mvc_wr_reg,
	.readable_reg		= tegra210_mvc_rd_reg,
	.volatile_reg		= tegra210_mvc_volatile_reg,
	.reg_defaults		= tegra210_mvc_reg_defaults,
	.num_reg_defaults	= ARRAY_SIZE(tegra210_mvc_reg_defaults),
	.cache_type		= REGCACHE_FLAT,
};

static const struct of_device_id tegra210_mvc_of_match[] = {
	{ .compatible = "nvidia,tegra210-mvc" },
	{},
};
MODULE_DEVICE_TABLE(of, tegra210_mvc_of_match);

static int tegra210_mvc_platform_probe(struct platform_device *pdev)
{
	struct device *dev = &pdev->dev;
	struct tegra210_mvc *mvc;
	void __iomem *regs;
	int err;

	mvc = devm_kzalloc(dev, sizeof(*mvc), GFP_KERNEL);
	if (!mvc)
		return -ENOMEM;

	dev_set_drvdata(dev, mvc);

	mvc->curve_type = CURVE_LINEAR;
	mvc->ctrl_value = TEGRA210_MVC_CTRL_DEFAULT;

	regs = devm_platform_ioremap_resource(pdev, 0);
	if (IS_ERR(regs))
		return PTR_ERR(regs);

	mvc->regmap = devm_regmap_init_mmio(dev, regs,
					    &tegra210_mvc_regmap_config);
	if (IS_ERR(mvc->regmap)) {
		dev_err(dev, "regmap init failed\n");
		return PTR_ERR(mvc->regmap);
	}

	regcache_cache_only(mvc->regmap, true);

	err = devm_snd_soc_register_component(dev, &tegra210_mvc_cmpnt,
					      tegra210_mvc_dais,
					      ARRAY_SIZE(tegra210_mvc_dais));
	if (err) {
		dev_err(dev, "can't register MVC component, err: %d\n", err);
		return err;
	}

	pm_runtime_enable(dev);

	tegra210_mvc_reset_vol_settings(mvc, &pdev->dev);

	return 0;
}

static int tegra210_mvc_platform_remove(struct platform_device *pdev)
{
	pm_runtime_disable(&pdev->dev);

	return 0;
}

static const struct dev_pm_ops tegra210_mvc_pm_ops = {
	SET_RUNTIME_PM_OPS(tegra210_mvc_runtime_suspend,
			   tegra210_mvc_runtime_resume, NULL)
	SET_SYSTEM_SLEEP_PM_OPS(pm_runtime_force_suspend,
				pm_runtime_force_resume)
};

static struct platform_driver tegra210_mvc_driver = {
	.driver = {
		.name = "tegra210-mvc",
		.of_match_table = tegra210_mvc_of_match,
		.pm = &tegra210_mvc_pm_ops,
	},
	.probe = tegra210_mvc_platform_probe,
	.remove = tegra210_mvc_platform_remove,
};
module_platform_driver(tegra210_mvc_driver)

MODULE_AUTHOR("Arun Shamanna Lakshmi <aruns@nvidia.com>");
MODULE_DESCRIPTION("Tegra210 MVC ASoC driver");
MODULE_LICENSE("GPL v2");<|MERGE_RESOLUTION|>--- conflicted
+++ resolved
@@ -177,12 +177,7 @@
 static int tegra210_mvc_volume_switch_timeout(struct snd_soc_component *cmpnt)
 {
 	struct tegra210_mvc *mvc = snd_soc_component_get_drvdata(cmpnt);
-<<<<<<< HEAD
-	unsigned int value;
-	u8 new_mask, old_mask;
-=======
 	u32 value;
->>>>>>> dec36c09
 	int err;
 
 	err = regmap_read_poll_timeout(mvc->regmap, TEGRA210_MVC_SWITCH,
@@ -193,25 +188,6 @@
 			"Volume switch trigger is still active, err = %d\n",
 			err);
 
-<<<<<<< HEAD
-	regmap_read(mvc->regmap, TEGRA210_MVC_CTRL, &value);
-
-	old_mask = (value >> TEGRA210_MVC_MUTE_SHIFT) & TEGRA210_MUTE_MASK_EN;
-	new_mask = ucontrol->value.integer.value[0];
-
-	if (new_mask == old_mask) {
-		err = 0;
-		goto end;
-	}
-
-	err = regmap_update_bits(mvc->regmap, mc->reg,
-				 TEGRA210_MVC_MUTE_MASK,
-				 new_mask << TEGRA210_MVC_MUTE_SHIFT);
-	if (err < 0)
-		goto end;
-
-	err = 1;
-=======
 	return err;
 }
 
@@ -255,7 +231,6 @@
 				   TEGRA210_MVC_VOLUME_SWITCH_MASK,
 				   TEGRA210_MVC_VOLUME_SWITCH_TRIGGER);
 	}
->>>>>>> dec36c09
 
 end:
 	pm_runtime_put(cmpnt->dev);
@@ -317,16 +292,9 @@
 		(struct soc_mixer_control *)kcontrol->private_value;
 	struct snd_soc_component *cmpnt = snd_soc_kcontrol_component(kcontrol);
 	struct tegra210_mvc *mvc = snd_soc_component_get_drvdata(cmpnt);
-<<<<<<< HEAD
-	unsigned int reg = mc->reg;
-	unsigned int value;
-	u8 chan;
-	int err, old_volume;
-=======
 	u8 chan = TEGRA210_MVC_GET_CHAN(mc->reg, TEGRA210_MVC_TARGET_VOL);
 	int old_volume = mvc->volume[chan];
 	int err, i;
->>>>>>> dec36c09
 
 	pm_runtime_get_sync(cmpnt->dev);
 
@@ -334,10 +302,6 @@
 	if (err < 0)
 		goto end;
 
-<<<<<<< HEAD
-	chan = (reg - TEGRA210_MVC_TARGET_VOL) / REG_SIZE;
-	old_volume = mvc->volume[chan];
-=======
 	tegra210_mvc_conv_vol(mvc, chan, ucontrol->value.integer.value[0]);
 
 	if (mvc->volume[chan] == old_volume) {
@@ -352,15 +316,9 @@
 	} else {
 		regmap_update_bits(mvc->regmap, TEGRA210_MVC_CTRL,
 				   TEGRA210_MVC_PER_CHAN_CTRL_EN_MASK, 0);
->>>>>>> dec36c09
 
 		for (i = 1; i < TEGRA210_MVC_MAX_CHAN_COUNT; i++)
 			mvc->volume[i] = mvc->volume[chan];
-	}
-
-	if (mvc->volume[chan] == old_volume) {
-		err = 0;
-		goto end;
 	}
 
 	/* Configure init volume same as target volume */
