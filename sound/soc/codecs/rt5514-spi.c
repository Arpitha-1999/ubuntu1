// SPDX-License-Identifier: GPL-2.0-only
/*
 * rt5514-spi.c  --  RT5514 SPI driver
 *
 * Copyright 2015 Realtek Semiconductor Corp.
 * Author: Oder Chiou <oder_chiou@realtek.com>
 */

#include <linux/module.h>
#include <linux/input.h>
#include <linux/spi/spi.h>
#include <linux/device.h>
#include <linux/init.h>
#include <linux/delay.h>
#include <linux/interrupt.h>
#include <linux/irq.h>
#include <linux/slab.h>
#include <linux/gpio.h>
#include <linux/sched.h>
#include <linux/uaccess.h>
#include <linux/regulator/consumer.h>
#include <linux/pm_qos.h>
#include <linux/sysfs.h>
#include <linux/clk.h>
#include <sound/core.h>
#include <sound/pcm.h>
#include <sound/pcm_params.h>
#include <sound/soc.h>
#include <sound/soc-dapm.h>
#include <sound/initval.h>
#include <sound/tlv.h>

#include "rt5514-spi.h"

#define DRV_NAME "rt5514-spi"

static struct spi_device *rt5514_spi;

struct rt5514_dsp {
	struct device *dev;
	struct delayed_work copy_work;
	struct mutex dma_lock;
	struct snd_pcm_substream *substream;
	unsigned int buf_base, buf_limit, buf_rp;
	size_t buf_size, get_size, dma_offset;
};

static const struct snd_pcm_hardware rt5514_spi_pcm_hardware = {
	.info			= SNDRV_PCM_INFO_MMAP |
				  SNDRV_PCM_INFO_MMAP_VALID |
				  SNDRV_PCM_INFO_INTERLEAVED,
	.formats		= SNDRV_PCM_FMTBIT_S16_LE,
	.period_bytes_min	= PAGE_SIZE,
	.period_bytes_max	= 0x20000 / 8,
	.periods_min		= 8,
	.periods_max		= 8,
	.channels_min		= 1,
	.channels_max		= 1,
	.buffer_bytes_max	= 0x20000,
};

static struct snd_soc_dai_driver rt5514_spi_dai = {
	.name = "rt5514-dsp-cpu-dai",
	.id = 0,
	.capture = {
		.stream_name = "DSP Capture",
		.channels_min = 1,
		.channels_max = 1,
		.rates = SNDRV_PCM_RATE_16000,
		.formats = SNDRV_PCM_FMTBIT_S16_LE,
	},
};

static void rt5514_spi_copy_work(struct work_struct *work)
{
	struct rt5514_dsp *rt5514_dsp =
		container_of(work, struct rt5514_dsp, copy_work.work);
	struct snd_pcm_runtime *runtime;
	size_t period_bytes, truncated_bytes = 0;
	unsigned int cur_wp, remain_data;
	u8 buf[8];

	mutex_lock(&rt5514_dsp->dma_lock);
	if (!rt5514_dsp->substream) {
		dev_err(rt5514_dsp->dev, "No pcm substream\n");
		goto done;
	}

	runtime = rt5514_dsp->substream->runtime;
	period_bytes = snd_pcm_lib_period_bytes(rt5514_dsp->substream);
	if (!period_bytes) {
		schedule_delayed_work(&rt5514_dsp->copy_work, 5);
		goto done;
	}

	if (rt5514_dsp->buf_size % period_bytes)
		rt5514_dsp->buf_size = (rt5514_dsp->buf_size / period_bytes) *
			period_bytes;

	if (rt5514_dsp->get_size >= rt5514_dsp->buf_size) {
		rt5514_spi_burst_read(RT5514_BUFFER_VOICE_WP, (u8 *)&buf,
			sizeof(buf));
		cur_wp = buf[0] | buf[1] << 8 | buf[2] << 16 |
					buf[3] << 24;

		if (cur_wp >= rt5514_dsp->buf_rp)
			remain_data = (cur_wp - rt5514_dsp->buf_rp);
		else
			remain_data =
				(rt5514_dsp->buf_limit - rt5514_dsp->buf_rp) +
				(cur_wp - rt5514_dsp->buf_base);

		if (remain_data < period_bytes) {
			schedule_delayed_work(&rt5514_dsp->copy_work, 5);
			goto done;
		}
	}

	if (rt5514_dsp->buf_rp + period_bytes <= rt5514_dsp->buf_limit) {
		rt5514_spi_burst_read(rt5514_dsp->buf_rp,
			runtime->dma_area + rt5514_dsp->dma_offset,
			period_bytes);

		if (rt5514_dsp->buf_rp + period_bytes == rt5514_dsp->buf_limit)
			rt5514_dsp->buf_rp = rt5514_dsp->buf_base;
		else
			rt5514_dsp->buf_rp += period_bytes;
	} else {
		truncated_bytes = rt5514_dsp->buf_limit - rt5514_dsp->buf_rp;
		rt5514_spi_burst_read(rt5514_dsp->buf_rp,
			runtime->dma_area + rt5514_dsp->dma_offset,
			truncated_bytes);

		rt5514_spi_burst_read(rt5514_dsp->buf_base,
			runtime->dma_area + rt5514_dsp->dma_offset +
			truncated_bytes, period_bytes - truncated_bytes);

		rt5514_dsp->buf_rp = rt5514_dsp->buf_base + period_bytes -
			truncated_bytes;
	}

	rt5514_dsp->get_size += period_bytes;
	rt5514_dsp->dma_offset += period_bytes;
	if (rt5514_dsp->dma_offset >= runtime->dma_bytes)
		rt5514_dsp->dma_offset = 0;

	snd_pcm_period_elapsed(rt5514_dsp->substream);

	schedule_delayed_work(&rt5514_dsp->copy_work, 5);

done:
	mutex_unlock(&rt5514_dsp->dma_lock);
}

static void rt5514_schedule_copy(struct rt5514_dsp *rt5514_dsp)
{
	u8 buf[8];

	if (!rt5514_dsp->substream)
		return;

	rt5514_dsp->get_size = 0;

	/**
	 * The address area x1800XXXX is the register address, and it cannot
	 * support spi burst read perfectly. So we use the spi burst read
	 * individually to make sure the data correctly.
	 */
	rt5514_spi_burst_read(RT5514_BUFFER_VOICE_BASE, (u8 *)&buf,
		sizeof(buf));
	rt5514_dsp->buf_base = buf[0] | buf[1] << 8 | buf[2] << 16 |
				buf[3] << 24;

	rt5514_spi_burst_read(RT5514_BUFFER_VOICE_LIMIT, (u8 *)&buf,
		sizeof(buf));
	rt5514_dsp->buf_limit = buf[0] | buf[1] << 8 | buf[2] << 16 |
				buf[3] << 24;

	rt5514_spi_burst_read(RT5514_BUFFER_VOICE_WP, (u8 *)&buf,
		sizeof(buf));
	rt5514_dsp->buf_rp = buf[0] | buf[1] << 8 | buf[2] << 16 |
				buf[3] << 24;

	if (rt5514_dsp->buf_rp % 8)
		rt5514_dsp->buf_rp = (rt5514_dsp->buf_rp / 8) * 8;

	rt5514_dsp->buf_size = rt5514_dsp->buf_limit - rt5514_dsp->buf_base;

	if (rt5514_dsp->buf_base && rt5514_dsp->buf_limit &&
		rt5514_dsp->buf_rp && rt5514_dsp->buf_size)
		schedule_delayed_work(&rt5514_dsp->copy_work, 0);
}

static irqreturn_t rt5514_spi_irq(int irq, void *data)
{
	struct rt5514_dsp *rt5514_dsp = data;

	rt5514_schedule_copy(rt5514_dsp);

	return IRQ_HANDLED;
}

/* PCM for streaming audio from the DSP buffer */
static int rt5514_spi_pcm_open(struct snd_soc_component *component,
			       struct snd_pcm_substream *substream)
{
	snd_soc_set_runtime_hwparams(substream, &rt5514_spi_pcm_hardware);

	return 0;
}

static int rt5514_spi_hw_params(struct snd_soc_component *component,
				struct snd_pcm_substream *substream,
				struct snd_pcm_hw_params *hw_params)
{
	struct rt5514_dsp *rt5514_dsp =
		snd_soc_component_get_drvdata(component);
	int ret;
	u8 buf[8];

	mutex_lock(&rt5514_dsp->dma_lock);
	ret = snd_pcm_lib_malloc_pages(substream, params_buffer_bytes(hw_params));
	rt5514_dsp->substream = substream;
	rt5514_dsp->dma_offset = 0;

	/* Read IRQ status and schedule copy accordingly. */
	rt5514_spi_burst_read(RT5514_IRQ_CTRL, (u8 *)&buf, sizeof(buf));
	if (buf[0] & RT5514_IRQ_STATUS_BIT)
		rt5514_schedule_copy(rt5514_dsp);

	mutex_unlock(&rt5514_dsp->dma_lock);

	return ret;
}

static int rt5514_spi_hw_free(struct snd_soc_component *component,
			      struct snd_pcm_substream *substream)
{
	struct rt5514_dsp *rt5514_dsp =
		snd_soc_component_get_drvdata(component);

	mutex_lock(&rt5514_dsp->dma_lock);
	rt5514_dsp->substream = NULL;
	mutex_unlock(&rt5514_dsp->dma_lock);

	cancel_delayed_work_sync(&rt5514_dsp->copy_work);

	return snd_pcm_lib_free_pages(substream);
}

static snd_pcm_uframes_t rt5514_spi_pcm_pointer(
		struct snd_soc_component *component,
		struct snd_pcm_substream *substream)
{
	struct snd_pcm_runtime *runtime = substream->runtime;
	struct rt5514_dsp *rt5514_dsp =
		snd_soc_component_get_drvdata(component);

	return bytes_to_frames(runtime, rt5514_dsp->dma_offset);
}

<<<<<<< HEAD
static struct page *rt5514_spi_pcm_page(struct snd_soc_component *component,
					struct snd_pcm_substream *substream,
					unsigned long offset)
{
	return snd_pcm_lib_get_vmalloc_page(substream, offset);
}
=======
>>>>>>> 6b5a6bcc

static int rt5514_spi_pcm_probe(struct snd_soc_component *component)
{
	struct rt5514_dsp *rt5514_dsp;
	int ret;

	rt5514_dsp = devm_kzalloc(component->dev, sizeof(*rt5514_dsp),
			GFP_KERNEL);
	if (!rt5514_dsp)
		return -ENOMEM;

	rt5514_dsp->dev = &rt5514_spi->dev;
	mutex_init(&rt5514_dsp->dma_lock);
	INIT_DELAYED_WORK(&rt5514_dsp->copy_work, rt5514_spi_copy_work);
	snd_soc_component_set_drvdata(component, rt5514_dsp);

	if (rt5514_spi->irq) {
		ret = devm_request_threaded_irq(&rt5514_spi->dev,
			rt5514_spi->irq, NULL, rt5514_spi_irq,
			IRQF_TRIGGER_RISING | IRQF_ONESHOT, "rt5514-spi",
			rt5514_dsp);
		if (ret)
			dev_err(&rt5514_spi->dev,
				"%s Failed to reguest IRQ: %d\n", __func__,
				ret);
		else
			device_init_wakeup(rt5514_dsp->dev, true);
	}

	return 0;
}

static int rt5514_spi_pcm_new(struct snd_soc_component *component,
			      struct snd_soc_pcm_runtime *rtd)
{
	snd_pcm_lib_preallocate_pages_for_all(rtd->pcm, SNDRV_DMA_TYPE_VMALLOC,
					      NULL, 0, 0);
	return 0;
}

static const struct snd_soc_component_driver rt5514_spi_component = {
	.name		= DRV_NAME,
	.probe		= rt5514_spi_pcm_probe,
	.open		= rt5514_spi_pcm_open,
	.hw_params	= rt5514_spi_hw_params,
	.hw_free	= rt5514_spi_hw_free,
	.pointer	= rt5514_spi_pcm_pointer,
<<<<<<< HEAD
	.page		= rt5514_spi_pcm_page,
=======
	.pcm_construct	= rt5514_spi_pcm_new,
>>>>>>> 6b5a6bcc
};

/**
 * rt5514_spi_burst_read - Read data from SPI by rt5514 address.
 * @addr: Start address.
 * @rxbuf: Data Buffer for reading.
 * @len: Data length, it must be a multiple of 8.
 *
 *
 * Returns true for success.
 */
int rt5514_spi_burst_read(unsigned int addr, u8 *rxbuf, size_t len)
{
	u8 spi_cmd = RT5514_SPI_CMD_BURST_READ;
	int status;
	u8 write_buf[8];
	unsigned int i, end, offset = 0;

	struct spi_message message;
	struct spi_transfer x[3];

	while (offset < len) {
		if (offset + RT5514_SPI_BUF_LEN <= len)
			end = RT5514_SPI_BUF_LEN;
		else
			end = len % RT5514_SPI_BUF_LEN;

		write_buf[0] = spi_cmd;
		write_buf[1] = ((addr + offset) & 0xff000000) >> 24;
		write_buf[2] = ((addr + offset) & 0x00ff0000) >> 16;
		write_buf[3] = ((addr + offset) & 0x0000ff00) >> 8;
		write_buf[4] = ((addr + offset) & 0x000000ff) >> 0;

		spi_message_init(&message);
		memset(x, 0, sizeof(x));

		x[0].len = 5;
		x[0].tx_buf = write_buf;
		spi_message_add_tail(&x[0], &message);

		x[1].len = 4;
		x[1].tx_buf = write_buf;
		spi_message_add_tail(&x[1], &message);

		x[2].len = end;
		x[2].rx_buf = rxbuf + offset;
		spi_message_add_tail(&x[2], &message);

		status = spi_sync(rt5514_spi, &message);

		if (status)
			return false;

		offset += RT5514_SPI_BUF_LEN;
	}

	for (i = 0; i < len; i += 8) {
		write_buf[0] = rxbuf[i + 0];
		write_buf[1] = rxbuf[i + 1];
		write_buf[2] = rxbuf[i + 2];
		write_buf[3] = rxbuf[i + 3];
		write_buf[4] = rxbuf[i + 4];
		write_buf[5] = rxbuf[i + 5];
		write_buf[6] = rxbuf[i + 6];
		write_buf[7] = rxbuf[i + 7];

		rxbuf[i + 0] = write_buf[7];
		rxbuf[i + 1] = write_buf[6];
		rxbuf[i + 2] = write_buf[5];
		rxbuf[i + 3] = write_buf[4];
		rxbuf[i + 4] = write_buf[3];
		rxbuf[i + 5] = write_buf[2];
		rxbuf[i + 6] = write_buf[1];
		rxbuf[i + 7] = write_buf[0];
	}

	return true;
}
EXPORT_SYMBOL_GPL(rt5514_spi_burst_read);

/**
 * rt5514_spi_burst_write - Write data to SPI by rt5514 address.
 * @addr: Start address.
 * @txbuf: Data Buffer for writng.
 * @len: Data length, it must be a multiple of 8.
 *
 *
 * Returns true for success.
 */
int rt5514_spi_burst_write(u32 addr, const u8 *txbuf, size_t len)
{
	u8 spi_cmd = RT5514_SPI_CMD_BURST_WRITE;
	u8 *write_buf;
	unsigned int i, end, offset = 0;

	write_buf = kmalloc(RT5514_SPI_BUF_LEN + 6, GFP_KERNEL);

	if (write_buf == NULL)
		return -ENOMEM;

	while (offset < len) {
		if (offset + RT5514_SPI_BUF_LEN <= len)
			end = RT5514_SPI_BUF_LEN;
		else
			end = len % RT5514_SPI_BUF_LEN;

		write_buf[0] = spi_cmd;
		write_buf[1] = ((addr + offset) & 0xff000000) >> 24;
		write_buf[2] = ((addr + offset) & 0x00ff0000) >> 16;
		write_buf[3] = ((addr + offset) & 0x0000ff00) >> 8;
		write_buf[4] = ((addr + offset) & 0x000000ff) >> 0;

		for (i = 0; i < end; i += 8) {
			write_buf[i + 12] = txbuf[offset + i + 0];
			write_buf[i + 11] = txbuf[offset + i + 1];
			write_buf[i + 10] = txbuf[offset + i + 2];
			write_buf[i +  9] = txbuf[offset + i + 3];
			write_buf[i +  8] = txbuf[offset + i + 4];
			write_buf[i +  7] = txbuf[offset + i + 5];
			write_buf[i +  6] = txbuf[offset + i + 6];
			write_buf[i +  5] = txbuf[offset + i + 7];
		}

		write_buf[end + 5] = spi_cmd;

		spi_write(rt5514_spi, write_buf, end + 6);

		offset += RT5514_SPI_BUF_LEN;
	}

	kfree(write_buf);

	return 0;
}
EXPORT_SYMBOL_GPL(rt5514_spi_burst_write);

static int rt5514_spi_probe(struct spi_device *spi)
{
	int ret;

	rt5514_spi = spi;

	ret = devm_snd_soc_register_component(&spi->dev,
					      &rt5514_spi_component,
					      &rt5514_spi_dai, 1);
	if (ret < 0) {
		dev_err(&spi->dev, "Failed to register component.\n");
		return ret;
	}

	return 0;
}

static int __maybe_unused rt5514_suspend(struct device *dev)
{
	int irq = to_spi_device(dev)->irq;

	if (device_may_wakeup(dev))
		enable_irq_wake(irq);

	return 0;
}

static int __maybe_unused rt5514_resume(struct device *dev)
{
	struct rt5514_dsp *rt5514_dsp = dev_get_drvdata(dev);
	int irq = to_spi_device(dev)->irq;
	u8 buf[8];

	if (device_may_wakeup(dev))
		disable_irq_wake(irq);

	if (rt5514_dsp) {
		if (rt5514_dsp->substream) {
			rt5514_spi_burst_read(RT5514_IRQ_CTRL, (u8 *)&buf,
				sizeof(buf));
			if (buf[0] & RT5514_IRQ_STATUS_BIT)
				rt5514_schedule_copy(rt5514_dsp);
		}
	}

	return 0;
}

static const struct dev_pm_ops rt5514_pm_ops = {
	SET_SYSTEM_SLEEP_PM_OPS(rt5514_suspend, rt5514_resume)
};

static const struct of_device_id rt5514_of_match[] = {
	{ .compatible = "realtek,rt5514", },
	{},
};
MODULE_DEVICE_TABLE(of, rt5514_of_match);

static struct spi_driver rt5514_spi_driver = {
	.driver = {
		.name = "rt5514",
		.pm = &rt5514_pm_ops,
		.of_match_table = of_match_ptr(rt5514_of_match),
	},
	.probe = rt5514_spi_probe,
};
module_spi_driver(rt5514_spi_driver);

MODULE_DESCRIPTION("RT5514 SPI driver");
MODULE_AUTHOR("Oder Chiou <oder_chiou@realtek.com>");
MODULE_LICENSE("GPL v2");<|MERGE_RESOLUTION|>--- conflicted
+++ resolved
@@ -259,15 +259,6 @@
 	return bytes_to_frames(runtime, rt5514_dsp->dma_offset);
 }
 
-<<<<<<< HEAD
-static struct page *rt5514_spi_pcm_page(struct snd_soc_component *component,
-					struct snd_pcm_substream *substream,
-					unsigned long offset)
-{
-	return snd_pcm_lib_get_vmalloc_page(substream, offset);
-}
-=======
->>>>>>> 6b5a6bcc
 
 static int rt5514_spi_pcm_probe(struct snd_soc_component *component)
 {
@@ -315,11 +306,7 @@
 	.hw_params	= rt5514_spi_hw_params,
 	.hw_free	= rt5514_spi_hw_free,
 	.pointer	= rt5514_spi_pcm_pointer,
-<<<<<<< HEAD
-	.page		= rt5514_spi_pcm_page,
-=======
 	.pcm_construct	= rt5514_spi_pcm_new,
->>>>>>> 6b5a6bcc
 };
 
 /**
