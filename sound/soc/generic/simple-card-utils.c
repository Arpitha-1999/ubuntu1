// SPDX-License-Identifier: GPL-2.0
//
// simple-card-utils.c
//
// Copyright (c) 2016 Kuninori Morimoto <kuninori.morimoto.gx@renesas.com>

#include <linux/clk.h>
#include <linux/gpio.h>
#include <linux/gpio/consumer.h>
#include <linux/module.h>
#include <linux/of.h>
#include <linux/of_gpio.h>
#include <linux/of_graph.h>
#include <sound/jack.h>
#include <sound/simple_card_utils.h>

void asoc_simple_card_convert_fixup(struct asoc_simple_card_data *data,
				    struct snd_pcm_hw_params *params)
{
	struct snd_interval *rate = hw_param_interval(params,
						SNDRV_PCM_HW_PARAM_RATE);
	struct snd_interval *channels = hw_param_interval(params,
						SNDRV_PCM_HW_PARAM_CHANNELS);

	if (data->convert_rate)
		rate->min =
		rate->max = data->convert_rate;

	if (data->convert_channels)
		channels->min =
		channels->max = data->convert_channels;
}
EXPORT_SYMBOL_GPL(asoc_simple_card_convert_fixup);

void asoc_simple_card_parse_convert(struct device *dev,
				    struct device_node *np,
				    char *prefix,
				    struct asoc_simple_card_data *data)
{
	char prop[128];

	if (!prefix)
		prefix = "";

	/* sampling rate convert */
	snprintf(prop, sizeof(prop), "%s%s", prefix, "convert-rate");
	of_property_read_u32(np, prop, &data->convert_rate);

	/* channels transfer */
	snprintf(prop, sizeof(prop), "%s%s", prefix, "convert-channels");
	of_property_read_u32(np, prop, &data->convert_channels);

	dev_dbg(dev, "convert_rate     %d\n", data->convert_rate);
	dev_dbg(dev, "convert_channels %d\n", data->convert_channels);
}
EXPORT_SYMBOL_GPL(asoc_simple_card_parse_convert);

int asoc_simple_card_parse_daifmt(struct device *dev,
				  struct device_node *node,
				  struct device_node *codec,
				  char *prefix,
				  unsigned int *retfmt)
{
	struct device_node *bitclkmaster = NULL;
	struct device_node *framemaster = NULL;
	unsigned int daifmt;

	daifmt = snd_soc_of_parse_daifmt(node, prefix,
					 &bitclkmaster, &framemaster);
	daifmt &= ~SND_SOC_DAIFMT_MASTER_MASK;

	if (!bitclkmaster && !framemaster) {
		/*
		 * No dai-link level and master setting was not found from
		 * sound node level, revert back to legacy DT parsing and
		 * take the settings from codec node.
		 */
		dev_dbg(dev, "Revert to legacy daifmt parsing\n");

		daifmt = snd_soc_of_parse_daifmt(codec, NULL, NULL, NULL) |
			(daifmt & ~SND_SOC_DAIFMT_CLOCK_MASK);
	} else {
		if (codec == bitclkmaster)
			daifmt |= (codec == framemaster) ?
				SND_SOC_DAIFMT_CBM_CFM : SND_SOC_DAIFMT_CBM_CFS;
		else
			daifmt |= (codec == framemaster) ?
				SND_SOC_DAIFMT_CBS_CFM : SND_SOC_DAIFMT_CBS_CFS;
	}

	of_node_put(bitclkmaster);
	of_node_put(framemaster);

	*retfmt = daifmt;

	dev_dbg(dev, "format : %04x\n", daifmt);

	return 0;
}
EXPORT_SYMBOL_GPL(asoc_simple_card_parse_daifmt);

int asoc_simple_card_set_dailink_name(struct device *dev,
				      struct snd_soc_dai_link *dai_link,
				      const char *fmt, ...)
{
	va_list ap;
	char *name = NULL;
	int ret = -ENOMEM;

	va_start(ap, fmt);
	name = devm_kvasprintf(dev, GFP_KERNEL, fmt, ap);
	va_end(ap);

	if (name) {
		ret = 0;

		dai_link->name		= name;
		dai_link->stream_name	= name;

		dev_dbg(dev, "name : %s\n", name);
	}

	return ret;
}
EXPORT_SYMBOL_GPL(asoc_simple_card_set_dailink_name);

int asoc_simple_card_parse_card_name(struct snd_soc_card *card,
				     char *prefix)
{
	int ret;

	if (!prefix)
		prefix = "";

	/* Parse the card name from DT */
	ret = snd_soc_of_parse_card_name(card, "label");
	if (ret < 0 || !card->name) {
		char prop[128];

		snprintf(prop, sizeof(prop), "%sname", prefix);
		ret = snd_soc_of_parse_card_name(card, prop);
		if (ret < 0)
			return ret;
	}

	if (!card->name && card->dai_link)
		card->name = card->dai_link->name;

	dev_dbg(card->dev, "Card Name: %s\n", card->name ? card->name : "");

	return 0;
}
EXPORT_SYMBOL_GPL(asoc_simple_card_parse_card_name);

int asoc_simple_card_clk_enable(struct asoc_simple_dai *dai)
{
	if (dai)
		return clk_prepare_enable(dai->clk);

	return 0;
}
EXPORT_SYMBOL_GPL(asoc_simple_card_clk_enable);

void asoc_simple_card_clk_disable(struct asoc_simple_dai *dai)
{
	if (dai)
		clk_disable_unprepare(dai->clk);
}
EXPORT_SYMBOL_GPL(asoc_simple_card_clk_disable);

int asoc_simple_card_parse_clk(struct device *dev,
			       struct device_node *node,
			       struct device_node *dai_of_node,
			       struct asoc_simple_dai *simple_dai,
			       const char *dai_name,
			       struct snd_soc_dai_link_component *dlc)
{
	struct clk *clk;
	u32 val;

	/*
	 * Use snd_soc_dai_link_component instead of legacy style.
	 * It is only for codec, but cpu will be supported in the future.
	 * see
	 *	soc-core.c :: snd_soc_init_multicodec()
	 */
	if (dlc) {
		dai_of_node	= dlc->of_node;
		dai_name	= dlc->dai_name;
	}

	/*
	 * Parse dai->sysclk come from "clocks = <&xxx>"
	 * (if system has common clock)
	 *  or "system-clock-frequency = <xxx>"
	 *  or device's module clock.
	 */
	clk = devm_get_clk_from_child(dev, node, NULL);
	if (!IS_ERR(clk)) {
		simple_dai->sysclk = clk_get_rate(clk);

		simple_dai->clk = clk;
	} else if (!of_property_read_u32(node, "system-clock-frequency", &val)) {
		simple_dai->sysclk = val;
	} else {
		clk = devm_get_clk_from_child(dev, dai_of_node, NULL);
		if (!IS_ERR(clk))
			simple_dai->sysclk = clk_get_rate(clk);
	}

	if (of_property_read_bool(node, "system-clock-direction-out"))
		simple_dai->clk_direction = SND_SOC_CLOCK_OUT;

	dev_dbg(dev, "%s : sysclk = %d, direction %d\n", dai_name,
		simple_dai->sysclk, simple_dai->clk_direction);

	return 0;
}
EXPORT_SYMBOL_GPL(asoc_simple_card_parse_clk);

int asoc_simple_card_parse_dai(struct device_node *node,
				    struct snd_soc_dai_link_component *dlc,
				    struct device_node **dai_of_node,
				    const char **dai_name,
				    const char *list_name,
				    const char *cells_name,
				    int *is_single_link)
{
	struct of_phandle_args args;
	int ret;

	if (!node)
		return 0;

	/*
	 * Use snd_soc_dai_link_component instead of legacy style.
	 * It is only for codec, but cpu will be supported in the future.
	 * see
	 *	soc-core.c :: snd_soc_init_multicodec()
	 */
	if (dlc) {
		dai_name	= &dlc->dai_name;
		dai_of_node	= &dlc->of_node;
	}

	/*
	 * Get node via "sound-dai = <&phandle port>"
	 * it will be used as xxx_of_node on soc_bind_dai_link()
	 */
	ret = of_parse_phandle_with_args(node, list_name, cells_name, 0, &args);
	if (ret)
		return ret;

	/* Get dai->name */
	if (dai_name) {
		ret = snd_soc_of_get_dai_name(node, dai_name);
		if (ret < 0)
			return ret;
	}

	*dai_of_node = args.np;

	if (is_single_link)
		*is_single_link = !args.args_count;

	return 0;
}
EXPORT_SYMBOL_GPL(asoc_simple_card_parse_dai);

static int asoc_simple_card_get_dai_id(struct device_node *ep)
{
	struct device_node *node;
	struct device_node *endpoint;
	struct of_endpoint info;
	int i, id;
	int ret;

	/* use driver specified DAI ID if exist */
	ret = snd_soc_get_dai_id(ep);
	if (ret != -ENOTSUPP)
		return ret;

	/* use endpoint/port reg if exist */
	ret = of_graph_parse_endpoint(ep, &info);
	if (ret == 0) {
		/*
		 * Because it will count port/endpoint if it doesn't have "reg".
		 * But, we can't judge whether it has "no reg", or "reg = <0>"
		 * only of_graph_parse_endpoint().
		 * We need to check "reg" property
		 */
		if (of_get_property(ep,   "reg", NULL))
			return info.id;

		node = of_get_parent(ep);
		of_node_put(node);
		if (of_get_property(node, "reg", NULL))
			return info.port;
	}
	node = of_graph_get_port_parent(ep);

	/*
	 * Non HDMI sound case, counting port/endpoint on its DT
	 * is enough. Let's count it.
	 */
	i = 0;
	id = -1;
	for_each_endpoint_of_node(node, endpoint) {
		if (endpoint == ep)
			id = i;
		i++;
	}

	of_node_put(node);

	if (id < 0)
		return -ENODEV;

	return id;
}

int asoc_simple_card_parse_graph_dai(struct device_node *ep,
				     struct snd_soc_dai_link_component *dlc,
				     struct device_node **dai_of_node,
				     const char **dai_name)
{
	struct device_node *node;
	struct of_phandle_args args;
	int ret;

	/*
	 * Use snd_soc_dai_link_component instead of legacy style.
	 * It is only for codec, but cpu will be supported in the future.
	 * see
	 *	soc-core.c :: snd_soc_init_multicodec()
	 */
	if (dlc) {
		dai_name	= &dlc->dai_name;
		dai_of_node	= &dlc->of_node;
	}

	if (!ep)
		return 0;
	if (!dai_name)
		return 0;

	node = of_graph_get_port_parent(ep);

	/* Get dai->name */
	args.np		= node;
	args.args[0]	= asoc_simple_card_get_dai_id(ep);
	args.args_count	= (of_graph_get_endpoint_count(node) > 1);

	ret = snd_soc_get_dai_name(&args, dai_name);
	if (ret < 0)
		return ret;

	*dai_of_node = node;

	return 0;
}
EXPORT_SYMBOL_GPL(asoc_simple_card_parse_graph_dai);

int asoc_simple_card_init_dai(struct snd_soc_dai *dai,
			      struct asoc_simple_dai *simple_dai)
{
	int ret;

	if (!simple_dai)
		return 0;

	if (simple_dai->sysclk) {
		ret = snd_soc_dai_set_sysclk(dai, 0, simple_dai->sysclk,
					     simple_dai->clk_direction);
		if (ret && ret != -ENOTSUPP) {
			dev_err(dai->dev, "simple-card: set_sysclk error\n");
			return ret;
		}
	}

	if (simple_dai->slots) {
		ret = snd_soc_dai_set_tdm_slot(dai,
					       simple_dai->tx_slot_mask,
					       simple_dai->rx_slot_mask,
					       simple_dai->slots,
					       simple_dai->slot_width);
		if (ret && ret != -ENOTSUPP) {
			dev_err(dai->dev, "simple-card: set_tdm_slot error\n");
			return ret;
		}
	}

	return 0;
}
EXPORT_SYMBOL_GPL(asoc_simple_card_init_dai);

void asoc_simple_card_canonicalize_platform(struct snd_soc_dai_link *dai_link)
{
	/* Assumes platform == cpu */
	if (!dai_link->platforms->of_node)
		dai_link->platforms->of_node = dai_link->cpu_of_node;
<<<<<<< HEAD

	return 0;

=======
>>>>>>> 2aa04dec
}
EXPORT_SYMBOL_GPL(asoc_simple_card_canonicalize_platform);

void asoc_simple_card_canonicalize_cpu(struct snd_soc_dai_link *dai_link,
				       int is_single_links)
{
	/*
	 * In soc_bind_dai_link() will check cpu name after
	 * of_node matching if dai_link has cpu_dai_name.
	 * but, it will never match if name was created by
	 * fmt_single_name() remove cpu_dai_name if cpu_args
	 * was 0. See:
	 *	fmt_single_name()
	 *	fmt_multiple_name()
	 */
	if (is_single_links)
		dai_link->cpu_dai_name = NULL;
}
EXPORT_SYMBOL_GPL(asoc_simple_card_canonicalize_cpu);

int asoc_simple_card_clean_reference(struct snd_soc_card *card)
{
	struct snd_soc_dai_link *dai_link;
	int i;

	for_each_card_prelinks(card, i, dai_link) {
		of_node_put(dai_link->cpu_of_node);
		of_node_put(dai_link->codecs->of_node);
	}
	return 0;
}
EXPORT_SYMBOL_GPL(asoc_simple_card_clean_reference);

int asoc_simple_card_of_parse_routing(struct snd_soc_card *card,
				      char *prefix)
{
	struct device_node *node = card->dev->of_node;
	char prop[128];

	if (!prefix)
		prefix = "";

	snprintf(prop, sizeof(prop), "%s%s", prefix, "routing");

	if (!of_property_read_bool(node, prop))
		return 0;

	return snd_soc_of_parse_audio_routing(card, prop);
}
EXPORT_SYMBOL_GPL(asoc_simple_card_of_parse_routing);

int asoc_simple_card_of_parse_widgets(struct snd_soc_card *card,
				      char *prefix)
{
	struct device_node *node = card->dev->of_node;
	char prop[128];

	if (!prefix)
		prefix = "";

	snprintf(prop, sizeof(prop), "%s%s", prefix, "widgets");

	if (of_property_read_bool(node, prop))
		return snd_soc_of_parse_audio_simple_widgets(card, prop);

	/* no widgets is not error */
	return 0;
}
EXPORT_SYMBOL_GPL(asoc_simple_card_of_parse_widgets);

int asoc_simple_card_init_jack(struct snd_soc_card *card,
			       struct asoc_simple_jack *sjack,
			       int is_hp, char *prefix)
{
	struct device *dev = card->dev;
	enum of_gpio_flags flags;
	char prop[128];
	char *pin_name;
	char *gpio_name;
	int mask;
	int det;

	if (!prefix)
		prefix = "";

	sjack->gpio.gpio = -ENOENT;

	if (is_hp) {
		snprintf(prop, sizeof(prop), "%shp-det-gpio", prefix);
		pin_name	= "Headphones";
		gpio_name	= "Headphone detection";
		mask		= SND_JACK_HEADPHONE;
	} else {
		snprintf(prop, sizeof(prop), "%smic-det-gpio", prefix);
		pin_name	= "Mic Jack";
		gpio_name	= "Mic detection";
		mask		= SND_JACK_MICROPHONE;
	}

	det = of_get_named_gpio_flags(dev->of_node, prop, 0, &flags);
	if (det == -EPROBE_DEFER)
		return -EPROBE_DEFER;

	if (gpio_is_valid(det)) {
		sjack->pin.pin		= pin_name;
		sjack->pin.mask		= mask;

		sjack->gpio.name	= gpio_name;
		sjack->gpio.report	= mask;
		sjack->gpio.gpio	= det;
		sjack->gpio.invert	= !!(flags & OF_GPIO_ACTIVE_LOW);
		sjack->gpio.debounce_time = 150;

		snd_soc_card_jack_new(card, pin_name, mask,
				      &sjack->jack,
				      &sjack->pin, 1);

		snd_soc_jack_add_gpios(&sjack->jack, 1,
				       &sjack->gpio);
	}

	return 0;
}
EXPORT_SYMBOL_GPL(asoc_simple_card_init_jack);

/* Module information */
MODULE_AUTHOR("Kuninori Morimoto <kuninori.morimoto.gx@renesas.com>");
MODULE_DESCRIPTION("ALSA SoC Simple Card Utils");
MODULE_LICENSE("GPL v2");<|MERGE_RESOLUTION|>--- conflicted
+++ resolved
@@ -399,12 +399,6 @@
 	/* Assumes platform == cpu */
 	if (!dai_link->platforms->of_node)
 		dai_link->platforms->of_node = dai_link->cpu_of_node;
-<<<<<<< HEAD
-
-	return 0;
-
-=======
->>>>>>> 2aa04dec
 }
 EXPORT_SYMBOL_GPL(asoc_simple_card_canonicalize_platform);
 
