// SPDX-License-Identifier: GPL-2.0-or-later
/*
 *   ALSA driver for Intel ICH (i8x0) chipsets
 *
 *	Copyright (c) 2000 Jaroslav Kysela <perex@perex.cz>
 *
 *   This code also contains alpha support for SiS 735 chipsets provided
 *   by Mike Pieper <mptei@users.sourceforge.net>. We have no datasheet
 *   for SiS735, so the code is not fully functional.
 *

 */      

#include <linux/io.h>
#include <linux/delay.h>
#include <linux/interrupt.h>
#include <linux/init.h>
#include <linux/pci.h>
#include <linux/slab.h>
#include <linux/module.h>
#include <sound/core.h>
#include <sound/pcm.h>
#include <sound/ac97_codec.h>
#include <sound/info.h>
#include <sound/initval.h>

MODULE_AUTHOR("Jaroslav Kysela <perex@perex.cz>");
MODULE_DESCRIPTION("Intel 82801AA,82901AB,i810,i820,i830,i840,i845,MX440; SiS 7012; Ali 5455");
MODULE_LICENSE("GPL");
MODULE_SUPPORTED_DEVICE("{{Intel,82801AA-ICH},"
		"{Intel,82901AB-ICH0},"
		"{Intel,82801BA-ICH2},"
		"{Intel,82801CA-ICH3},"
		"{Intel,82801DB-ICH4},"
		"{Intel,ICH5},"
		"{Intel,ICH6},"
		"{Intel,ICH7},"
		"{Intel,6300ESB},"
		"{Intel,ESB2},"
		"{Intel,MX440},"
		"{SiS,SI7012},"
		"{NVidia,nForce Audio},"
		"{NVidia,nForce2 Audio},"
		"{NVidia,nForce3 Audio},"
		"{NVidia,MCP04},"
		"{NVidia,MCP501},"
		"{NVidia,CK804},"
		"{NVidia,CK8},"
		"{NVidia,CK8S},"
		"{AMD,AMD768},"
		"{AMD,AMD8111},"
	        "{ALI,M5455}}");

static int index = SNDRV_DEFAULT_IDX1;	/* Index 0-MAX */
static char *id = SNDRV_DEFAULT_STR1;	/* ID for this card */
static int ac97_clock;
static char *ac97_quirk;
static bool buggy_semaphore;
static int buggy_irq = -1; /* auto-check */
static bool xbox;
static int spdif_aclink = -1;
static int inside_vm = -1;

module_param(index, int, 0444);
MODULE_PARM_DESC(index, "Index value for Intel i8x0 soundcard.");
module_param(id, charp, 0444);
MODULE_PARM_DESC(id, "ID string for Intel i8x0 soundcard.");
module_param(ac97_clock, int, 0444);
MODULE_PARM_DESC(ac97_clock, "AC'97 codec clock (0 = whitelist + auto-detect, 1 = force autodetect).");
module_param(ac97_quirk, charp, 0444);
MODULE_PARM_DESC(ac97_quirk, "AC'97 workaround for strange hardware.");
module_param(buggy_semaphore, bool, 0444);
MODULE_PARM_DESC(buggy_semaphore, "Enable workaround for hardwares with problematic codec semaphores.");
module_param(buggy_irq, bint, 0444);
MODULE_PARM_DESC(buggy_irq, "Enable workaround for buggy interrupts on some motherboards.");
module_param(xbox, bool, 0444);
MODULE_PARM_DESC(xbox, "Set to 1 for Xbox, if you have problems with the AC'97 codec detection.");
module_param(spdif_aclink, int, 0444);
MODULE_PARM_DESC(spdif_aclink, "S/PDIF over AC-link.");
module_param(inside_vm, bint, 0444);
MODULE_PARM_DESC(inside_vm, "KVM/Parallels optimization.");

/* just for backward compatibility */
static bool enable;
module_param(enable, bool, 0444);
static int joystick;
module_param(joystick, int, 0444);

/*
 *  Direct registers
 */
enum { DEVICE_INTEL, DEVICE_INTEL_ICH4, DEVICE_SIS, DEVICE_ALI, DEVICE_NFORCE };

#define ICHREG(x) ICH_REG_##x

#define DEFINE_REGSET(name,base) \
enum { \
	ICH_REG_##name##_BDBAR	= base + 0x0,	/* dword - buffer descriptor list base address */ \
	ICH_REG_##name##_CIV	= base + 0x04,	/* byte - current index value */ \
	ICH_REG_##name##_LVI	= base + 0x05,	/* byte - last valid index */ \
	ICH_REG_##name##_SR	= base + 0x06,	/* byte - status register */ \
	ICH_REG_##name##_PICB	= base + 0x08,	/* word - position in current buffer */ \
	ICH_REG_##name##_PIV	= base + 0x0a,	/* byte - prefetched index value */ \
	ICH_REG_##name##_CR	= base + 0x0b,	/* byte - control register */ \
};

/* busmaster blocks */
DEFINE_REGSET(OFF, 0);		/* offset */
DEFINE_REGSET(PI, 0x00);	/* PCM in */
DEFINE_REGSET(PO, 0x10);	/* PCM out */
DEFINE_REGSET(MC, 0x20);	/* Mic in */

/* ICH4 busmaster blocks */
DEFINE_REGSET(MC2, 0x40);	/* Mic in 2 */
DEFINE_REGSET(PI2, 0x50);	/* PCM in 2 */
DEFINE_REGSET(SP, 0x60);	/* SPDIF out */

/* values for each busmaster block */

/* LVI */
#define ICH_REG_LVI_MASK		0x1f

/* SR */
#define ICH_FIFOE			0x10	/* FIFO error */
#define ICH_BCIS			0x08	/* buffer completion interrupt status */
#define ICH_LVBCI			0x04	/* last valid buffer completion interrupt */
#define ICH_CELV			0x02	/* current equals last valid */
#define ICH_DCH				0x01	/* DMA controller halted */

/* PIV */
#define ICH_REG_PIV_MASK		0x1f	/* mask */

/* CR */
#define ICH_IOCE			0x10	/* interrupt on completion enable */
#define ICH_FEIE			0x08	/* fifo error interrupt enable */
#define ICH_LVBIE			0x04	/* last valid buffer interrupt enable */
#define ICH_RESETREGS			0x02	/* reset busmaster registers */
#define ICH_STARTBM			0x01	/* start busmaster operation */


/* global block */
#define ICH_REG_GLOB_CNT		0x2c	/* dword - global control */
#define   ICH_PCM_SPDIF_MASK	0xc0000000	/* s/pdif pcm slot mask (ICH4) */
#define   ICH_PCM_SPDIF_NONE	0x00000000	/* reserved - undefined */
#define   ICH_PCM_SPDIF_78	0x40000000	/* s/pdif pcm on slots 7&8 */
#define   ICH_PCM_SPDIF_69	0x80000000	/* s/pdif pcm on slots 6&9 */
#define   ICH_PCM_SPDIF_1011	0xc0000000	/* s/pdif pcm on slots 10&11 */
#define   ICH_PCM_20BIT		0x00400000	/* 20-bit samples (ICH4) */
#define   ICH_PCM_246_MASK	0x00300000	/* chan mask (not all chips) */
#define   ICH_PCM_8		0x00300000      /* 8 channels (not all chips) */
#define   ICH_PCM_6		0x00200000	/* 6 channels (not all chips) */
#define   ICH_PCM_4		0x00100000	/* 4 channels (not all chips) */
#define   ICH_PCM_2		0x00000000	/* 2 channels (stereo) */
#define   ICH_SIS_PCM_246_MASK	0x000000c0	/* 6 channels (SIS7012) */
#define   ICH_SIS_PCM_6		0x00000080	/* 6 channels (SIS7012) */
#define   ICH_SIS_PCM_4		0x00000040	/* 4 channels (SIS7012) */
#define   ICH_SIS_PCM_2		0x00000000	/* 2 channels (SIS7012) */
#define   ICH_TRIE		0x00000040	/* tertiary resume interrupt enable */
#define   ICH_SRIE		0x00000020	/* secondary resume interrupt enable */
#define   ICH_PRIE		0x00000010	/* primary resume interrupt enable */
#define   ICH_ACLINK		0x00000008	/* AClink shut off */
#define   ICH_AC97WARM		0x00000004	/* AC'97 warm reset */
#define   ICH_AC97COLD		0x00000002	/* AC'97 cold reset */
#define   ICH_GIE		0x00000001	/* GPI interrupt enable */
#define ICH_REG_GLOB_STA		0x30	/* dword - global status */
#define   ICH_TRI		0x20000000	/* ICH4: tertiary (AC_SDIN2) resume interrupt */
#define   ICH_TCR		0x10000000	/* ICH4: tertiary (AC_SDIN2) codec ready */
#define   ICH_BCS		0x08000000	/* ICH4: bit clock stopped */
#define   ICH_SPINT		0x04000000	/* ICH4: S/PDIF interrupt */
#define   ICH_P2INT		0x02000000	/* ICH4: PCM2-In interrupt */
#define   ICH_M2INT		0x01000000	/* ICH4: Mic2-In interrupt */
#define   ICH_SAMPLE_CAP	0x00c00000	/* ICH4: sample capability bits (RO) */
#define   ICH_SAMPLE_16_20	0x00400000	/* ICH4: 16- and 20-bit samples */
#define   ICH_MULTICHAN_CAP	0x00300000	/* ICH4: multi-channel capability bits (RO) */
#define   ICH_SIS_TRI		0x00080000	/* SIS: tertiary resume irq */
#define   ICH_SIS_TCR		0x00040000	/* SIS: tertiary codec ready */
#define   ICH_MD3		0x00020000	/* modem power down semaphore */
#define   ICH_AD3		0x00010000	/* audio power down semaphore */
#define   ICH_RCS		0x00008000	/* read completion status */
#define   ICH_BIT3		0x00004000	/* bit 3 slot 12 */
#define   ICH_BIT2		0x00002000	/* bit 2 slot 12 */
#define   ICH_BIT1		0x00001000	/* bit 1 slot 12 */
#define   ICH_SRI		0x00000800	/* secondary (AC_SDIN1) resume interrupt */
#define   ICH_PRI		0x00000400	/* primary (AC_SDIN0) resume interrupt */
#define   ICH_SCR		0x00000200	/* secondary (AC_SDIN1) codec ready */
#define   ICH_PCR		0x00000100	/* primary (AC_SDIN0) codec ready */
#define   ICH_MCINT		0x00000080	/* MIC capture interrupt */
#define   ICH_POINT		0x00000040	/* playback interrupt */
#define   ICH_PIINT		0x00000020	/* capture interrupt */
#define   ICH_NVSPINT		0x00000010	/* nforce spdif interrupt */
#define   ICH_MOINT		0x00000004	/* modem playback interrupt */
#define   ICH_MIINT		0x00000002	/* modem capture interrupt */
#define   ICH_GSCI		0x00000001	/* GPI status change interrupt */
#define ICH_REG_ACC_SEMA		0x34	/* byte - codec write semaphore */
#define   ICH_CAS		0x01		/* codec access semaphore */
#define ICH_REG_SDM		0x80
#define   ICH_DI2L_MASK		0x000000c0	/* PCM In 2, Mic In 2 data in line */
#define   ICH_DI2L_SHIFT	6
#define   ICH_DI1L_MASK		0x00000030	/* PCM In 1, Mic In 1 data in line */
#define   ICH_DI1L_SHIFT	4
#define   ICH_SE		0x00000008	/* steer enable */
#define   ICH_LDI_MASK		0x00000003	/* last codec read data input */

#define ICH_MAX_FRAGS		32		/* max hw frags */


/*
 * registers for Ali5455
 */

/* ALi 5455 busmaster blocks */
DEFINE_REGSET(AL_PI, 0x40);	/* ALi PCM in */
DEFINE_REGSET(AL_PO, 0x50);	/* Ali PCM out */
DEFINE_REGSET(AL_MC, 0x60);	/* Ali Mic in */
DEFINE_REGSET(AL_CDC_SPO, 0x70);	/* Ali Codec SPDIF out */
DEFINE_REGSET(AL_CENTER, 0x80);		/* Ali center out */
DEFINE_REGSET(AL_LFE, 0x90);		/* Ali center out */
DEFINE_REGSET(AL_CLR_SPI, 0xa0);	/* Ali Controller SPDIF in */
DEFINE_REGSET(AL_CLR_SPO, 0xb0);	/* Ali Controller SPDIF out */
DEFINE_REGSET(AL_I2S, 0xc0);	/* Ali I2S in */
DEFINE_REGSET(AL_PI2, 0xd0);	/* Ali PCM2 in */
DEFINE_REGSET(AL_MC2, 0xe0);	/* Ali Mic2 in */

enum {
	ICH_REG_ALI_SCR = 0x00,		/* System Control Register */
	ICH_REG_ALI_SSR = 0x04,		/* System Status Register  */
	ICH_REG_ALI_DMACR = 0x08,	/* DMA Control Register    */
	ICH_REG_ALI_FIFOCR1 = 0x0c,	/* FIFO Control Register 1  */
	ICH_REG_ALI_INTERFACECR = 0x10,	/* Interface Control Register */
	ICH_REG_ALI_INTERRUPTCR = 0x14,	/* Interrupt control Register */
	ICH_REG_ALI_INTERRUPTSR = 0x18,	/* Interrupt  Status Register */
	ICH_REG_ALI_FIFOCR2 = 0x1c,	/* FIFO Control Register 2   */
	ICH_REG_ALI_CPR = 0x20,		/* Command Port Register     */
	ICH_REG_ALI_CPR_ADDR = 0x22,	/* ac97 addr write */
	ICH_REG_ALI_SPR = 0x24,		/* Status Port Register      */
	ICH_REG_ALI_SPR_ADDR = 0x26,	/* ac97 addr read */
	ICH_REG_ALI_FIFOCR3 = 0x2c,	/* FIFO Control Register 3  */
	ICH_REG_ALI_TTSR = 0x30,	/* Transmit Tag Slot Register */
	ICH_REG_ALI_RTSR = 0x34,	/* Receive Tag Slot  Register */
	ICH_REG_ALI_CSPSR = 0x38,	/* Command/Status Port Status Register */
	ICH_REG_ALI_CAS = 0x3c,		/* Codec Write Semaphore Register */
	ICH_REG_ALI_HWVOL = 0xf0,	/* hardware volume control/status */
	ICH_REG_ALI_I2SCR = 0xf4,	/* I2S control/status */
	ICH_REG_ALI_SPDIFCSR = 0xf8,	/* spdif channel status register  */
	ICH_REG_ALI_SPDIFICS = 0xfc,	/* spdif interface control/status  */
};

#define ALI_CAS_SEM_BUSY	0x80000000
#define ALI_CPR_ADDR_SECONDARY	0x100
#define ALI_CPR_ADDR_READ	0x80
#define ALI_CSPSR_CODEC_READY	0x08
#define ALI_CSPSR_READ_OK	0x02
#define ALI_CSPSR_WRITE_OK	0x01

/* interrupts for the whole chip by interrupt status register finish */
 
#define ALI_INT_MICIN2		(1<<26)
#define ALI_INT_PCMIN2		(1<<25)
#define ALI_INT_I2SIN		(1<<24)
#define ALI_INT_SPDIFOUT	(1<<23)	/* controller spdif out INTERRUPT */
#define ALI_INT_SPDIFIN		(1<<22)
#define ALI_INT_LFEOUT		(1<<21)
#define ALI_INT_CENTEROUT	(1<<20)
#define ALI_INT_CODECSPDIFOUT	(1<<19)
#define ALI_INT_MICIN		(1<<18)
#define ALI_INT_PCMOUT		(1<<17)
#define ALI_INT_PCMIN		(1<<16)
#define ALI_INT_CPRAIS		(1<<7)	/* command port available */
#define ALI_INT_SPRAIS		(1<<5)	/* status port available */
#define ALI_INT_GPIO		(1<<1)
#define ALI_INT_MASK		(ALI_INT_SPDIFOUT|ALI_INT_CODECSPDIFOUT|\
				 ALI_INT_MICIN|ALI_INT_PCMOUT|ALI_INT_PCMIN)

#define ICH_ALI_SC_RESET	(1<<31)	/* master reset */
#define ICH_ALI_SC_AC97_DBL	(1<<30)
#define ICH_ALI_SC_CODEC_SPDF	(3<<20)	/* 1=7/8, 2=6/9, 3=10/11 */
#define ICH_ALI_SC_IN_BITS	(3<<18)
#define ICH_ALI_SC_OUT_BITS	(3<<16)
#define ICH_ALI_SC_6CH_CFG	(3<<14)
#define ICH_ALI_SC_PCM_4	(1<<8)
#define ICH_ALI_SC_PCM_6	(2<<8)
#define ICH_ALI_SC_PCM_246_MASK	(3<<8)

#define ICH_ALI_SS_SEC_ID	(3<<5)
#define ICH_ALI_SS_PRI_ID	(3<<3)

#define ICH_ALI_IF_AC97SP	(1<<21)
#define ICH_ALI_IF_MC		(1<<20)
#define ICH_ALI_IF_PI		(1<<19)
#define ICH_ALI_IF_MC2		(1<<18)
#define ICH_ALI_IF_PI2		(1<<17)
#define ICH_ALI_IF_LINE_SRC	(1<<15)	/* 0/1 = slot 3/6 */
#define ICH_ALI_IF_MIC_SRC	(1<<14)	/* 0/1 = slot 3/6 */
#define ICH_ALI_IF_SPDF_SRC	(3<<12)	/* 00 = PCM, 01 = AC97-in, 10 = spdif-in, 11 = i2s */
#define ICH_ALI_IF_AC97_OUT	(3<<8)	/* 00 = PCM, 10 = spdif-in, 11 = i2s */
#define ICH_ALI_IF_PO_SPDF	(1<<3)
#define ICH_ALI_IF_PO		(1<<1)

/*
 *  
 */

enum {
	ICHD_PCMIN,
	ICHD_PCMOUT,
	ICHD_MIC,
	ICHD_MIC2,
	ICHD_PCM2IN,
	ICHD_SPBAR,
	ICHD_LAST = ICHD_SPBAR
};
enum {
	NVD_PCMIN,
	NVD_PCMOUT,
	NVD_MIC,
	NVD_SPBAR,
	NVD_LAST = NVD_SPBAR
};
enum {
	ALID_PCMIN,
	ALID_PCMOUT,
	ALID_MIC,
	ALID_AC97SPDIFOUT,
	ALID_SPDIFIN,
	ALID_SPDIFOUT,
	ALID_LAST = ALID_SPDIFOUT
};

#define get_ichdev(substream) (substream->runtime->private_data)

struct ichdev {
	unsigned int ichd;			/* ich device number */
	unsigned long reg_offset;		/* offset to bmaddr */
	__le32 *bdbar;				/* CPU address (32bit) */
	unsigned int bdbar_addr;		/* PCI bus address (32bit) */
	struct snd_pcm_substream *substream;
	unsigned int physbuf;			/* physical address (32bit) */
        unsigned int size;
        unsigned int fragsize;
        unsigned int fragsize1;
        unsigned int position;
	unsigned int pos_shift;
	unsigned int last_pos;
        int frags;
        int lvi;
        int lvi_frag;
	int civ;
	int ack;
	int ack_reload;
	unsigned int ack_bit;
	unsigned int roff_sr;
	unsigned int roff_picb;
	unsigned int int_sta_mask;		/* interrupt status mask */
	unsigned int ali_slot;			/* ALI DMA slot */
	struct ac97_pcm *pcm;
	int pcm_open_flag;
	unsigned int suspended: 1;
};

struct intel8x0 {
	unsigned int device_type;

	int irq;

	void __iomem *addr;
	void __iomem *bmaddr;

	struct pci_dev *pci;
	struct snd_card *card;

	int pcm_devs;
	struct snd_pcm *pcm[6];
	struct ichdev ichd[6];

	unsigned multi4: 1,
		 multi6: 1,
		 multi8 :1,
		 dra: 1,
		 smp20bit: 1;
	unsigned in_ac97_init: 1,
		 in_sdin_init: 1;
	unsigned in_measurement: 1;	/* during ac97 clock measurement */
	unsigned fix_nocache: 1; 	/* workaround for 440MX */
	unsigned buggy_irq: 1;		/* workaround for buggy mobos */
	unsigned xbox: 1;		/* workaround for Xbox AC'97 detection */
	unsigned buggy_semaphore: 1;	/* workaround for buggy codec semaphore */
	unsigned inside_vm: 1;		/* enable VM optimization */

	int spdif_idx;	/* SPDIF BAR index; *_SPBAR or -1 if use PCMOUT */
	unsigned int sdm_saved;	/* SDM reg value */

	struct snd_ac97_bus *ac97_bus;
	struct snd_ac97 *ac97[3];
	unsigned int ac97_sdin[3];
	unsigned int max_codecs, ncodecs;
	unsigned int *codec_bit;
	unsigned int codec_isr_bits;
	unsigned int codec_ready_bits;

	spinlock_t reg_lock;
	
	u32 bdbars_count;
	struct snd_dma_buffer bdbars;
	u32 int_sta_reg;		/* interrupt status register */
	u32 int_sta_mask;		/* interrupt status mask */
};

static const struct pci_device_id snd_intel8x0_ids[] = {
	{ PCI_VDEVICE(INTEL, 0x2415), DEVICE_INTEL },	/* 82801AA */
	{ PCI_VDEVICE(INTEL, 0x2425), DEVICE_INTEL },	/* 82901AB */
	{ PCI_VDEVICE(INTEL, 0x2445), DEVICE_INTEL },	/* 82801BA */
	{ PCI_VDEVICE(INTEL, 0x2485), DEVICE_INTEL },	/* ICH3 */
	{ PCI_VDEVICE(INTEL, 0x24c5), DEVICE_INTEL_ICH4 }, /* ICH4 */
	{ PCI_VDEVICE(INTEL, 0x24d5), DEVICE_INTEL_ICH4 }, /* ICH5 */
	{ PCI_VDEVICE(INTEL, 0x25a6), DEVICE_INTEL_ICH4 }, /* ESB */
	{ PCI_VDEVICE(INTEL, 0x266e), DEVICE_INTEL_ICH4 }, /* ICH6 */
	{ PCI_VDEVICE(INTEL, 0x27de), DEVICE_INTEL_ICH4 }, /* ICH7 */
	{ PCI_VDEVICE(INTEL, 0x2698), DEVICE_INTEL_ICH4 }, /* ESB2 */
	{ PCI_VDEVICE(INTEL, 0x7195), DEVICE_INTEL },	/* 440MX */
	{ PCI_VDEVICE(SI, 0x7012), DEVICE_SIS },	/* SI7012 */
	{ PCI_VDEVICE(NVIDIA, 0x01b1), DEVICE_NFORCE },	/* NFORCE */
	{ PCI_VDEVICE(NVIDIA, 0x003a), DEVICE_NFORCE },	/* MCP04 */
	{ PCI_VDEVICE(NVIDIA, 0x006a), DEVICE_NFORCE },	/* NFORCE2 */
	{ PCI_VDEVICE(NVIDIA, 0x0059), DEVICE_NFORCE },	/* CK804 */
	{ PCI_VDEVICE(NVIDIA, 0x008a), DEVICE_NFORCE },	/* CK8 */
	{ PCI_VDEVICE(NVIDIA, 0x00da), DEVICE_NFORCE },	/* NFORCE3 */
	{ PCI_VDEVICE(NVIDIA, 0x00ea), DEVICE_NFORCE },	/* CK8S */
	{ PCI_VDEVICE(NVIDIA, 0x026b), DEVICE_NFORCE },	/* MCP51 */
	{ PCI_VDEVICE(AMD, 0x746d), DEVICE_INTEL },	/* AMD8111 */
	{ PCI_VDEVICE(AMD, 0x7445), DEVICE_INTEL },	/* AMD768 */
	{ PCI_VDEVICE(AL, 0x5455), DEVICE_ALI },   /* Ali5455 */
	{ 0, }
};

MODULE_DEVICE_TABLE(pci, snd_intel8x0_ids);

/*
 *  Lowlevel I/O - busmaster
 */

static inline u8 igetbyte(struct intel8x0 *chip, u32 offset)
{
	return ioread8(chip->bmaddr + offset);
}

static inline u16 igetword(struct intel8x0 *chip, u32 offset)
{
	return ioread16(chip->bmaddr + offset);
}

static inline u32 igetdword(struct intel8x0 *chip, u32 offset)
{
	return ioread32(chip->bmaddr + offset);
}

static inline void iputbyte(struct intel8x0 *chip, u32 offset, u8 val)
{
	iowrite8(val, chip->bmaddr + offset);
}

static inline void iputword(struct intel8x0 *chip, u32 offset, u16 val)
{
	iowrite16(val, chip->bmaddr + offset);
}

static inline void iputdword(struct intel8x0 *chip, u32 offset, u32 val)
{
	iowrite32(val, chip->bmaddr + offset);
}

/*
 *  Lowlevel I/O - AC'97 registers
 */

static inline u16 iagetword(struct intel8x0 *chip, u32 offset)
{
	return ioread16(chip->addr + offset);
}

static inline void iaputword(struct intel8x0 *chip, u32 offset, u16 val)
{
	iowrite16(val, chip->addr + offset);
}

/*
 *  Basic I/O
 */

/*
 * access to AC97 codec via normal i/o (for ICH and SIS7012)
 */

static int snd_intel8x0_codec_semaphore(struct intel8x0 *chip, unsigned int codec)
{
	int time;
	
	if (codec > 2)
		return -EIO;
	if (chip->in_sdin_init) {
		/* we don't know the ready bit assignment at the moment */
		/* so we check any */
		codec = chip->codec_isr_bits;
	} else {
		codec = chip->codec_bit[chip->ac97_sdin[codec]];
	}

	/* codec ready ? */
	if ((igetdword(chip, ICHREG(GLOB_STA)) & codec) == 0)
		return -EIO;

	if (chip->buggy_semaphore)
		return 0; /* just ignore ... */

	/* Anyone holding a semaphore for 1 msec should be shot... */
	time = 100;
      	do {
      		if (!(igetbyte(chip, ICHREG(ACC_SEMA)) & ICH_CAS))
      			return 0;
		udelay(10);
	} while (time--);

	/* access to some forbidden (non existent) ac97 registers will not
	 * reset the semaphore. So even if you don't get the semaphore, still
	 * continue the access. We don't need the semaphore anyway. */
	dev_err(chip->card->dev,
		"codec_semaphore: semaphore is not ready [0x%x][0x%x]\n",
			igetbyte(chip, ICHREG(ACC_SEMA)), igetdword(chip, ICHREG(GLOB_STA)));
	iagetword(chip, 0);	/* clear semaphore flag */
	/* I don't care about the semaphore */
	return -EBUSY;
}
 
static void snd_intel8x0_codec_write(struct snd_ac97 *ac97,
				     unsigned short reg,
				     unsigned short val)
{
	struct intel8x0 *chip = ac97->private_data;
	
	if (snd_intel8x0_codec_semaphore(chip, ac97->num) < 0) {
		if (! chip->in_ac97_init)
			dev_err(chip->card->dev,
				"codec_write %d: semaphore is not ready for register 0x%x\n",
				ac97->num, reg);
	}
	iaputword(chip, reg + ac97->num * 0x80, val);
}

static unsigned short snd_intel8x0_codec_read(struct snd_ac97 *ac97,
					      unsigned short reg)
{
	struct intel8x0 *chip = ac97->private_data;
	unsigned short res;
	unsigned int tmp;

	if (snd_intel8x0_codec_semaphore(chip, ac97->num) < 0) {
		if (! chip->in_ac97_init)
			dev_err(chip->card->dev,
				"codec_read %d: semaphore is not ready for register 0x%x\n",
				ac97->num, reg);
		res = 0xffff;
	} else {
		res = iagetword(chip, reg + ac97->num * 0x80);
		if ((tmp = igetdword(chip, ICHREG(GLOB_STA))) & ICH_RCS) {
			/* reset RCS and preserve other R/WC bits */
			iputdword(chip, ICHREG(GLOB_STA), tmp &
				  ~(chip->codec_ready_bits | ICH_GSCI));
			if (! chip->in_ac97_init)
				dev_err(chip->card->dev,
					"codec_read %d: read timeout for register 0x%x\n",
					ac97->num, reg);
			res = 0xffff;
		}
	}
	return res;
}

static void snd_intel8x0_codec_read_test(struct intel8x0 *chip,
					 unsigned int codec)
{
	unsigned int tmp;

	if (snd_intel8x0_codec_semaphore(chip, codec) >= 0) {
		iagetword(chip, codec * 0x80);
		if ((tmp = igetdword(chip, ICHREG(GLOB_STA))) & ICH_RCS) {
			/* reset RCS and preserve other R/WC bits */
			iputdword(chip, ICHREG(GLOB_STA), tmp &
				  ~(chip->codec_ready_bits | ICH_GSCI));
		}
	}
}

/*
 * access to AC97 for Ali5455
 */
static int snd_intel8x0_ali_codec_ready(struct intel8x0 *chip, int mask)
{
	int count = 0;
	for (count = 0; count < 0x7f; count++) {
		int val = igetbyte(chip, ICHREG(ALI_CSPSR));
		if (val & mask)
			return 0;
	}
	if (! chip->in_ac97_init)
		dev_warn(chip->card->dev, "AC97 codec ready timeout.\n");
	return -EBUSY;
}

static int snd_intel8x0_ali_codec_semaphore(struct intel8x0 *chip)
{
	int time = 100;
	if (chip->buggy_semaphore)
		return 0; /* just ignore ... */
	while (--time && (igetdword(chip, ICHREG(ALI_CAS)) & ALI_CAS_SEM_BUSY))
		udelay(1);
	if (! time && ! chip->in_ac97_init)
		dev_warn(chip->card->dev, "ali_codec_semaphore timeout\n");
	return snd_intel8x0_ali_codec_ready(chip, ALI_CSPSR_CODEC_READY);
}

static unsigned short snd_intel8x0_ali_codec_read(struct snd_ac97 *ac97, unsigned short reg)
{
	struct intel8x0 *chip = ac97->private_data;
	unsigned short data = 0xffff;

	if (snd_intel8x0_ali_codec_semaphore(chip))
		goto __err;
	reg |= ALI_CPR_ADDR_READ;
	if (ac97->num)
		reg |= ALI_CPR_ADDR_SECONDARY;
	iputword(chip, ICHREG(ALI_CPR_ADDR), reg);
	if (snd_intel8x0_ali_codec_ready(chip, ALI_CSPSR_READ_OK))
		goto __err;
	data = igetword(chip, ICHREG(ALI_SPR));
 __err:
	return data;
}

static void snd_intel8x0_ali_codec_write(struct snd_ac97 *ac97, unsigned short reg,
					 unsigned short val)
{
	struct intel8x0 *chip = ac97->private_data;

	if (snd_intel8x0_ali_codec_semaphore(chip))
		return;
	iputword(chip, ICHREG(ALI_CPR), val);
	if (ac97->num)
		reg |= ALI_CPR_ADDR_SECONDARY;
	iputword(chip, ICHREG(ALI_CPR_ADDR), reg);
	snd_intel8x0_ali_codec_ready(chip, ALI_CSPSR_WRITE_OK);
}


/*
 * DMA I/O
 */
static void snd_intel8x0_setup_periods(struct intel8x0 *chip, struct ichdev *ichdev) 
{
	int idx;
	__le32 *bdbar = ichdev->bdbar;
	unsigned long port = ichdev->reg_offset;

	iputdword(chip, port + ICH_REG_OFF_BDBAR, ichdev->bdbar_addr);
	if (ichdev->size == ichdev->fragsize) {
		ichdev->ack_reload = ichdev->ack = 2;
		ichdev->fragsize1 = ichdev->fragsize >> 1;
		for (idx = 0; idx < (ICH_REG_LVI_MASK + 1) * 2; idx += 4) {
			bdbar[idx + 0] = cpu_to_le32(ichdev->physbuf);
			bdbar[idx + 1] = cpu_to_le32(0x80000000 | /* interrupt on completion */
						     ichdev->fragsize1 >> ichdev->pos_shift);
			bdbar[idx + 2] = cpu_to_le32(ichdev->physbuf + (ichdev->size >> 1));
			bdbar[idx + 3] = cpu_to_le32(0x80000000 | /* interrupt on completion */
						     ichdev->fragsize1 >> ichdev->pos_shift);
		}
		ichdev->frags = 2;
	} else {
		ichdev->ack_reload = ichdev->ack = 1;
		ichdev->fragsize1 = ichdev->fragsize;
		for (idx = 0; idx < (ICH_REG_LVI_MASK + 1) * 2; idx += 2) {
			bdbar[idx + 0] = cpu_to_le32(ichdev->physbuf +
						     (((idx >> 1) * ichdev->fragsize) %
						      ichdev->size));
			bdbar[idx + 1] = cpu_to_le32(0x80000000 | /* interrupt on completion */
						     ichdev->fragsize >> ichdev->pos_shift);
#if 0
			dev_dbg(chip->card->dev, "bdbar[%i] = 0x%x [0x%x]\n",
			       idx + 0, bdbar[idx + 0], bdbar[idx + 1]);
#endif
		}
		ichdev->frags = ichdev->size / ichdev->fragsize;
	}
	iputbyte(chip, port + ICH_REG_OFF_LVI, ichdev->lvi = ICH_REG_LVI_MASK);
	ichdev->civ = 0;
	iputbyte(chip, port + ICH_REG_OFF_CIV, 0);
	ichdev->lvi_frag = ICH_REG_LVI_MASK % ichdev->frags;
	ichdev->position = 0;
#if 0
	dev_dbg(chip->card->dev,
		"lvi_frag = %i, frags = %i, period_size = 0x%x, period_size1 = 0x%x\n",
	       ichdev->lvi_frag, ichdev->frags, ichdev->fragsize,
	       ichdev->fragsize1);
#endif
	/* clear interrupts */
	iputbyte(chip, port + ichdev->roff_sr, ICH_FIFOE | ICH_BCIS | ICH_LVBCI);
}

/*
 *  Interrupt handler
 */

static inline void snd_intel8x0_update(struct intel8x0 *chip, struct ichdev *ichdev)
{
	unsigned long port = ichdev->reg_offset;
	unsigned long flags;
	int status, civ, i, step;
	int ack = 0;

	spin_lock_irqsave(&chip->reg_lock, flags);
	status = igetbyte(chip, port + ichdev->roff_sr);
	civ = igetbyte(chip, port + ICH_REG_OFF_CIV);
	if (!(status & ICH_BCIS)) {
		step = 0;
	} else if (civ == ichdev->civ) {
		// snd_printd("civ same %d\n", civ);
		step = 1;
		ichdev->civ++;
		ichdev->civ &= ICH_REG_LVI_MASK;
	} else {
		step = civ - ichdev->civ;
		if (step < 0)
			step += ICH_REG_LVI_MASK + 1;
		// if (step != 1)
		//	snd_printd("step = %d, %d -> %d\n", step, ichdev->civ, civ);
		ichdev->civ = civ;
	}

	ichdev->position += step * ichdev->fragsize1;
	if (! chip->in_measurement)
		ichdev->position %= ichdev->size;
	ichdev->lvi += step;
	ichdev->lvi &= ICH_REG_LVI_MASK;
	iputbyte(chip, port + ICH_REG_OFF_LVI, ichdev->lvi);
	for (i = 0; i < step; i++) {
		ichdev->lvi_frag++;
		ichdev->lvi_frag %= ichdev->frags;
		ichdev->bdbar[ichdev->lvi * 2] = cpu_to_le32(ichdev->physbuf + ichdev->lvi_frag * ichdev->fragsize1);
#if 0
	dev_dbg(chip->card->dev,
		"new: bdbar[%i] = 0x%x [0x%x], prefetch = %i, all = 0x%x, 0x%x\n",
	       ichdev->lvi * 2, ichdev->bdbar[ichdev->lvi * 2],
	       ichdev->bdbar[ichdev->lvi * 2 + 1], inb(ICH_REG_OFF_PIV + port),
	       inl(port + 4), inb(port + ICH_REG_OFF_CR));
#endif
		if (--ichdev->ack == 0) {
			ichdev->ack = ichdev->ack_reload;
			ack = 1;
		}
	}
	spin_unlock_irqrestore(&chip->reg_lock, flags);
	if (ack && ichdev->substream) {
		snd_pcm_period_elapsed(ichdev->substream);
	}
	iputbyte(chip, port + ichdev->roff_sr,
		 status & (ICH_FIFOE | ICH_BCIS | ICH_LVBCI));
}

static irqreturn_t snd_intel8x0_interrupt(int irq, void *dev_id)
{
	struct intel8x0 *chip = dev_id;
	struct ichdev *ichdev;
	unsigned int status;
	unsigned int i;

	status = igetdword(chip, chip->int_sta_reg);
	if (status == 0xffffffff)	/* we are not yet resumed */
		return IRQ_NONE;

	if ((status & chip->int_sta_mask) == 0) {
		if (status) {
			/* ack */
			iputdword(chip, chip->int_sta_reg, status);
			if (! chip->buggy_irq)
				status = 0;
		}
		return IRQ_RETVAL(status);
	}

	for (i = 0; i < chip->bdbars_count; i++) {
		ichdev = &chip->ichd[i];
		if (status & ichdev->int_sta_mask)
			snd_intel8x0_update(chip, ichdev);
	}

	/* ack them */
	iputdword(chip, chip->int_sta_reg, status & chip->int_sta_mask);
	
	return IRQ_HANDLED;
}

/*
 *  PCM part
 */

static int snd_intel8x0_pcm_trigger(struct snd_pcm_substream *substream, int cmd)
{
	struct intel8x0 *chip = snd_pcm_substream_chip(substream);
	struct ichdev *ichdev = get_ichdev(substream);
	unsigned char val = 0;
	unsigned long port = ichdev->reg_offset;

	switch (cmd) {
	case SNDRV_PCM_TRIGGER_RESUME:
		ichdev->suspended = 0;
		/* fall through */
	case SNDRV_PCM_TRIGGER_START:
	case SNDRV_PCM_TRIGGER_PAUSE_RELEASE:
		val = ICH_IOCE | ICH_STARTBM;
		ichdev->last_pos = ichdev->position;
		break;
	case SNDRV_PCM_TRIGGER_SUSPEND:
		ichdev->suspended = 1;
		/* fall through */
	case SNDRV_PCM_TRIGGER_STOP:
		val = 0;
		break;
	case SNDRV_PCM_TRIGGER_PAUSE_PUSH:
		val = ICH_IOCE;
		break;
	default:
		return -EINVAL;
	}
	iputbyte(chip, port + ICH_REG_OFF_CR, val);
	if (cmd == SNDRV_PCM_TRIGGER_STOP) {
		/* wait until DMA stopped */
		while (!(igetbyte(chip, port + ichdev->roff_sr) & ICH_DCH)) ;
		/* reset whole DMA things */
		iputbyte(chip, port + ICH_REG_OFF_CR, ICH_RESETREGS);
	}
	return 0;
}

static int snd_intel8x0_ali_trigger(struct snd_pcm_substream *substream, int cmd)
{
	struct intel8x0 *chip = snd_pcm_substream_chip(substream);
	struct ichdev *ichdev = get_ichdev(substream);
	unsigned long port = ichdev->reg_offset;
	static int fiforeg[] = {
		ICHREG(ALI_FIFOCR1), ICHREG(ALI_FIFOCR2), ICHREG(ALI_FIFOCR3)
	};
	unsigned int val, fifo;

	val = igetdword(chip, ICHREG(ALI_DMACR));
	switch (cmd) {
	case SNDRV_PCM_TRIGGER_RESUME:
		ichdev->suspended = 0;
		/* fall through */
	case SNDRV_PCM_TRIGGER_START:
	case SNDRV_PCM_TRIGGER_PAUSE_RELEASE:
		if (substream->stream == SNDRV_PCM_STREAM_PLAYBACK) {
			/* clear FIFO for synchronization of channels */
			fifo = igetdword(chip, fiforeg[ichdev->ali_slot / 4]);
			fifo &= ~(0xff << (ichdev->ali_slot % 4));  
			fifo |= 0x83 << (ichdev->ali_slot % 4); 
			iputdword(chip, fiforeg[ichdev->ali_slot / 4], fifo);
		}
		iputbyte(chip, port + ICH_REG_OFF_CR, ICH_IOCE);
		val &= ~(1 << (ichdev->ali_slot + 16)); /* clear PAUSE flag */
		/* start DMA */
		iputdword(chip, ICHREG(ALI_DMACR), val | (1 << ichdev->ali_slot));
		break;
	case SNDRV_PCM_TRIGGER_SUSPEND:
		ichdev->suspended = 1;
		/* fall through */
	case SNDRV_PCM_TRIGGER_STOP:
	case SNDRV_PCM_TRIGGER_PAUSE_PUSH:
		/* pause */
		iputdword(chip, ICHREG(ALI_DMACR), val | (1 << (ichdev->ali_slot + 16)));
		iputbyte(chip, port + ICH_REG_OFF_CR, 0);
		while (igetbyte(chip, port + ICH_REG_OFF_CR))
			;
		if (cmd == SNDRV_PCM_TRIGGER_PAUSE_PUSH)
			break;
		/* reset whole DMA things */
		iputbyte(chip, port + ICH_REG_OFF_CR, ICH_RESETREGS);
		/* clear interrupts */
		iputbyte(chip, port + ICH_REG_OFF_SR,
			 igetbyte(chip, port + ICH_REG_OFF_SR) | 0x1e);
		iputdword(chip, ICHREG(ALI_INTERRUPTSR),
			  igetdword(chip, ICHREG(ALI_INTERRUPTSR)) & ichdev->int_sta_mask);
		break;
	default:
		return -EINVAL;
	}
	return 0;
}

static int snd_intel8x0_hw_params(struct snd_pcm_substream *substream,
				  struct snd_pcm_hw_params *hw_params)
{
	struct intel8x0 *chip = snd_pcm_substream_chip(substream);
	struct ichdev *ichdev = get_ichdev(substream);
	int dbl = params_rate(hw_params) > 48000;
	int err;

	if (ichdev->pcm_open_flag) {
		snd_ac97_pcm_close(ichdev->pcm);
		ichdev->pcm_open_flag = 0;
	}
	err = snd_ac97_pcm_open(ichdev->pcm, params_rate(hw_params),
				params_channels(hw_params),
				ichdev->pcm->r[dbl].slots);
	if (err >= 0) {
		ichdev->pcm_open_flag = 1;
		/* Force SPDIF setting */
		if (ichdev->ichd == ICHD_PCMOUT && chip->spdif_idx < 0)
			snd_ac97_set_rate(ichdev->pcm->r[0].codec[0], AC97_SPDIF,
					  params_rate(hw_params));
	}
	return err;
}

static int snd_intel8x0_hw_free(struct snd_pcm_substream *substream)
{
	struct ichdev *ichdev = get_ichdev(substream);

	if (ichdev->pcm_open_flag) {
		snd_ac97_pcm_close(ichdev->pcm);
		ichdev->pcm_open_flag = 0;
	}
	return 0;
}

static void snd_intel8x0_setup_pcm_out(struct intel8x0 *chip,
				       struct snd_pcm_runtime *runtime)
{
	unsigned int cnt;
	int dbl = runtime->rate > 48000;

	spin_lock_irq(&chip->reg_lock);
	switch (chip->device_type) {
	case DEVICE_ALI:
		cnt = igetdword(chip, ICHREG(ALI_SCR));
		cnt &= ~ICH_ALI_SC_PCM_246_MASK;
		if (runtime->channels == 4 || dbl)
			cnt |= ICH_ALI_SC_PCM_4;
		else if (runtime->channels == 6)
			cnt |= ICH_ALI_SC_PCM_6;
		iputdword(chip, ICHREG(ALI_SCR), cnt);
		break;
	case DEVICE_SIS:
		cnt = igetdword(chip, ICHREG(GLOB_CNT));
		cnt &= ~ICH_SIS_PCM_246_MASK;
		if (runtime->channels == 4 || dbl)
			cnt |= ICH_SIS_PCM_4;
		else if (runtime->channels == 6)
			cnt |= ICH_SIS_PCM_6;
		iputdword(chip, ICHREG(GLOB_CNT), cnt);
		break;
	default:
		cnt = igetdword(chip, ICHREG(GLOB_CNT));
		cnt &= ~(ICH_PCM_246_MASK | ICH_PCM_20BIT);
		if (runtime->channels == 4 || dbl)
			cnt |= ICH_PCM_4;
		else if (runtime->channels == 6)
			cnt |= ICH_PCM_6;
		else if (runtime->channels == 8)
			cnt |= ICH_PCM_8;
		if (chip->device_type == DEVICE_NFORCE) {
			/* reset to 2ch once to keep the 6 channel data in alignment,
			 * to start from Front Left always
			 */
			if (cnt & ICH_PCM_246_MASK) {
				iputdword(chip, ICHREG(GLOB_CNT), cnt & ~ICH_PCM_246_MASK);
				spin_unlock_irq(&chip->reg_lock);
				msleep(50); /* grrr... */
				spin_lock_irq(&chip->reg_lock);
			}
		} else if (chip->device_type == DEVICE_INTEL_ICH4) {
			if (runtime->sample_bits > 16)
				cnt |= ICH_PCM_20BIT;
		}
		iputdword(chip, ICHREG(GLOB_CNT), cnt);
		break;
	}
	spin_unlock_irq(&chip->reg_lock);
}

static int snd_intel8x0_pcm_prepare(struct snd_pcm_substream *substream)
{
	struct intel8x0 *chip = snd_pcm_substream_chip(substream);
	struct snd_pcm_runtime *runtime = substream->runtime;
	struct ichdev *ichdev = get_ichdev(substream);

	ichdev->physbuf = runtime->dma_addr;
	ichdev->size = snd_pcm_lib_buffer_bytes(substream);
	ichdev->fragsize = snd_pcm_lib_period_bytes(substream);
	if (ichdev->ichd == ICHD_PCMOUT) {
		snd_intel8x0_setup_pcm_out(chip, runtime);
		if (chip->device_type == DEVICE_INTEL_ICH4)
			ichdev->pos_shift = (runtime->sample_bits > 16) ? 2 : 1;
	}
	snd_intel8x0_setup_periods(chip, ichdev);
	return 0;
}

static snd_pcm_uframes_t snd_intel8x0_pcm_pointer(struct snd_pcm_substream *substream)
{
	struct intel8x0 *chip = snd_pcm_substream_chip(substream);
	struct ichdev *ichdev = get_ichdev(substream);
	size_t ptr1, ptr;
	int civ, timeout = 10;
	unsigned int position;

	spin_lock(&chip->reg_lock);
	do {
		civ = igetbyte(chip, ichdev->reg_offset + ICH_REG_OFF_CIV);
		ptr1 = igetword(chip, ichdev->reg_offset + ichdev->roff_picb);
		position = ichdev->position;
		if (ptr1 == 0) {
			udelay(10);
			continue;
		}
		if (civ != igetbyte(chip, ichdev->reg_offset + ICH_REG_OFF_CIV))
			continue;

		/* IO read operation is very expensive inside virtual machine
		 * as it is emulated. The probability that subsequent PICB read
		 * will return different result is high enough to loop till
		 * timeout here.
		 * Same CIV is strict enough condition to be sure that PICB
		 * is valid inside VM on emulated card. */
		if (chip->inside_vm)
			break;
		if (ptr1 == igetword(chip, ichdev->reg_offset + ichdev->roff_picb))
			break;
	} while (timeout--);
	ptr = ichdev->last_pos;
	if (ptr1 != 0) {
		ptr1 <<= ichdev->pos_shift;
		ptr = ichdev->fragsize1 - ptr1;
		ptr += position;
		if (ptr < ichdev->last_pos) {
			unsigned int pos_base, last_base;
			pos_base = position / ichdev->fragsize1;
			last_base = ichdev->last_pos / ichdev->fragsize1;
			/* another sanity check; ptr1 can go back to full
			 * before the base position is updated
			 */
			if (pos_base == last_base)
				ptr = ichdev->last_pos;
		}
	}
	ichdev->last_pos = ptr;
	spin_unlock(&chip->reg_lock);
	if (ptr >= ichdev->size)
		return 0;
	return bytes_to_frames(substream->runtime, ptr);
}

static const struct snd_pcm_hardware snd_intel8x0_stream =
{
	.info =			(SNDRV_PCM_INFO_MMAP | SNDRV_PCM_INFO_INTERLEAVED |
				 SNDRV_PCM_INFO_BLOCK_TRANSFER |
				 SNDRV_PCM_INFO_MMAP_VALID |
				 SNDRV_PCM_INFO_PAUSE |
				 SNDRV_PCM_INFO_RESUME),
	.formats =		SNDRV_PCM_FMTBIT_S16_LE,
	.rates =		SNDRV_PCM_RATE_48000,
	.rate_min =		48000,
	.rate_max =		48000,
	.channels_min =		2,
	.channels_max =		2,
	.buffer_bytes_max =	128 * 1024,
	.period_bytes_min =	32,
	.period_bytes_max =	128 * 1024,
	.periods_min =		1,
	.periods_max =		1024,
	.fifo_size =		0,
};

static const unsigned int channels4[] = {
	2, 4,
};

static const struct snd_pcm_hw_constraint_list hw_constraints_channels4 = {
	.count = ARRAY_SIZE(channels4),
	.list = channels4,
	.mask = 0,
};

static const unsigned int channels6[] = {
	2, 4, 6,
};

static const struct snd_pcm_hw_constraint_list hw_constraints_channels6 = {
	.count = ARRAY_SIZE(channels6),
	.list = channels6,
	.mask = 0,
};

static const unsigned int channels8[] = {
	2, 4, 6, 8,
};

static const struct snd_pcm_hw_constraint_list hw_constraints_channels8 = {
	.count = ARRAY_SIZE(channels8),
	.list = channels8,
	.mask = 0,
};

static int snd_intel8x0_pcm_open(struct snd_pcm_substream *substream, struct ichdev *ichdev)
{
	struct intel8x0 *chip = snd_pcm_substream_chip(substream);
	struct snd_pcm_runtime *runtime = substream->runtime;
	int err;

	ichdev->substream = substream;
	runtime->hw = snd_intel8x0_stream;
	runtime->hw.rates = ichdev->pcm->rates;
	snd_pcm_limit_hw_rates(runtime);
	if (chip->device_type == DEVICE_SIS) {
		runtime->hw.buffer_bytes_max = 64*1024;
		runtime->hw.period_bytes_max = 64*1024;
	}
	if ((err = snd_pcm_hw_constraint_integer(runtime, SNDRV_PCM_HW_PARAM_PERIODS)) < 0)
		return err;
	runtime->private_data = ichdev;
	return 0;
}

static int snd_intel8x0_playback_open(struct snd_pcm_substream *substream)
{
	struct intel8x0 *chip = snd_pcm_substream_chip(substream);
	struct snd_pcm_runtime *runtime = substream->runtime;
	int err;

	err = snd_intel8x0_pcm_open(substream, &chip->ichd[ICHD_PCMOUT]);
	if (err < 0)
		return err;

	if (chip->multi8) {
		runtime->hw.channels_max = 8;
		snd_pcm_hw_constraint_list(runtime, 0,
						SNDRV_PCM_HW_PARAM_CHANNELS,
						&hw_constraints_channels8);
	} else if (chip->multi6) {
		runtime->hw.channels_max = 6;
		snd_pcm_hw_constraint_list(runtime, 0, SNDRV_PCM_HW_PARAM_CHANNELS,
					   &hw_constraints_channels6);
	} else if (chip->multi4) {
		runtime->hw.channels_max = 4;
		snd_pcm_hw_constraint_list(runtime, 0, SNDRV_PCM_HW_PARAM_CHANNELS,
					   &hw_constraints_channels4);
	}
	if (chip->dra) {
		snd_ac97_pcm_double_rate_rules(runtime);
	}
	if (chip->smp20bit) {
		runtime->hw.formats |= SNDRV_PCM_FMTBIT_S32_LE;
		snd_pcm_hw_constraint_msbits(runtime, 0, 32, 20);
	}
	return 0;
}

static int snd_intel8x0_playback_close(struct snd_pcm_substream *substream)
{
	struct intel8x0 *chip = snd_pcm_substream_chip(substream);

	chip->ichd[ICHD_PCMOUT].substream = NULL;
	return 0;
}

static int snd_intel8x0_capture_open(struct snd_pcm_substream *substream)
{
	struct intel8x0 *chip = snd_pcm_substream_chip(substream);

	return snd_intel8x0_pcm_open(substream, &chip->ichd[ICHD_PCMIN]);
}

static int snd_intel8x0_capture_close(struct snd_pcm_substream *substream)
{
	struct intel8x0 *chip = snd_pcm_substream_chip(substream);

	chip->ichd[ICHD_PCMIN].substream = NULL;
	return 0;
}

static int snd_intel8x0_mic_open(struct snd_pcm_substream *substream)
{
	struct intel8x0 *chip = snd_pcm_substream_chip(substream);

	return snd_intel8x0_pcm_open(substream, &chip->ichd[ICHD_MIC]);
}

static int snd_intel8x0_mic_close(struct snd_pcm_substream *substream)
{
	struct intel8x0 *chip = snd_pcm_substream_chip(substream);

	chip->ichd[ICHD_MIC].substream = NULL;
	return 0;
}

static int snd_intel8x0_mic2_open(struct snd_pcm_substream *substream)
{
	struct intel8x0 *chip = snd_pcm_substream_chip(substream);

	return snd_intel8x0_pcm_open(substream, &chip->ichd[ICHD_MIC2]);
}

static int snd_intel8x0_mic2_close(struct snd_pcm_substream *substream)
{
	struct intel8x0 *chip = snd_pcm_substream_chip(substream);

	chip->ichd[ICHD_MIC2].substream = NULL;
	return 0;
}

static int snd_intel8x0_capture2_open(struct snd_pcm_substream *substream)
{
	struct intel8x0 *chip = snd_pcm_substream_chip(substream);

	return snd_intel8x0_pcm_open(substream, &chip->ichd[ICHD_PCM2IN]);
}

static int snd_intel8x0_capture2_close(struct snd_pcm_substream *substream)
{
	struct intel8x0 *chip = snd_pcm_substream_chip(substream);

	chip->ichd[ICHD_PCM2IN].substream = NULL;
	return 0;
}

static int snd_intel8x0_spdif_open(struct snd_pcm_substream *substream)
{
	struct intel8x0 *chip = snd_pcm_substream_chip(substream);
	int idx = chip->device_type == DEVICE_NFORCE ? NVD_SPBAR : ICHD_SPBAR;

	return snd_intel8x0_pcm_open(substream, &chip->ichd[idx]);
}

static int snd_intel8x0_spdif_close(struct snd_pcm_substream *substream)
{
	struct intel8x0 *chip = snd_pcm_substream_chip(substream);
	int idx = chip->device_type == DEVICE_NFORCE ? NVD_SPBAR : ICHD_SPBAR;

	chip->ichd[idx].substream = NULL;
	return 0;
}

static int snd_intel8x0_ali_ac97spdifout_open(struct snd_pcm_substream *substream)
{
	struct intel8x0 *chip = snd_pcm_substream_chip(substream);
	unsigned int val;

	spin_lock_irq(&chip->reg_lock);
	val = igetdword(chip, ICHREG(ALI_INTERFACECR));
	val |= ICH_ALI_IF_AC97SP;
	iputdword(chip, ICHREG(ALI_INTERFACECR), val);
	/* also needs to set ALI_SC_CODEC_SPDF correctly */
	spin_unlock_irq(&chip->reg_lock);

	return snd_intel8x0_pcm_open(substream, &chip->ichd[ALID_AC97SPDIFOUT]);
}

static int snd_intel8x0_ali_ac97spdifout_close(struct snd_pcm_substream *substream)
{
	struct intel8x0 *chip = snd_pcm_substream_chip(substream);
	unsigned int val;

	chip->ichd[ALID_AC97SPDIFOUT].substream = NULL;
	spin_lock_irq(&chip->reg_lock);
	val = igetdword(chip, ICHREG(ALI_INTERFACECR));
	val &= ~ICH_ALI_IF_AC97SP;
	iputdword(chip, ICHREG(ALI_INTERFACECR), val);
	spin_unlock_irq(&chip->reg_lock);

	return 0;
}

#if 0 // NYI
static int snd_intel8x0_ali_spdifin_open(struct snd_pcm_substream *substream)
{
	struct intel8x0 *chip = snd_pcm_substream_chip(substream);

	return snd_intel8x0_pcm_open(substream, &chip->ichd[ALID_SPDIFIN]);
}

static int snd_intel8x0_ali_spdifin_close(struct snd_pcm_substream *substream)
{
	struct intel8x0 *chip = snd_pcm_substream_chip(substream);

	chip->ichd[ALID_SPDIFIN].substream = NULL;
	return 0;
}

static int snd_intel8x0_ali_spdifout_open(struct snd_pcm_substream *substream)
{
	struct intel8x0 *chip = snd_pcm_substream_chip(substream);

	return snd_intel8x0_pcm_open(substream, &chip->ichd[ALID_SPDIFOUT]);
}

static int snd_intel8x0_ali_spdifout_close(struct snd_pcm_substream *substream)
{
	struct intel8x0 *chip = snd_pcm_substream_chip(substream);

	chip->ichd[ALID_SPDIFOUT].substream = NULL;
	return 0;
}
#endif

static const struct snd_pcm_ops snd_intel8x0_playback_ops = {
	.open =		snd_intel8x0_playback_open,
	.close =	snd_intel8x0_playback_close,
	.hw_params =	snd_intel8x0_hw_params,
	.hw_free =	snd_intel8x0_hw_free,
	.prepare =	snd_intel8x0_pcm_prepare,
	.trigger =	snd_intel8x0_pcm_trigger,
	.pointer =	snd_intel8x0_pcm_pointer,
};

static const struct snd_pcm_ops snd_intel8x0_capture_ops = {
	.open =		snd_intel8x0_capture_open,
	.close =	snd_intel8x0_capture_close,
	.hw_params =	snd_intel8x0_hw_params,
	.hw_free =	snd_intel8x0_hw_free,
	.prepare =	snd_intel8x0_pcm_prepare,
	.trigger =	snd_intel8x0_pcm_trigger,
	.pointer =	snd_intel8x0_pcm_pointer,
};

static const struct snd_pcm_ops snd_intel8x0_capture_mic_ops = {
	.open =		snd_intel8x0_mic_open,
	.close =	snd_intel8x0_mic_close,
	.hw_params =	snd_intel8x0_hw_params,
	.hw_free =	snd_intel8x0_hw_free,
	.prepare =	snd_intel8x0_pcm_prepare,
	.trigger =	snd_intel8x0_pcm_trigger,
	.pointer =	snd_intel8x0_pcm_pointer,
};

static const struct snd_pcm_ops snd_intel8x0_capture_mic2_ops = {
	.open =		snd_intel8x0_mic2_open,
	.close =	snd_intel8x0_mic2_close,
	.hw_params =	snd_intel8x0_hw_params,
	.hw_free =	snd_intel8x0_hw_free,
	.prepare =	snd_intel8x0_pcm_prepare,
	.trigger =	snd_intel8x0_pcm_trigger,
	.pointer =	snd_intel8x0_pcm_pointer,
};

static const struct snd_pcm_ops snd_intel8x0_capture2_ops = {
	.open =		snd_intel8x0_capture2_open,
	.close =	snd_intel8x0_capture2_close,
	.hw_params =	snd_intel8x0_hw_params,
	.hw_free =	snd_intel8x0_hw_free,
	.prepare =	snd_intel8x0_pcm_prepare,
	.trigger =	snd_intel8x0_pcm_trigger,
	.pointer =	snd_intel8x0_pcm_pointer,
};

static const struct snd_pcm_ops snd_intel8x0_spdif_ops = {
	.open =		snd_intel8x0_spdif_open,
	.close =	snd_intel8x0_spdif_close,
	.hw_params =	snd_intel8x0_hw_params,
	.hw_free =	snd_intel8x0_hw_free,
	.prepare =	snd_intel8x0_pcm_prepare,
	.trigger =	snd_intel8x0_pcm_trigger,
	.pointer =	snd_intel8x0_pcm_pointer,
};

static const struct snd_pcm_ops snd_intel8x0_ali_playback_ops = {
	.open =		snd_intel8x0_playback_open,
	.close =	snd_intel8x0_playback_close,
	.hw_params =	snd_intel8x0_hw_params,
	.hw_free =	snd_intel8x0_hw_free,
	.prepare =	snd_intel8x0_pcm_prepare,
	.trigger =	snd_intel8x0_ali_trigger,
	.pointer =	snd_intel8x0_pcm_pointer,
};

static const struct snd_pcm_ops snd_intel8x0_ali_capture_ops = {
	.open =		snd_intel8x0_capture_open,
	.close =	snd_intel8x0_capture_close,
	.hw_params =	snd_intel8x0_hw_params,
	.hw_free =	snd_intel8x0_hw_free,
	.prepare =	snd_intel8x0_pcm_prepare,
	.trigger =	snd_intel8x0_ali_trigger,
	.pointer =	snd_intel8x0_pcm_pointer,
};

static const struct snd_pcm_ops snd_intel8x0_ali_capture_mic_ops = {
	.open =		snd_intel8x0_mic_open,
	.close =	snd_intel8x0_mic_close,
	.hw_params =	snd_intel8x0_hw_params,
	.hw_free =	snd_intel8x0_hw_free,
	.prepare =	snd_intel8x0_pcm_prepare,
	.trigger =	snd_intel8x0_ali_trigger,
	.pointer =	snd_intel8x0_pcm_pointer,
};

static const struct snd_pcm_ops snd_intel8x0_ali_ac97spdifout_ops = {
	.open =		snd_intel8x0_ali_ac97spdifout_open,
	.close =	snd_intel8x0_ali_ac97spdifout_close,
	.hw_params =	snd_intel8x0_hw_params,
	.hw_free =	snd_intel8x0_hw_free,
	.prepare =	snd_intel8x0_pcm_prepare,
	.trigger =	snd_intel8x0_ali_trigger,
	.pointer =	snd_intel8x0_pcm_pointer,
};

#if 0 // NYI
static struct snd_pcm_ops snd_intel8x0_ali_spdifin_ops = {
	.open =		snd_intel8x0_ali_spdifin_open,
	.close =	snd_intel8x0_ali_spdifin_close,
	.hw_params =	snd_intel8x0_hw_params,
	.hw_free =	snd_intel8x0_hw_free,
	.prepare =	snd_intel8x0_pcm_prepare,
	.trigger =	snd_intel8x0_pcm_trigger,
	.pointer =	snd_intel8x0_pcm_pointer,
};

static struct snd_pcm_ops snd_intel8x0_ali_spdifout_ops = {
	.open =		snd_intel8x0_ali_spdifout_open,
	.close =	snd_intel8x0_ali_spdifout_close,
	.hw_params =	snd_intel8x0_hw_params,
	.hw_free =	snd_intel8x0_hw_free,
	.prepare =	snd_intel8x0_pcm_prepare,
	.trigger =	snd_intel8x0_pcm_trigger,
	.pointer =	snd_intel8x0_pcm_pointer,
};
#endif // NYI

struct ich_pcm_table {
	char *suffix;
	const struct snd_pcm_ops *playback_ops;
	const struct snd_pcm_ops *capture_ops;
	size_t prealloc_size;
	size_t prealloc_max_size;
	int ac97_idx;
};

#define intel8x0_dma_type(chip) \
	((chip)->fix_nocache ? SNDRV_DMA_TYPE_DEV_UC : SNDRV_DMA_TYPE_DEV)

static int snd_intel8x0_pcm1(struct intel8x0 *chip, int device,
			     struct ich_pcm_table *rec)
{
	struct snd_pcm *pcm;
	int err;
	char name[32];

	if (rec->suffix)
		sprintf(name, "Intel ICH - %s", rec->suffix);
	else
		strcpy(name, "Intel ICH");
	err = snd_pcm_new(chip->card, name, device,
			  rec->playback_ops ? 1 : 0,
			  rec->capture_ops ? 1 : 0, &pcm);
	if (err < 0)
		return err;

	if (rec->playback_ops)
		snd_pcm_set_ops(pcm, SNDRV_PCM_STREAM_PLAYBACK, rec->playback_ops);
	if (rec->capture_ops)
		snd_pcm_set_ops(pcm, SNDRV_PCM_STREAM_CAPTURE, rec->capture_ops);

	pcm->private_data = chip;
	pcm->info_flags = 0;
	if (rec->suffix)
		sprintf(pcm->name, "%s - %s", chip->card->shortname, rec->suffix);
	else
		strcpy(pcm->name, chip->card->shortname);
	chip->pcm[device] = pcm;

<<<<<<< HEAD
	snd_pcm_lib_preallocate_pages_for_all(pcm, intel8x0_dma_type(chip),
					      &chip->pci->dev,
					      rec->prealloc_size, rec->prealloc_max_size);
=======
	snd_pcm_set_managed_buffer_all(pcm, intel8x0_dma_type(chip),
				       &chip->pci->dev,
				       rec->prealloc_size, rec->prealloc_max_size);
>>>>>>> bfea224d

	if (rec->playback_ops &&
	    rec->playback_ops->open == snd_intel8x0_playback_open) {
		struct snd_pcm_chmap *chmap;
		int chs = 2;
		if (chip->multi8)
			chs = 8;
		else if (chip->multi6)
			chs = 6;
		else if (chip->multi4)
			chs = 4;
		err = snd_pcm_add_chmap_ctls(pcm, SNDRV_PCM_STREAM_PLAYBACK,
					     snd_pcm_alt_chmaps, chs, 0,
					     &chmap);
		if (err < 0)
			return err;
		chmap->channel_mask = SND_PCM_CHMAP_MASK_2468;
		chip->ac97[0]->chmaps[SNDRV_PCM_STREAM_PLAYBACK] = chmap;
	}

	return 0;
}

static struct ich_pcm_table intel_pcms[] = {
	{
		.playback_ops = &snd_intel8x0_playback_ops,
		.capture_ops = &snd_intel8x0_capture_ops,
		.prealloc_size = 64 * 1024,
		.prealloc_max_size = 128 * 1024,
	},
	{
		.suffix = "MIC ADC",
		.capture_ops = &snd_intel8x0_capture_mic_ops,
		.prealloc_size = 0,
		.prealloc_max_size = 128 * 1024,
		.ac97_idx = ICHD_MIC,
	},
	{
		.suffix = "MIC2 ADC",
		.capture_ops = &snd_intel8x0_capture_mic2_ops,
		.prealloc_size = 0,
		.prealloc_max_size = 128 * 1024,
		.ac97_idx = ICHD_MIC2,
	},
	{
		.suffix = "ADC2",
		.capture_ops = &snd_intel8x0_capture2_ops,
		.prealloc_size = 0,
		.prealloc_max_size = 128 * 1024,
		.ac97_idx = ICHD_PCM2IN,
	},
	{
		.suffix = "IEC958",
		.playback_ops = &snd_intel8x0_spdif_ops,
		.prealloc_size = 64 * 1024,
		.prealloc_max_size = 128 * 1024,
		.ac97_idx = ICHD_SPBAR,
	},
};

static struct ich_pcm_table nforce_pcms[] = {
	{
		.playback_ops = &snd_intel8x0_playback_ops,
		.capture_ops = &snd_intel8x0_capture_ops,
		.prealloc_size = 64 * 1024,
		.prealloc_max_size = 128 * 1024,
	},
	{
		.suffix = "MIC ADC",
		.capture_ops = &snd_intel8x0_capture_mic_ops,
		.prealloc_size = 0,
		.prealloc_max_size = 128 * 1024,
		.ac97_idx = NVD_MIC,
	},
	{
		.suffix = "IEC958",
		.playback_ops = &snd_intel8x0_spdif_ops,
		.prealloc_size = 64 * 1024,
		.prealloc_max_size = 128 * 1024,
		.ac97_idx = NVD_SPBAR,
	},
};

static struct ich_pcm_table ali_pcms[] = {
	{
		.playback_ops = &snd_intel8x0_ali_playback_ops,
		.capture_ops = &snd_intel8x0_ali_capture_ops,
		.prealloc_size = 64 * 1024,
		.prealloc_max_size = 128 * 1024,
	},
	{
		.suffix = "MIC ADC",
		.capture_ops = &snd_intel8x0_ali_capture_mic_ops,
		.prealloc_size = 0,
		.prealloc_max_size = 128 * 1024,
		.ac97_idx = ALID_MIC,
	},
	{
		.suffix = "IEC958",
		.playback_ops = &snd_intel8x0_ali_ac97spdifout_ops,
		/* .capture_ops = &snd_intel8x0_ali_spdifin_ops, */
		.prealloc_size = 64 * 1024,
		.prealloc_max_size = 128 * 1024,
		.ac97_idx = ALID_AC97SPDIFOUT,
	},
#if 0 // NYI
	{
		.suffix = "HW IEC958",
		.playback_ops = &snd_intel8x0_ali_spdifout_ops,
		.prealloc_size = 64 * 1024,
		.prealloc_max_size = 128 * 1024,
	},
#endif
};

static int snd_intel8x0_pcm(struct intel8x0 *chip)
{
	int i, tblsize, device, err;
	struct ich_pcm_table *tbl, *rec;

	switch (chip->device_type) {
	case DEVICE_INTEL_ICH4:
		tbl = intel_pcms;
		tblsize = ARRAY_SIZE(intel_pcms);
		if (spdif_aclink)
			tblsize--;
		break;
	case DEVICE_NFORCE:
		tbl = nforce_pcms;
		tblsize = ARRAY_SIZE(nforce_pcms);
		if (spdif_aclink)
			tblsize--;
		break;
	case DEVICE_ALI:
		tbl = ali_pcms;
		tblsize = ARRAY_SIZE(ali_pcms);
		break;
	default:
		tbl = intel_pcms;
		tblsize = 2;
		break;
	}

	device = 0;
	for (i = 0; i < tblsize; i++) {
		rec = tbl + i;
		if (i > 0 && rec->ac97_idx) {
			/* activate PCM only when associated AC'97 codec */
			if (! chip->ichd[rec->ac97_idx].pcm)
				continue;
		}
		err = snd_intel8x0_pcm1(chip, device, rec);
		if (err < 0)
			return err;
		device++;
	}

	chip->pcm_devs = device;
	return 0;
}
	

/*
 *  Mixer part
 */

static void snd_intel8x0_mixer_free_ac97_bus(struct snd_ac97_bus *bus)
{
	struct intel8x0 *chip = bus->private_data;
	chip->ac97_bus = NULL;
}

static void snd_intel8x0_mixer_free_ac97(struct snd_ac97 *ac97)
{
	struct intel8x0 *chip = ac97->private_data;
	chip->ac97[ac97->num] = NULL;
}

static const struct ac97_pcm ac97_pcm_defs[] = {
	/* front PCM */
	{
		.exclusive = 1,
		.r = {	{
				.slots = (1 << AC97_SLOT_PCM_LEFT) |
					 (1 << AC97_SLOT_PCM_RIGHT) |
					 (1 << AC97_SLOT_PCM_CENTER) |
					 (1 << AC97_SLOT_PCM_SLEFT) |
					 (1 << AC97_SLOT_PCM_SRIGHT) |
					 (1 << AC97_SLOT_LFE)
			},
			{
				.slots = (1 << AC97_SLOT_PCM_LEFT) |
					 (1 << AC97_SLOT_PCM_RIGHT) |
					 (1 << AC97_SLOT_PCM_LEFT_0) |
					 (1 << AC97_SLOT_PCM_RIGHT_0)
			}
		}
	},
	/* PCM IN #1 */
	{
		.stream = 1,
		.exclusive = 1,
		.r = {	{
				.slots = (1 << AC97_SLOT_PCM_LEFT) |
					 (1 << AC97_SLOT_PCM_RIGHT)
			}
		}
	},
	/* MIC IN #1 */
	{
		.stream = 1,
		.exclusive = 1,
		.r = {	{
				.slots = (1 << AC97_SLOT_MIC)
			}
		}
	},
	/* S/PDIF PCM */
	{
		.exclusive = 1,
		.spdif = 1,
		.r = {	{
				.slots = (1 << AC97_SLOT_SPDIF_LEFT2) |
					 (1 << AC97_SLOT_SPDIF_RIGHT2)
			}
		}
	},
	/* PCM IN #2 */
	{
		.stream = 1,
		.exclusive = 1,
		.r = {	{
				.slots = (1 << AC97_SLOT_PCM_LEFT) |
					 (1 << AC97_SLOT_PCM_RIGHT)
			}
		}
	},
	/* MIC IN #2 */
	{
		.stream = 1,
		.exclusive = 1,
		.r = {	{
				.slots = (1 << AC97_SLOT_MIC)
			}
		}
	},
};

static const struct ac97_quirk ac97_quirks[] = {
        {
		.subvendor = 0x0e11,
		.subdevice = 0x000e,
		.name = "Compaq Deskpro EN",	/* AD1885 */
		.type = AC97_TUNE_HP_ONLY
        },
	{
		.subvendor = 0x0e11,
		.subdevice = 0x008a,
		.name = "Compaq Evo W4000",	/* AD1885 */
		.type = AC97_TUNE_HP_ONLY
	},
	{
		.subvendor = 0x0e11,
		.subdevice = 0x00b8,
		.name = "Compaq Evo D510C",
		.type = AC97_TUNE_HP_ONLY
	},
        {
		.subvendor = 0x0e11,
		.subdevice = 0x0860,
		.name = "HP/Compaq nx7010",
		.type = AC97_TUNE_MUTE_LED
        },
	{
		.subvendor = 0x1014,
		.subdevice = 0x0534,
		.name = "ThinkPad X31",
		.type = AC97_TUNE_INV_EAPD
	},
	{
		.subvendor = 0x1014,
		.subdevice = 0x1f00,
		.name = "MS-9128",
		.type = AC97_TUNE_ALC_JACK
	},
	{
		.subvendor = 0x1014,
		.subdevice = 0x0267,
		.name = "IBM NetVista A30p",	/* AD1981B */
		.type = AC97_TUNE_HP_ONLY
	},
	{
		.subvendor = 0x1025,
		.subdevice = 0x0082,
		.name = "Acer Travelmate 2310",
		.type = AC97_TUNE_HP_ONLY
	},
	{
		.subvendor = 0x1025,
		.subdevice = 0x0083,
		.name = "Acer Aspire 3003LCi",
		.type = AC97_TUNE_HP_ONLY
	},
	{
		.subvendor = 0x1028,
		.subdevice = 0x00d8,
		.name = "Dell Precision 530",	/* AD1885 */
		.type = AC97_TUNE_HP_ONLY
	},
	{
		.subvendor = 0x1028,
		.subdevice = 0x010d,
		.name = "Dell",	/* which model?  AD1885 */
		.type = AC97_TUNE_HP_ONLY
	},
	{
		.subvendor = 0x1028,
		.subdevice = 0x0126,
		.name = "Dell Optiplex GX260",	/* AD1981A */
		.type = AC97_TUNE_HP_ONLY
	},
	{
		.subvendor = 0x1028,
		.subdevice = 0x012c,
		.name = "Dell Precision 650",	/* AD1981A */
		.type = AC97_TUNE_HP_ONLY
	},
	{
		.subvendor = 0x1028,
		.subdevice = 0x012d,
		.name = "Dell Precision 450",	/* AD1981B*/
		.type = AC97_TUNE_HP_ONLY
	},
	{
		.subvendor = 0x1028,
		.subdevice = 0x0147,
		.name = "Dell",	/* which model?  AD1981B*/
		.type = AC97_TUNE_HP_ONLY
	},
	{
		.subvendor = 0x1028,
		.subdevice = 0x0151,
		.name = "Dell Optiplex GX270",  /* AD1981B */
		.type = AC97_TUNE_HP_ONLY
	},
	{
		.subvendor = 0x1028,
		.subdevice = 0x014e,
		.name = "Dell D800", /* STAC9750/51 */
		.type = AC97_TUNE_HP_ONLY
	},
	{
		.subvendor = 0x1028,
		.subdevice = 0x0163,
		.name = "Dell Unknown",	/* STAC9750/51 */
		.type = AC97_TUNE_HP_ONLY
	},
	{
		.subvendor = 0x1028,
		.subdevice = 0x016a,
		.name = "Dell Inspiron 8600",	/* STAC9750/51 */
		.type = AC97_TUNE_HP_ONLY
	},
	{
		.subvendor = 0x1028,
		.subdevice = 0x0182,
		.name = "Dell Latitude D610",	/* STAC9750/51 */
		.type = AC97_TUNE_HP_ONLY
	},
	{
		.subvendor = 0x1028,
		.subdevice = 0x0186,
		.name = "Dell Latitude D810", /* cf. Malone #41015 */
		.type = AC97_TUNE_HP_MUTE_LED
	},
	{
		.subvendor = 0x1028,
		.subdevice = 0x0188,
		.name = "Dell Inspiron 6000",
		.type = AC97_TUNE_HP_MUTE_LED /* cf. Malone #41015 */
	},
	{
		.subvendor = 0x1028,
		.subdevice = 0x0189,
		.name = "Dell Inspiron 9300",
		.type = AC97_TUNE_HP_MUTE_LED
	},
	{
		.subvendor = 0x1028,
		.subdevice = 0x0191,
		.name = "Dell Inspiron 8600",
		.type = AC97_TUNE_HP_ONLY
	},
	{
		.subvendor = 0x103c,
		.subdevice = 0x006d,
		.name = "HP zv5000",
		.type = AC97_TUNE_MUTE_LED	/*AD1981B*/
	},
	{	/* FIXME: which codec? */
		.subvendor = 0x103c,
		.subdevice = 0x00c3,
		.name = "HP xw6000",
		.type = AC97_TUNE_HP_ONLY
	},
	{
		.subvendor = 0x103c,
		.subdevice = 0x088c,
		.name = "HP nc8000",
		.type = AC97_TUNE_HP_MUTE_LED
	},
	{
		.subvendor = 0x103c,
		.subdevice = 0x0890,
		.name = "HP nc6000",
		.type = AC97_TUNE_MUTE_LED
	},
	{
		.subvendor = 0x103c,
		.subdevice = 0x129d,
		.name = "HP xw8000",
		.type = AC97_TUNE_HP_ONLY
	},
	{
		.subvendor = 0x103c,
		.subdevice = 0x0938,
		.name = "HP nc4200",
		.type = AC97_TUNE_HP_MUTE_LED
	},
	{
		.subvendor = 0x103c,
		.subdevice = 0x099c,
		.name = "HP nx6110/nc6120",
		.type = AC97_TUNE_HP_MUTE_LED
	},
	{
		.subvendor = 0x103c,
		.subdevice = 0x0944,
		.name = "HP nc6220",
		.type = AC97_TUNE_HP_MUTE_LED
	},
	{
		.subvendor = 0x103c,
		.subdevice = 0x0934,
		.name = "HP nc8220",
		.type = AC97_TUNE_HP_MUTE_LED
	},
	{
		.subvendor = 0x103c,
		.subdevice = 0x12f1,
		.name = "HP xw8200",	/* AD1981B*/
		.type = AC97_TUNE_HP_ONLY
	},
	{
		.subvendor = 0x103c,
		.subdevice = 0x12f2,
		.name = "HP xw6200",
		.type = AC97_TUNE_HP_ONLY
	},
	{
		.subvendor = 0x103c,
		.subdevice = 0x3008,
		.name = "HP xw4200",	/* AD1981B*/
		.type = AC97_TUNE_HP_ONLY
	},
	{
		.subvendor = 0x104d,
		.subdevice = 0x8144,
		.name = "Sony",
		.type = AC97_TUNE_INV_EAPD
	},
	{
		.subvendor = 0x104d,
		.subdevice = 0x8197,
		.name = "Sony S1XP",
		.type = AC97_TUNE_INV_EAPD
	},
	{
		.subvendor = 0x104d,
		.subdevice = 0x81c0,
		.name = "Sony VAIO VGN-T350P", /*AD1981B*/
		.type = AC97_TUNE_INV_EAPD
	},
	{
		.subvendor = 0x104d,
		.subdevice = 0x81c5,
		.name = "Sony VAIO VGN-B1VP", /*AD1981B*/
		.type = AC97_TUNE_INV_EAPD
	},
 	{
		.subvendor = 0x1043,
		.subdevice = 0x80f3,
		.name = "ASUS ICH5/AD1985",
		.type = AC97_TUNE_AD_SHARING
	},
	{
		.subvendor = 0x10cf,
		.subdevice = 0x11c3,
		.name = "Fujitsu-Siemens E4010",
		.type = AC97_TUNE_HP_ONLY
	},
	{
		.subvendor = 0x10cf,
		.subdevice = 0x1225,
		.name = "Fujitsu-Siemens T3010",
		.type = AC97_TUNE_HP_ONLY
	},
	{
		.subvendor = 0x10cf,
		.subdevice = 0x1253,
		.name = "Fujitsu S6210",	/* STAC9750/51 */
		.type = AC97_TUNE_HP_ONLY
	},
	{
		.subvendor = 0x10cf,
		.subdevice = 0x127d,
		.name = "Fujitsu Lifebook P7010",
		.type = AC97_TUNE_HP_ONLY
	},
	{
		.subvendor = 0x10cf,
		.subdevice = 0x127e,
		.name = "Fujitsu Lifebook C1211D",
		.type = AC97_TUNE_HP_ONLY
	},
	{
		.subvendor = 0x10cf,
		.subdevice = 0x12ec,
		.name = "Fujitsu-Siemens 4010",
		.type = AC97_TUNE_HP_ONLY
	},
	{
		.subvendor = 0x10cf,
		.subdevice = 0x12f2,
		.name = "Fujitsu-Siemens Celsius H320",
		.type = AC97_TUNE_SWAP_HP
	},
	{
		.subvendor = 0x10f1,
		.subdevice = 0x2665,
		.name = "Fujitsu-Siemens Celsius",	/* AD1981? */
		.type = AC97_TUNE_HP_ONLY
	},
	{
		.subvendor = 0x10f1,
		.subdevice = 0x2885,
		.name = "AMD64 Mobo",	/* ALC650 */
		.type = AC97_TUNE_HP_ONLY
	},
	{
		.subvendor = 0x10f1,
		.subdevice = 0x2895,
		.name = "Tyan Thunder K8WE",
		.type = AC97_TUNE_HP_ONLY
	},
	{
		.subvendor = 0x10f7,
		.subdevice = 0x834c,
		.name = "Panasonic CF-R4",
		.type = AC97_TUNE_HP_ONLY,
	},
	{
		.subvendor = 0x110a,
		.subdevice = 0x0056,
		.name = "Fujitsu-Siemens Scenic",	/* AD1981? */
		.type = AC97_TUNE_HP_ONLY
	},
	{
		.subvendor = 0x11d4,
		.subdevice = 0x5375,
		.name = "ADI AD1985 (discrete)",
		.type = AC97_TUNE_HP_ONLY
	},
	{
		.subvendor = 0x1462,
		.subdevice = 0x5470,
		.name = "MSI P4 ATX 645 Ultra",
		.type = AC97_TUNE_HP_ONLY
	},
	{
		.subvendor = 0x161f,
		.subdevice = 0x202f,
		.name = "Gateway M520",
		.type = AC97_TUNE_INV_EAPD
	},
	{
		.subvendor = 0x161f,
		.subdevice = 0x203a,
		.name = "Gateway 4525GZ",		/* AD1981B */
		.type = AC97_TUNE_INV_EAPD
	},
	{
		.subvendor = 0x1734,
		.subdevice = 0x0088,
		.name = "Fujitsu-Siemens D1522",	/* AD1981 */
		.type = AC97_TUNE_HP_ONLY
	},
	{
		.subvendor = 0x8086,
		.subdevice = 0x2000,
		.mask = 0xfff0,
		.name = "Intel ICH5/AD1985",
		.type = AC97_TUNE_AD_SHARING
	},
	{
		.subvendor = 0x8086,
		.subdevice = 0x4000,
		.mask = 0xfff0,
		.name = "Intel ICH5/AD1985",
		.type = AC97_TUNE_AD_SHARING
	},
	{
		.subvendor = 0x8086,
		.subdevice = 0x4856,
		.name = "Intel D845WN (82801BA)",
		.type = AC97_TUNE_SWAP_HP
	},
	{
		.subvendor = 0x8086,
		.subdevice = 0x4d44,
		.name = "Intel D850EMV2",	/* AD1885 */
		.type = AC97_TUNE_HP_ONLY
	},
	{
		.subvendor = 0x8086,
		.subdevice = 0x4d56,
		.name = "Intel ICH/AD1885",
		.type = AC97_TUNE_HP_ONLY
	},
	{
		.subvendor = 0x8086,
		.subdevice = 0x6000,
		.mask = 0xfff0,
		.name = "Intel ICH5/AD1985",
		.type = AC97_TUNE_AD_SHARING
	},
	{
		.subvendor = 0x8086,
		.subdevice = 0xe000,
		.mask = 0xfff0,
		.name = "Intel ICH5/AD1985",
		.type = AC97_TUNE_AD_SHARING
	},
#if 0 /* FIXME: this seems wrong on most boards */
	{
		.subvendor = 0x8086,
		.subdevice = 0xa000,
		.mask = 0xfff0,
		.name = "Intel ICH5/AD1985",
		.type = AC97_TUNE_HP_ONLY
	},
#endif
	{ } /* terminator */
};

static int snd_intel8x0_mixer(struct intel8x0 *chip, int ac97_clock,
			      const char *quirk_override)
{
	struct snd_ac97_bus *pbus;
	struct snd_ac97_template ac97;
	int err;
	unsigned int i, codecs;
	unsigned int glob_sta = 0;
	struct snd_ac97_bus_ops *ops;
	static struct snd_ac97_bus_ops standard_bus_ops = {
		.write = snd_intel8x0_codec_write,
		.read = snd_intel8x0_codec_read,
	};
	static struct snd_ac97_bus_ops ali_bus_ops = {
		.write = snd_intel8x0_ali_codec_write,
		.read = snd_intel8x0_ali_codec_read,
	};

	chip->spdif_idx = -1; /* use PCMOUT (or disabled) */
	if (!spdif_aclink) {
		switch (chip->device_type) {
		case DEVICE_NFORCE:
			chip->spdif_idx = NVD_SPBAR;
			break;
		case DEVICE_ALI:
			chip->spdif_idx = ALID_AC97SPDIFOUT;
			break;
		case DEVICE_INTEL_ICH4:
			chip->spdif_idx = ICHD_SPBAR;
			break;
		}
	}

	chip->in_ac97_init = 1;
	
	memset(&ac97, 0, sizeof(ac97));
	ac97.private_data = chip;
	ac97.private_free = snd_intel8x0_mixer_free_ac97;
	ac97.scaps = AC97_SCAP_SKIP_MODEM | AC97_SCAP_POWER_SAVE;
	if (chip->xbox)
		ac97.scaps |= AC97_SCAP_DETECT_BY_VENDOR;
	if (chip->device_type != DEVICE_ALI) {
		glob_sta = igetdword(chip, ICHREG(GLOB_STA));
		ops = &standard_bus_ops;
		chip->in_sdin_init = 1;
		codecs = 0;
		for (i = 0; i < chip->max_codecs; i++) {
			if (! (glob_sta & chip->codec_bit[i]))
				continue;
			if (chip->device_type == DEVICE_INTEL_ICH4) {
				snd_intel8x0_codec_read_test(chip, codecs);
				chip->ac97_sdin[codecs] =
					igetbyte(chip, ICHREG(SDM)) & ICH_LDI_MASK;
				if (snd_BUG_ON(chip->ac97_sdin[codecs] >= 3))
					chip->ac97_sdin[codecs] = 0;
			} else
				chip->ac97_sdin[codecs] = i;
			codecs++;
		}
		chip->in_sdin_init = 0;
		if (! codecs)
			codecs = 1;
	} else {
		ops = &ali_bus_ops;
		codecs = 1;
		/* detect the secondary codec */
		for (i = 0; i < 100; i++) {
			unsigned int reg = igetdword(chip, ICHREG(ALI_RTSR));
			if (reg & 0x40) {
				codecs = 2;
				break;
			}
			iputdword(chip, ICHREG(ALI_RTSR), reg | 0x40);
			udelay(1);
		}
	}
	if ((err = snd_ac97_bus(chip->card, 0, ops, chip, &pbus)) < 0)
		goto __err;
	pbus->private_free = snd_intel8x0_mixer_free_ac97_bus;
	if (ac97_clock >= 8000 && ac97_clock <= 48000)
		pbus->clock = ac97_clock;
	/* FIXME: my test board doesn't work well with VRA... */
	if (chip->device_type == DEVICE_ALI)
		pbus->no_vra = 1;
	else
		pbus->dra = 1;
	chip->ac97_bus = pbus;
	chip->ncodecs = codecs;

	ac97.pci = chip->pci;
	for (i = 0; i < codecs; i++) {
		ac97.num = i;
		if ((err = snd_ac97_mixer(pbus, &ac97, &chip->ac97[i])) < 0) {
			if (err != -EACCES)
				dev_err(chip->card->dev,
					"Unable to initialize codec #%d\n", i);
			if (i == 0)
				goto __err;
		}
	}
	/* tune up the primary codec */
	snd_ac97_tune_hardware(chip->ac97[0], ac97_quirks, quirk_override);
	/* enable separate SDINs for ICH4 */
	if (chip->device_type == DEVICE_INTEL_ICH4)
		pbus->isdin = 1;
	/* find the available PCM streams */
	i = ARRAY_SIZE(ac97_pcm_defs);
	if (chip->device_type != DEVICE_INTEL_ICH4)
		i -= 2;		/* do not allocate PCM2IN and MIC2 */
	if (chip->spdif_idx < 0)
		i--;		/* do not allocate S/PDIF */
	err = snd_ac97_pcm_assign(pbus, i, ac97_pcm_defs);
	if (err < 0)
		goto __err;
	chip->ichd[ICHD_PCMOUT].pcm = &pbus->pcms[0];
	chip->ichd[ICHD_PCMIN].pcm = &pbus->pcms[1];
	chip->ichd[ICHD_MIC].pcm = &pbus->pcms[2];
	if (chip->spdif_idx >= 0)
		chip->ichd[chip->spdif_idx].pcm = &pbus->pcms[3];
	if (chip->device_type == DEVICE_INTEL_ICH4) {
		chip->ichd[ICHD_PCM2IN].pcm = &pbus->pcms[4];
		chip->ichd[ICHD_MIC2].pcm = &pbus->pcms[5];
	}
	/* enable separate SDINs for ICH4 */
	if (chip->device_type == DEVICE_INTEL_ICH4) {
		struct ac97_pcm *pcm = chip->ichd[ICHD_PCM2IN].pcm;
		u8 tmp = igetbyte(chip, ICHREG(SDM));
		tmp &= ~(ICH_DI2L_MASK|ICH_DI1L_MASK);
		if (pcm) {
			tmp |= ICH_SE;	/* steer enable for multiple SDINs */
			tmp |= chip->ac97_sdin[0] << ICH_DI1L_SHIFT;
			for (i = 1; i < 4; i++) {
				if (pcm->r[0].codec[i]) {
					tmp |= chip->ac97_sdin[pcm->r[0].codec[1]->num] << ICH_DI2L_SHIFT;
					break;
				}
			}
		} else {
			tmp &= ~ICH_SE; /* steer disable */
		}
		iputbyte(chip, ICHREG(SDM), tmp);
	}
	if (pbus->pcms[0].r[0].slots & (1 << AC97_SLOT_PCM_SLEFT)) {
		chip->multi4 = 1;
		if (pbus->pcms[0].r[0].slots & (1 << AC97_SLOT_LFE)) {
			chip->multi6 = 1;
			if (chip->ac97[0]->flags & AC97_HAS_8CH)
				chip->multi8 = 1;
		}
	}
	if (pbus->pcms[0].r[1].rslots[0]) {
		chip->dra = 1;
	}
	if (chip->device_type == DEVICE_INTEL_ICH4) {
		if ((igetdword(chip, ICHREG(GLOB_STA)) & ICH_SAMPLE_CAP) == ICH_SAMPLE_16_20)
			chip->smp20bit = 1;
	}
	if (chip->device_type == DEVICE_NFORCE && !spdif_aclink) {
		/* 48kHz only */
		chip->ichd[chip->spdif_idx].pcm->rates = SNDRV_PCM_RATE_48000;
	}
	if (chip->device_type == DEVICE_INTEL_ICH4 && !spdif_aclink) {
		/* use slot 10/11 for SPDIF */
		u32 val;
		val = igetdword(chip, ICHREG(GLOB_CNT)) & ~ICH_PCM_SPDIF_MASK;
		val |= ICH_PCM_SPDIF_1011;
		iputdword(chip, ICHREG(GLOB_CNT), val);
		snd_ac97_update_bits(chip->ac97[0], AC97_EXTENDED_STATUS, 0x03 << 4, 0x03 << 4);
	}
	chip->in_ac97_init = 0;
	return 0;

 __err:
	/* clear the cold-reset bit for the next chance */
	if (chip->device_type != DEVICE_ALI)
		iputdword(chip, ICHREG(GLOB_CNT),
			  igetdword(chip, ICHREG(GLOB_CNT)) & ~ICH_AC97COLD);
	return err;
}


/*
 *
 */

static void do_ali_reset(struct intel8x0 *chip)
{
	iputdword(chip, ICHREG(ALI_SCR), ICH_ALI_SC_RESET);
	iputdword(chip, ICHREG(ALI_FIFOCR1), 0x83838383);
	iputdword(chip, ICHREG(ALI_FIFOCR2), 0x83838383);
	iputdword(chip, ICHREG(ALI_FIFOCR3), 0x83838383);
	iputdword(chip, ICHREG(ALI_INTERFACECR),
		  ICH_ALI_IF_PI|ICH_ALI_IF_PO);
	iputdword(chip, ICHREG(ALI_INTERRUPTCR), 0x00000000);
	iputdword(chip, ICHREG(ALI_INTERRUPTSR), 0x00000000);
}

#ifdef CONFIG_SND_AC97_POWER_SAVE
static struct snd_pci_quirk ich_chip_reset_mode[] = {
	SND_PCI_QUIRK(0x1014, 0x051f, "Thinkpad R32", 1),
	{ } /* end */
};

static int snd_intel8x0_ich_chip_cold_reset(struct intel8x0 *chip)
{
	unsigned int cnt;
	/* ACLink on, 2 channels */

	if (snd_pci_quirk_lookup(chip->pci, ich_chip_reset_mode))
		return -EIO;

	cnt = igetdword(chip, ICHREG(GLOB_CNT));
	cnt &= ~(ICH_ACLINK | ICH_PCM_246_MASK);

	/* do cold reset - the full ac97 powerdown may leave the controller
	 * in a warm state but actually it cannot communicate with the codec.
	 */
	iputdword(chip, ICHREG(GLOB_CNT), cnt & ~ICH_AC97COLD);
	cnt = igetdword(chip, ICHREG(GLOB_CNT));
	udelay(10);
	iputdword(chip, ICHREG(GLOB_CNT), cnt | ICH_AC97COLD);
	msleep(1);
	return 0;
}
#define snd_intel8x0_ich_chip_can_cold_reset(chip) \
	(!snd_pci_quirk_lookup(chip->pci, ich_chip_reset_mode))
#else
#define snd_intel8x0_ich_chip_cold_reset(chip)	0
#define snd_intel8x0_ich_chip_can_cold_reset(chip) (0)
#endif

static int snd_intel8x0_ich_chip_reset(struct intel8x0 *chip)
{
	unsigned long end_time;
	unsigned int cnt;
	/* ACLink on, 2 channels */
	cnt = igetdword(chip, ICHREG(GLOB_CNT));
	cnt &= ~(ICH_ACLINK | ICH_PCM_246_MASK);
	/* finish cold or do warm reset */
	cnt |= (cnt & ICH_AC97COLD) == 0 ? ICH_AC97COLD : ICH_AC97WARM;
	iputdword(chip, ICHREG(GLOB_CNT), cnt);
	end_time = (jiffies + (HZ / 4)) + 1;
	do {
		if ((igetdword(chip, ICHREG(GLOB_CNT)) & ICH_AC97WARM) == 0)
			return 0;
		schedule_timeout_uninterruptible(1);
	} while (time_after_eq(end_time, jiffies));
	dev_err(chip->card->dev, "AC'97 warm reset still in progress? [0x%x]\n",
		   igetdword(chip, ICHREG(GLOB_CNT)));
	return -EIO;
}

static int snd_intel8x0_ich_chip_init(struct intel8x0 *chip, int probing)
{
	unsigned long end_time;
	unsigned int status, nstatus;
	unsigned int cnt;
	int err;

	/* put logic to right state */
	/* first clear status bits */
	status = ICH_RCS | ICH_MCINT | ICH_POINT | ICH_PIINT;
	if (chip->device_type == DEVICE_NFORCE)
		status |= ICH_NVSPINT;
	cnt = igetdword(chip, ICHREG(GLOB_STA));
	iputdword(chip, ICHREG(GLOB_STA), cnt & status);

	if (snd_intel8x0_ich_chip_can_cold_reset(chip))
		err = snd_intel8x0_ich_chip_cold_reset(chip);
	else
		err = snd_intel8x0_ich_chip_reset(chip);
	if (err < 0)
		return err;

	if (probing) {
		/* wait for any codec ready status.
		 * Once it becomes ready it should remain ready
		 * as long as we do not disable the ac97 link.
		 */
		end_time = jiffies + HZ;
		do {
			status = igetdword(chip, ICHREG(GLOB_STA)) &
				chip->codec_isr_bits;
			if (status)
				break;
			schedule_timeout_uninterruptible(1);
		} while (time_after_eq(end_time, jiffies));
		if (! status) {
			/* no codec is found */
			dev_err(chip->card->dev,
				"codec_ready: codec is not ready [0x%x]\n",
				   igetdword(chip, ICHREG(GLOB_STA)));
			return -EIO;
		}

		/* wait for other codecs ready status. */
		end_time = jiffies + HZ / 4;
		while (status != chip->codec_isr_bits &&
		       time_after_eq(end_time, jiffies)) {
			schedule_timeout_uninterruptible(1);
			status |= igetdword(chip, ICHREG(GLOB_STA)) &
				chip->codec_isr_bits;
		}

	} else {
		/* resume phase */
		int i;
		status = 0;
		for (i = 0; i < chip->ncodecs; i++)
			if (chip->ac97[i])
				status |= chip->codec_bit[chip->ac97_sdin[i]];
		/* wait until all the probed codecs are ready */
		end_time = jiffies + HZ;
		do {
			nstatus = igetdword(chip, ICHREG(GLOB_STA)) &
				chip->codec_isr_bits;
			if (status == nstatus)
				break;
			schedule_timeout_uninterruptible(1);
		} while (time_after_eq(end_time, jiffies));
	}

	if (chip->device_type == DEVICE_SIS) {
		/* unmute the output on SIS7012 */
		iputword(chip, 0x4c, igetword(chip, 0x4c) | 1);
	}
	if (chip->device_type == DEVICE_NFORCE && !spdif_aclink) {
		/* enable SPDIF interrupt */
		unsigned int val;
		pci_read_config_dword(chip->pci, 0x4c, &val);
		val |= 0x1000000;
		pci_write_config_dword(chip->pci, 0x4c, val);
	}
      	return 0;
}

static int snd_intel8x0_ali_chip_init(struct intel8x0 *chip, int probing)
{
	u32 reg;
	int i = 0;

	reg = igetdword(chip, ICHREG(ALI_SCR));
	if ((reg & 2) == 0)	/* Cold required */
		reg |= 2;
	else
		reg |= 1;	/* Warm */
	reg &= ~0x80000000;	/* ACLink on */
	iputdword(chip, ICHREG(ALI_SCR), reg);

	for (i = 0; i < HZ / 2; i++) {
		if (! (igetdword(chip, ICHREG(ALI_INTERRUPTSR)) & ALI_INT_GPIO))
			goto __ok;
		schedule_timeout_uninterruptible(1);
	}
	dev_err(chip->card->dev, "AC'97 reset failed.\n");
	if (probing)
		return -EIO;

 __ok:
	for (i = 0; i < HZ / 2; i++) {
		reg = igetdword(chip, ICHREG(ALI_RTSR));
		if (reg & 0x80) /* primary codec */
			break;
		iputdword(chip, ICHREG(ALI_RTSR), reg | 0x80);
		schedule_timeout_uninterruptible(1);
	}

	do_ali_reset(chip);
	return 0;
}

static int snd_intel8x0_chip_init(struct intel8x0 *chip, int probing)
{
	unsigned int i, timeout;
	int err;
	
	if (chip->device_type != DEVICE_ALI) {
		if ((err = snd_intel8x0_ich_chip_init(chip, probing)) < 0)
			return err;
		iagetword(chip, 0);	/* clear semaphore flag */
	} else {
		if ((err = snd_intel8x0_ali_chip_init(chip, probing)) < 0)
			return err;
	}

	/* disable interrupts */
	for (i = 0; i < chip->bdbars_count; i++)
		iputbyte(chip, ICH_REG_OFF_CR + chip->ichd[i].reg_offset, 0x00);
	/* reset channels */
	for (i = 0; i < chip->bdbars_count; i++)
		iputbyte(chip, ICH_REG_OFF_CR + chip->ichd[i].reg_offset, ICH_RESETREGS);
	for (i = 0; i < chip->bdbars_count; i++) {
	        timeout = 100000;
	        while (--timeout != 0) {
        		if ((igetbyte(chip, ICH_REG_OFF_CR + chip->ichd[i].reg_offset) & ICH_RESETREGS) == 0)
        		        break;
                }
                if (timeout == 0)
			dev_err(chip->card->dev, "reset of registers failed?\n");
        }
	/* initialize Buffer Descriptor Lists */
	for (i = 0; i < chip->bdbars_count; i++)
		iputdword(chip, ICH_REG_OFF_BDBAR + chip->ichd[i].reg_offset,
			  chip->ichd[i].bdbar_addr);
	return 0;
}

static int snd_intel8x0_free(struct intel8x0 *chip)
{
	unsigned int i;

	if (chip->irq < 0)
		goto __hw_end;
	/* disable interrupts */
	for (i = 0; i < chip->bdbars_count; i++)
		iputbyte(chip, ICH_REG_OFF_CR + chip->ichd[i].reg_offset, 0x00);
	/* reset channels */
	for (i = 0; i < chip->bdbars_count; i++)
		iputbyte(chip, ICH_REG_OFF_CR + chip->ichd[i].reg_offset, ICH_RESETREGS);
	if (chip->device_type == DEVICE_NFORCE && !spdif_aclink) {
		/* stop the spdif interrupt */
		unsigned int val;
		pci_read_config_dword(chip->pci, 0x4c, &val);
		val &= ~0x1000000;
		pci_write_config_dword(chip->pci, 0x4c, val);
	}
	/* --- */

      __hw_end:
	if (chip->irq >= 0)
		free_irq(chip->irq, chip);
	if (chip->bdbars.area)
		snd_dma_free_pages(&chip->bdbars);
	if (chip->addr)
		pci_iounmap(chip->pci, chip->addr);
	if (chip->bmaddr)
		pci_iounmap(chip->pci, chip->bmaddr);
	pci_release_regions(chip->pci);
	pci_disable_device(chip->pci);
	kfree(chip);
	return 0;
}

#ifdef CONFIG_PM_SLEEP
/*
 * power management
 */
static int intel8x0_suspend(struct device *dev)
{
	struct snd_card *card = dev_get_drvdata(dev);
	struct intel8x0 *chip = card->private_data;
	int i;

	snd_power_change_state(card, SNDRV_CTL_POWER_D3hot);
	for (i = 0; i < chip->ncodecs; i++)
		snd_ac97_suspend(chip->ac97[i]);
	if (chip->device_type == DEVICE_INTEL_ICH4)
		chip->sdm_saved = igetbyte(chip, ICHREG(SDM));

	if (chip->irq >= 0) {
		free_irq(chip->irq, chip);
		chip->irq = -1;
		card->sync_irq = -1;
	}
	return 0;
}

static int intel8x0_resume(struct device *dev)
{
	struct pci_dev *pci = to_pci_dev(dev);
	struct snd_card *card = dev_get_drvdata(dev);
	struct intel8x0 *chip = card->private_data;
	int i;

	snd_intel8x0_chip_init(chip, 0);
	if (request_irq(pci->irq, snd_intel8x0_interrupt,
			IRQF_SHARED, KBUILD_MODNAME, chip)) {
		dev_err(dev, "unable to grab IRQ %d, disabling device\n",
			pci->irq);
		snd_card_disconnect(card);
		return -EIO;
	}
	chip->irq = pci->irq;
	card->sync_irq = chip->irq;

	/* re-initialize mixer stuff */
	if (chip->device_type == DEVICE_INTEL_ICH4 && !spdif_aclink) {
		/* enable separate SDINs for ICH4 */
		iputbyte(chip, ICHREG(SDM), chip->sdm_saved);
		/* use slot 10/11 for SPDIF */
		iputdword(chip, ICHREG(GLOB_CNT),
			  (igetdword(chip, ICHREG(GLOB_CNT)) & ~ICH_PCM_SPDIF_MASK) |
			  ICH_PCM_SPDIF_1011);
	}

	for (i = 0; i < chip->ncodecs; i++)
		snd_ac97_resume(chip->ac97[i]);

	/* resume status */
	for (i = 0; i < chip->bdbars_count; i++) {
		struct ichdev *ichdev = &chip->ichd[i];
		unsigned long port = ichdev->reg_offset;
		if (! ichdev->substream || ! ichdev->suspended)
			continue;
		if (ichdev->ichd == ICHD_PCMOUT)
			snd_intel8x0_setup_pcm_out(chip, ichdev->substream->runtime);
		iputdword(chip, port + ICH_REG_OFF_BDBAR, ichdev->bdbar_addr);
		iputbyte(chip, port + ICH_REG_OFF_LVI, ichdev->lvi);
		iputbyte(chip, port + ICH_REG_OFF_CIV, ichdev->civ);
		iputbyte(chip, port + ichdev->roff_sr, ICH_FIFOE | ICH_BCIS | ICH_LVBCI);
	}

	snd_power_change_state(card, SNDRV_CTL_POWER_D0);
	return 0;
}

static SIMPLE_DEV_PM_OPS(intel8x0_pm, intel8x0_suspend, intel8x0_resume);
#define INTEL8X0_PM_OPS	&intel8x0_pm
#else
#define INTEL8X0_PM_OPS	NULL
#endif /* CONFIG_PM_SLEEP */

#define INTEL8X0_TESTBUF_SIZE	32768	/* enough large for one shot */

static void intel8x0_measure_ac97_clock(struct intel8x0 *chip)
{
	struct snd_pcm_substream *subs;
	struct ichdev *ichdev;
	unsigned long port;
	unsigned long pos, pos1, t;
	int civ, timeout = 1000, attempt = 1;
	ktime_t start_time, stop_time;

	if (chip->ac97_bus->clock != 48000)
		return; /* specified in module option */

      __again:
	subs = chip->pcm[0]->streams[0].substream;
	if (! subs || subs->dma_buffer.bytes < INTEL8X0_TESTBUF_SIZE) {
		dev_warn(chip->card->dev,
			 "no playback buffer allocated - aborting measure ac97 clock\n");
		return;
	}
	ichdev = &chip->ichd[ICHD_PCMOUT];
	ichdev->physbuf = subs->dma_buffer.addr;
	ichdev->size = ichdev->fragsize = INTEL8X0_TESTBUF_SIZE;
	ichdev->substream = NULL; /* don't process interrupts */

	/* set rate */
	if (snd_ac97_set_rate(chip->ac97[0], AC97_PCM_FRONT_DAC_RATE, 48000) < 0) {
		dev_err(chip->card->dev, "cannot set ac97 rate: clock = %d\n",
			chip->ac97_bus->clock);
		return;
	}
	snd_intel8x0_setup_periods(chip, ichdev);
	port = ichdev->reg_offset;
	spin_lock_irq(&chip->reg_lock);
	chip->in_measurement = 1;
	/* trigger */
	if (chip->device_type != DEVICE_ALI)
		iputbyte(chip, port + ICH_REG_OFF_CR, ICH_IOCE | ICH_STARTBM);
	else {
		iputbyte(chip, port + ICH_REG_OFF_CR, ICH_IOCE);
		iputdword(chip, ICHREG(ALI_DMACR), 1 << ichdev->ali_slot);
	}
	start_time = ktime_get();
	spin_unlock_irq(&chip->reg_lock);
	msleep(50);
	spin_lock_irq(&chip->reg_lock);
	/* check the position */
	do {
		civ = igetbyte(chip, ichdev->reg_offset + ICH_REG_OFF_CIV);
		pos1 = igetword(chip, ichdev->reg_offset + ichdev->roff_picb);
		if (pos1 == 0) {
			udelay(10);
			continue;
		}
		if (civ == igetbyte(chip, ichdev->reg_offset + ICH_REG_OFF_CIV) &&
		    pos1 == igetword(chip, ichdev->reg_offset + ichdev->roff_picb))
			break;
	} while (timeout--);
	if (pos1 == 0) {	/* oops, this value is not reliable */
		pos = 0;
	} else {
		pos = ichdev->fragsize1;
		pos -= pos1 << ichdev->pos_shift;
		pos += ichdev->position;
	}
	chip->in_measurement = 0;
	stop_time = ktime_get();
	/* stop */
	if (chip->device_type == DEVICE_ALI) {
		iputdword(chip, ICHREG(ALI_DMACR), 1 << (ichdev->ali_slot + 16));
		iputbyte(chip, port + ICH_REG_OFF_CR, 0);
		while (igetbyte(chip, port + ICH_REG_OFF_CR))
			;
	} else {
		iputbyte(chip, port + ICH_REG_OFF_CR, 0);
		while (!(igetbyte(chip, port + ichdev->roff_sr) & ICH_DCH))
			;
	}
	iputbyte(chip, port + ICH_REG_OFF_CR, ICH_RESETREGS);
	spin_unlock_irq(&chip->reg_lock);

	if (pos == 0) {
		dev_err(chip->card->dev,
			"measure - unreliable DMA position..\n");
	      __retry:
		if (attempt < 3) {
			msleep(300);
			attempt++;
			goto __again;
		}
		goto __end;
	}

	pos /= 4;
	t = ktime_us_delta(stop_time, start_time);
	dev_info(chip->card->dev,
		 "%s: measured %lu usecs (%lu samples)\n", __func__, t, pos);
	if (t == 0) {
		dev_err(chip->card->dev, "?? calculation error..\n");
		goto __retry;
	}
	pos *= 1000;
	pos = (pos / t) * 1000 + ((pos % t) * 1000) / t;
	if (pos < 40000 || pos >= 60000) {
		/* abnormal value. hw problem? */
		dev_info(chip->card->dev, "measured clock %ld rejected\n", pos);
		goto __retry;
	} else if (pos > 40500 && pos < 41500)
		/* first exception - 41000Hz reference clock */
		chip->ac97_bus->clock = 41000;
	else if (pos > 43600 && pos < 44600)
		/* second exception - 44100HZ reference clock */
		chip->ac97_bus->clock = 44100;
	else if (pos < 47500 || pos > 48500)
		/* not 48000Hz, tuning the clock.. */
		chip->ac97_bus->clock = (chip->ac97_bus->clock * 48000) / pos;
      __end:
	dev_info(chip->card->dev, "clocking to %d\n", chip->ac97_bus->clock);
	snd_ac97_update_power(chip->ac97[0], AC97_PCM_FRONT_DAC_RATE, 0);
}

static struct snd_pci_quirk intel8x0_clock_list[] = {
	SND_PCI_QUIRK(0x0e11, 0x008a, "AD1885", 41000),
	SND_PCI_QUIRK(0x1014, 0x0581, "AD1981B", 48000),
	SND_PCI_QUIRK(0x1028, 0x00be, "AD1885", 44100),
	SND_PCI_QUIRK(0x1028, 0x0177, "AD1980", 48000),
	SND_PCI_QUIRK(0x1028, 0x01ad, "AD1981B", 48000),
	SND_PCI_QUIRK(0x1043, 0x80f3, "AD1985", 48000),
	{ }	/* terminator */
};

static int intel8x0_in_clock_list(struct intel8x0 *chip)
{
	struct pci_dev *pci = chip->pci;
	const struct snd_pci_quirk *wl;

	wl = snd_pci_quirk_lookup(pci, intel8x0_clock_list);
	if (!wl)
		return 0;
	dev_info(chip->card->dev, "white list rate for %04x:%04x is %i\n",
	       pci->subsystem_vendor, pci->subsystem_device, wl->value);
	chip->ac97_bus->clock = wl->value;
	return 1;
}

static void snd_intel8x0_proc_read(struct snd_info_entry * entry,
				   struct snd_info_buffer *buffer)
{
	struct intel8x0 *chip = entry->private_data;
	unsigned int tmp;

	snd_iprintf(buffer, "Intel8x0\n\n");
	if (chip->device_type == DEVICE_ALI)
		return;
	tmp = igetdword(chip, ICHREG(GLOB_STA));
	snd_iprintf(buffer, "Global control        : 0x%08x\n", igetdword(chip, ICHREG(GLOB_CNT)));
	snd_iprintf(buffer, "Global status         : 0x%08x\n", tmp);
	if (chip->device_type == DEVICE_INTEL_ICH4)
		snd_iprintf(buffer, "SDM                   : 0x%08x\n", igetdword(chip, ICHREG(SDM)));
	snd_iprintf(buffer, "AC'97 codecs ready    :");
	if (tmp & chip->codec_isr_bits) {
		int i;
		static const char *codecs[3] = {
			"primary", "secondary", "tertiary"
		};
		for (i = 0; i < chip->max_codecs; i++)
			if (tmp & chip->codec_bit[i])
				snd_iprintf(buffer, " %s", codecs[i]);
	} else
		snd_iprintf(buffer, " none");
	snd_iprintf(buffer, "\n");
	if (chip->device_type == DEVICE_INTEL_ICH4 ||
	    chip->device_type == DEVICE_SIS)
		snd_iprintf(buffer, "AC'97 codecs SDIN     : %i %i %i\n",
			chip->ac97_sdin[0],
			chip->ac97_sdin[1],
			chip->ac97_sdin[2]);
}

static void snd_intel8x0_proc_init(struct intel8x0 *chip)
{
	snd_card_ro_proc_new(chip->card, "intel8x0", chip,
			     snd_intel8x0_proc_read);
}

static int snd_intel8x0_dev_free(struct snd_device *device)
{
	struct intel8x0 *chip = device->device_data;
	return snd_intel8x0_free(chip);
}

struct ich_reg_info {
	unsigned int int_sta_mask;
	unsigned int offset;
};

static unsigned int ich_codec_bits[3] = {
	ICH_PCR, ICH_SCR, ICH_TCR
};
static unsigned int sis_codec_bits[3] = {
	ICH_PCR, ICH_SCR, ICH_SIS_TCR
};

static int snd_intel8x0_inside_vm(struct pci_dev *pci)
{
	int result  = inside_vm;
	char *msg   = NULL;

	/* check module parameter first (override detection) */
	if (result >= 0) {
		msg = result ? "enable (forced) VM" : "disable (forced) VM";
		goto fini;
	}

	/* check for known (emulated) devices */
	result = 0;
	if (pci->subsystem_vendor == PCI_SUBVENDOR_ID_REDHAT_QUMRANET &&
	    pci->subsystem_device == PCI_SUBDEVICE_ID_QEMU) {
		/* KVM emulated sound, PCI SSID: 1af4:1100 */
		msg = "enable KVM";
		result = 1;
	} else if (pci->subsystem_vendor == 0x1ab8) {
		/* Parallels VM emulated sound, PCI SSID: 1ab8:xxxx */
		msg = "enable Parallels VM";
		result = 1;
	}

fini:
	if (msg != NULL)
		dev_info(&pci->dev, "%s optimization\n", msg);

	return result;
}

static int snd_intel8x0_create(struct snd_card *card,
			       struct pci_dev *pci,
			       unsigned long device_type,
			       struct intel8x0 **r_intel8x0)
{
	struct intel8x0 *chip;
	int err;
	unsigned int i;
	unsigned int int_sta_masks;
	struct ichdev *ichdev;
	static struct snd_device_ops ops = {
		.dev_free =	snd_intel8x0_dev_free,
	};

	static unsigned int bdbars[] = {
		3, /* DEVICE_INTEL */
		6, /* DEVICE_INTEL_ICH4 */
		3, /* DEVICE_SIS */
		6, /* DEVICE_ALI */
		4, /* DEVICE_NFORCE */
	};
	static struct ich_reg_info intel_regs[6] = {
		{ ICH_PIINT, 0 },
		{ ICH_POINT, 0x10 },
		{ ICH_MCINT, 0x20 },
		{ ICH_M2INT, 0x40 },
		{ ICH_P2INT, 0x50 },
		{ ICH_SPINT, 0x60 },
	};
	static struct ich_reg_info nforce_regs[4] = {
		{ ICH_PIINT, 0 },
		{ ICH_POINT, 0x10 },
		{ ICH_MCINT, 0x20 },
		{ ICH_NVSPINT, 0x70 },
	};
	static struct ich_reg_info ali_regs[6] = {
		{ ALI_INT_PCMIN, 0x40 },
		{ ALI_INT_PCMOUT, 0x50 },
		{ ALI_INT_MICIN, 0x60 },
		{ ALI_INT_CODECSPDIFOUT, 0x70 },
		{ ALI_INT_SPDIFIN, 0xa0 },
		{ ALI_INT_SPDIFOUT, 0xb0 },
	};
	struct ich_reg_info *tbl;

	*r_intel8x0 = NULL;

	if ((err = pci_enable_device(pci)) < 0)
		return err;

	chip = kzalloc(sizeof(*chip), GFP_KERNEL);
	if (chip == NULL) {
		pci_disable_device(pci);
		return -ENOMEM;
	}
	spin_lock_init(&chip->reg_lock);
	chip->device_type = device_type;
	chip->card = card;
	chip->pci = pci;
	chip->irq = -1;

	/* module parameters */
	chip->buggy_irq = buggy_irq;
	chip->buggy_semaphore = buggy_semaphore;
	if (xbox)
		chip->xbox = 1;

	chip->inside_vm = snd_intel8x0_inside_vm(pci);

	/*
	 * Intel 82443MX running a 100MHz processor system bus has a hardware
	 * bug, which aborts PCI busmaster for audio transfer.  A workaround
	 * is to set the pages as non-cached.  For details, see the errata in
	 *     http://download.intel.com/design/chipsets/specupdt/24505108.pdf
	 */
	if (pci->vendor == PCI_VENDOR_ID_INTEL &&
	    pci->device == PCI_DEVICE_ID_INTEL_440MX)
		chip->fix_nocache = 1; /* enable workaround */

	if ((err = pci_request_regions(pci, card->shortname)) < 0) {
		kfree(chip);
		pci_disable_device(pci);
		return err;
	}

	if (device_type == DEVICE_ALI) {
		/* ALI5455 has no ac97 region */
		chip->bmaddr = pci_iomap(pci, 0, 0);
		goto port_inited;
	}

	if (pci_resource_flags(pci, 2) & IORESOURCE_MEM) /* ICH4 and Nforce */
		chip->addr = pci_iomap(pci, 2, 0);
	else
		chip->addr = pci_iomap(pci, 0, 0);
	if (!chip->addr) {
		dev_err(card->dev, "AC'97 space ioremap problem\n");
		snd_intel8x0_free(chip);
		return -EIO;
	}
	if (pci_resource_flags(pci, 3) & IORESOURCE_MEM) /* ICH4 */
		chip->bmaddr = pci_iomap(pci, 3, 0);
	else
		chip->bmaddr = pci_iomap(pci, 1, 0);

 port_inited:
	if (!chip->bmaddr) {
		dev_err(card->dev, "Controller space ioremap problem\n");
		snd_intel8x0_free(chip);
		return -EIO;
	}
	chip->bdbars_count = bdbars[device_type];

	/* initialize offsets */
	switch (device_type) {
	case DEVICE_NFORCE:
		tbl = nforce_regs;
		break;
	case DEVICE_ALI:
		tbl = ali_regs;
		break;
	default:
		tbl = intel_regs;
		break;
	}
	for (i = 0; i < chip->bdbars_count; i++) {
		ichdev = &chip->ichd[i];
		ichdev->ichd = i;
		ichdev->reg_offset = tbl[i].offset;
		ichdev->int_sta_mask = tbl[i].int_sta_mask;
		if (device_type == DEVICE_SIS) {
			/* SiS 7012 swaps the registers */
			ichdev->roff_sr = ICH_REG_OFF_PICB;
			ichdev->roff_picb = ICH_REG_OFF_SR;
		} else {
			ichdev->roff_sr = ICH_REG_OFF_SR;
			ichdev->roff_picb = ICH_REG_OFF_PICB;
		}
		if (device_type == DEVICE_ALI)
			ichdev->ali_slot = (ichdev->reg_offset - 0x40) / 0x10;
		/* SIS7012 handles the pcm data in bytes, others are in samples */
		ichdev->pos_shift = (device_type == DEVICE_SIS) ? 0 : 1;
	}

	/* allocate buffer descriptor lists */
	/* the start of each lists must be aligned to 8 bytes */
	if (snd_dma_alloc_pages(intel8x0_dma_type(chip), &pci->dev,
				chip->bdbars_count * sizeof(u32) * ICH_MAX_FRAGS * 2,
				&chip->bdbars) < 0) {
		snd_intel8x0_free(chip);
		dev_err(card->dev, "cannot allocate buffer descriptors\n");
		return -ENOMEM;
	}
	/* tables must be aligned to 8 bytes here, but the kernel pages
	   are much bigger, so we don't care (on i386) */
	int_sta_masks = 0;
	for (i = 0; i < chip->bdbars_count; i++) {
		ichdev = &chip->ichd[i];
		ichdev->bdbar = ((__le32 *)chip->bdbars.area) +
			(i * ICH_MAX_FRAGS * 2);
		ichdev->bdbar_addr = chip->bdbars.addr +
			(i * sizeof(u32) * ICH_MAX_FRAGS * 2);
		int_sta_masks |= ichdev->int_sta_mask;
	}
	chip->int_sta_reg = device_type == DEVICE_ALI ?
		ICH_REG_ALI_INTERRUPTSR : ICH_REG_GLOB_STA;
	chip->int_sta_mask = int_sta_masks;

	pci_set_master(pci);

	switch(chip->device_type) {
	case DEVICE_INTEL_ICH4:
		/* ICH4 can have three codecs */
		chip->max_codecs = 3;
		chip->codec_bit = ich_codec_bits;
		chip->codec_ready_bits = ICH_PRI | ICH_SRI | ICH_TRI;
		break;
	case DEVICE_SIS:
		/* recent SIS7012 can have three codecs */
		chip->max_codecs = 3;
		chip->codec_bit = sis_codec_bits;
		chip->codec_ready_bits = ICH_PRI | ICH_SRI | ICH_SIS_TRI;
		break;
	default:
		/* others up to two codecs */
		chip->max_codecs = 2;
		chip->codec_bit = ich_codec_bits;
		chip->codec_ready_bits = ICH_PRI | ICH_SRI;
		break;
	}
	for (i = 0; i < chip->max_codecs; i++)
		chip->codec_isr_bits |= chip->codec_bit[i];

	if ((err = snd_intel8x0_chip_init(chip, 1)) < 0) {
		snd_intel8x0_free(chip);
		return err;
	}

	/* request irq after initializaing int_sta_mask, etc */
	if (request_irq(pci->irq, snd_intel8x0_interrupt,
			IRQF_SHARED, KBUILD_MODNAME, chip)) {
		dev_err(card->dev, "unable to grab IRQ %d\n", pci->irq);
		snd_intel8x0_free(chip);
		return -EBUSY;
	}
	chip->irq = pci->irq;
	card->sync_irq = chip->irq;

	if ((err = snd_device_new(card, SNDRV_DEV_LOWLEVEL, chip, &ops)) < 0) {
		snd_intel8x0_free(chip);
		return err;
	}

	*r_intel8x0 = chip;
	return 0;
}

static struct shortname_table {
	unsigned int id;
	const char *s;
} shortnames[] = {
	{ PCI_DEVICE_ID_INTEL_82801AA_5, "Intel 82801AA-ICH" },
	{ PCI_DEVICE_ID_INTEL_82801AB_5, "Intel 82901AB-ICH0" },
	{ PCI_DEVICE_ID_INTEL_82801BA_4, "Intel 82801BA-ICH2" },
	{ PCI_DEVICE_ID_INTEL_440MX, "Intel 440MX" },
	{ PCI_DEVICE_ID_INTEL_82801CA_5, "Intel 82801CA-ICH3" },
	{ PCI_DEVICE_ID_INTEL_82801DB_5, "Intel 82801DB-ICH4" },
	{ PCI_DEVICE_ID_INTEL_82801EB_5, "Intel ICH5" },
	{ PCI_DEVICE_ID_INTEL_ESB_5, "Intel 6300ESB" },
	{ PCI_DEVICE_ID_INTEL_ICH6_18, "Intel ICH6" },
	{ PCI_DEVICE_ID_INTEL_ICH7_20, "Intel ICH7" },
	{ PCI_DEVICE_ID_INTEL_ESB2_14, "Intel ESB2" },
	{ PCI_DEVICE_ID_SI_7012, "SiS SI7012" },
	{ PCI_DEVICE_ID_NVIDIA_MCP1_AUDIO, "NVidia nForce" },
	{ PCI_DEVICE_ID_NVIDIA_MCP2_AUDIO, "NVidia nForce2" },
	{ PCI_DEVICE_ID_NVIDIA_MCP3_AUDIO, "NVidia nForce3" },
	{ PCI_DEVICE_ID_NVIDIA_CK8S_AUDIO, "NVidia CK8S" },
	{ PCI_DEVICE_ID_NVIDIA_CK804_AUDIO, "NVidia CK804" },
	{ PCI_DEVICE_ID_NVIDIA_CK8_AUDIO, "NVidia CK8" },
	{ 0x003a, "NVidia MCP04" },
	{ 0x746d, "AMD AMD8111" },
	{ 0x7445, "AMD AMD768" },
	{ 0x5455, "ALi M5455" },
	{ 0, NULL },
};

static struct snd_pci_quirk spdif_aclink_defaults[] = {
	SND_PCI_QUIRK(0x147b, 0x1c1a, "ASUS KN8", 1),
	{ } /* end */
};

/* look up white/black list for SPDIF over ac-link */
static int check_default_spdif_aclink(struct pci_dev *pci)
{
	const struct snd_pci_quirk *w;

	w = snd_pci_quirk_lookup(pci, spdif_aclink_defaults);
	if (w) {
		if (w->value)
			dev_dbg(&pci->dev,
				"Using SPDIF over AC-Link for %s\n",
				    snd_pci_quirk_name(w));
		else
			dev_dbg(&pci->dev,
				"Using integrated SPDIF DMA for %s\n",
				    snd_pci_quirk_name(w));
		return w->value;
	}
	return 0;
}

static int snd_intel8x0_probe(struct pci_dev *pci,
			      const struct pci_device_id *pci_id)
{
	struct snd_card *card;
	struct intel8x0 *chip;
	int err;
	struct shortname_table *name;

	err = snd_card_new(&pci->dev, index, id, THIS_MODULE, 0, &card);
	if (err < 0)
		return err;

	if (spdif_aclink < 0)
		spdif_aclink = check_default_spdif_aclink(pci);

	strcpy(card->driver, "ICH");
	if (!spdif_aclink) {
		switch (pci_id->driver_data) {
		case DEVICE_NFORCE:
			strcpy(card->driver, "NFORCE");
			break;
		case DEVICE_INTEL_ICH4:
			strcpy(card->driver, "ICH4");
		}
	}

	strcpy(card->shortname, "Intel ICH");
	for (name = shortnames; name->id; name++) {
		if (pci->device == name->id) {
			strcpy(card->shortname, name->s);
			break;
		}
	}

	if (buggy_irq < 0) {
		/* some Nforce[2] and ICH boards have problems with IRQ handling.
		 * Needs to return IRQ_HANDLED for unknown irqs.
		 */
		if (pci_id->driver_data == DEVICE_NFORCE)
			buggy_irq = 1;
		else
			buggy_irq = 0;
	}

	if ((err = snd_intel8x0_create(card, pci, pci_id->driver_data,
				       &chip)) < 0) {
		snd_card_free(card);
		return err;
	}
	card->private_data = chip;

	if ((err = snd_intel8x0_mixer(chip, ac97_clock, ac97_quirk)) < 0) {
		snd_card_free(card);
		return err;
	}
	if ((err = snd_intel8x0_pcm(chip)) < 0) {
		snd_card_free(card);
		return err;
	}
	
	snd_intel8x0_proc_init(chip);

	snprintf(card->longname, sizeof(card->longname),
		 "%s with %s at irq %i", card->shortname,
		 snd_ac97_get_short_name(chip->ac97[0]), chip->irq);

	if (ac97_clock == 0 || ac97_clock == 1) {
		if (ac97_clock == 0) {
			if (intel8x0_in_clock_list(chip) == 0)
				intel8x0_measure_ac97_clock(chip);
		} else {
			intel8x0_measure_ac97_clock(chip);
		}
	}

	if ((err = snd_card_register(card)) < 0) {
		snd_card_free(card);
		return err;
	}
	pci_set_drvdata(pci, card);
	return 0;
}

static void snd_intel8x0_remove(struct pci_dev *pci)
{
	snd_card_free(pci_get_drvdata(pci));
}

static struct pci_driver intel8x0_driver = {
	.name = KBUILD_MODNAME,
	.id_table = snd_intel8x0_ids,
	.probe = snd_intel8x0_probe,
	.remove = snd_intel8x0_remove,
	.driver = {
		.pm = INTEL8X0_PM_OPS,
	},
};

module_pci_driver(intel8x0_driver);<|MERGE_RESOLUTION|>--- conflicted
+++ resolved
@@ -1472,15 +1472,9 @@
 		strcpy(pcm->name, chip->card->shortname);
 	chip->pcm[device] = pcm;
 
-<<<<<<< HEAD
-	snd_pcm_lib_preallocate_pages_for_all(pcm, intel8x0_dma_type(chip),
-					      &chip->pci->dev,
-					      rec->prealloc_size, rec->prealloc_max_size);
-=======
 	snd_pcm_set_managed_buffer_all(pcm, intel8x0_dma_type(chip),
 				       &chip->pci->dev,
 				       rec->prealloc_size, rec->prealloc_max_size);
->>>>>>> bfea224d
 
 	if (rec->playback_ops &&
 	    rec->playback_ops->open == snd_intel8x0_playback_open) {
