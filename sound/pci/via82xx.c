// SPDX-License-Identifier: GPL-2.0-or-later
/*
 *   ALSA driver for VIA VT82xx (South Bridge)
 *
 *   VT82C686A/B/C, VT8233A/C, VT8235
 *
 *	Copyright (c) 2000 Jaroslav Kysela <perex@perex.cz>
 *	                   Tjeerd.Mulder <Tjeerd.Mulder@fujitsu-siemens.com>
 *                    2002 Takashi Iwai <tiwai@suse.de>
 */

/*
 * Changes:
 *
 * Dec. 19, 2002	Takashi Iwai <tiwai@suse.de>
 *	- use the DSX channels for the first pcm playback.
 *	  (on VIA8233, 8233C and 8235 only)
 *	  this will allow you play simultaneously up to 4 streams.
 *	  multi-channel playback is assigned to the second device
 *	  on these chips.
 *	- support the secondary capture (on VIA8233/C,8235)
 *	- SPDIF support
 *	  the DSX3 channel can be used for SPDIF output.
 *	  on VIA8233A, this channel is assigned to the second pcm
 *	  playback.
 *	  the card config of alsa-lib will assign the correct
 *	  device for applications.
 *	- clean up the code, separate low-level initialization
 *	  routines for each chipset.
 *
 * Sep. 26, 2005	Karsten Wiese <annabellesgarden@yahoo.de>
 *	- Optimize position calculation for the 823x chips. 
 */

#include <linux/io.h>
#include <linux/delay.h>
#include <linux/interrupt.h>
#include <linux/init.h>
#include <linux/pci.h>
#include <linux/slab.h>
#include <linux/gameport.h>
#include <linux/module.h>
#include <sound/core.h>
#include <sound/pcm.h>
#include <sound/pcm_params.h>
#include <sound/info.h>
#include <sound/tlv.h>
#include <sound/ac97_codec.h>
#include <sound/mpu401.h>
#include <sound/initval.h>

#if 0
#define POINTER_DEBUG
#endif

MODULE_AUTHOR("Jaroslav Kysela <perex@perex.cz>");
MODULE_DESCRIPTION("VIA VT82xx audio");
MODULE_LICENSE("GPL");
MODULE_SUPPORTED_DEVICE("{{VIA,VT82C686A/B/C,pci},{VIA,VT8233A/C,8235}}");

#if IS_REACHABLE(CONFIG_GAMEPORT)
#define SUPPORT_JOYSTICK 1
#endif

static int index = SNDRV_DEFAULT_IDX1;	/* Index 0-MAX */
static char *id = SNDRV_DEFAULT_STR1;	/* ID for this card */
static long mpu_port;
#ifdef SUPPORT_JOYSTICK
static bool joystick;
#endif
static int ac97_clock = 48000;
static char *ac97_quirk;
static int dxs_support;
static int dxs_init_volume = 31;
static int nodelay;

module_param(index, int, 0444);
MODULE_PARM_DESC(index, "Index value for VIA 82xx bridge.");
module_param(id, charp, 0444);
MODULE_PARM_DESC(id, "ID string for VIA 82xx bridge.");
module_param_hw(mpu_port, long, ioport, 0444);
MODULE_PARM_DESC(mpu_port, "MPU-401 port. (VT82C686x only)");
#ifdef SUPPORT_JOYSTICK
module_param(joystick, bool, 0444);
MODULE_PARM_DESC(joystick, "Enable joystick. (VT82C686x only)");
#endif
module_param(ac97_clock, int, 0444);
MODULE_PARM_DESC(ac97_clock, "AC'97 codec clock (default 48000Hz).");
module_param(ac97_quirk, charp, 0444);
MODULE_PARM_DESC(ac97_quirk, "AC'97 workaround for strange hardware.");
module_param(dxs_support, int, 0444);
MODULE_PARM_DESC(dxs_support, "Support for DXS channels (0 = auto, 1 = enable, 2 = disable, 3 = 48k only, 4 = no VRA, 5 = enable any sample rate)");
module_param(dxs_init_volume, int, 0644);
MODULE_PARM_DESC(dxs_init_volume, "initial DXS volume (0-31)");
module_param(nodelay, int, 0444);
MODULE_PARM_DESC(nodelay, "Disable 500ms init delay");

/* just for backward compatibility */
static bool enable;
module_param(enable, bool, 0444);


/* revision numbers for via686 */
#define VIA_REV_686_A		0x10
#define VIA_REV_686_B		0x11
#define VIA_REV_686_C		0x12
#define VIA_REV_686_D		0x13
#define VIA_REV_686_E		0x14
#define VIA_REV_686_H		0x20

/* revision numbers for via8233 */
#define VIA_REV_PRE_8233	0x10	/* not in market */
#define VIA_REV_8233C		0x20	/* 2 rec, 4 pb, 1 multi-pb */
#define VIA_REV_8233		0x30	/* 2 rec, 4 pb, 1 multi-pb, spdif */
#define VIA_REV_8233A		0x40	/* 1 rec, 1 multi-pb, spdf */
#define VIA_REV_8235		0x50	/* 2 rec, 4 pb, 1 multi-pb, spdif */
#define VIA_REV_8237		0x60
#define VIA_REV_8251		0x70

/*
 *  Direct registers
 */

#define VIAREG(via, x) ((via)->port + VIA_REG_##x)
#define VIADEV_REG(viadev, x) ((viadev)->port + VIA_REG_##x)

/* common offsets */
#define VIA_REG_OFFSET_STATUS		0x00	/* byte - channel status */
#define   VIA_REG_STAT_ACTIVE		0x80	/* RO */
#define   VIA8233_SHADOW_STAT_ACTIVE	0x08	/* RO */
#define   VIA_REG_STAT_PAUSED		0x40	/* RO */
#define   VIA_REG_STAT_TRIGGER_QUEUED	0x08	/* RO */
#define   VIA_REG_STAT_STOPPED		0x04	/* RWC */
#define   VIA_REG_STAT_EOL		0x02	/* RWC */
#define   VIA_REG_STAT_FLAG		0x01	/* RWC */
#define VIA_REG_OFFSET_CONTROL		0x01	/* byte - channel control */
#define   VIA_REG_CTRL_START		0x80	/* WO */
#define   VIA_REG_CTRL_TERMINATE	0x40	/* WO */
#define   VIA_REG_CTRL_AUTOSTART	0x20
#define   VIA_REG_CTRL_PAUSE		0x08	/* RW */
#define   VIA_REG_CTRL_INT_STOP		0x04		
#define   VIA_REG_CTRL_INT_EOL		0x02
#define   VIA_REG_CTRL_INT_FLAG		0x01
#define   VIA_REG_CTRL_RESET		0x01	/* RW - probably reset? undocumented */
#define   VIA_REG_CTRL_INT (VIA_REG_CTRL_INT_FLAG | VIA_REG_CTRL_INT_EOL | VIA_REG_CTRL_AUTOSTART)
#define VIA_REG_OFFSET_TYPE		0x02	/* byte - channel type (686 only) */
#define   VIA_REG_TYPE_AUTOSTART	0x80	/* RW - autostart at EOL */
#define   VIA_REG_TYPE_16BIT		0x20	/* RW */
#define   VIA_REG_TYPE_STEREO		0x10	/* RW */
#define   VIA_REG_TYPE_INT_LLINE	0x00
#define   VIA_REG_TYPE_INT_LSAMPLE	0x04
#define   VIA_REG_TYPE_INT_LESSONE	0x08
#define   VIA_REG_TYPE_INT_MASK		0x0c
#define   VIA_REG_TYPE_INT_EOL		0x02
#define   VIA_REG_TYPE_INT_FLAG		0x01
#define VIA_REG_OFFSET_TABLE_PTR	0x04	/* dword - channel table pointer */
#define VIA_REG_OFFSET_CURR_PTR		0x04	/* dword - channel current pointer */
#define VIA_REG_OFFSET_STOP_IDX		0x08	/* dword - stop index, channel type, sample rate */
#define   VIA8233_REG_TYPE_16BIT	0x00200000	/* RW */
#define   VIA8233_REG_TYPE_STEREO	0x00100000	/* RW */
#define VIA_REG_OFFSET_CURR_COUNT	0x0c	/* dword - channel current count (24 bit) */
#define VIA_REG_OFFSET_CURR_INDEX	0x0f	/* byte - channel current index (for via8233 only) */

#define DEFINE_VIA_REGSET(name,val) \
enum {\
	VIA_REG_##name##_STATUS		= (val),\
	VIA_REG_##name##_CONTROL	= (val) + 0x01,\
	VIA_REG_##name##_TYPE		= (val) + 0x02,\
	VIA_REG_##name##_TABLE_PTR	= (val) + 0x04,\
	VIA_REG_##name##_CURR_PTR	= (val) + 0x04,\
	VIA_REG_##name##_STOP_IDX	= (val) + 0x08,\
	VIA_REG_##name##_CURR_COUNT	= (val) + 0x0c,\
}

/* playback block */
DEFINE_VIA_REGSET(PLAYBACK, 0x00);
DEFINE_VIA_REGSET(CAPTURE, 0x10);
DEFINE_VIA_REGSET(FM, 0x20);

/* AC'97 */
#define VIA_REG_AC97			0x80	/* dword */
#define   VIA_REG_AC97_CODEC_ID_MASK	(3<<30)
#define   VIA_REG_AC97_CODEC_ID_SHIFT	30
#define   VIA_REG_AC97_CODEC_ID_PRIMARY	0x00
#define   VIA_REG_AC97_CODEC_ID_SECONDARY 0x01
#define   VIA_REG_AC97_SECONDARY_VALID	(1<<27)
#define   VIA_REG_AC97_PRIMARY_VALID	(1<<25)
#define   VIA_REG_AC97_BUSY		(1<<24)
#define   VIA_REG_AC97_READ		(1<<23)
#define   VIA_REG_AC97_CMD_SHIFT	16
#define   VIA_REG_AC97_CMD_MASK		0x7e
#define   VIA_REG_AC97_DATA_SHIFT	0
#define   VIA_REG_AC97_DATA_MASK	0xffff

#define VIA_REG_SGD_SHADOW		0x84	/* dword */
/* via686 */
#define   VIA_REG_SGD_STAT_PB_FLAG	(1<<0)
#define   VIA_REG_SGD_STAT_CP_FLAG	(1<<1)
#define   VIA_REG_SGD_STAT_FM_FLAG	(1<<2)
#define   VIA_REG_SGD_STAT_PB_EOL	(1<<4)
#define   VIA_REG_SGD_STAT_CP_EOL	(1<<5)
#define   VIA_REG_SGD_STAT_FM_EOL	(1<<6)
#define   VIA_REG_SGD_STAT_PB_STOP	(1<<8)
#define   VIA_REG_SGD_STAT_CP_STOP	(1<<9)
#define   VIA_REG_SGD_STAT_FM_STOP	(1<<10)
#define   VIA_REG_SGD_STAT_PB_ACTIVE	(1<<12)
#define   VIA_REG_SGD_STAT_CP_ACTIVE	(1<<13)
#define   VIA_REG_SGD_STAT_FM_ACTIVE	(1<<14)
/* via8233 */
#define   VIA8233_REG_SGD_STAT_FLAG	(1<<0)
#define   VIA8233_REG_SGD_STAT_EOL	(1<<1)
#define   VIA8233_REG_SGD_STAT_STOP	(1<<2)
#define   VIA8233_REG_SGD_STAT_ACTIVE	(1<<3)
#define VIA8233_INTR_MASK(chan) ((VIA8233_REG_SGD_STAT_FLAG|VIA8233_REG_SGD_STAT_EOL) << ((chan) * 4))
#define   VIA8233_REG_SGD_CHAN_SDX	0
#define   VIA8233_REG_SGD_CHAN_MULTI	4
#define   VIA8233_REG_SGD_CHAN_REC	6
#define   VIA8233_REG_SGD_CHAN_REC1	7

#define VIA_REG_GPI_STATUS		0x88
#define VIA_REG_GPI_INTR		0x8c

/* multi-channel and capture registers for via8233 */
DEFINE_VIA_REGSET(MULTPLAY, 0x40);
DEFINE_VIA_REGSET(CAPTURE_8233, 0x60);

/* via8233-specific registers */
#define VIA_REG_OFS_PLAYBACK_VOLUME_L	0x02	/* byte */
#define VIA_REG_OFS_PLAYBACK_VOLUME_R	0x03	/* byte */
#define VIA_REG_OFS_MULTPLAY_FORMAT	0x02	/* byte - format and channels */
#define   VIA_REG_MULTPLAY_FMT_8BIT	0x00
#define   VIA_REG_MULTPLAY_FMT_16BIT	0x80
#define   VIA_REG_MULTPLAY_FMT_CH_MASK	0x70	/* # channels << 4 (valid = 1,2,4,6) */
#define VIA_REG_OFS_CAPTURE_FIFO	0x02	/* byte - bit 6 = fifo  enable */
#define   VIA_REG_CAPTURE_FIFO_ENABLE	0x40

#define VIA_DXS_MAX_VOLUME		31	/* max. volume (attenuation) of reg 0x32/33 */

#define VIA_REG_CAPTURE_CHANNEL		0x63	/* byte - input select */
#define   VIA_REG_CAPTURE_CHANNEL_MIC	0x4
#define   VIA_REG_CAPTURE_CHANNEL_LINE	0
#define   VIA_REG_CAPTURE_SELECT_CODEC	0x03	/* recording source codec (0 = primary) */

#define VIA_TBL_BIT_FLAG	0x40000000
#define VIA_TBL_BIT_EOL		0x80000000

/* pci space */
#define VIA_ACLINK_STAT		0x40
#define  VIA_ACLINK_C11_READY	0x20
#define  VIA_ACLINK_C10_READY	0x10
#define  VIA_ACLINK_C01_READY	0x04 /* secondary codec ready */
#define  VIA_ACLINK_LOWPOWER	0x02 /* low-power state */
#define  VIA_ACLINK_C00_READY	0x01 /* primary codec ready */
#define VIA_ACLINK_CTRL		0x41
#define  VIA_ACLINK_CTRL_ENABLE	0x80 /* 0: disable, 1: enable */
#define  VIA_ACLINK_CTRL_RESET	0x40 /* 0: assert, 1: de-assert */
#define  VIA_ACLINK_CTRL_SYNC	0x20 /* 0: release SYNC, 1: force SYNC hi */
#define  VIA_ACLINK_CTRL_SDO	0x10 /* 0: release SDO, 1: force SDO hi */
#define  VIA_ACLINK_CTRL_VRA	0x08 /* 0: disable VRA, 1: enable VRA */
#define  VIA_ACLINK_CTRL_PCM	0x04 /* 0: disable PCM, 1: enable PCM */
#define  VIA_ACLINK_CTRL_FM	0x02 /* via686 only */
#define  VIA_ACLINK_CTRL_SB	0x01 /* via686 only */
#define  VIA_ACLINK_CTRL_INIT	(VIA_ACLINK_CTRL_ENABLE|\
				 VIA_ACLINK_CTRL_RESET|\
				 VIA_ACLINK_CTRL_PCM|\
				 VIA_ACLINK_CTRL_VRA)
#define VIA_FUNC_ENABLE		0x42
#define  VIA_FUNC_MIDI_PNP	0x80 /* FIXME: it's 0x40 in the datasheet! */
#define  VIA_FUNC_MIDI_IRQMASK	0x40 /* FIXME: not documented! */
#define  VIA_FUNC_RX2C_WRITE	0x20
#define  VIA_FUNC_SB_FIFO_EMPTY	0x10
#define  VIA_FUNC_ENABLE_GAME	0x08
#define  VIA_FUNC_ENABLE_FM	0x04
#define  VIA_FUNC_ENABLE_MIDI	0x02
#define  VIA_FUNC_ENABLE_SB	0x01
#define VIA_PNP_CONTROL		0x43
#define VIA_FM_NMI_CTRL		0x48
#define VIA8233_VOLCHG_CTRL	0x48
#define VIA8233_SPDIF_CTRL	0x49
#define  VIA8233_SPDIF_DX3	0x08
#define  VIA8233_SPDIF_SLOT_MASK	0x03
#define  VIA8233_SPDIF_SLOT_1011	0x00
#define  VIA8233_SPDIF_SLOT_34		0x01
#define  VIA8233_SPDIF_SLOT_78		0x02
#define  VIA8233_SPDIF_SLOT_69		0x03

/*
 */

#define VIA_DXS_AUTO	0
#define VIA_DXS_ENABLE	1
#define VIA_DXS_DISABLE	2
#define VIA_DXS_48K	3
#define VIA_DXS_NO_VRA	4
#define VIA_DXS_SRC	5


/*
 * pcm stream
 */

struct snd_via_sg_table {
	unsigned int offset;
	unsigned int size;
} ;

#define VIA_TABLE_SIZE	255
#define VIA_MAX_BUFSIZE	(1<<24)

struct viadev {
	unsigned int reg_offset;
	unsigned long port;
	int direction;	/* playback = 0, capture = 1 */
        struct snd_pcm_substream *substream;
	int running;
	unsigned int tbl_entries; /* # descriptors */
	struct snd_dma_buffer table;
	struct snd_via_sg_table *idx_table;
	/* for recovery from the unexpected pointer */
	unsigned int lastpos;
	unsigned int fragsize;
	unsigned int bufsize;
	unsigned int bufsize2;
	int hwptr_done;		/* processed frame position in the buffer */
	int in_interrupt;
	int shadow_shift;
};


enum { TYPE_CARD_VIA686 = 1, TYPE_CARD_VIA8233 };
enum { TYPE_VIA686, TYPE_VIA8233, TYPE_VIA8233A };

#define VIA_MAX_DEVS	7	/* 4 playback, 1 multi, 2 capture */

struct via_rate_lock {
	spinlock_t lock;
	int rate;
	int used;
};

struct via82xx {
	int irq;

	unsigned long port;
	struct resource *mpu_res;
	int chip_type;
	unsigned char revision;

	unsigned char old_legacy;
	unsigned char old_legacy_cfg;
#ifdef CONFIG_PM_SLEEP
	unsigned char legacy_saved;
	unsigned char legacy_cfg_saved;
	unsigned char spdif_ctrl_saved;
	unsigned char capture_src_saved[2];
	unsigned int mpu_port_saved;
#endif

	unsigned char playback_volume[4][2]; /* for VIA8233/C/8235; default = 0 */
	unsigned char playback_volume_c[2]; /* for VIA8233/C/8235; default = 0 */

	unsigned int intr_mask; /* SGD_SHADOW mask to check interrupts */

	struct pci_dev *pci;
	struct snd_card *card;

	unsigned int num_devs;
	unsigned int playback_devno, multi_devno, capture_devno;
	struct viadev devs[VIA_MAX_DEVS];
	struct via_rate_lock rates[2]; /* playback and capture */
	unsigned int dxs_fixed: 1;	/* DXS channel accepts only 48kHz */
	unsigned int no_vra: 1;		/* no need to set VRA on DXS channels */
	unsigned int dxs_src: 1;	/* use full SRC capabilities of DXS */
	unsigned int spdif_on: 1;	/* only spdif rates work to external DACs */

	struct snd_pcm *pcms[2];
	struct snd_rawmidi *rmidi;
	struct snd_kcontrol *dxs_controls[4];

	struct snd_ac97_bus *ac97_bus;
	struct snd_ac97 *ac97;
	unsigned int ac97_clock;
	unsigned int ac97_secondary;	/* secondary AC'97 codec is present */

	spinlock_t reg_lock;
	struct snd_info_entry *proc_entry;

#ifdef SUPPORT_JOYSTICK
	struct gameport *gameport;
#endif
};

static const struct pci_device_id snd_via82xx_ids[] = {
	/* 0x1106, 0x3058 */
	{ PCI_VDEVICE(VIA, PCI_DEVICE_ID_VIA_82C686_5), TYPE_CARD_VIA686, },	/* 686A */
	/* 0x1106, 0x3059 */
	{ PCI_VDEVICE(VIA, PCI_DEVICE_ID_VIA_8233_5), TYPE_CARD_VIA8233, },	/* VT8233 */
	{ 0, }
};

MODULE_DEVICE_TABLE(pci, snd_via82xx_ids);

/*
 */

/*
 * allocate and initialize the descriptor buffers
 * periods = number of periods
 * fragsize = period size in bytes
 */
static int build_via_table(struct viadev *dev, struct snd_pcm_substream *substream,
			   struct pci_dev *pci,
			   unsigned int periods, unsigned int fragsize)
{
	unsigned int i, idx, ofs, rest;
	struct via82xx *chip = snd_pcm_substream_chip(substream);

	if (dev->table.area == NULL) {
		/* the start of each lists must be aligned to 8 bytes,
		 * but the kernel pages are much bigger, so we don't care
		 */
		if (snd_dma_alloc_pages(SNDRV_DMA_TYPE_DEV, &chip->pci->dev,
					PAGE_ALIGN(VIA_TABLE_SIZE * 2 * 8),
					&dev->table) < 0)
			return -ENOMEM;
	}
	if (! dev->idx_table) {
		dev->idx_table = kmalloc_array(VIA_TABLE_SIZE,
					       sizeof(*dev->idx_table),
					       GFP_KERNEL);
		if (! dev->idx_table)
			return -ENOMEM;
	}

	/* fill the entries */
	idx = 0;
	ofs = 0;
	for (i = 0; i < periods; i++) {
		rest = fragsize;
		/* fill descriptors for a period.
		 * a period can be split to several descriptors if it's
		 * over page boundary.
		 */
		do {
			unsigned int r;
			unsigned int flag;
			unsigned int addr;

			if (idx >= VIA_TABLE_SIZE) {
				dev_err(&pci->dev, "too much table size!\n");
				return -EINVAL;
			}
			addr = snd_pcm_sgbuf_get_addr(substream, ofs);
			((u32 *)dev->table.area)[idx << 1] = cpu_to_le32(addr);
			r = snd_pcm_sgbuf_get_chunk_size(substream, ofs, rest);
			rest -= r;
			if (! rest) {
				if (i == periods - 1)
					flag = VIA_TBL_BIT_EOL; /* buffer boundary */
				else
					flag = VIA_TBL_BIT_FLAG; /* period boundary */
			} else
				flag = 0; /* period continues to the next */
			/*
			dev_dbg(&pci->dev,
				"tbl %d: at %d  size %d (rest %d)\n",
				idx, ofs, r, rest);
			*/
			((u32 *)dev->table.area)[(idx<<1) + 1] = cpu_to_le32(r | flag);
			dev->idx_table[idx].offset = ofs;
			dev->idx_table[idx].size = r;
			ofs += r;
			idx++;
		} while (rest > 0);
	}
	dev->tbl_entries = idx;
	dev->bufsize = periods * fragsize;
	dev->bufsize2 = dev->bufsize / 2;
	dev->fragsize = fragsize;
	return 0;
}


static int clean_via_table(struct viadev *dev, struct snd_pcm_substream *substream,
			   struct pci_dev *pci)
{
	if (dev->table.area) {
		snd_dma_free_pages(&dev->table);
		dev->table.area = NULL;
	}
	kfree(dev->idx_table);
	dev->idx_table = NULL;
	return 0;
}

/*
 *  Basic I/O
 */

static inline unsigned int snd_via82xx_codec_xread(struct via82xx *chip)
{
	return inl(VIAREG(chip, AC97));
}
 
static inline void snd_via82xx_codec_xwrite(struct via82xx *chip, unsigned int val)
{
	outl(val, VIAREG(chip, AC97));
}
 
static int snd_via82xx_codec_ready(struct via82xx *chip, int secondary)
{
	unsigned int timeout = 1000;	/* 1ms */
	unsigned int val;
	
	while (timeout-- > 0) {
		udelay(1);
		if (!((val = snd_via82xx_codec_xread(chip)) & VIA_REG_AC97_BUSY))
			return val & 0xffff;
	}
	dev_err(chip->card->dev, "codec_ready: codec %i is not ready [0x%x]\n",
		   secondary, snd_via82xx_codec_xread(chip));
	return -EIO;
}
 
static int snd_via82xx_codec_valid(struct via82xx *chip, int secondary)
{
	unsigned int timeout = 1000;	/* 1ms */
	unsigned int val, val1;
	unsigned int stat = !secondary ? VIA_REG_AC97_PRIMARY_VALID :
					 VIA_REG_AC97_SECONDARY_VALID;
	
	while (timeout-- > 0) {
		val = snd_via82xx_codec_xread(chip);
		val1 = val & (VIA_REG_AC97_BUSY | stat);
		if (val1 == stat)
			return val & 0xffff;
		udelay(1);
	}
	return -EIO;
}
 
static void snd_via82xx_codec_wait(struct snd_ac97 *ac97)
{
	struct via82xx *chip = ac97->private_data;
	int err;
	err = snd_via82xx_codec_ready(chip, ac97->num);
	/* here we need to wait fairly for long time.. */
	if (!nodelay)
		msleep(500);
}

static void snd_via82xx_codec_write(struct snd_ac97 *ac97,
				    unsigned short reg,
				    unsigned short val)
{
	struct via82xx *chip = ac97->private_data;
	unsigned int xval;

	xval = !ac97->num ? VIA_REG_AC97_CODEC_ID_PRIMARY : VIA_REG_AC97_CODEC_ID_SECONDARY;
	xval <<= VIA_REG_AC97_CODEC_ID_SHIFT;
	xval |= reg << VIA_REG_AC97_CMD_SHIFT;
	xval |= val << VIA_REG_AC97_DATA_SHIFT;
	snd_via82xx_codec_xwrite(chip, xval);
	snd_via82xx_codec_ready(chip, ac97->num);
}

static unsigned short snd_via82xx_codec_read(struct snd_ac97 *ac97, unsigned short reg)
{
	struct via82xx *chip = ac97->private_data;
	unsigned int xval, val = 0xffff;
	int again = 0;

	xval = ac97->num << VIA_REG_AC97_CODEC_ID_SHIFT;
	xval |= ac97->num ? VIA_REG_AC97_SECONDARY_VALID : VIA_REG_AC97_PRIMARY_VALID;
	xval |= VIA_REG_AC97_READ;
	xval |= (reg & 0x7f) << VIA_REG_AC97_CMD_SHIFT;
      	while (1) {
      		if (again++ > 3) {
			dev_err(chip->card->dev,
				"codec_read: codec %i is not valid [0x%x]\n",
				   ac97->num, snd_via82xx_codec_xread(chip));
		      	return 0xffff;
		}
		snd_via82xx_codec_xwrite(chip, xval);
		udelay (20);
		if (snd_via82xx_codec_valid(chip, ac97->num) >= 0) {
			udelay(25);
			val = snd_via82xx_codec_xread(chip);
			break;
		}
	}
	return val & 0xffff;
}

static void snd_via82xx_channel_reset(struct via82xx *chip, struct viadev *viadev)
{
	outb(VIA_REG_CTRL_PAUSE | VIA_REG_CTRL_TERMINATE | VIA_REG_CTRL_RESET,
	     VIADEV_REG(viadev, OFFSET_CONTROL));
	inb(VIADEV_REG(viadev, OFFSET_CONTROL));
	udelay(50);
	/* disable interrupts */
	outb(0x00, VIADEV_REG(viadev, OFFSET_CONTROL));
	/* clear interrupts */
	outb(0x03, VIADEV_REG(viadev, OFFSET_STATUS));
	outb(0x00, VIADEV_REG(viadev, OFFSET_TYPE)); /* for via686 */
	// outl(0, VIADEV_REG(viadev, OFFSET_CURR_PTR));
	viadev->lastpos = 0;
	viadev->hwptr_done = 0;
}


/*
 *  Interrupt handler
 *  Used for 686 and 8233A
 */
static irqreturn_t snd_via686_interrupt(int irq, void *dev_id)
{
	struct via82xx *chip = dev_id;
	unsigned int status;
	unsigned int i;

	status = inl(VIAREG(chip, SGD_SHADOW));
	if (! (status & chip->intr_mask)) {
		if (chip->rmidi)
			/* check mpu401 interrupt */
			return snd_mpu401_uart_interrupt(irq, chip->rmidi->private_data);
		return IRQ_NONE;
	}

	/* check status for each stream */
	spin_lock(&chip->reg_lock);
	for (i = 0; i < chip->num_devs; i++) {
		struct viadev *viadev = &chip->devs[i];
		unsigned char c_status = inb(VIADEV_REG(viadev, OFFSET_STATUS));
		if (! (c_status & (VIA_REG_STAT_EOL|VIA_REG_STAT_FLAG|VIA_REG_STAT_STOPPED)))
			continue;
		if (viadev->substream && viadev->running) {
			/*
			 * Update hwptr_done based on 'period elapsed'
			 * interrupts. We'll use it, when the chip returns 0 
			 * for OFFSET_CURR_COUNT.
			 */
			if (c_status & VIA_REG_STAT_EOL)
				viadev->hwptr_done = 0;
			else
				viadev->hwptr_done += viadev->fragsize;
			viadev->in_interrupt = c_status;
			spin_unlock(&chip->reg_lock);
			snd_pcm_period_elapsed(viadev->substream);
			spin_lock(&chip->reg_lock);
			viadev->in_interrupt = 0;
		}
		outb(c_status, VIADEV_REG(viadev, OFFSET_STATUS)); /* ack */
	}
	spin_unlock(&chip->reg_lock);
	return IRQ_HANDLED;
}

/*
 *  Interrupt handler
 */
static irqreturn_t snd_via8233_interrupt(int irq, void *dev_id)
{
	struct via82xx *chip = dev_id;
	unsigned int status;
	unsigned int i;
	int irqreturn = 0;

	/* check status for each stream */
	spin_lock(&chip->reg_lock);
	status = inl(VIAREG(chip, SGD_SHADOW));

	for (i = 0; i < chip->num_devs; i++) {
		struct viadev *viadev = &chip->devs[i];
		struct snd_pcm_substream *substream;
		unsigned char c_status, shadow_status;

		shadow_status = (status >> viadev->shadow_shift) &
			(VIA8233_SHADOW_STAT_ACTIVE|VIA_REG_STAT_EOL|
			 VIA_REG_STAT_FLAG);
		c_status = shadow_status & (VIA_REG_STAT_EOL|VIA_REG_STAT_FLAG);
		if (!c_status)
			continue;

		substream = viadev->substream;
		if (substream && viadev->running) {
			/*
			 * Update hwptr_done based on 'period elapsed'
			 * interrupts. We'll use it, when the chip returns 0 
			 * for OFFSET_CURR_COUNT.
			 */
			if (c_status & VIA_REG_STAT_EOL)
				viadev->hwptr_done = 0;
			else
				viadev->hwptr_done += viadev->fragsize;
			viadev->in_interrupt = c_status;
			if (shadow_status & VIA8233_SHADOW_STAT_ACTIVE)
				viadev->in_interrupt |= VIA_REG_STAT_ACTIVE;
			spin_unlock(&chip->reg_lock);

			snd_pcm_period_elapsed(substream);

			spin_lock(&chip->reg_lock);
			viadev->in_interrupt = 0;
		}
		outb(c_status, VIADEV_REG(viadev, OFFSET_STATUS)); /* ack */
		irqreturn = 1;
	}
	spin_unlock(&chip->reg_lock);
	return IRQ_RETVAL(irqreturn);
}

/*
 *  PCM callbacks
 */

/*
 * trigger callback
 */
static int snd_via82xx_pcm_trigger(struct snd_pcm_substream *substream, int cmd)
{
	struct via82xx *chip = snd_pcm_substream_chip(substream);
	struct viadev *viadev = substream->runtime->private_data;
	unsigned char val;

	if (chip->chip_type != TYPE_VIA686)
		val = VIA_REG_CTRL_INT;
	else
		val = 0;
	switch (cmd) {
	case SNDRV_PCM_TRIGGER_START:
	case SNDRV_PCM_TRIGGER_RESUME:
		val |= VIA_REG_CTRL_START;
		viadev->running = 1;
		break;
	case SNDRV_PCM_TRIGGER_STOP:
	case SNDRV_PCM_TRIGGER_SUSPEND:
		val = VIA_REG_CTRL_TERMINATE;
		viadev->running = 0;
		break;
	case SNDRV_PCM_TRIGGER_PAUSE_PUSH:
		val |= VIA_REG_CTRL_PAUSE;
		viadev->running = 0;
		break;
	case SNDRV_PCM_TRIGGER_PAUSE_RELEASE:
		viadev->running = 1;
		break;
	default:
		return -EINVAL;
	}
	outb(val, VIADEV_REG(viadev, OFFSET_CONTROL));
	if (cmd == SNDRV_PCM_TRIGGER_STOP)
		snd_via82xx_channel_reset(chip, viadev);
	return 0;
}


/*
 * pointer callbacks
 */

/*
 * calculate the linear position at the given sg-buffer index and the rest count
 */

#define check_invalid_pos(viadev,pos) \
	((pos) < viadev->lastpos && ((pos) >= viadev->bufsize2 ||\
				     viadev->lastpos < viadev->bufsize2))

static inline unsigned int calc_linear_pos(struct via82xx *chip,
					   struct viadev *viadev,
					   unsigned int idx,
					   unsigned int count)
{
	unsigned int size, base, res;

	size = viadev->idx_table[idx].size;
	base = viadev->idx_table[idx].offset;
	res = base + size - count;
	if (res >= viadev->bufsize)
		res -= viadev->bufsize;

	/* check the validity of the calculated position */
	if (size < count) {
		dev_dbg(chip->card->dev,
			"invalid via82xx_cur_ptr (size = %d, count = %d)\n",
			   (int)size, (int)count);
		res = viadev->lastpos;
	} else {
		if (! count) {
			/* Some mobos report count = 0 on the DMA boundary,
			 * i.e. count = size indeed.
			 * Let's check whether this step is above the expected size.
			 */
			int delta = res - viadev->lastpos;
			if (delta < 0)
				delta += viadev->bufsize;
			if ((unsigned int)delta > viadev->fragsize)
				res = base;
		}
		if (check_invalid_pos(viadev, res)) {
#ifdef POINTER_DEBUG
			dev_dbg(chip->card->dev,
				"fail: idx = %i/%i, lastpos = 0x%x, bufsize2 = 0x%x, offsize = 0x%x, size = 0x%x, count = 0x%x\n",
				idx, viadev->tbl_entries,
			       viadev->lastpos, viadev->bufsize2,
			       viadev->idx_table[idx].offset,
			       viadev->idx_table[idx].size, count);
#endif
			/* count register returns full size when end of buffer is reached */
			res = base + size;
			if (check_invalid_pos(viadev, res)) {
				dev_dbg(chip->card->dev,
					"invalid via82xx_cur_ptr (2), using last valid pointer\n");
				res = viadev->lastpos;
			}
		}
	}
	return res;
}

/*
 * get the current pointer on via686
 */
static snd_pcm_uframes_t snd_via686_pcm_pointer(struct snd_pcm_substream *substream)
{
	struct via82xx *chip = snd_pcm_substream_chip(substream);
	struct viadev *viadev = substream->runtime->private_data;
	unsigned int idx, ptr, count, res;

	if (snd_BUG_ON(!viadev->tbl_entries))
		return 0;
	if (!(inb(VIADEV_REG(viadev, OFFSET_STATUS)) & VIA_REG_STAT_ACTIVE))
		return 0;

	spin_lock(&chip->reg_lock);
	count = inl(VIADEV_REG(viadev, OFFSET_CURR_COUNT)) & 0xffffff;
	/* The via686a does not have the current index register,
	 * so we need to calculate the index from CURR_PTR.
	 */
	ptr = inl(VIADEV_REG(viadev, OFFSET_CURR_PTR));
	if (ptr <= (unsigned int)viadev->table.addr)
		idx = 0;
	else /* CURR_PTR holds the address + 8 */
		idx = ((ptr - (unsigned int)viadev->table.addr) / 8 - 1) % viadev->tbl_entries;
	res = calc_linear_pos(chip, viadev, idx, count);
	viadev->lastpos = res; /* remember the last position */
	spin_unlock(&chip->reg_lock);

	return bytes_to_frames(substream->runtime, res);
}

/*
 * get the current pointer on via823x
 */
static snd_pcm_uframes_t snd_via8233_pcm_pointer(struct snd_pcm_substream *substream)
{
	struct via82xx *chip = snd_pcm_substream_chip(substream);
	struct viadev *viadev = substream->runtime->private_data;
	unsigned int idx, count, res;
	int status;
	
	if (snd_BUG_ON(!viadev->tbl_entries))
		return 0;

	spin_lock(&chip->reg_lock);
	count = inl(VIADEV_REG(viadev, OFFSET_CURR_COUNT));
	status = viadev->in_interrupt;
	if (!status)
		status = inb(VIADEV_REG(viadev, OFFSET_STATUS));

	/* An apparent bug in the 8251 is worked around by sending a 
	 * REG_CTRL_START. */
	if (chip->revision == VIA_REV_8251 && (status & VIA_REG_STAT_EOL))
		snd_via82xx_pcm_trigger(substream, SNDRV_PCM_TRIGGER_START);

	if (!(status & VIA_REG_STAT_ACTIVE)) {
		res = 0;
		goto unlock;
	}
	if (count & 0xffffff) {
		idx = count >> 24;
		if (idx >= viadev->tbl_entries) {
#ifdef POINTER_DEBUG
			dev_dbg(chip->card->dev,
				"fail: invalid idx = %i/%i\n", idx,
			       viadev->tbl_entries);
#endif
			res = viadev->lastpos;
		} else {
			count &= 0xffffff;
			res = calc_linear_pos(chip, viadev, idx, count);
		}
	} else {
		res = viadev->hwptr_done;
		if (!viadev->in_interrupt) {
			if (status & VIA_REG_STAT_EOL) {
				res = 0;
			} else
				if (status & VIA_REG_STAT_FLAG) {
					res += viadev->fragsize;
				}
		}
	}			    
unlock:
	viadev->lastpos = res;
	spin_unlock(&chip->reg_lock);

	return bytes_to_frames(substream->runtime, res);
}


/*
 * hw_params callback:
 * allocate the buffer and build up the buffer description table
 */
static int snd_via82xx_hw_params(struct snd_pcm_substream *substream,
				 struct snd_pcm_hw_params *hw_params)
{
	struct via82xx *chip = snd_pcm_substream_chip(substream);
	struct viadev *viadev = substream->runtime->private_data;

	return build_via_table(viadev, substream, chip->pci,
			       params_periods(hw_params),
			       params_period_bytes(hw_params));
}

/*
 * hw_free callback:
 * clean up the buffer description table and release the buffer
 */
static int snd_via82xx_hw_free(struct snd_pcm_substream *substream)
{
	struct via82xx *chip = snd_pcm_substream_chip(substream);
	struct viadev *viadev = substream->runtime->private_data;

	clean_via_table(viadev, substream, chip->pci);
	return 0;
}


/*
 * set up the table pointer
 */
static void snd_via82xx_set_table_ptr(struct via82xx *chip, struct viadev *viadev)
{
	snd_via82xx_codec_ready(chip, 0);
	outl((u32)viadev->table.addr, VIADEV_REG(viadev, OFFSET_TABLE_PTR));
	udelay(20);
	snd_via82xx_codec_ready(chip, 0);
}

/*
 * prepare callback for playback and capture on via686
 */
static void via686_setup_format(struct via82xx *chip, struct viadev *viadev,
				struct snd_pcm_runtime *runtime)
{
	snd_via82xx_channel_reset(chip, viadev);
	/* this must be set after channel_reset */
	snd_via82xx_set_table_ptr(chip, viadev);
	outb(VIA_REG_TYPE_AUTOSTART |
	     (runtime->format == SNDRV_PCM_FORMAT_S16_LE ? VIA_REG_TYPE_16BIT : 0) |
	     (runtime->channels > 1 ? VIA_REG_TYPE_STEREO : 0) |
	     ((viadev->reg_offset & 0x10) == 0 ? VIA_REG_TYPE_INT_LSAMPLE : 0) |
	     VIA_REG_TYPE_INT_EOL |
	     VIA_REG_TYPE_INT_FLAG, VIADEV_REG(viadev, OFFSET_TYPE));
}

static int snd_via686_playback_prepare(struct snd_pcm_substream *substream)
{
	struct via82xx *chip = snd_pcm_substream_chip(substream);
	struct viadev *viadev = substream->runtime->private_data;
	struct snd_pcm_runtime *runtime = substream->runtime;

	snd_ac97_set_rate(chip->ac97, AC97_PCM_FRONT_DAC_RATE, runtime->rate);
	snd_ac97_set_rate(chip->ac97, AC97_SPDIF, runtime->rate);
	via686_setup_format(chip, viadev, runtime);
	return 0;
}

static int snd_via686_capture_prepare(struct snd_pcm_substream *substream)
{
	struct via82xx *chip = snd_pcm_substream_chip(substream);
	struct viadev *viadev = substream->runtime->private_data;
	struct snd_pcm_runtime *runtime = substream->runtime;

	snd_ac97_set_rate(chip->ac97, AC97_PCM_LR_ADC_RATE, runtime->rate);
	via686_setup_format(chip, viadev, runtime);
	return 0;
}

/*
 * lock the current rate
 */
static int via_lock_rate(struct via_rate_lock *rec, int rate)
{
	int changed = 0;

	spin_lock_irq(&rec->lock);
	if (rec->rate != rate) {
		if (rec->rate && rec->used > 1) /* already set */
			changed = -EINVAL;
		else {
			rec->rate = rate;
			changed = 1;
		}
	}
	spin_unlock_irq(&rec->lock);
	return changed;
}

/*
 * prepare callback for DSX playback on via823x
 */
static int snd_via8233_playback_prepare(struct snd_pcm_substream *substream)
{
	struct via82xx *chip = snd_pcm_substream_chip(substream);
	struct viadev *viadev = substream->runtime->private_data;
	struct snd_pcm_runtime *runtime = substream->runtime;
	int ac97_rate = chip->dxs_src ? 48000 : runtime->rate;
	int rate_changed;
	u32 rbits;

	if ((rate_changed = via_lock_rate(&chip->rates[0], ac97_rate)) < 0)
		return rate_changed;
	if (rate_changed)
		snd_ac97_set_rate(chip->ac97, AC97_PCM_FRONT_DAC_RATE,
				  chip->no_vra ? 48000 : runtime->rate);
	if (chip->spdif_on && viadev->reg_offset == 0x30)
		snd_ac97_set_rate(chip->ac97, AC97_SPDIF, runtime->rate);

	if (runtime->rate == 48000)
		rbits = 0xfffff;
	else
		rbits = (0x100000 / 48000) * runtime->rate +
			((0x100000 % 48000) * runtime->rate) / 48000;
	snd_BUG_ON(rbits & ~0xfffff);
	snd_via82xx_channel_reset(chip, viadev);
	snd_via82xx_set_table_ptr(chip, viadev);
	outb(chip->playback_volume[viadev->reg_offset / 0x10][0],
	     VIADEV_REG(viadev, OFS_PLAYBACK_VOLUME_L));
	outb(chip->playback_volume[viadev->reg_offset / 0x10][1],
	     VIADEV_REG(viadev, OFS_PLAYBACK_VOLUME_R));
	outl((runtime->format == SNDRV_PCM_FORMAT_S16_LE ? VIA8233_REG_TYPE_16BIT : 0) | /* format */
	     (runtime->channels > 1 ? VIA8233_REG_TYPE_STEREO : 0) | /* stereo */
	     rbits | /* rate */
	     0xff000000,    /* STOP index is never reached */
	     VIADEV_REG(viadev, OFFSET_STOP_IDX));
	udelay(20);
	snd_via82xx_codec_ready(chip, 0);
	return 0;
}

/*
 * prepare callback for multi-channel playback on via823x
 */
static int snd_via8233_multi_prepare(struct snd_pcm_substream *substream)
{
	struct via82xx *chip = snd_pcm_substream_chip(substream);
	struct viadev *viadev = substream->runtime->private_data;
	struct snd_pcm_runtime *runtime = substream->runtime;
	unsigned int slots;
	int fmt;

	if (via_lock_rate(&chip->rates[0], runtime->rate) < 0)
		return -EINVAL;
	snd_ac97_set_rate(chip->ac97, AC97_PCM_FRONT_DAC_RATE, runtime->rate);
	snd_ac97_set_rate(chip->ac97, AC97_PCM_SURR_DAC_RATE, runtime->rate);
	snd_ac97_set_rate(chip->ac97, AC97_PCM_LFE_DAC_RATE, runtime->rate);
	snd_ac97_set_rate(chip->ac97, AC97_SPDIF, runtime->rate);
	snd_via82xx_channel_reset(chip, viadev);
	snd_via82xx_set_table_ptr(chip, viadev);

	fmt = (runtime->format == SNDRV_PCM_FORMAT_S16_LE) ?
		VIA_REG_MULTPLAY_FMT_16BIT : VIA_REG_MULTPLAY_FMT_8BIT;
	fmt |= runtime->channels << 4;
	outb(fmt, VIADEV_REG(viadev, OFS_MULTPLAY_FORMAT));
#if 0
	if (chip->revision == VIA_REV_8233A)
		slots = 0;
	else
#endif
	{
		/* set sample number to slot 3, 4, 7, 8, 6, 9 (for VIA8233/C,8235) */
		/* corresponding to FL, FR, RL, RR, C, LFE ?? */
		switch (runtime->channels) {
		case 1: slots = (1<<0) | (1<<4); break;
		case 2: slots = (1<<0) | (2<<4); break;
		case 3: slots = (1<<0) | (2<<4) | (5<<8); break;
		case 4: slots = (1<<0) | (2<<4) | (3<<8) | (4<<12); break;
		case 5: slots = (1<<0) | (2<<4) | (3<<8) | (4<<12) | (5<<16); break;
		case 6: slots = (1<<0) | (2<<4) | (3<<8) | (4<<12) | (5<<16) | (6<<20); break;
		default: slots = 0; break;
		}
	}
	/* STOP index is never reached */
	outl(0xff000000 | slots, VIADEV_REG(viadev, OFFSET_STOP_IDX));
	udelay(20);
	snd_via82xx_codec_ready(chip, 0);
	return 0;
}

/*
 * prepare callback for capture on via823x
 */
static int snd_via8233_capture_prepare(struct snd_pcm_substream *substream)
{
	struct via82xx *chip = snd_pcm_substream_chip(substream);
	struct viadev *viadev = substream->runtime->private_data;
	struct snd_pcm_runtime *runtime = substream->runtime;

	if (via_lock_rate(&chip->rates[1], runtime->rate) < 0)
		return -EINVAL;
	snd_ac97_set_rate(chip->ac97, AC97_PCM_LR_ADC_RATE, runtime->rate);
	snd_via82xx_channel_reset(chip, viadev);
	snd_via82xx_set_table_ptr(chip, viadev);
	outb(VIA_REG_CAPTURE_FIFO_ENABLE, VIADEV_REG(viadev, OFS_CAPTURE_FIFO));
	outl((runtime->format == SNDRV_PCM_FORMAT_S16_LE ? VIA8233_REG_TYPE_16BIT : 0) |
	     (runtime->channels > 1 ? VIA8233_REG_TYPE_STEREO : 0) |
	     0xff000000,    /* STOP index is never reached */
	     VIADEV_REG(viadev, OFFSET_STOP_IDX));
	udelay(20);
	snd_via82xx_codec_ready(chip, 0);
	return 0;
}


/*
 * pcm hardware definition, identical for both playback and capture
 */
static const struct snd_pcm_hardware snd_via82xx_hw =
{
	.info =			(SNDRV_PCM_INFO_MMAP | SNDRV_PCM_INFO_INTERLEAVED |
				 SNDRV_PCM_INFO_BLOCK_TRANSFER |
				 SNDRV_PCM_INFO_MMAP_VALID |
				 /* SNDRV_PCM_INFO_RESUME | */
				 SNDRV_PCM_INFO_PAUSE),
	.formats =		SNDRV_PCM_FMTBIT_U8 | SNDRV_PCM_FMTBIT_S16_LE,
	.rates =		SNDRV_PCM_RATE_48000,
	.rate_min =		48000,
	.rate_max =		48000,
	.channels_min =		1,
	.channels_max =		2,
	.buffer_bytes_max =	VIA_MAX_BUFSIZE,
	.period_bytes_min =	32,
	.period_bytes_max =	VIA_MAX_BUFSIZE / 2,
	.periods_min =		2,
	.periods_max =		VIA_TABLE_SIZE / 2,
	.fifo_size =		0,
};


/*
 * open callback skeleton
 */
static int snd_via82xx_pcm_open(struct via82xx *chip, struct viadev *viadev,
				struct snd_pcm_substream *substream)
{
	struct snd_pcm_runtime *runtime = substream->runtime;
	int err;
	struct via_rate_lock *ratep;
	bool use_src = false;

	runtime->hw = snd_via82xx_hw;
	
	/* set the hw rate condition */
	ratep = &chip->rates[viadev->direction];
	spin_lock_irq(&ratep->lock);
	ratep->used++;
	if (chip->spdif_on && viadev->reg_offset == 0x30) {
		/* DXS#3 and spdif is on */
		runtime->hw.rates = chip->ac97->rates[AC97_RATES_SPDIF];
		snd_pcm_limit_hw_rates(runtime);
	} else if (chip->dxs_fixed && viadev->reg_offset < 0x40) {
		/* fixed DXS playback rate */
		runtime->hw.rates = SNDRV_PCM_RATE_48000;
		runtime->hw.rate_min = runtime->hw.rate_max = 48000;
	} else if (chip->dxs_src && viadev->reg_offset < 0x40) {
		/* use full SRC capabilities of DXS */
		runtime->hw.rates = (SNDRV_PCM_RATE_CONTINUOUS |
				     SNDRV_PCM_RATE_8000_48000);
		runtime->hw.rate_min = 8000;
		runtime->hw.rate_max = 48000;
		use_src = true;
	} else if (! ratep->rate) {
		int idx = viadev->direction ? AC97_RATES_ADC : AC97_RATES_FRONT_DAC;
		runtime->hw.rates = chip->ac97->rates[idx];
		snd_pcm_limit_hw_rates(runtime);
	} else {
		/* a fixed rate */
		runtime->hw.rates = SNDRV_PCM_RATE_KNOT;
		runtime->hw.rate_max = runtime->hw.rate_min = ratep->rate;
	}
	spin_unlock_irq(&ratep->lock);

	/* we may remove following constaint when we modify table entries
	   in interrupt */
	if ((err = snd_pcm_hw_constraint_integer(runtime, SNDRV_PCM_HW_PARAM_PERIODS)) < 0)
		return err;

	if (use_src) {
		err = snd_pcm_hw_rule_noresample(runtime, 48000);
		if (err < 0)
			return err;
	}

	runtime->private_data = viadev;
	viadev->substream = substream;

	return 0;
}


/*
 * open callback for playback on via686
 */
static int snd_via686_playback_open(struct snd_pcm_substream *substream)
{
	struct via82xx *chip = snd_pcm_substream_chip(substream);
	struct viadev *viadev = &chip->devs[chip->playback_devno + substream->number];
	int err;

	if ((err = snd_via82xx_pcm_open(chip, viadev, substream)) < 0)
		return err;
	return 0;
}

/*
 * open callback for playback on via823x DXS
 */
static int snd_via8233_playback_open(struct snd_pcm_substream *substream)
{
	struct via82xx *chip = snd_pcm_substream_chip(substream);
	struct viadev *viadev;
	unsigned int stream;
	int err;

	viadev = &chip->devs[chip->playback_devno + substream->number];
	if ((err = snd_via82xx_pcm_open(chip, viadev, substream)) < 0)
		return err;
	stream = viadev->reg_offset / 0x10;
	if (chip->dxs_controls[stream]) {
		chip->playback_volume[stream][0] =
				VIA_DXS_MAX_VOLUME - (dxs_init_volume & 31);
		chip->playback_volume[stream][1] =
				VIA_DXS_MAX_VOLUME - (dxs_init_volume & 31);
		chip->dxs_controls[stream]->vd[0].access &=
			~SNDRV_CTL_ELEM_ACCESS_INACTIVE;
		snd_ctl_notify(chip->card, SNDRV_CTL_EVENT_MASK_VALUE |
			       SNDRV_CTL_EVENT_MASK_INFO,
			       &chip->dxs_controls[stream]->id);
	}
	return 0;
}

/*
 * open callback for playback on via823x multi-channel
 */
static int snd_via8233_multi_open(struct snd_pcm_substream *substream)
{
	struct via82xx *chip = snd_pcm_substream_chip(substream);
	struct viadev *viadev = &chip->devs[chip->multi_devno];
	int err;
	/* channels constraint for VIA8233A
	 * 3 and 5 channels are not supported
	 */
	static const unsigned int channels[] = {
		1, 2, 4, 6
	};
	static const struct snd_pcm_hw_constraint_list hw_constraints_channels = {
		.count = ARRAY_SIZE(channels),
		.list = channels,
		.mask = 0,
	};

	if ((err = snd_via82xx_pcm_open(chip, viadev, substream)) < 0)
		return err;
	substream->runtime->hw.channels_max = 6;
	if (chip->revision == VIA_REV_8233A)
		snd_pcm_hw_constraint_list(substream->runtime, 0,
					   SNDRV_PCM_HW_PARAM_CHANNELS,
					   &hw_constraints_channels);
	return 0;
}

/*
 * open callback for capture on via686 and via823x
 */
static int snd_via82xx_capture_open(struct snd_pcm_substream *substream)
{
	struct via82xx *chip = snd_pcm_substream_chip(substream);
	struct viadev *viadev = &chip->devs[chip->capture_devno + substream->pcm->device];

	return snd_via82xx_pcm_open(chip, viadev, substream);
}

/*
 * close callback
 */
static int snd_via82xx_pcm_close(struct snd_pcm_substream *substream)
{
	struct via82xx *chip = snd_pcm_substream_chip(substream);
	struct viadev *viadev = substream->runtime->private_data;
	struct via_rate_lock *ratep;

	/* release the rate lock */
	ratep = &chip->rates[viadev->direction];
	spin_lock_irq(&ratep->lock);
	ratep->used--;
	if (! ratep->used)
		ratep->rate = 0;
	spin_unlock_irq(&ratep->lock);
	if (! ratep->rate) {
		if (! viadev->direction) {
			snd_ac97_update_power(chip->ac97,
					      AC97_PCM_FRONT_DAC_RATE, 0);
			snd_ac97_update_power(chip->ac97,
					      AC97_PCM_SURR_DAC_RATE, 0);
			snd_ac97_update_power(chip->ac97,
					      AC97_PCM_LFE_DAC_RATE, 0);
		} else
			snd_ac97_update_power(chip->ac97,
					      AC97_PCM_LR_ADC_RATE, 0);
	}
	viadev->substream = NULL;
	return 0;
}

static int snd_via8233_playback_close(struct snd_pcm_substream *substream)
{
	struct via82xx *chip = snd_pcm_substream_chip(substream);
	struct viadev *viadev = substream->runtime->private_data;
	unsigned int stream;

	stream = viadev->reg_offset / 0x10;
	if (chip->dxs_controls[stream]) {
		chip->dxs_controls[stream]->vd[0].access |=
			SNDRV_CTL_ELEM_ACCESS_INACTIVE;
		snd_ctl_notify(chip->card, SNDRV_CTL_EVENT_MASK_INFO,
			       &chip->dxs_controls[stream]->id);
	}
	return snd_via82xx_pcm_close(substream);
}


/* via686 playback callbacks */
static const struct snd_pcm_ops snd_via686_playback_ops = {
	.open =		snd_via686_playback_open,
	.close =	snd_via82xx_pcm_close,
	.hw_params =	snd_via82xx_hw_params,
	.hw_free =	snd_via82xx_hw_free,
	.prepare =	snd_via686_playback_prepare,
	.trigger =	snd_via82xx_pcm_trigger,
	.pointer =	snd_via686_pcm_pointer,
};

/* via686 capture callbacks */
static const struct snd_pcm_ops snd_via686_capture_ops = {
	.open =		snd_via82xx_capture_open,
	.close =	snd_via82xx_pcm_close,
	.hw_params =	snd_via82xx_hw_params,
	.hw_free =	snd_via82xx_hw_free,
	.prepare =	snd_via686_capture_prepare,
	.trigger =	snd_via82xx_pcm_trigger,
	.pointer =	snd_via686_pcm_pointer,
};

/* via823x DSX playback callbacks */
static const struct snd_pcm_ops snd_via8233_playback_ops = {
	.open =		snd_via8233_playback_open,
	.close =	snd_via8233_playback_close,
	.hw_params =	snd_via82xx_hw_params,
	.hw_free =	snd_via82xx_hw_free,
	.prepare =	snd_via8233_playback_prepare,
	.trigger =	snd_via82xx_pcm_trigger,
	.pointer =	snd_via8233_pcm_pointer,
};

/* via823x multi-channel playback callbacks */
static const struct snd_pcm_ops snd_via8233_multi_ops = {
	.open =		snd_via8233_multi_open,
	.close =	snd_via82xx_pcm_close,
	.hw_params =	snd_via82xx_hw_params,
	.hw_free =	snd_via82xx_hw_free,
	.prepare =	snd_via8233_multi_prepare,
	.trigger =	snd_via82xx_pcm_trigger,
	.pointer =	snd_via8233_pcm_pointer,
};

/* via823x capture callbacks */
static const struct snd_pcm_ops snd_via8233_capture_ops = {
	.open =		snd_via82xx_capture_open,
	.close =	snd_via82xx_pcm_close,
	.hw_params =	snd_via82xx_hw_params,
	.hw_free =	snd_via82xx_hw_free,
	.prepare =	snd_via8233_capture_prepare,
	.trigger =	snd_via82xx_pcm_trigger,
	.pointer =	snd_via8233_pcm_pointer,
};


static void init_viadev(struct via82xx *chip, int idx, unsigned int reg_offset,
			int shadow_pos, int direction)
{
	chip->devs[idx].reg_offset = reg_offset;
	chip->devs[idx].shadow_shift = shadow_pos * 4;
	chip->devs[idx].direction = direction;
	chip->devs[idx].port = chip->port + reg_offset;
}

/*
 * create pcm instances for VIA8233, 8233C and 8235 (not 8233A)
 */
static int snd_via8233_pcm_new(struct via82xx *chip)
{
	struct snd_pcm *pcm;
	struct snd_pcm_chmap *chmap;
	int i, err;

	chip->playback_devno = 0;	/* x 4 */
	chip->multi_devno = 4;		/* x 1 */
	chip->capture_devno = 5;	/* x 2 */
	chip->num_devs = 7;
	chip->intr_mask = 0x33033333; /* FLAG|EOL for rec0-1, mc, sdx0-3 */

	/* PCM #0:  4 DSX playbacks and 1 capture */
	err = snd_pcm_new(chip->card, chip->card->shortname, 0, 4, 1, &pcm);
	if (err < 0)
		return err;
	snd_pcm_set_ops(pcm, SNDRV_PCM_STREAM_PLAYBACK, &snd_via8233_playback_ops);
	snd_pcm_set_ops(pcm, SNDRV_PCM_STREAM_CAPTURE, &snd_via8233_capture_ops);
	pcm->private_data = chip;
	strcpy(pcm->name, chip->card->shortname);
	chip->pcms[0] = pcm;
	/* set up playbacks */
	for (i = 0; i < 4; i++)
		init_viadev(chip, i, 0x10 * i, i, 0);
	/* capture */
	init_viadev(chip, chip->capture_devno, VIA_REG_CAPTURE_8233_STATUS, 6, 1);

<<<<<<< HEAD
	snd_pcm_lib_preallocate_pages_for_all(pcm, SNDRV_DMA_TYPE_DEV_SG,
					      &chip->pci->dev,
					      64*1024, VIA_MAX_BUFSIZE);
=======
	snd_pcm_set_managed_buffer_all(pcm, SNDRV_DMA_TYPE_DEV_SG,
				       &chip->pci->dev,
				       64*1024, VIA_MAX_BUFSIZE);
>>>>>>> bfea224d

	err = snd_pcm_add_chmap_ctls(pcm, SNDRV_PCM_STREAM_PLAYBACK,
				     snd_pcm_std_chmaps, 2, 0,
				     &chmap);
	if (err < 0)
		return err;

	/* PCM #1:  multi-channel playback and 2nd capture */
	err = snd_pcm_new(chip->card, chip->card->shortname, 1, 1, 1, &pcm);
	if (err < 0)
		return err;
	snd_pcm_set_ops(pcm, SNDRV_PCM_STREAM_PLAYBACK, &snd_via8233_multi_ops);
	snd_pcm_set_ops(pcm, SNDRV_PCM_STREAM_CAPTURE, &snd_via8233_capture_ops);
	pcm->private_data = chip;
	strcpy(pcm->name, chip->card->shortname);
	chip->pcms[1] = pcm;
	/* set up playback */
	init_viadev(chip, chip->multi_devno, VIA_REG_MULTPLAY_STATUS, 4, 0);
	/* set up capture */
	init_viadev(chip, chip->capture_devno + 1, VIA_REG_CAPTURE_8233_STATUS + 0x10, 7, 1);

<<<<<<< HEAD
	snd_pcm_lib_preallocate_pages_for_all(pcm, SNDRV_DMA_TYPE_DEV_SG,
					      &chip->pci->dev,
					      64*1024, VIA_MAX_BUFSIZE);
=======
	snd_pcm_set_managed_buffer_all(pcm, SNDRV_DMA_TYPE_DEV_SG,
				       &chip->pci->dev,
				       64*1024, VIA_MAX_BUFSIZE);
>>>>>>> bfea224d

	err = snd_pcm_add_chmap_ctls(pcm, SNDRV_PCM_STREAM_PLAYBACK,
				     snd_pcm_alt_chmaps, 6, 0,
				     &chmap);
	if (err < 0)
		return err;
	chip->ac97->chmaps[SNDRV_PCM_STREAM_PLAYBACK] = chmap;

	return 0;
}

/*
 * create pcm instances for VIA8233A
 */
static int snd_via8233a_pcm_new(struct via82xx *chip)
{
	struct snd_pcm *pcm;
	struct snd_pcm_chmap *chmap;
	int err;

	chip->multi_devno = 0;
	chip->playback_devno = 1;
	chip->capture_devno = 2;
	chip->num_devs = 3;
	chip->intr_mask = 0x03033000; /* FLAG|EOL for rec0, mc, sdx3 */

	/* PCM #0:  multi-channel playback and capture */
	err = snd_pcm_new(chip->card, chip->card->shortname, 0, 1, 1, &pcm);
	if (err < 0)
		return err;
	snd_pcm_set_ops(pcm, SNDRV_PCM_STREAM_PLAYBACK, &snd_via8233_multi_ops);
	snd_pcm_set_ops(pcm, SNDRV_PCM_STREAM_CAPTURE, &snd_via8233_capture_ops);
	pcm->private_data = chip;
	strcpy(pcm->name, chip->card->shortname);
	chip->pcms[0] = pcm;
	/* set up playback */
	init_viadev(chip, chip->multi_devno, VIA_REG_MULTPLAY_STATUS, 4, 0);
	/* capture */
	init_viadev(chip, chip->capture_devno, VIA_REG_CAPTURE_8233_STATUS, 6, 1);

<<<<<<< HEAD
	snd_pcm_lib_preallocate_pages_for_all(pcm, SNDRV_DMA_TYPE_DEV_SG,
					      &chip->pci->dev,
					      64*1024, VIA_MAX_BUFSIZE);
=======
	snd_pcm_set_managed_buffer_all(pcm, SNDRV_DMA_TYPE_DEV_SG,
				       &chip->pci->dev,
				       64*1024, VIA_MAX_BUFSIZE);
>>>>>>> bfea224d

	err = snd_pcm_add_chmap_ctls(pcm, SNDRV_PCM_STREAM_PLAYBACK,
				     snd_pcm_alt_chmaps, 6, 0,
				     &chmap);
	if (err < 0)
		return err;
	chip->ac97->chmaps[SNDRV_PCM_STREAM_PLAYBACK] = chmap;

	/* SPDIF supported? */
	if (! ac97_can_spdif(chip->ac97))
		return 0;

	/* PCM #1:  DXS3 playback (for spdif) */
	err = snd_pcm_new(chip->card, chip->card->shortname, 1, 1, 0, &pcm);
	if (err < 0)
		return err;
	snd_pcm_set_ops(pcm, SNDRV_PCM_STREAM_PLAYBACK, &snd_via8233_playback_ops);
	pcm->private_data = chip;
	strcpy(pcm->name, chip->card->shortname);
	chip->pcms[1] = pcm;
	/* set up playback */
	init_viadev(chip, chip->playback_devno, 0x30, 3, 0);

<<<<<<< HEAD
	snd_pcm_lib_preallocate_pages_for_all(pcm, SNDRV_DMA_TYPE_DEV_SG,
					      &chip->pci->dev,
					      64*1024, VIA_MAX_BUFSIZE);
=======
	snd_pcm_set_managed_buffer_all(pcm, SNDRV_DMA_TYPE_DEV_SG,
				       &chip->pci->dev,
				       64*1024, VIA_MAX_BUFSIZE);
>>>>>>> bfea224d
	return 0;
}

/*
 * create a pcm instance for via686a/b
 */
static int snd_via686_pcm_new(struct via82xx *chip)
{
	struct snd_pcm *pcm;
	int err;

	chip->playback_devno = 0;
	chip->capture_devno = 1;
	chip->num_devs = 2;
	chip->intr_mask = 0x77; /* FLAG | EOL for PB, CP, FM */

	err = snd_pcm_new(chip->card, chip->card->shortname, 0, 1, 1, &pcm);
	if (err < 0)
		return err;
	snd_pcm_set_ops(pcm, SNDRV_PCM_STREAM_PLAYBACK, &snd_via686_playback_ops);
	snd_pcm_set_ops(pcm, SNDRV_PCM_STREAM_CAPTURE, &snd_via686_capture_ops);
	pcm->private_data = chip;
	strcpy(pcm->name, chip->card->shortname);
	chip->pcms[0] = pcm;
	init_viadev(chip, 0, VIA_REG_PLAYBACK_STATUS, 0, 0);
	init_viadev(chip, 1, VIA_REG_CAPTURE_STATUS, 0, 1);

<<<<<<< HEAD
	snd_pcm_lib_preallocate_pages_for_all(pcm, SNDRV_DMA_TYPE_DEV_SG,
					      &chip->pci->dev,
					      64*1024, VIA_MAX_BUFSIZE);
=======
	snd_pcm_set_managed_buffer_all(pcm, SNDRV_DMA_TYPE_DEV_SG,
				       &chip->pci->dev,
				       64*1024, VIA_MAX_BUFSIZE);
>>>>>>> bfea224d
	return 0;
}


/*
 *  Mixer part
 */

static int snd_via8233_capture_source_info(struct snd_kcontrol *kcontrol,
					   struct snd_ctl_elem_info *uinfo)
{
	/* formerly they were "Line" and "Mic", but it looks like that they
	 * have nothing to do with the actual physical connections...
	 */
	static const char * const texts[2] = {
		"Input1", "Input2"
	};
	return snd_ctl_enum_info(uinfo, 1, 2, texts);
}

static int snd_via8233_capture_source_get(struct snd_kcontrol *kcontrol,
					  struct snd_ctl_elem_value *ucontrol)
{
	struct via82xx *chip = snd_kcontrol_chip(kcontrol);
	unsigned long port = chip->port + (kcontrol->id.index ? (VIA_REG_CAPTURE_CHANNEL + 0x10) : VIA_REG_CAPTURE_CHANNEL);
	ucontrol->value.enumerated.item[0] = inb(port) & VIA_REG_CAPTURE_CHANNEL_MIC ? 1 : 0;
	return 0;
}

static int snd_via8233_capture_source_put(struct snd_kcontrol *kcontrol,
					  struct snd_ctl_elem_value *ucontrol)
{
	struct via82xx *chip = snd_kcontrol_chip(kcontrol);
	unsigned long port = chip->port + (kcontrol->id.index ? (VIA_REG_CAPTURE_CHANNEL + 0x10) : VIA_REG_CAPTURE_CHANNEL);
	u8 val, oval;

	spin_lock_irq(&chip->reg_lock);
	oval = inb(port);
	val = oval & ~VIA_REG_CAPTURE_CHANNEL_MIC;
	if (ucontrol->value.enumerated.item[0])
		val |= VIA_REG_CAPTURE_CHANNEL_MIC;
	if (val != oval)
		outb(val, port);
	spin_unlock_irq(&chip->reg_lock);
	return val != oval;
}

static struct snd_kcontrol_new snd_via8233_capture_source = {
	.name = "Input Source Select",
	.iface = SNDRV_CTL_ELEM_IFACE_MIXER,
	.info = snd_via8233_capture_source_info,
	.get = snd_via8233_capture_source_get,
	.put = snd_via8233_capture_source_put,
};

#define snd_via8233_dxs3_spdif_info	snd_ctl_boolean_mono_info

static int snd_via8233_dxs3_spdif_get(struct snd_kcontrol *kcontrol,
				      struct snd_ctl_elem_value *ucontrol)
{
	struct via82xx *chip = snd_kcontrol_chip(kcontrol);
	u8 val;

	pci_read_config_byte(chip->pci, VIA8233_SPDIF_CTRL, &val);
	ucontrol->value.integer.value[0] = (val & VIA8233_SPDIF_DX3) ? 1 : 0;
	return 0;
}

static int snd_via8233_dxs3_spdif_put(struct snd_kcontrol *kcontrol,
				      struct snd_ctl_elem_value *ucontrol)
{
	struct via82xx *chip = snd_kcontrol_chip(kcontrol);
	u8 val, oval;

	pci_read_config_byte(chip->pci, VIA8233_SPDIF_CTRL, &oval);
	val = oval & ~VIA8233_SPDIF_DX3;
	if (ucontrol->value.integer.value[0])
		val |= VIA8233_SPDIF_DX3;
	/* save the spdif flag for rate filtering */
	chip->spdif_on = ucontrol->value.integer.value[0] ? 1 : 0;
	if (val != oval) {
		pci_write_config_byte(chip->pci, VIA8233_SPDIF_CTRL, val);
		return 1;
	}
	return 0;
}

static const struct snd_kcontrol_new snd_via8233_dxs3_spdif_control = {
	.name = SNDRV_CTL_NAME_IEC958("Output ",NONE,SWITCH),
	.iface = SNDRV_CTL_ELEM_IFACE_MIXER,
	.info = snd_via8233_dxs3_spdif_info,
	.get = snd_via8233_dxs3_spdif_get,
	.put = snd_via8233_dxs3_spdif_put,
};

static int snd_via8233_dxs_volume_info(struct snd_kcontrol *kcontrol,
				       struct snd_ctl_elem_info *uinfo)
{
	uinfo->type = SNDRV_CTL_ELEM_TYPE_INTEGER;
	uinfo->count = 2;
	uinfo->value.integer.min = 0;
	uinfo->value.integer.max = VIA_DXS_MAX_VOLUME;
	return 0;
}

static int snd_via8233_dxs_volume_get(struct snd_kcontrol *kcontrol,
				      struct snd_ctl_elem_value *ucontrol)
{
	struct via82xx *chip = snd_kcontrol_chip(kcontrol);
	unsigned int idx = kcontrol->id.subdevice;

	ucontrol->value.integer.value[0] = VIA_DXS_MAX_VOLUME - chip->playback_volume[idx][0];
	ucontrol->value.integer.value[1] = VIA_DXS_MAX_VOLUME - chip->playback_volume[idx][1];
	return 0;
}

static int snd_via8233_pcmdxs_volume_get(struct snd_kcontrol *kcontrol,
					 struct snd_ctl_elem_value *ucontrol)
{
	struct via82xx *chip = snd_kcontrol_chip(kcontrol);
	ucontrol->value.integer.value[0] = VIA_DXS_MAX_VOLUME - chip->playback_volume_c[0];
	ucontrol->value.integer.value[1] = VIA_DXS_MAX_VOLUME - chip->playback_volume_c[1];
	return 0;
}

static int snd_via8233_dxs_volume_put(struct snd_kcontrol *kcontrol,
				      struct snd_ctl_elem_value *ucontrol)
{
	struct via82xx *chip = snd_kcontrol_chip(kcontrol);
	unsigned int idx = kcontrol->id.subdevice;
	unsigned long port = chip->port + 0x10 * idx;
	unsigned char val;
	int i, change = 0;

	for (i = 0; i < 2; i++) {
		val = ucontrol->value.integer.value[i];
		if (val > VIA_DXS_MAX_VOLUME)
			val = VIA_DXS_MAX_VOLUME;
		val = VIA_DXS_MAX_VOLUME - val;
		change |= val != chip->playback_volume[idx][i];
		if (change) {
			chip->playback_volume[idx][i] = val;
			outb(val, port + VIA_REG_OFS_PLAYBACK_VOLUME_L + i);
		}
	}
	return change;
}

static int snd_via8233_pcmdxs_volume_put(struct snd_kcontrol *kcontrol,
					 struct snd_ctl_elem_value *ucontrol)
{
	struct via82xx *chip = snd_kcontrol_chip(kcontrol);
	unsigned int idx;
	unsigned char val;
	int i, change = 0;

	for (i = 0; i < 2; i++) {
		val = ucontrol->value.integer.value[i];
		if (val > VIA_DXS_MAX_VOLUME)
			val = VIA_DXS_MAX_VOLUME;
		val = VIA_DXS_MAX_VOLUME - val;
		if (val != chip->playback_volume_c[i]) {
			change = 1;
			chip->playback_volume_c[i] = val;
			for (idx = 0; idx < 4; idx++) {
				unsigned long port = chip->port + 0x10 * idx;
				chip->playback_volume[idx][i] = val;
				outb(val, port + VIA_REG_OFS_PLAYBACK_VOLUME_L + i);
			}
		}
	}
	return change;
}

static const DECLARE_TLV_DB_SCALE(db_scale_dxs, -4650, 150, 1);

static const struct snd_kcontrol_new snd_via8233_pcmdxs_volume_control = {
	.name = "PCM Playback Volume",
	.iface = SNDRV_CTL_ELEM_IFACE_MIXER,
	.access = (SNDRV_CTL_ELEM_ACCESS_READWRITE |
		   SNDRV_CTL_ELEM_ACCESS_TLV_READ),
	.info = snd_via8233_dxs_volume_info,
	.get = snd_via8233_pcmdxs_volume_get,
	.put = snd_via8233_pcmdxs_volume_put,
	.tlv = { .p = db_scale_dxs }
};

static const struct snd_kcontrol_new snd_via8233_dxs_volume_control = {
	.iface = SNDRV_CTL_ELEM_IFACE_PCM,
	.device = 0,
	/* .subdevice set later */
	.name = "PCM Playback Volume",
	.access = SNDRV_CTL_ELEM_ACCESS_READWRITE |
		  SNDRV_CTL_ELEM_ACCESS_TLV_READ |
		  SNDRV_CTL_ELEM_ACCESS_INACTIVE,
	.info = snd_via8233_dxs_volume_info,
	.get = snd_via8233_dxs_volume_get,
	.put = snd_via8233_dxs_volume_put,
	.tlv = { .p = db_scale_dxs }
};

/*
 */

static void snd_via82xx_mixer_free_ac97_bus(struct snd_ac97_bus *bus)
{
	struct via82xx *chip = bus->private_data;
	chip->ac97_bus = NULL;
}

static void snd_via82xx_mixer_free_ac97(struct snd_ac97 *ac97)
{
	struct via82xx *chip = ac97->private_data;
	chip->ac97 = NULL;
}

static const struct ac97_quirk ac97_quirks[] = {
	{
		.subvendor = 0x1106,
		.subdevice = 0x4161,
		.codec_id = 0x56494161, /* VT1612A */
		.name = "Soltek SL-75DRV5",
		.type = AC97_TUNE_NONE
	},
	{	/* FIXME: which codec? */
		.subvendor = 0x1106,
		.subdevice = 0x4161,
		.name = "ASRock K7VT2",
		.type = AC97_TUNE_HP_ONLY
	},
	{
		.subvendor = 0x110a,
		.subdevice = 0x0079,
		.name = "Fujitsu Siemens D1289",
		.type = AC97_TUNE_HP_ONLY
	},
	{
		.subvendor = 0x1019,
		.subdevice = 0x0a81,
		.name = "ECS K7VTA3",
		.type = AC97_TUNE_HP_ONLY
	},
	{
		.subvendor = 0x1019,
		.subdevice = 0x0a85,
		.name = "ECS L7VMM2",
		.type = AC97_TUNE_HP_ONLY
	},
	{
		.subvendor = 0x1019,
		.subdevice = 0x1841,
		.name = "ECS K7VTA3",
		.type = AC97_TUNE_HP_ONLY
	},
	{
		.subvendor = 0x1849,
		.subdevice = 0x3059,
		.name = "ASRock K7VM2",
		.type = AC97_TUNE_HP_ONLY	/* VT1616 */
	},
	{
		.subvendor = 0x14cd,
		.subdevice = 0x7002,
		.name = "Unknown",
		.type = AC97_TUNE_ALC_JACK
	},
	{
		.subvendor = 0x1071,
		.subdevice = 0x8590,
		.name = "Mitac Mobo",
		.type = AC97_TUNE_ALC_JACK
	},
	{
		.subvendor = 0x161f,
		.subdevice = 0x202b,
		.name = "Arima Notebook",
		.type = AC97_TUNE_HP_ONLY,
	},
	{
		.subvendor = 0x161f,
		.subdevice = 0x2032,
		.name = "Targa Traveller 811",
		.type = AC97_TUNE_HP_ONLY,
	},
	{
		.subvendor = 0x161f,
		.subdevice = 0x2032,
		.name = "m680x",
		.type = AC97_TUNE_HP_ONLY, /* http://launchpad.net/bugs/38546 */
	},
	{
		.subvendor = 0x1297,
		.subdevice = 0xa232,
		.name = "Shuttle AK32VN",
		.type = AC97_TUNE_HP_ONLY
	},
	{ } /* terminator */
};

static int snd_via82xx_mixer_new(struct via82xx *chip, const char *quirk_override)
{
	struct snd_ac97_template ac97;
	int err;
	static struct snd_ac97_bus_ops ops = {
		.write = snd_via82xx_codec_write,
		.read = snd_via82xx_codec_read,
		.wait = snd_via82xx_codec_wait,
	};

	if ((err = snd_ac97_bus(chip->card, 0, &ops, chip, &chip->ac97_bus)) < 0)
		return err;
	chip->ac97_bus->private_free = snd_via82xx_mixer_free_ac97_bus;
	chip->ac97_bus->clock = chip->ac97_clock;

	memset(&ac97, 0, sizeof(ac97));
	ac97.private_data = chip;
	ac97.private_free = snd_via82xx_mixer_free_ac97;
	ac97.pci = chip->pci;
	ac97.scaps = AC97_SCAP_SKIP_MODEM | AC97_SCAP_POWER_SAVE;
	if ((err = snd_ac97_mixer(chip->ac97_bus, &ac97, &chip->ac97)) < 0)
		return err;

	snd_ac97_tune_hardware(chip->ac97, ac97_quirks, quirk_override);

	if (chip->chip_type != TYPE_VIA686) {
		/* use slot 10/11 */
		snd_ac97_update_bits(chip->ac97, AC97_EXTENDED_STATUS, 0x03 << 4, 0x03 << 4);
	}

	return 0;
}

#ifdef SUPPORT_JOYSTICK
#define JOYSTICK_ADDR	0x200
static int snd_via686_create_gameport(struct via82xx *chip, unsigned char *legacy)
{
	struct gameport *gp;
	struct resource *r;

	if (!joystick)
		return -ENODEV;

	r = request_region(JOYSTICK_ADDR, 8, "VIA686 gameport");
	if (!r) {
		dev_warn(chip->card->dev, "cannot reserve joystick port %#x\n",
		       JOYSTICK_ADDR);
		return -EBUSY;
	}

	chip->gameport = gp = gameport_allocate_port();
	if (!gp) {
		dev_err(chip->card->dev,
			"cannot allocate memory for gameport\n");
		release_and_free_resource(r);
		return -ENOMEM;
	}

	gameport_set_name(gp, "VIA686 Gameport");
	gameport_set_phys(gp, "pci%s/gameport0", pci_name(chip->pci));
	gameport_set_dev_parent(gp, &chip->pci->dev);
	gp->io = JOYSTICK_ADDR;
	gameport_set_port_data(gp, r);

	/* Enable legacy joystick port */
	*legacy |= VIA_FUNC_ENABLE_GAME;
	pci_write_config_byte(chip->pci, VIA_FUNC_ENABLE, *legacy);

	gameport_register_port(chip->gameport);

	return 0;
}

static void snd_via686_free_gameport(struct via82xx *chip)
{
	if (chip->gameport) {
		struct resource *r = gameport_get_port_data(chip->gameport);

		gameport_unregister_port(chip->gameport);
		chip->gameport = NULL;
		release_and_free_resource(r);
	}
}
#else
static inline int snd_via686_create_gameport(struct via82xx *chip, unsigned char *legacy)
{
	return -ENOSYS;
}
static inline void snd_via686_free_gameport(struct via82xx *chip) { }
#endif


/*
 *
 */

static int snd_via8233_init_misc(struct via82xx *chip)
{
	int i, err, caps;
	unsigned char val;

	caps = chip->chip_type == TYPE_VIA8233A ? 1 : 2;
	for (i = 0; i < caps; i++) {
		snd_via8233_capture_source.index = i;
		err = snd_ctl_add(chip->card, snd_ctl_new1(&snd_via8233_capture_source, chip));
		if (err < 0)
			return err;
	}
	if (ac97_can_spdif(chip->ac97)) {
		err = snd_ctl_add(chip->card, snd_ctl_new1(&snd_via8233_dxs3_spdif_control, chip));
		if (err < 0)
			return err;
	}
	if (chip->chip_type != TYPE_VIA8233A) {
		/* when no h/w PCM volume control is found, use DXS volume control
		 * as the PCM vol control
		 */
		struct snd_ctl_elem_id sid;
		memset(&sid, 0, sizeof(sid));
		strcpy(sid.name, "PCM Playback Volume");
		sid.iface = SNDRV_CTL_ELEM_IFACE_MIXER;
		if (! snd_ctl_find_id(chip->card, &sid)) {
			dev_info(chip->card->dev,
				 "Using DXS as PCM Playback\n");
			err = snd_ctl_add(chip->card, snd_ctl_new1(&snd_via8233_pcmdxs_volume_control, chip));
			if (err < 0)
				return err;
		}
		else /* Using DXS when PCM emulation is enabled is really weird */
		{
			for (i = 0; i < 4; ++i) {
				struct snd_kcontrol *kctl;

				kctl = snd_ctl_new1(
					&snd_via8233_dxs_volume_control, chip);
				if (!kctl)
					return -ENOMEM;
				kctl->id.subdevice = i;
				err = snd_ctl_add(chip->card, kctl);
				if (err < 0)
					return err;
				chip->dxs_controls[i] = kctl;
			}
		}
	}
	/* select spdif data slot 10/11 */
	pci_read_config_byte(chip->pci, VIA8233_SPDIF_CTRL, &val);
	val = (val & ~VIA8233_SPDIF_SLOT_MASK) | VIA8233_SPDIF_SLOT_1011;
	val &= ~VIA8233_SPDIF_DX3; /* SPDIF off as default */
	pci_write_config_byte(chip->pci, VIA8233_SPDIF_CTRL, val);

	return 0;
}

static int snd_via686_init_misc(struct via82xx *chip)
{
	unsigned char legacy, legacy_cfg;
	int rev_h = 0;

	legacy = chip->old_legacy;
	legacy_cfg = chip->old_legacy_cfg;
	legacy |= VIA_FUNC_MIDI_IRQMASK;	/* FIXME: correct? (disable MIDI) */
	legacy &= ~VIA_FUNC_ENABLE_GAME;	/* disable joystick */
	if (chip->revision >= VIA_REV_686_H) {
		rev_h = 1;
		if (mpu_port >= 0x200) {	/* force MIDI */
			mpu_port &= 0xfffc;
			pci_write_config_dword(chip->pci, 0x18, mpu_port | 0x01);
#ifdef CONFIG_PM_SLEEP
			chip->mpu_port_saved = mpu_port;
#endif
		} else {
			mpu_port = pci_resource_start(chip->pci, 2);
		}
	} else {
		switch (mpu_port) {	/* force MIDI */
		case 0x300:
		case 0x310:
		case 0x320:
		case 0x330:
			legacy_cfg &= ~(3 << 2);
			legacy_cfg |= (mpu_port & 0x0030) >> 2;
			break;
		default:			/* no, use BIOS settings */
			if (legacy & VIA_FUNC_ENABLE_MIDI)
				mpu_port = 0x300 + ((legacy_cfg & 0x000c) << 2);
			break;
		}
	}
	if (mpu_port >= 0x200 &&
	    (chip->mpu_res = request_region(mpu_port, 2, "VIA82xx MPU401"))
	    != NULL) {
		if (rev_h)
			legacy |= VIA_FUNC_MIDI_PNP;	/* enable PCI I/O 2 */
		legacy |= VIA_FUNC_ENABLE_MIDI;
	} else {
		if (rev_h)
			legacy &= ~VIA_FUNC_MIDI_PNP;	/* disable PCI I/O 2 */
		legacy &= ~VIA_FUNC_ENABLE_MIDI;
		mpu_port = 0;
	}

	pci_write_config_byte(chip->pci, VIA_FUNC_ENABLE, legacy);
	pci_write_config_byte(chip->pci, VIA_PNP_CONTROL, legacy_cfg);
	if (chip->mpu_res) {
		if (snd_mpu401_uart_new(chip->card, 0, MPU401_HW_VIA686A,
					mpu_port, MPU401_INFO_INTEGRATED |
					MPU401_INFO_IRQ_HOOK, -1,
					&chip->rmidi) < 0) {
			dev_warn(chip->card->dev,
				 "unable to initialize MPU-401 at 0x%lx, skipping\n",
				 mpu_port);
			legacy &= ~VIA_FUNC_ENABLE_MIDI;
		} else {
			legacy &= ~VIA_FUNC_MIDI_IRQMASK;	/* enable MIDI interrupt */
		}
		pci_write_config_byte(chip->pci, VIA_FUNC_ENABLE, legacy);
	}

	snd_via686_create_gameport(chip, &legacy);

#ifdef CONFIG_PM_SLEEP
	chip->legacy_saved = legacy;
	chip->legacy_cfg_saved = legacy_cfg;
#endif

	return 0;
}


/*
 * proc interface
 */
static void snd_via82xx_proc_read(struct snd_info_entry *entry,
				  struct snd_info_buffer *buffer)
{
	struct via82xx *chip = entry->private_data;
	int i;
	
	snd_iprintf(buffer, "%s\n\n", chip->card->longname);
	for (i = 0; i < 0xa0; i += 4) {
		snd_iprintf(buffer, "%02x: %08x\n", i, inl(chip->port + i));
	}
}

static void snd_via82xx_proc_init(struct via82xx *chip)
{
	snd_card_ro_proc_new(chip->card, "via82xx", chip,
			     snd_via82xx_proc_read);
}

/*
 *
 */

static int snd_via82xx_chip_init(struct via82xx *chip)
{
	unsigned int val;
	unsigned long end_time;
	unsigned char pval;

#if 0 /* broken on K7M? */
	if (chip->chip_type == TYPE_VIA686)
		/* disable all legacy ports */
		pci_write_config_byte(chip->pci, VIA_FUNC_ENABLE, 0);
#endif
	pci_read_config_byte(chip->pci, VIA_ACLINK_STAT, &pval);
	if (! (pval & VIA_ACLINK_C00_READY)) { /* codec not ready? */
		/* deassert ACLink reset, force SYNC */
		pci_write_config_byte(chip->pci, VIA_ACLINK_CTRL,
				      VIA_ACLINK_CTRL_ENABLE |
				      VIA_ACLINK_CTRL_RESET |
				      VIA_ACLINK_CTRL_SYNC);
		udelay(100);
#if 1 /* FIXME: should we do full reset here for all chip models? */
		pci_write_config_byte(chip->pci, VIA_ACLINK_CTRL, 0x00);
		udelay(100);
#else
		/* deassert ACLink reset, force SYNC (warm AC'97 reset) */
		pci_write_config_byte(chip->pci, VIA_ACLINK_CTRL,
				      VIA_ACLINK_CTRL_RESET|VIA_ACLINK_CTRL_SYNC);
		udelay(2);
#endif
		/* ACLink on, deassert ACLink reset, VSR, SGD data out */
		/* note - FM data out has trouble with non VRA codecs !! */
		pci_write_config_byte(chip->pci, VIA_ACLINK_CTRL, VIA_ACLINK_CTRL_INIT);
		udelay(100);
	}
	
	/* Make sure VRA is enabled, in case we didn't do a
	 * complete codec reset, above */
	pci_read_config_byte(chip->pci, VIA_ACLINK_CTRL, &pval);
	if ((pval & VIA_ACLINK_CTRL_INIT) != VIA_ACLINK_CTRL_INIT) {
		/* ACLink on, deassert ACLink reset, VSR, SGD data out */
		/* note - FM data out has trouble with non VRA codecs !! */
		pci_write_config_byte(chip->pci, VIA_ACLINK_CTRL, VIA_ACLINK_CTRL_INIT);
		udelay(100);
	}

	/* wait until codec ready */
	end_time = jiffies + msecs_to_jiffies(750);
	do {
		pci_read_config_byte(chip->pci, VIA_ACLINK_STAT, &pval);
		if (pval & VIA_ACLINK_C00_READY) /* primary codec ready */
			break;
		schedule_timeout_uninterruptible(1);
	} while (time_before(jiffies, end_time));

	if ((val = snd_via82xx_codec_xread(chip)) & VIA_REG_AC97_BUSY)
		dev_err(chip->card->dev,
			"AC'97 codec is not ready [0x%x]\n", val);

#if 0 /* FIXME: we don't support the second codec yet so skip the detection now.. */
	snd_via82xx_codec_xwrite(chip, VIA_REG_AC97_READ |
				 VIA_REG_AC97_SECONDARY_VALID |
				 (VIA_REG_AC97_CODEC_ID_SECONDARY << VIA_REG_AC97_CODEC_ID_SHIFT));
	end_time = jiffies + msecs_to_jiffies(750);
	snd_via82xx_codec_xwrite(chip, VIA_REG_AC97_READ |
				 VIA_REG_AC97_SECONDARY_VALID |
				 (VIA_REG_AC97_CODEC_ID_SECONDARY << VIA_REG_AC97_CODEC_ID_SHIFT));
	do {
		if ((val = snd_via82xx_codec_xread(chip)) & VIA_REG_AC97_SECONDARY_VALID) {
			chip->ac97_secondary = 1;
			goto __ac97_ok2;
		}
		schedule_timeout_uninterruptible(1);
	} while (time_before(jiffies, end_time));
	/* This is ok, the most of motherboards have only one codec */

      __ac97_ok2:
#endif

	if (chip->chip_type == TYPE_VIA686) {
		/* route FM trap to IRQ, disable FM trap */
		pci_write_config_byte(chip->pci, VIA_FM_NMI_CTRL, 0);
		/* disable all GPI interrupts */
		outl(0, VIAREG(chip, GPI_INTR));
	}

	if (chip->chip_type != TYPE_VIA686) {
		/* Workaround for Award BIOS bug:
		 * DXS channels don't work properly with VRA if MC97 is disabled.
		 */
		struct pci_dev *pci;
		pci = pci_get_device(0x1106, 0x3068, NULL); /* MC97 */
		if (pci) {
			unsigned char data;
			pci_read_config_byte(pci, 0x44, &data);
			pci_write_config_byte(pci, 0x44, data | 0x40);
			pci_dev_put(pci);
		}
	}

	if (chip->chip_type != TYPE_VIA8233A) {
		int i, idx;
		for (idx = 0; idx < 4; idx++) {
			unsigned long port = chip->port + 0x10 * idx;
			for (i = 0; i < 2; i++) {
				chip->playback_volume[idx][i]=chip->playback_volume_c[i];
				outb(chip->playback_volume_c[i],
				     port + VIA_REG_OFS_PLAYBACK_VOLUME_L + i);
			}
		}
	}

	return 0;
}

#ifdef CONFIG_PM_SLEEP
/*
 * power management
 */
static int snd_via82xx_suspend(struct device *dev)
{
	struct snd_card *card = dev_get_drvdata(dev);
	struct via82xx *chip = card->private_data;
	int i;

	snd_power_change_state(card, SNDRV_CTL_POWER_D3hot);
	for (i = 0; i < chip->num_devs; i++)
		snd_via82xx_channel_reset(chip, &chip->devs[i]);
	snd_ac97_suspend(chip->ac97);

	/* save misc values */
	if (chip->chip_type != TYPE_VIA686) {
		pci_read_config_byte(chip->pci, VIA8233_SPDIF_CTRL, &chip->spdif_ctrl_saved);
		chip->capture_src_saved[0] = inb(chip->port + VIA_REG_CAPTURE_CHANNEL);
		chip->capture_src_saved[1] = inb(chip->port + VIA_REG_CAPTURE_CHANNEL + 0x10);
	}

	return 0;
}

static int snd_via82xx_resume(struct device *dev)
{
	struct snd_card *card = dev_get_drvdata(dev);
	struct via82xx *chip = card->private_data;
	int i;

	snd_via82xx_chip_init(chip);

	if (chip->chip_type == TYPE_VIA686) {
		if (chip->mpu_port_saved)
			pci_write_config_dword(chip->pci, 0x18, chip->mpu_port_saved | 0x01);
		pci_write_config_byte(chip->pci, VIA_FUNC_ENABLE, chip->legacy_saved);
		pci_write_config_byte(chip->pci, VIA_PNP_CONTROL, chip->legacy_cfg_saved);
	} else {
		pci_write_config_byte(chip->pci, VIA8233_SPDIF_CTRL, chip->spdif_ctrl_saved);
		outb(chip->capture_src_saved[0], chip->port + VIA_REG_CAPTURE_CHANNEL);
		outb(chip->capture_src_saved[1], chip->port + VIA_REG_CAPTURE_CHANNEL + 0x10);
	}

	snd_ac97_resume(chip->ac97);

	for (i = 0; i < chip->num_devs; i++)
		snd_via82xx_channel_reset(chip, &chip->devs[i]);

	snd_power_change_state(card, SNDRV_CTL_POWER_D0);
	return 0;
}

static SIMPLE_DEV_PM_OPS(snd_via82xx_pm, snd_via82xx_suspend, snd_via82xx_resume);
#define SND_VIA82XX_PM_OPS	&snd_via82xx_pm
#else
#define SND_VIA82XX_PM_OPS	NULL
#endif /* CONFIG_PM_SLEEP */

static int snd_via82xx_free(struct via82xx *chip)
{
	unsigned int i;

	if (chip->irq < 0)
		goto __end_hw;
	/* disable interrupts */
	for (i = 0; i < chip->num_devs; i++)
		snd_via82xx_channel_reset(chip, &chip->devs[i]);

	if (chip->irq >= 0)
		free_irq(chip->irq, chip);
 __end_hw:
	release_and_free_resource(chip->mpu_res);
	pci_release_regions(chip->pci);

	if (chip->chip_type == TYPE_VIA686) {
		snd_via686_free_gameport(chip);
		pci_write_config_byte(chip->pci, VIA_FUNC_ENABLE, chip->old_legacy);
		pci_write_config_byte(chip->pci, VIA_PNP_CONTROL, chip->old_legacy_cfg);
	}
	pci_disable_device(chip->pci);
	kfree(chip);
	return 0;
}

static int snd_via82xx_dev_free(struct snd_device *device)
{
	struct via82xx *chip = device->device_data;
	return snd_via82xx_free(chip);
}

static int snd_via82xx_create(struct snd_card *card,
			      struct pci_dev *pci,
			      int chip_type,
			      int revision,
			      unsigned int ac97_clock,
			      struct via82xx **r_via)
{
	struct via82xx *chip;
	int err;
        static struct snd_device_ops ops = {
		.dev_free =	snd_via82xx_dev_free,
        };

	if ((err = pci_enable_device(pci)) < 0)
		return err;

	if ((chip = kzalloc(sizeof(*chip), GFP_KERNEL)) == NULL) {
		pci_disable_device(pci);
		return -ENOMEM;
	}

	chip->chip_type = chip_type;
	chip->revision = revision;

	spin_lock_init(&chip->reg_lock);
	spin_lock_init(&chip->rates[0].lock);
	spin_lock_init(&chip->rates[1].lock);
	chip->card = card;
	chip->pci = pci;
	chip->irq = -1;

	pci_read_config_byte(pci, VIA_FUNC_ENABLE, &chip->old_legacy);
	pci_read_config_byte(pci, VIA_PNP_CONTROL, &chip->old_legacy_cfg);
	pci_write_config_byte(chip->pci, VIA_FUNC_ENABLE,
			      chip->old_legacy & ~(VIA_FUNC_ENABLE_SB|VIA_FUNC_ENABLE_FM));

	if ((err = pci_request_regions(pci, card->driver)) < 0) {
		kfree(chip);
		pci_disable_device(pci);
		return err;
	}
	chip->port = pci_resource_start(pci, 0);
	if (request_irq(pci->irq,
			chip_type == TYPE_VIA8233 ?
			snd_via8233_interrupt :	snd_via686_interrupt,
			IRQF_SHARED,
			KBUILD_MODNAME, chip)) {
		dev_err(card->dev, "unable to grab IRQ %d\n", pci->irq);
		snd_via82xx_free(chip);
		return -EBUSY;
	}
	chip->irq = pci->irq;
	card->sync_irq = chip->irq;
	if (ac97_clock >= 8000 && ac97_clock <= 48000)
		chip->ac97_clock = ac97_clock;

	if ((err = snd_via82xx_chip_init(chip)) < 0) {
		snd_via82xx_free(chip);
		return err;
	}

	if ((err = snd_device_new(card, SNDRV_DEV_LOWLEVEL, chip, &ops)) < 0) {
		snd_via82xx_free(chip);
		return err;
	}

	/* The 8233 ac97 controller does not implement the master bit
	 * in the pci command register. IMHO this is a violation of the PCI spec.
	 * We call pci_set_master here because it does not hurt. */
	pci_set_master(pci);

	*r_via = chip;
	return 0;
}

struct via823x_info {
	int revision;
	char *name;
	int type;
};
static struct via823x_info via823x_cards[] = {
	{ VIA_REV_PRE_8233, "VIA 8233-Pre", TYPE_VIA8233 },
	{ VIA_REV_8233C, "VIA 8233C", TYPE_VIA8233 },
	{ VIA_REV_8233, "VIA 8233", TYPE_VIA8233 },
	{ VIA_REV_8233A, "VIA 8233A", TYPE_VIA8233A },
	{ VIA_REV_8235, "VIA 8235", TYPE_VIA8233 },
	{ VIA_REV_8237, "VIA 8237", TYPE_VIA8233 },
	{ VIA_REV_8251, "VIA 8251", TYPE_VIA8233 },
};

/*
 * auto detection of DXS channel supports.
 */

static struct snd_pci_quirk dxs_whitelist[] = {
	SND_PCI_QUIRK(0x1005, 0x4710, "Avance Logic Mobo", VIA_DXS_ENABLE),
	SND_PCI_QUIRK(0x1019, 0x0996, "ESC Mobo", VIA_DXS_48K),
	SND_PCI_QUIRK(0x1019, 0x0a81, "ECS K7VTA3 v8.0", VIA_DXS_NO_VRA),
	SND_PCI_QUIRK(0x1019, 0x0a85, "ECS L7VMM2", VIA_DXS_NO_VRA),
	SND_PCI_QUIRK_VENDOR(0x1019, "ESC K8", VIA_DXS_SRC),
	SND_PCI_QUIRK(0x1019, 0xaa01, "ESC K8T890-A", VIA_DXS_SRC),
	SND_PCI_QUIRK(0x1025, 0x0033, "Acer Inspire 1353LM", VIA_DXS_NO_VRA),
	SND_PCI_QUIRK(0x1025, 0x0046, "Acer Aspire 1524 WLMi", VIA_DXS_SRC),
	SND_PCI_QUIRK_VENDOR(0x1043, "ASUS A7/A8", VIA_DXS_NO_VRA),
	SND_PCI_QUIRK_VENDOR(0x1071, "Diverse Notebook", VIA_DXS_NO_VRA),
	SND_PCI_QUIRK(0x10cf, 0x118e, "FSC Laptop", VIA_DXS_ENABLE),
	SND_PCI_QUIRK_VENDOR(0x1106, "ASRock", VIA_DXS_SRC),
	SND_PCI_QUIRK(0x1297, 0xa231, "Shuttle AK31v2", VIA_DXS_SRC),
	SND_PCI_QUIRK(0x1297, 0xa232, "Shuttle", VIA_DXS_SRC),
	SND_PCI_QUIRK(0x1297, 0xc160, "Shuttle Sk41G", VIA_DXS_SRC),
	SND_PCI_QUIRK(0x1458, 0xa002, "Gigabyte GA-7VAXP", VIA_DXS_ENABLE),
	SND_PCI_QUIRK(0x1462, 0x3800, "MSI KT266", VIA_DXS_ENABLE),
	SND_PCI_QUIRK(0x1462, 0x7120, "MSI KT4V", VIA_DXS_ENABLE),
	SND_PCI_QUIRK(0x1462, 0x7142, "MSI K8MM-V", VIA_DXS_ENABLE),
	SND_PCI_QUIRK_VENDOR(0x1462, "MSI Mobo", VIA_DXS_SRC),
	SND_PCI_QUIRK(0x147b, 0x1401, "ABIT KD7(-RAID)", VIA_DXS_ENABLE),
	SND_PCI_QUIRK(0x147b, 0x1411, "ABIT VA-20", VIA_DXS_ENABLE),
	SND_PCI_QUIRK(0x147b, 0x1413, "ABIT KV8 Pro", VIA_DXS_ENABLE),
	SND_PCI_QUIRK(0x147b, 0x1415, "ABIT AV8", VIA_DXS_NO_VRA),
	SND_PCI_QUIRK(0x14ff, 0x0403, "Twinhead mobo", VIA_DXS_ENABLE),
	SND_PCI_QUIRK(0x14ff, 0x0408, "Twinhead laptop", VIA_DXS_SRC),
	SND_PCI_QUIRK(0x1558, 0x4701, "Clevo D470", VIA_DXS_SRC),
	SND_PCI_QUIRK(0x1584, 0x8120, "Diverse Laptop", VIA_DXS_ENABLE),
	SND_PCI_QUIRK(0x1584, 0x8123, "Targa/Uniwill", VIA_DXS_NO_VRA),
	SND_PCI_QUIRK(0x161f, 0x202b, "Amira Notebook", VIA_DXS_NO_VRA),
	SND_PCI_QUIRK(0x161f, 0x2032, "m680x machines", VIA_DXS_48K),
	SND_PCI_QUIRK(0x1631, 0xe004, "PB EasyNote 3174", VIA_DXS_ENABLE),
	SND_PCI_QUIRK(0x1695, 0x3005, "EPoX EP-8K9A", VIA_DXS_ENABLE),
	SND_PCI_QUIRK_VENDOR(0x1695, "EPoX mobo", VIA_DXS_SRC),
	SND_PCI_QUIRK_VENDOR(0x16f3, "Jetway K8", VIA_DXS_SRC),
	SND_PCI_QUIRK_VENDOR(0x1734, "FSC Laptop", VIA_DXS_SRC),
	SND_PCI_QUIRK(0x1849, 0x3059, "ASRock K7VM2", VIA_DXS_NO_VRA),
	SND_PCI_QUIRK_VENDOR(0x1849, "ASRock mobo", VIA_DXS_SRC),
	SND_PCI_QUIRK(0x1919, 0x200a, "Soltek SL-K8",  VIA_DXS_NO_VRA),
	SND_PCI_QUIRK(0x4005, 0x4710, "MSI K7T266", VIA_DXS_SRC),
	{ } /* terminator */
};

static int check_dxs_list(struct pci_dev *pci, int revision)
{
	const struct snd_pci_quirk *w;

	w = snd_pci_quirk_lookup(pci, dxs_whitelist);
	if (w) {
		dev_dbg(&pci->dev, "DXS white list for %s found\n",
			    snd_pci_quirk_name(w));
		return w->value;
	}

	/* for newer revision, default to DXS_SRC */
	if (revision >= VIA_REV_8235)
		return VIA_DXS_SRC;

	/*
	 * not detected, try 48k rate only to be sure.
	 */
	dev_info(&pci->dev, "Assuming DXS channels with 48k fixed sample rate.\n");
	dev_info(&pci->dev, "         Please try dxs_support=5 option\n");
	dev_info(&pci->dev, "         and report if it works on your machine.\n");
	dev_info(&pci->dev, "         For more details, read ALSA-Configuration.txt.\n");
	return VIA_DXS_48K;
};

static int snd_via82xx_probe(struct pci_dev *pci,
			     const struct pci_device_id *pci_id)
{
	struct snd_card *card;
	struct via82xx *chip;
	int chip_type = 0, card_type;
	unsigned int i;
	int err;

	err = snd_card_new(&pci->dev, index, id, THIS_MODULE, 0, &card);
	if (err < 0)
		return err;

	card_type = pci_id->driver_data;
	switch (card_type) {
	case TYPE_CARD_VIA686:
		strcpy(card->driver, "VIA686A");
		sprintf(card->shortname, "VIA 82C686A/B rev%x", pci->revision);
		chip_type = TYPE_VIA686;
		break;
	case TYPE_CARD_VIA8233:
		chip_type = TYPE_VIA8233;
		sprintf(card->shortname, "VIA 823x rev%x", pci->revision);
		for (i = 0; i < ARRAY_SIZE(via823x_cards); i++) {
			if (pci->revision == via823x_cards[i].revision) {
				chip_type = via823x_cards[i].type;
				strcpy(card->shortname, via823x_cards[i].name);
				break;
			}
		}
		if (chip_type != TYPE_VIA8233A) {
			if (dxs_support == VIA_DXS_AUTO)
				dxs_support = check_dxs_list(pci, pci->revision);
			/* force to use VIA8233 or 8233A model according to
			 * dxs_support module option
			 */
			if (dxs_support == VIA_DXS_DISABLE)
				chip_type = TYPE_VIA8233A;
			else
				chip_type = TYPE_VIA8233;
		}
		if (chip_type == TYPE_VIA8233A)
			strcpy(card->driver, "VIA8233A");
		else if (pci->revision >= VIA_REV_8237)
			strcpy(card->driver, "VIA8237"); /* no slog assignment */
		else
			strcpy(card->driver, "VIA8233");
		break;
	default:
		dev_err(card->dev, "invalid card type %d\n", card_type);
		err = -EINVAL;
		goto __error;
	}
		
	if ((err = snd_via82xx_create(card, pci, chip_type, pci->revision,
				      ac97_clock, &chip)) < 0)
		goto __error;
	card->private_data = chip;
	if ((err = snd_via82xx_mixer_new(chip, ac97_quirk)) < 0)
		goto __error;

	if (chip_type == TYPE_VIA686) {
		if ((err = snd_via686_pcm_new(chip)) < 0 ||
		    (err = snd_via686_init_misc(chip)) < 0)
			goto __error;
	} else {
		if (chip_type == TYPE_VIA8233A) {
			if ((err = snd_via8233a_pcm_new(chip)) < 0)
				goto __error;
			// chip->dxs_fixed = 1; /* FIXME: use 48k for DXS #3? */
		} else {
			if ((err = snd_via8233_pcm_new(chip)) < 0)
				goto __error;
			if (dxs_support == VIA_DXS_48K)
				chip->dxs_fixed = 1;
			else if (dxs_support == VIA_DXS_NO_VRA)
				chip->no_vra = 1;
			else if (dxs_support == VIA_DXS_SRC) {
				chip->no_vra = 1;
				chip->dxs_src = 1;
			}
		}
		if ((err = snd_via8233_init_misc(chip)) < 0)
			goto __error;
	}

	/* disable interrupts */
	for (i = 0; i < chip->num_devs; i++)
		snd_via82xx_channel_reset(chip, &chip->devs[i]);

	snprintf(card->longname, sizeof(card->longname),
		 "%s with %s at %#lx, irq %d", card->shortname,
		 snd_ac97_get_short_name(chip->ac97), chip->port, chip->irq);

	snd_via82xx_proc_init(chip);

	if ((err = snd_card_register(card)) < 0) {
		snd_card_free(card);
		return err;
	}
	pci_set_drvdata(pci, card);
	return 0;

 __error:
	snd_card_free(card);
	return err;
}

static void snd_via82xx_remove(struct pci_dev *pci)
{
	snd_card_free(pci_get_drvdata(pci));
}

static struct pci_driver via82xx_driver = {
	.name = KBUILD_MODNAME,
	.id_table = snd_via82xx_ids,
	.probe = snd_via82xx_probe,
	.remove = snd_via82xx_remove,
	.driver = {
		.pm = SND_VIA82XX_PM_OPS,
	},
};

module_pci_driver(via82xx_driver);<|MERGE_RESOLUTION|>--- conflicted
+++ resolved
@@ -1439,15 +1439,9 @@
 	/* capture */
 	init_viadev(chip, chip->capture_devno, VIA_REG_CAPTURE_8233_STATUS, 6, 1);
 
-<<<<<<< HEAD
-	snd_pcm_lib_preallocate_pages_for_all(pcm, SNDRV_DMA_TYPE_DEV_SG,
-					      &chip->pci->dev,
-					      64*1024, VIA_MAX_BUFSIZE);
-=======
 	snd_pcm_set_managed_buffer_all(pcm, SNDRV_DMA_TYPE_DEV_SG,
 				       &chip->pci->dev,
 				       64*1024, VIA_MAX_BUFSIZE);
->>>>>>> bfea224d
 
 	err = snd_pcm_add_chmap_ctls(pcm, SNDRV_PCM_STREAM_PLAYBACK,
 				     snd_pcm_std_chmaps, 2, 0,
@@ -1469,15 +1463,9 @@
 	/* set up capture */
 	init_viadev(chip, chip->capture_devno + 1, VIA_REG_CAPTURE_8233_STATUS + 0x10, 7, 1);
 
-<<<<<<< HEAD
-	snd_pcm_lib_preallocate_pages_for_all(pcm, SNDRV_DMA_TYPE_DEV_SG,
-					      &chip->pci->dev,
-					      64*1024, VIA_MAX_BUFSIZE);
-=======
 	snd_pcm_set_managed_buffer_all(pcm, SNDRV_DMA_TYPE_DEV_SG,
 				       &chip->pci->dev,
 				       64*1024, VIA_MAX_BUFSIZE);
->>>>>>> bfea224d
 
 	err = snd_pcm_add_chmap_ctls(pcm, SNDRV_PCM_STREAM_PLAYBACK,
 				     snd_pcm_alt_chmaps, 6, 0,
@@ -1518,15 +1506,9 @@
 	/* capture */
 	init_viadev(chip, chip->capture_devno, VIA_REG_CAPTURE_8233_STATUS, 6, 1);
 
-<<<<<<< HEAD
-	snd_pcm_lib_preallocate_pages_for_all(pcm, SNDRV_DMA_TYPE_DEV_SG,
-					      &chip->pci->dev,
-					      64*1024, VIA_MAX_BUFSIZE);
-=======
 	snd_pcm_set_managed_buffer_all(pcm, SNDRV_DMA_TYPE_DEV_SG,
 				       &chip->pci->dev,
 				       64*1024, VIA_MAX_BUFSIZE);
->>>>>>> bfea224d
 
 	err = snd_pcm_add_chmap_ctls(pcm, SNDRV_PCM_STREAM_PLAYBACK,
 				     snd_pcm_alt_chmaps, 6, 0,
@@ -1550,15 +1532,9 @@
 	/* set up playback */
 	init_viadev(chip, chip->playback_devno, 0x30, 3, 0);
 
-<<<<<<< HEAD
-	snd_pcm_lib_preallocate_pages_for_all(pcm, SNDRV_DMA_TYPE_DEV_SG,
-					      &chip->pci->dev,
-					      64*1024, VIA_MAX_BUFSIZE);
-=======
 	snd_pcm_set_managed_buffer_all(pcm, SNDRV_DMA_TYPE_DEV_SG,
 				       &chip->pci->dev,
 				       64*1024, VIA_MAX_BUFSIZE);
->>>>>>> bfea224d
 	return 0;
 }
 
@@ -1586,15 +1562,9 @@
 	init_viadev(chip, 0, VIA_REG_PLAYBACK_STATUS, 0, 0);
 	init_viadev(chip, 1, VIA_REG_CAPTURE_STATUS, 0, 1);
 
-<<<<<<< HEAD
-	snd_pcm_lib_preallocate_pages_for_all(pcm, SNDRV_DMA_TYPE_DEV_SG,
-					      &chip->pci->dev,
-					      64*1024, VIA_MAX_BUFSIZE);
-=======
 	snd_pcm_set_managed_buffer_all(pcm, SNDRV_DMA_TYPE_DEV_SG,
 				       &chip->pci->dev,
 				       64*1024, VIA_MAX_BUFSIZE);
->>>>>>> bfea224d
 	return 0;
 }
 
