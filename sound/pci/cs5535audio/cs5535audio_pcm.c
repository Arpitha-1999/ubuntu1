--- conflicted
+++ resolved
@@ -425,15 +425,9 @@
 	pcm->info_flags = 0;
 	strcpy(pcm->name, "CS5535 Audio");
 
-<<<<<<< HEAD
-	snd_pcm_lib_preallocate_pages_for_all(pcm, SNDRV_DMA_TYPE_DEV,
-					      &cs5535au->pci->dev,
-					      64*1024, 128*1024);
-=======
 	snd_pcm_set_managed_buffer_all(pcm, SNDRV_DMA_TYPE_DEV,
 				       &cs5535au->pci->dev,
 				       64*1024, 128*1024);
->>>>>>> bfea224d
 	cs5535au->pcm = pcm;
 
 	return 0;
