--- conflicted
+++ resolved
@@ -496,12 +496,9 @@
 
 $(obj)/lib-ksyms.o: $(lib-target) FORCE
 	$(call if_changed,export_list)
-<<<<<<< HEAD
-=======
 
 targets += $(obj)/lib-ksyms.o
 
->>>>>>> 5cc5084d
 endif
 
 #
