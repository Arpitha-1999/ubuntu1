--- conflicted
+++ resolved
@@ -424,13 +424,8 @@
 		mutex_lock_nested(&h_src_inode->i_mutex, AuLsc_I_CHILD);
 		au_pin_hdir_unlock(cpg->pin);
 
-<<<<<<< HEAD
-		h_path.dentry = au_h_dptr(basic->dentry, basic->bsrc);
-		h_path.mnt = au_sbr_mnt(basic->dentry->d_sb, basic->bsrc);
-=======
-		h_src_dentry = au_h_dptr(cpg->dentry, cpg->bsrc);
-		h_src_mnt = au_sbr_mnt(cpg->dentry->d_sb, cpg->bsrc);
->>>>>>> 4ad9d293
+		h_path.dentry = au_h_dptr(cpg->dentry, cpg->bsrc);
+		h_path.mnt = au_sbr_mnt(cpg->dentry->d_sb, cpg->bsrc);
 		h_src_attr->iflags = h_src_inode->i_flags;
 		err = vfs_getattr(&h_path, &h_src_attr->st);
 		if (unlikely(err)) {
