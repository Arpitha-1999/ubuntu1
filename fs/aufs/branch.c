/*
 * Copyright (C) 2005-2012 Junjiro R. Okajima
 *
 * This program, aufs is free software; you can redistribute it and/or modify
 * it under the terms of the GNU General Public License as published by
 * the Free Software Foundation; either version 2 of the License, or
 * (at your option) any later version.
 *
 * This program is distributed in the hope that it will be useful,
 * but WITHOUT ANY WARRANTY; without even the implied warranty of
 * MERCHANTABILITY or FITNESS FOR A PARTICULAR PURPOSE.  See the
 * GNU General Public License for more details.
 *
 * You should have received a copy of the GNU General Public License
 * along with this program; if not, write to the Free Software
 * Foundation, Inc., 51 Franklin St, Fifth Floor, Boston, MA  02110-1301  USA
 */

/*
 * branch management
 */

#include <linux/compat.h>
#include <linux/statfs.h>
#include "aufs.h"

/*
 * free a single branch
 */
static void au_br_do_free(struct au_branch *br)
{
	int i;
	struct au_wbr *wbr;
	struct au_dykey **key;

	au_hnotify_fin_br(br);

	if (br->br_xino.xi_file)
		fput(br->br_xino.xi_file);
	mutex_destroy(&br->br_xino.xi_nondir_mtx);

	AuDebugOn(atomic_read(&br->br_count));

	wbr = br->br_wbr;
	if (wbr) {
		for (i = 0; i < AuBrWh_Last; i++)
			dput(wbr->wbr_wh[i]);
		AuDebugOn(atomic_read(&wbr->wbr_wh_running));
		AuRwDestroy(&wbr->wbr_wh_rwsem);
	}

	key = br->br_dykey;
	for (i = 0; i < AuBrDynOp; i++, key++)
		if (*key)
			au_dy_put(*key);
		else
			break;

	mntput(br->br_mnt);
	kfree(wbr);
	kfree(br);
}

/*
 * frees all branches
 */
void au_br_free(struct au_sbinfo *sbinfo)
{
	aufs_bindex_t bmax;
	struct au_branch **br;

	AuRwMustWriteLock(&sbinfo->si_rwsem);

	bmax = sbinfo->si_bend + 1;
	br = sbinfo->si_branch;
	while (bmax--)
		au_br_do_free(*br++);
}

/*
 * find the index of a branch which is specified by @br_id.
 */
int au_br_index(struct super_block *sb, aufs_bindex_t br_id)
{
	aufs_bindex_t bindex, bend;

	bend = au_sbend(sb);
	for (bindex = 0; bindex <= bend; bindex++)
		if (au_sbr_id(sb, bindex) == br_id)
			return bindex;
	return -1;
}

/* ---------------------------------------------------------------------- */

/*
 * add a branch
 */

static int test_overlap(struct super_block *sb, struct dentry *h_adding,
			struct dentry *h_root)
{
	if (unlikely(h_adding == h_root
		     || au_test_loopback_overlap(sb, h_adding)))
		return 1;
	if (h_adding->d_sb != h_root->d_sb)
		return 0;
	return au_test_subdir(h_adding, h_root)
		|| au_test_subdir(h_root, h_adding);
}

/*
 * returns a newly allocated branch. @new_nbranch is a number of branches
 * after adding a branch.
 */
static struct au_branch *au_br_alloc(struct super_block *sb, int new_nbranch,
				     int perm)
{
	struct au_branch *add_branch;
	struct dentry *root;
	int err;

	err = -ENOMEM;
	root = sb->s_root;
	add_branch = kmalloc(sizeof(*add_branch), GFP_NOFS);
	if (unlikely(!add_branch))
		goto out;

	err = au_hnotify_init_br(add_branch, perm);
	if (unlikely(err))
		goto out_br;

	add_branch->br_wbr = NULL;
	if (au_br_writable(perm)) {
		/* may be freed separately at changing the branch permission */
		add_branch->br_wbr = kmalloc(sizeof(*add_branch->br_wbr),
					     GFP_NOFS);
		if (unlikely(!add_branch->br_wbr))
			goto out_hnotify;
	}

	err = au_sbr_realloc(au_sbi(sb), new_nbranch);
	if (!err)
		err = au_di_realloc(au_di(root), new_nbranch);
	if (!err)
		err = au_ii_realloc(au_ii(root->d_inode), new_nbranch);
	if (!err)
		return add_branch; /* success */

	kfree(add_branch->br_wbr);

out_hnotify:
	au_hnotify_fin_br(add_branch);
out_br:
	kfree(add_branch);
out:
	return ERR_PTR(err);
}

/*
 * test if the branch permission is legal or not.
 */
static int test_br(struct inode *inode, int brperm, char *path)
{
	int err;

	err = (au_br_writable(brperm) && IS_RDONLY(inode));
	if (!err)
		goto out;

	err = -EINVAL;
	pr_err("write permission for readonly mount or inode, %s\n", path);

out:
	return err;
}

/*
 * returns:
 * 0: success, the caller will add it
 * plus: success, it is already unified, the caller should ignore it
 * minus: error
 */
static int test_add(struct super_block *sb, struct au_opt_add *add, int remount)
{
	int err;
	aufs_bindex_t bend, bindex;
	struct dentry *root;
	struct inode *inode, *h_inode;

	root = sb->s_root;
	bend = au_sbend(sb);
	if (unlikely(bend >= 0
		     && au_find_dbindex(root, add->path.dentry) >= 0)) {
		err = 1;
		if (!remount) {
			err = -EINVAL;
			pr_err("%s duplicated\n", add->pathname);
		}
		goto out;
	}

	err = -ENOSPC; /* -E2BIG; */
	if (unlikely(AUFS_BRANCH_MAX <= add->bindex
		     || AUFS_BRANCH_MAX - 1 <= bend)) {
		pr_err("number of branches exceeded %s\n", add->pathname);
		goto out;
	}

	err = -EDOM;
	if (unlikely(add->bindex < 0 || bend + 1 < add->bindex)) {
		pr_err("bad index %d\n", add->bindex);
		goto out;
	}

	inode = add->path.dentry->d_inode;
	err = -ENOENT;
	if (unlikely(!inode->i_nlink)) {
		pr_err("no existence %s\n", add->pathname);
		goto out;
	}

	err = -EINVAL;
	if (unlikely(inode->i_sb == sb)) {
		pr_err("%s must be outside\n", add->pathname);
		goto out;
	}

	if (unlikely(au_test_fs_unsuppoted(inode->i_sb))) {
		pr_err("unsupported filesystem, %s (%s)\n",
		       add->pathname, au_sbtype(inode->i_sb));
		goto out;
	}

	err = test_br(add->path.dentry->d_inode, add->perm, add->pathname);
	if (unlikely(err))
		goto out;

	if (bend < 0)
		return 0; /* success */

	err = -EINVAL;
	for (bindex = 0; bindex <= bend; bindex++)
		if (unlikely(test_overlap(sb, add->path.dentry,
					  au_h_dptr(root, bindex)))) {
			pr_err("%s is overlapped\n", add->pathname);
			goto out;
		}

	err = 0;
	if (au_opt_test(au_mntflags(sb), WARN_PERM)) {
		h_inode = au_h_dptr(root, 0)->d_inode;
		if ((h_inode->i_mode & S_IALLUGO) != (inode->i_mode & S_IALLUGO)
<<<<<<< HEAD
		    || !uid_eq(h_inode->i_uid, inode->i_uid)
		    || !gid_eq(h_inode->i_gid, inode->i_gid))
			pr_warning("uid/gid/perm %s %u/%u/0%o, %u/%u/0%o\n",
				   add->pathname,
				   i_uid_read(inode), i_gid_read(inode),
				   (inode->i_mode & S_IALLUGO),
				   i_uid_read(h_inode), i_gid_read(h_inode),
				   (h_inode->i_mode & S_IALLUGO));
=======
		    || h_inode->i_uid != inode->i_uid
		    || h_inode->i_gid != inode->i_gid)
			pr_warn("uid/gid/perm %s %u/%u/0%o, %u/%u/0%o\n",
				add->pathname,
				inode->i_uid, inode->i_gid,
				(inode->i_mode & S_IALLUGO),
				h_inode->i_uid, h_inode->i_gid,
				(h_inode->i_mode & S_IALLUGO));
>>>>>>> 6f4d265f
	}

out:
	return err;
}

/*
 * initialize or clean the whiteouts for an adding branch
 */
static int au_br_init_wh(struct super_block *sb, struct au_branch *br,
			 int new_perm, struct dentry *h_root)
{
	int err, old_perm;
	aufs_bindex_t bindex;
	struct mutex *h_mtx;
	struct au_wbr *wbr;
	struct au_hinode *hdir;

	wbr = br->br_wbr;
	old_perm = br->br_perm;
	br->br_perm = new_perm;
	hdir = NULL;
	h_mtx = NULL;
	bindex = au_br_index(sb, br->br_id);
	if (0 <= bindex) {
		hdir = au_hi(sb->s_root->d_inode, bindex);
		au_hn_imtx_lock_nested(hdir, AuLsc_I_PARENT);
	} else {
		h_mtx = &h_root->d_inode->i_mutex;
		mutex_lock_nested(h_mtx, AuLsc_I_PARENT);
	}
	if (!wbr)
		err = au_wh_init(h_root, br, sb);
	else {
		wbr_wh_write_lock(wbr);
		err = au_wh_init(h_root, br, sb);
		wbr_wh_write_unlock(wbr);
	}
	if (hdir)
		au_hn_imtx_unlock(hdir);
	else
		mutex_unlock(h_mtx);
	br->br_perm = old_perm;

	if (!err && wbr && !au_br_writable(new_perm)) {
		kfree(wbr);
		br->br_wbr = NULL;
	}

	return err;
}

static int au_wbr_init(struct au_branch *br, struct super_block *sb,
		       int perm, struct path *path)
{
	int err;
	struct kstatfs kst;
	struct au_wbr *wbr;
	struct dentry *h_dentry;

	wbr = br->br_wbr;
	au_rw_init(&wbr->wbr_wh_rwsem);
	memset(wbr->wbr_wh, 0, sizeof(wbr->wbr_wh));
	atomic_set(&wbr->wbr_wh_running, 0);
	wbr->wbr_bytes = 0;

	/*
	 * a limit for rmdir/rename a dir
	 * cf. AUFS_MAX_NAMELEN in include/linux/aufs_type.h
	 */
	err = vfs_statfs(path, &kst);
	if (unlikely(err))
		goto out;
	err = -EINVAL;
	h_dentry = path->dentry;
	if (kst.f_namelen >= NAME_MAX)
		err = au_br_init_wh(sb, br, perm, h_dentry);
	else
		pr_err("%.*s(%s), unsupported namelen %ld\n",
		       AuDLNPair(h_dentry), au_sbtype(h_dentry->d_sb),
		       kst.f_namelen);

out:
	return err;
}

/* intialize a new branch */
static int au_br_init(struct au_branch *br, struct super_block *sb,
		      struct au_opt_add *add)
{
	int err;

	err = 0;
	memset(&br->br_xino, 0, sizeof(br->br_xino));
	mutex_init(&br->br_xino.xi_nondir_mtx);
	br->br_perm = add->perm;
	br->br_mnt = add->path.mnt; /* set first, mntget() later */
	spin_lock_init(&br->br_dykey_lock);
	memset(br->br_dykey, 0, sizeof(br->br_dykey));
	atomic_set(&br->br_count, 0);
	br->br_xino_upper = AUFS_XINO_TRUNC_INIT;
	atomic_set(&br->br_xino_running, 0);
	br->br_id = au_new_br_id(sb);
	AuDebugOn(br->br_id < 0);

	if (au_br_writable(add->perm)) {
		err = au_wbr_init(br, sb, add->perm, &add->path);
		if (unlikely(err))
			goto out_err;
	}

	if (au_opt_test(au_mntflags(sb), XINO)) {
		err = au_xino_br(sb, br, add->path.dentry->d_inode->i_ino,
				 au_sbr(sb, 0)->br_xino.xi_file, /*do_test*/1);
		if (unlikely(err)) {
			AuDebugOn(br->br_xino.xi_file);
			goto out_err;
		}
	}

	sysaufs_br_init(br);
	mntget(add->path.mnt);
	goto out; /* success */

out_err:
	br->br_mnt = NULL;
out:
	return err;
}

static void au_br_do_add_brp(struct au_sbinfo *sbinfo, aufs_bindex_t bindex,
			     struct au_branch *br, aufs_bindex_t bend,
			     aufs_bindex_t amount)
{
	struct au_branch **brp;

	AuRwMustWriteLock(&sbinfo->si_rwsem);

	brp = sbinfo->si_branch + bindex;
	memmove(brp + 1, brp, sizeof(*brp) * amount);
	*brp = br;
	sbinfo->si_bend++;
	if (unlikely(bend < 0))
		sbinfo->si_bend = 0;
}

static void au_br_do_add_hdp(struct au_dinfo *dinfo, aufs_bindex_t bindex,
			     aufs_bindex_t bend, aufs_bindex_t amount)
{
	struct au_hdentry *hdp;

	AuRwMustWriteLock(&dinfo->di_rwsem);

	hdp = dinfo->di_hdentry + bindex;
	memmove(hdp + 1, hdp, sizeof(*hdp) * amount);
	au_h_dentry_init(hdp);
	dinfo->di_bend++;
	if (unlikely(bend < 0))
		dinfo->di_bstart = 0;
}

static void au_br_do_add_hip(struct au_iinfo *iinfo, aufs_bindex_t bindex,
			     aufs_bindex_t bend, aufs_bindex_t amount)
{
	struct au_hinode *hip;

	AuRwMustWriteLock(&iinfo->ii_rwsem);

	hip = iinfo->ii_hinode + bindex;
	memmove(hip + 1, hip, sizeof(*hip) * amount);
	hip->hi_inode = NULL;
	au_hn_init(hip);
	iinfo->ii_bend++;
	if (unlikely(bend < 0))
		iinfo->ii_bstart = 0;
}

static void au_br_do_add(struct super_block *sb, struct dentry *h_dentry,
			 struct au_branch *br, aufs_bindex_t bindex)
{
	struct dentry *root;
	struct inode *root_inode;
	aufs_bindex_t bend, amount;

	root = sb->s_root;
	root_inode = root->d_inode;
	bend = au_sbend(sb);
	amount = bend + 1 - bindex;
	au_sbilist_lock();
	au_br_do_add_brp(au_sbi(sb), bindex, br, bend, amount);
	au_br_do_add_hdp(au_di(root), bindex, bend, amount);
	au_br_do_add_hip(au_ii(root_inode), bindex, bend, amount);
	au_set_h_dptr(root, bindex, dget(h_dentry));
	au_set_h_iptr(root_inode, bindex, au_igrab(h_dentry->d_inode),
		      /*flags*/0);
	au_sbilist_unlock();
}

int au_br_add(struct super_block *sb, struct au_opt_add *add, int remount)
{
	int err;
	aufs_bindex_t bend, add_bindex;
	struct dentry *root, *h_dentry;
	struct inode *root_inode;
	struct au_branch *add_branch;

	root = sb->s_root;
	root_inode = root->d_inode;
	IMustLock(root_inode);
	err = test_add(sb, add, remount);
	if (unlikely(err < 0))
		goto out;
	if (err) {
		err = 0;
		goto out; /* success */
	}

	bend = au_sbend(sb);
	add_branch = au_br_alloc(sb, bend + 2, add->perm);
	err = PTR_ERR(add_branch);
	if (IS_ERR(add_branch))
		goto out;

	err = au_br_init(add_branch, sb, add);
	if (unlikely(err)) {
		au_br_do_free(add_branch);
		goto out;
	}

	add_bindex = add->bindex;
	h_dentry = add->path.dentry;
	if (!remount)
		au_br_do_add(sb, h_dentry, add_branch, add_bindex);
	else {
		sysaufs_brs_del(sb, add_bindex);
		au_br_do_add(sb, h_dentry, add_branch, add_bindex);
		sysaufs_brs_add(sb, add_bindex);
	}

	if (!add_bindex) {
		au_cpup_attr_all(root_inode, /*force*/1);
		sb->s_maxbytes = h_dentry->d_sb->s_maxbytes;
	} else
		au_add_nlink(root_inode, h_dentry->d_inode);

	/*
	 * this test/set prevents aufs from handling unnecesary notify events
	 * of xino files, in case of re-adding a writable branch which was
	 * once detached from aufs.
	 */
	if (au_xino_brid(sb) < 0
	    && au_br_writable(add_branch->br_perm)
	    && !au_test_fs_bad_xino(h_dentry->d_sb)
	    && add_branch->br_xino.xi_file
	    && add_branch->br_xino.xi_file->f_dentry->d_parent == h_dentry)
		au_xino_brid_set(sb, add_branch->br_id);

out:
	return err;
}

/* ---------------------------------------------------------------------- */

/*
 * delete a branch
 */

/* to show the line number, do not make it inlined function */
#define AuVerbose(do_info, fmt, ...) do { \
	if (do_info) \
		pr_info(fmt, ##__VA_ARGS__); \
} while (0)

static int au_test_ibusy(struct inode *inode, aufs_bindex_t bstart,
			 aufs_bindex_t bend)
{
	return (inode && !S_ISDIR(inode->i_mode)) || bstart == bend;
}

static int au_test_dbusy(struct dentry *dentry, aufs_bindex_t bstart,
			 aufs_bindex_t bend)
{
	return au_test_ibusy(dentry->d_inode, bstart, bend);
}

/*
 * test if the branch is deletable or not.
 */
static int test_dentry_busy(struct dentry *root, aufs_bindex_t bindex,
			    unsigned int sigen, const unsigned int verbose)
{
	int err, i, j, ndentry;
	aufs_bindex_t bstart, bend;
	struct au_dcsub_pages dpages;
	struct au_dpage *dpage;
	struct dentry *d;

	err = au_dpages_init(&dpages, GFP_NOFS);
	if (unlikely(err))
		goto out;
	err = au_dcsub_pages(&dpages, root, NULL, NULL);
	if (unlikely(err))
		goto out_dpages;

	for (i = 0; !err && i < dpages.ndpage; i++) {
		dpage = dpages.dpages + i;
		ndentry = dpage->ndentry;
		for (j = 0; !err && j < ndentry; j++) {
			d = dpage->dentries[j];
			AuDebugOn(!d->d_count);
			if (!au_digen_test(d, sigen)) {
				di_read_lock_child(d, AuLock_IR);
				if (unlikely(au_dbrange_test(d))) {
					di_read_unlock(d, AuLock_IR);
					continue;
				}
			} else {
				di_write_lock_child(d);
				if (unlikely(au_dbrange_test(d))) {
					di_write_unlock(d);
					continue;
				}
				err = au_reval_dpath(d, sigen);
				if (!err)
					di_downgrade_lock(d, AuLock_IR);
				else {
					di_write_unlock(d);
					break;
				}
			}

			/* AuDbgDentry(d); */
			bstart = au_dbstart(d);
			bend = au_dbend(d);
			if (bstart <= bindex
			    && bindex <= bend
			    && au_h_dptr(d, bindex)
			    && au_test_dbusy(d, bstart, bend)) {
				err = -EBUSY;
				AuVerbose(verbose, "busy %.*s\n", AuDLNPair(d));
				AuDbgDentry(d);
			}
			di_read_unlock(d, AuLock_IR);
		}
	}

out_dpages:
	au_dpages_free(&dpages);
out:
	return err;
}

static int test_inode_busy(struct super_block *sb, aufs_bindex_t bindex,
			   unsigned int sigen, const unsigned int verbose)
{
	int err;
	unsigned long long max, ull;
	struct inode *i, **array;
	aufs_bindex_t bstart, bend;

	array = au_iarray_alloc(sb, &max);
	err = PTR_ERR(array);
	if (IS_ERR(array))
		goto out;

	err = 0;
	AuDbg("b%d\n", bindex);
	for (ull = 0; !err && ull < max; ull++) {
		i = array[ull];
		if (i->i_ino == AUFS_ROOT_INO)
			continue;

		/* AuDbgInode(i); */
		if (au_iigen(i) == sigen)
			ii_read_lock_child(i);
		else {
			ii_write_lock_child(i);
			err = au_refresh_hinode_self(i);
			au_iigen_dec(i);
			if (!err)
				ii_downgrade_lock(i);
			else {
				ii_write_unlock(i);
				break;
			}
		}

		bstart = au_ibstart(i);
		bend = au_ibend(i);
		if (bstart <= bindex
		    && bindex <= bend
		    && au_h_iptr(i, bindex)
		    && au_test_ibusy(i, bstart, bend)) {
			err = -EBUSY;
			AuVerbose(verbose, "busy i%lu\n", i->i_ino);
			AuDbgInode(i);
		}
		ii_read_unlock(i);
	}
	au_iarray_free(array, max);

out:
	return err;
}

static int test_children_busy(struct dentry *root, aufs_bindex_t bindex,
			      const unsigned int verbose)
{
	int err;
	unsigned int sigen;

	sigen = au_sigen(root->d_sb);
	DiMustNoWaiters(root);
	IiMustNoWaiters(root->d_inode);
	di_write_unlock(root);
	err = test_dentry_busy(root, bindex, sigen, verbose);
	if (!err)
		err = test_inode_busy(root->d_sb, bindex, sigen, verbose);
	di_write_lock_child(root); /* aufs_write_lock() calls ..._child() */

	return err;
}

static void au_br_do_del_brp(struct au_sbinfo *sbinfo,
			     const aufs_bindex_t bindex,
			     const aufs_bindex_t bend)
{
	struct au_branch **brp, **p;

	AuRwMustWriteLock(&sbinfo->si_rwsem);

	brp = sbinfo->si_branch + bindex;
	if (bindex < bend)
		memmove(brp, brp + 1, sizeof(*brp) * (bend - bindex));
	sbinfo->si_branch[0 + bend] = NULL;
	sbinfo->si_bend--;

	p = krealloc(sbinfo->si_branch, sizeof(*p) * bend, AuGFP_SBILIST);
	if (p)
		sbinfo->si_branch = p;
	/* harmless error */
}

static void au_br_do_del_hdp(struct au_dinfo *dinfo, const aufs_bindex_t bindex,
			     const aufs_bindex_t bend)
{
	struct au_hdentry *hdp, *p;

	AuRwMustWriteLock(&dinfo->di_rwsem);

	hdp = dinfo->di_hdentry;
	if (bindex < bend)
		memmove(hdp + bindex, hdp + bindex + 1,
			sizeof(*hdp) * (bend - bindex));
	hdp[0 + bend].hd_dentry = NULL;
	dinfo->di_bend--;

	p = krealloc(hdp, sizeof(*p) * bend, AuGFP_SBILIST);
	if (p)
		dinfo->di_hdentry = p;
	/* harmless error */
}

static void au_br_do_del_hip(struct au_iinfo *iinfo, const aufs_bindex_t bindex,
			     const aufs_bindex_t bend)
{
	struct au_hinode *hip, *p;

	AuRwMustWriteLock(&iinfo->ii_rwsem);

	hip = iinfo->ii_hinode + bindex;
	if (bindex < bend)
		memmove(hip, hip + 1, sizeof(*hip) * (bend - bindex));
	iinfo->ii_hinode[0 + bend].hi_inode = NULL;
	au_hn_init(iinfo->ii_hinode + bend);
	iinfo->ii_bend--;

	p = krealloc(iinfo->ii_hinode, sizeof(*p) * bend, AuGFP_SBILIST);
	if (p)
		iinfo->ii_hinode = p;
	/* harmless error */
}

static void au_br_do_del(struct super_block *sb, aufs_bindex_t bindex,
			 struct au_branch *br)
{
	aufs_bindex_t bend;
	struct au_sbinfo *sbinfo;
	struct dentry *root, *h_root;
	struct inode *inode, *h_inode;
	struct au_hinode *hinode;

	SiMustWriteLock(sb);

	root = sb->s_root;
	inode = root->d_inode;
	sbinfo = au_sbi(sb);
	bend = sbinfo->si_bend;

	h_root = au_h_dptr(root, bindex);
	hinode = au_hi(inode, bindex);
	h_inode = au_igrab(hinode->hi_inode);
	au_hiput(hinode);

	au_sbilist_lock();
	au_br_do_del_brp(sbinfo, bindex, bend);
	au_br_do_del_hdp(au_di(root), bindex, bend);
	au_br_do_del_hip(au_ii(inode), bindex, bend);
	au_sbilist_unlock();

	dput(h_root);
	iput(h_inode);
	au_br_do_free(br);
}

int au_br_del(struct super_block *sb, struct au_opt_del *del, int remount)
{
	int err, rerr, i;
	unsigned int mnt_flags;
	aufs_bindex_t bindex, bend, br_id;
	unsigned char do_wh, verbose;
	struct au_branch *br;
	struct au_wbr *wbr;

	err = 0;
	bindex = au_find_dbindex(sb->s_root, del->h_path.dentry);
	if (bindex < 0) {
		if (remount)
			goto out; /* success */
		err = -ENOENT;
		pr_err("%s no such branch\n", del->pathname);
		goto out;
	}
	AuDbg("bindex b%d\n", bindex);

	err = -EBUSY;
	mnt_flags = au_mntflags(sb);
	verbose = !!au_opt_test(mnt_flags, VERBOSE);
	bend = au_sbend(sb);
	if (unlikely(!bend)) {
		AuVerbose(verbose, "no more branches left\n");
		goto out;
	}
	br = au_sbr(sb, bindex);
	i = atomic_read(&br->br_count);
	if (unlikely(i)) {
		AuVerbose(verbose, "%d file(s) opened\n", i);
		goto out;
	}

	wbr = br->br_wbr;
	do_wh = wbr && (wbr->wbr_whbase || wbr->wbr_plink || wbr->wbr_orph);
	if (do_wh) {
		/* instead of WbrWhMustWriteLock(wbr) */
		SiMustWriteLock(sb);
		for (i = 0; i < AuBrWh_Last; i++) {
			dput(wbr->wbr_wh[i]);
			wbr->wbr_wh[i] = NULL;
		}
	}

	err = test_children_busy(sb->s_root, bindex, verbose);
	if (unlikely(err)) {
		if (do_wh)
			goto out_wh;
		goto out;
	}

	err = 0;
	br_id = br->br_id;
	if (!remount)
		au_br_do_del(sb, bindex, br);
	else {
		sysaufs_brs_del(sb, bindex);
		au_br_do_del(sb, bindex, br);
		sysaufs_brs_add(sb, bindex);
	}

	if (!bindex) {
		au_cpup_attr_all(sb->s_root->d_inode, /*force*/1);
		sb->s_maxbytes = au_sbr_sb(sb, 0)->s_maxbytes;
	} else
		au_sub_nlink(sb->s_root->d_inode, del->h_path.dentry->d_inode);
	if (au_opt_test(mnt_flags, PLINK))
		au_plink_half_refresh(sb, br_id);

	if (au_xino_brid(sb) == br_id)
		au_xino_brid_set(sb, -1);
	goto out; /* success */

out_wh:
	/* revert */
	rerr = au_br_init_wh(sb, br, br->br_perm, del->h_path.dentry);
	if (rerr)
		pr_warn("failed re-creating base whiteout, %s. (%d)\n",
			del->pathname, rerr);
out:
	return err;
}

/* ---------------------------------------------------------------------- */

static int au_ibusy(struct super_block *sb, struct aufs_ibusy __user *arg)
{
	int err;
	aufs_bindex_t bstart, bend;
	struct aufs_ibusy ibusy;
	struct inode *inode, *h_inode;

	err = -EPERM;
	if (unlikely(!capable(CAP_SYS_ADMIN)))
		goto out;

	err = copy_from_user(&ibusy, arg, sizeof(ibusy));
	if (!err)
		err = !access_ok(VERIFY_WRITE, &arg->h_ino, sizeof(arg->h_ino));
	if (unlikely(err)) {
		err = -EFAULT;
		AuTraceErr(err);
		goto out;
	}

	err = -EINVAL;
	si_read_lock(sb, AuLock_FLUSH);
	if (unlikely(ibusy.bindex < 0 || ibusy.bindex > au_sbend(sb)))
		goto out_unlock;

	err = 0;
	ibusy.h_ino = 0; /* invalid */
	inode = ilookup(sb, ibusy.ino);
	if (!inode
	    || inode->i_ino == AUFS_ROOT_INO
	    || is_bad_inode(inode))
		goto out_unlock;

	ii_read_lock_child(inode);
	bstart = au_ibstart(inode);
	bend = au_ibend(inode);
	if (bstart <= ibusy.bindex && ibusy.bindex <= bend) {
		h_inode = au_h_iptr(inode, ibusy.bindex);
		if (h_inode && au_test_ibusy(inode, bstart, bend))
			ibusy.h_ino = h_inode->i_ino;
	}
	ii_read_unlock(inode);
	iput(inode);

out_unlock:
	si_read_unlock(sb);
	if (!err) {
		err = __put_user(ibusy.h_ino, &arg->h_ino);
		if (unlikely(err)) {
			err = -EFAULT;
			AuTraceErr(err);
		}
	}
out:
	return err;
}

long au_ibusy_ioctl(struct file *file, unsigned long arg)
{
	return au_ibusy(file->f_dentry->d_sb, (void __user *)arg);
}

#ifdef CONFIG_COMPAT
long au_ibusy_compat_ioctl(struct file *file, unsigned long arg)
{
	return au_ibusy(file->f_dentry->d_sb, compat_ptr(arg));
}
#endif

/* ---------------------------------------------------------------------- */

/*
 * change a branch permission
 */

static void au_warn_ima(void)
{
#ifdef CONFIG_IMA
	/* since it doesn't support mark_files_ro() */
	AuWarn1("RW -> RO makes IMA to produce wrong message\n");
#endif
}

static int do_need_sigen_inc(int a, int b)
{
	return au_br_whable(a) && !au_br_whable(b);
}

static int need_sigen_inc(int old, int new)
{
	return do_need_sigen_inc(old, new)
		|| do_need_sigen_inc(new, old);
}

static unsigned long long au_farray_cb(void *a,
				       unsigned long long max __maybe_unused,
				       void *arg)
{
	unsigned long long n;
	struct file **p, *f;
	struct super_block *sb = arg;

	n = 0;
	p = a;
	lg_global_lock(&files_lglock);
	do_file_list_for_each_entry(sb, f) {
		if (au_fi(f)
		    && file_count(f)
		    && !special_file(f->f_dentry->d_inode->i_mode)) {
			get_file(f);
			*p++ = f;
			n++;
			AuDebugOn(n > max);
		}
	} while_file_list_for_each_entry;
	lg_global_unlock(&files_lglock);

	return n;
}

static struct file **au_farray_alloc(struct super_block *sb,
				     unsigned long long *max)
{
	*max = atomic_long_read(&au_sbi(sb)->si_nfiles);
	return au_array_alloc(max, au_farray_cb, sb);
}

static void au_farray_free(struct file **a, unsigned long long max)
{
	unsigned long long ull;

	for (ull = 0; ull < max; ull++)
		if (a[ull])
			fput(a[ull]);
	au_array_free(a);
}

static int au_br_mod_files_ro(struct super_block *sb, aufs_bindex_t bindex)
{
	int err, do_warn;
	unsigned int mnt_flags;
	unsigned long long ull, max;
	aufs_bindex_t br_id;
	unsigned char verbose;
	struct file *file, *hf, **array;
	struct inode *inode;
	struct au_hfile *hfile;

	mnt_flags = au_mntflags(sb);
	verbose = !!au_opt_test(mnt_flags, VERBOSE);

	array = au_farray_alloc(sb, &max);
	err = PTR_ERR(array);
	if (IS_ERR(array))
		goto out;

	do_warn = 0;
	br_id = au_sbr_id(sb, bindex);
	for (ull = 0; ull < max; ull++) {
		file = array[ull];

		/* AuDbg("%.*s\n", AuDLNPair(file->f_dentry)); */
		fi_read_lock(file);
		if (unlikely(au_test_mmapped(file))) {
			err = -EBUSY;
			AuVerbose(verbose, "mmapped %.*s\n",
				  AuDLNPair(file->f_dentry));
			AuDbgFile(file);
			FiMustNoWaiters(file);
			fi_read_unlock(file);
			goto out_array;
		}

		inode = file->f_dentry->d_inode;
		hfile = &au_fi(file)->fi_htop;
		hf = hfile->hf_file;
		if (!S_ISREG(inode->i_mode)
		    || !(file->f_mode & FMODE_WRITE)
		    || hfile->hf_br->br_id != br_id
		    || !(hf->f_mode & FMODE_WRITE))
			array[ull] = NULL;
		else {
			do_warn = 1;
			get_file(file);
		}

		FiMustNoWaiters(file);
		fi_read_unlock(file);
		fput(file);
	}

	err = 0;
	if (do_warn)
		au_warn_ima();

	for (ull = 0; ull < max; ull++) {
		file = array[ull];
		if (!file)
			continue;

		/* todo: already flushed? */
		/* cf. fs/super.c:mark_files_ro() */
		/* fi_read_lock(file); */
		hfile = &au_fi(file)->fi_htop;
		hf = hfile->hf_file;
		/* fi_read_unlock(file); */
		spin_lock(&hf->f_lock);
		hf->f_mode &= ~FMODE_WRITE;
		spin_unlock(&hf->f_lock);
		if (!file_check_writeable(hf)) {
			file_release_write(hf);
			mnt_drop_write(hf->f_vfsmnt);
		}
	}

out_array:
	au_farray_free(array, max);
out:
	AuTraceErr(err);
	return err;
}

int au_br_mod(struct super_block *sb, struct au_opt_mod *mod, int remount,
	      int *do_refresh)
{
	int err, rerr;
	aufs_bindex_t bindex;
	struct path path;
	struct dentry *root;
	struct au_branch *br;

	root = sb->s_root;
	bindex = au_find_dbindex(root, mod->h_root);
	if (bindex < 0) {
		if (remount)
			return 0; /* success */
		err = -ENOENT;
		pr_err("%s no such branch\n", mod->path);
		goto out;
	}
	AuDbg("bindex b%d\n", bindex);

	err = test_br(mod->h_root->d_inode, mod->perm, mod->path);
	if (unlikely(err))
		goto out;

	br = au_sbr(sb, bindex);
	if (br->br_perm == mod->perm)
		return 0; /* success */

	if (au_br_writable(br->br_perm)) {
		/* remove whiteout base */
		err = au_br_init_wh(sb, br, mod->perm, mod->h_root);
		if (unlikely(err))
			goto out;

		if (!au_br_writable(mod->perm)) {
			/* rw --> ro, file might be mmapped */
			DiMustNoWaiters(root);
			IiMustNoWaiters(root->d_inode);
			di_write_unlock(root);
			err = au_br_mod_files_ro(sb, bindex);
			/* aufs_write_lock() calls ..._child() */
			di_write_lock_child(root);

			if (unlikely(err)) {
				rerr = -ENOMEM;
				br->br_wbr = kmalloc(sizeof(*br->br_wbr),
						     GFP_NOFS);
				if (br->br_wbr) {
					path.mnt = br->br_mnt;
					path.dentry = mod->h_root;
					rerr = au_wbr_init(br, sb, br->br_perm,
							   &path);
				}
				if (unlikely(rerr)) {
					AuIOErr("nested error %d (%d)\n",
						rerr, err);
					br->br_perm = mod->perm;
				}
			}
		}
	} else if (au_br_writable(mod->perm)) {
		/* ro --> rw */
		err = -ENOMEM;
		br->br_wbr = kmalloc(sizeof(*br->br_wbr), GFP_NOFS);
		if (br->br_wbr) {
			path.mnt = br->br_mnt;
			path.dentry = mod->h_root;
			err = au_wbr_init(br, sb, mod->perm, &path);
			if (unlikely(err)) {
				kfree(br->br_wbr);
				br->br_wbr = NULL;
			}
		}
	}

	if (!err) {
		*do_refresh |= need_sigen_inc(br->br_perm, mod->perm);
		br->br_perm = mod->perm;
	}

out:
	AuTraceErr(err);
	return err;
}<|MERGE_RESOLUTION|>--- conflicted
+++ resolved
@@ -251,25 +251,14 @@
 	if (au_opt_test(au_mntflags(sb), WARN_PERM)) {
 		h_inode = au_h_dptr(root, 0)->d_inode;
 		if ((h_inode->i_mode & S_IALLUGO) != (inode->i_mode & S_IALLUGO)
-<<<<<<< HEAD
 		    || !uid_eq(h_inode->i_uid, inode->i_uid)
 		    || !gid_eq(h_inode->i_gid, inode->i_gid))
-			pr_warning("uid/gid/perm %s %u/%u/0%o, %u/%u/0%o\n",
-				   add->pathname,
-				   i_uid_read(inode), i_gid_read(inode),
-				   (inode->i_mode & S_IALLUGO),
-				   i_uid_read(h_inode), i_gid_read(h_inode),
-				   (h_inode->i_mode & S_IALLUGO));
-=======
-		    || h_inode->i_uid != inode->i_uid
-		    || h_inode->i_gid != inode->i_gid)
 			pr_warn("uid/gid/perm %s %u/%u/0%o, %u/%u/0%o\n",
 				add->pathname,
-				inode->i_uid, inode->i_gid,
+				i_uid_read(inode), i_gid_read(inode),
 				(inode->i_mode & S_IALLUGO),
-				h_inode->i_uid, h_inode->i_gid,
+				i_uid_read(h_inode), i_gid_read(h_inode),
 				(h_inode->i_mode & S_IALLUGO));
->>>>>>> 6f4d265f
 	}
 
 out:
