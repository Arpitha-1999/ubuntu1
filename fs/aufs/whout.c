/*
 * Copyright (C) 2005-2013 Junjiro R. Okajima
 *
 * This program, aufs is free software; you can redistribute it and/or modify
 * it under the terms of the GNU General Public License as published by
 * the Free Software Foundation; either version 2 of the License, or
 * (at your option) any later version.
 *
 * This program is distributed in the hope that it will be useful,
 * but WITHOUT ANY WARRANTY; without even the implied warranty of
 * MERCHANTABILITY or FITNESS FOR A PARTICULAR PURPOSE.  See the
 * GNU General Public License for more details.
 *
 * You should have received a copy of the GNU General Public License
 * along with this program; if not, write to the Free Software
 * Foundation, Inc., 51 Franklin St, Fifth Floor, Boston, MA  02110-1301  USA
 */

/*
 * whiteout for logical deletion and opaque directory
 */

#include "aufs.h"

#define WH_MASK			S_IRUGO

/*
 * If a directory contains this file, then it is opaque.  We start with the
 * .wh. flag so that it is blocked by lookup.
 */
static struct qstr diropq_name = QSTR_INIT(AUFS_WH_DIROPQ,
					   sizeof(AUFS_WH_DIROPQ) - 1);

/*
 * generate whiteout name, which is NOT terminated by NULL.
 * @name: original d_name.name
 * @len: original d_name.len
 * @wh: whiteout qstr
 * returns zero when succeeds, otherwise error.
 * succeeded value as wh->name should be freed by kfree().
 */
int au_wh_name_alloc(struct qstr *wh, const struct qstr *name)
{
	char *p;

	if (unlikely(name->len > PATH_MAX - AUFS_WH_PFX_LEN))
		return -ENAMETOOLONG;

	wh->len = name->len + AUFS_WH_PFX_LEN;
	p = kmalloc(wh->len, GFP_NOFS);
	wh->name = p;
	if (p) {
		memcpy(p, AUFS_WH_PFX, AUFS_WH_PFX_LEN);
		memcpy(p + AUFS_WH_PFX_LEN, name->name, name->len);
		/* smp_mb(); */
		return 0;
	}
	return -ENOMEM;
}

/* ---------------------------------------------------------------------- */

/*
 * test if the @wh_name exists under @h_parent.
 * @try_sio specifies the necessary of super-io.
 */
int au_wh_test(struct dentry *h_parent, struct qstr *wh_name,
	       struct au_branch *br, int try_sio)
{
	int err;
	struct dentry *wh_dentry;

	if (!try_sio)
		wh_dentry = vfsub_lkup_one(wh_name, h_parent);
	else
		wh_dentry = au_sio_lkup_one(wh_name, h_parent, br);
	err = PTR_ERR(wh_dentry);
	if (IS_ERR(wh_dentry))
		goto out;

	err = 0;
	if (!wh_dentry->d_inode)
		goto out_wh; /* success */

	err = 1;
	if (S_ISREG(wh_dentry->d_inode->i_mode))
		goto out_wh; /* success */

	err = -EIO;
	AuIOErr("%.*s Invalid whiteout entry type 0%o.\n",
		AuDLNPair(wh_dentry), wh_dentry->d_inode->i_mode);

out_wh:
	dput(wh_dentry);
out:
	return err;
}

/*
 * test if the @h_dentry sets opaque or not.
 */
int au_diropq_test(struct dentry *h_dentry, struct au_branch *br)
{
	int err;
	struct inode *h_dir;

	h_dir = h_dentry->d_inode;
	err = au_wh_test(h_dentry, &diropq_name, br,
			 au_test_h_perm_sio(h_dir, MAY_EXEC));
	return err;
}

/*
 * returns a negative dentry whose name is unique and temporary.
 */
struct dentry *au_whtmp_lkup(struct dentry *h_parent, struct au_branch *br,
			     struct qstr *prefix)
{
	struct dentry *dentry;
	int i;
	char defname[NAME_MAX - AUFS_MAX_NAMELEN + DNAME_INLINE_LEN + 1],
		*name, *p;
	/* strict atomic_t is unnecessary here */
	static unsigned short cnt;
	struct qstr qs;

	BUILD_BUG_ON(sizeof(cnt) * 2 > AUFS_WH_TMP_LEN);

	name = defname;
	qs.len = sizeof(defname) - DNAME_INLINE_LEN + prefix->len - 1;
	if (unlikely(prefix->len > DNAME_INLINE_LEN)) {
		dentry = ERR_PTR(-ENAMETOOLONG);
		if (unlikely(qs.len > NAME_MAX))
			goto out;
		dentry = ERR_PTR(-ENOMEM);
		name = kmalloc(qs.len + 1, GFP_NOFS);
		if (unlikely(!name))
			goto out;
	}

	/* doubly whiteout-ed */
	memcpy(name, AUFS_WH_PFX AUFS_WH_PFX, AUFS_WH_PFX_LEN * 2);
	p = name + AUFS_WH_PFX_LEN * 2;
	memcpy(p, prefix->name, prefix->len);
	p += prefix->len;
	*p++ = '.';
	AuDebugOn(name + qs.len + 1 - p <= AUFS_WH_TMP_LEN);

	qs.name = name;
	for (i = 0; i < 3; i++) {
		sprintf(p, "%.*x", AUFS_WH_TMP_LEN, cnt++);
		dentry = au_sio_lkup_one(&qs, h_parent, br);
		if (IS_ERR(dentry) || !dentry->d_inode)
			goto out_name;
		dput(dentry);
	}
	/* pr_warn("could not get random name\n"); */
	dentry = ERR_PTR(-EEXIST);
	AuDbg("%.*s\n", AuLNPair(&qs));
	BUG();

out_name:
	if (name != defname)
		kfree(name);
out:
	AuTraceErrPtr(dentry);
	return dentry;
}

/*
 * rename the @h_dentry on @br to the whiteouted temporary name.
 */
int au_whtmp_ren(struct dentry *h_dentry, struct au_branch *br)
{
	int err;
	struct path h_path = {
		.mnt = au_br_mnt(br)
	};
	struct inode *h_dir;
	struct dentry *h_parent;

	h_parent = h_dentry->d_parent; /* dir inode is locked */
	h_dir = h_parent->d_inode;
	IMustLock(h_dir);

	h_path.dentry = au_whtmp_lkup(h_parent, br, &h_dentry->d_name);
	err = PTR_ERR(h_path.dentry);
	if (IS_ERR(h_path.dentry))
		goto out;

	/* under the same dir, no need to lock_rename() */
	err = vfsub_rename(h_dir, h_dentry, h_dir, &h_path);
	AuTraceErr(err);
	dput(h_path.dentry);

out:
	AuTraceErr(err);
	return err;
}

/* ---------------------------------------------------------------------- */
/*
 * functions for removing a whiteout
 */

static int do_unlink_wh(struct inode *h_dir, struct path *h_path)
{
	int force;

	/*
	 * forces superio when the dir has a sticky bit.
	 * this may be a violation of unix fs semantics.
	 */
	force = (h_dir->i_mode & S_ISVTX)
		&& !uid_eq(current_fsuid(), h_path->dentry->d_inode->i_uid);
	return vfsub_unlink(h_dir, h_path, force);
}

int au_wh_unlink_dentry(struct inode *h_dir, struct path *h_path,
			struct dentry *dentry)
{
	int err;

	err = do_unlink_wh(h_dir, h_path);
	if (!err && dentry)
		au_set_dbwh(dentry, -1);

	return err;
}

static int unlink_wh_name(struct dentry *h_parent, struct qstr *wh,
			  struct au_branch *br)
{
	int err;
	struct path h_path = {
		.mnt = au_br_mnt(br)
	};

	err = 0;
	h_path.dentry = vfsub_lkup_one(wh, h_parent);
	if (IS_ERR(h_path.dentry))
		err = PTR_ERR(h_path.dentry);
	else {
		if (h_path.dentry->d_inode
		    && S_ISREG(h_path.dentry->d_inode->i_mode))
			err = do_unlink_wh(h_parent->d_inode, &h_path);
		dput(h_path.dentry);
	}

	return err;
}

/* ---------------------------------------------------------------------- */
/*
 * initialize/clean whiteout for a branch
 */

static void au_wh_clean(struct inode *h_dir, struct path *whpath,
			const int isdir)
{
	int err;

	if (!whpath->dentry->d_inode)
		return;

	if (isdir)
		err = vfsub_rmdir(h_dir, whpath);
	else
		err = vfsub_unlink(h_dir, whpath, /*force*/0);
	if (unlikely(err))
		pr_warn("failed removing %.*s (%d), ignored.\n",
			AuDLNPair(whpath->dentry), err);
}

static int test_linkable(struct dentry *h_root)
{
	struct inode *h_dir = h_root->d_inode;

	if (h_dir->i_op->link)
		return 0;

	pr_err("%.*s (%s) doesn't support link(2), use noplink and rw+nolwh\n",
	       AuDLNPair(h_root), au_sbtype(h_root->d_sb));
	return -ENOSYS;
}

/* todo: should this mkdir be done in /sbin/mount.aufs helper? */
static int au_whdir(struct inode *h_dir, struct path *path)
{
	int err;

	err = -EEXIST;
	if (!path->dentry->d_inode) {
		int mode = S_IRWXU;

		if (au_test_nfs(path->dentry->d_sb))
			mode |= S_IXUGO;
		err = vfsub_mkdir(h_dir, path, mode);
	} else if (S_ISDIR(path->dentry->d_inode->i_mode))
		err = 0;
	else
		pr_err("unknown %.*s exists\n", AuDLNPair(path->dentry));

	return err;
}

struct au_wh_base {
	const struct qstr *name;
	struct dentry *dentry;
};

static void au_wh_init_ro(struct inode *h_dir, struct au_wh_base base[],
			  struct path *h_path)
{
	h_path->dentry = base[AuBrWh_BASE].dentry;
	au_wh_clean(h_dir, h_path, /*isdir*/0);
	h_path->dentry = base[AuBrWh_PLINK].dentry;
	au_wh_clean(h_dir, h_path, /*isdir*/1);
	h_path->dentry = base[AuBrWh_ORPH].dentry;
	au_wh_clean(h_dir, h_path, /*isdir*/1);
}

/*
 * returns tri-state,
 * minus: error, caller should print the mesage
 * zero: succuess
 * plus: error, caller should NOT print the mesage
 */
static int au_wh_init_rw_nolink(struct dentry *h_root, struct au_wbr *wbr,
				int do_plink, struct au_wh_base base[],
				struct path *h_path)
{
	int err;
	struct inode *h_dir;

	h_dir = h_root->d_inode;
	h_path->dentry = base[AuBrWh_BASE].dentry;
	au_wh_clean(h_dir, h_path, /*isdir*/0);
	h_path->dentry = base[AuBrWh_PLINK].dentry;
	if (do_plink) {
		err = test_linkable(h_root);
		if (unlikely(err)) {
			err = 1;
			goto out;
		}

		err = au_whdir(h_dir, h_path);
		if (unlikely(err))
			goto out;
		wbr->wbr_plink = dget(base[AuBrWh_PLINK].dentry);
	} else
		au_wh_clean(h_dir, h_path, /*isdir*/1);
	h_path->dentry = base[AuBrWh_ORPH].dentry;
	err = au_whdir(h_dir, h_path);
	if (unlikely(err))
		goto out;
	wbr->wbr_orph = dget(base[AuBrWh_ORPH].dentry);

out:
	return err;
}

/*
 * for the moment, aufs supports the branch filesystem which does not support
 * link(2). testing on FAT which does not support i_op->setattr() fully either,
 * copyup failed. finally, such filesystem will not be used as the writable
 * branch.
 *
 * returns tri-state, see above.
 */
static int au_wh_init_rw(struct dentry *h_root, struct au_wbr *wbr,
			 int do_plink, struct au_wh_base base[],
			 struct path *h_path)
{
	int err;
	struct inode *h_dir;

	WbrWhMustWriteLock(wbr);

	err = test_linkable(h_root);
	if (unlikely(err)) {
		err = 1;
		goto out;
	}

	/*
	 * todo: should this create be done in /sbin/mount.aufs helper?
	 */
	err = -EEXIST;
	h_dir = h_root->d_inode;
	if (!base[AuBrWh_BASE].dentry->d_inode) {
		h_path->dentry = base[AuBrWh_BASE].dentry;
		err = vfsub_create(h_dir, h_path, WH_MASK, /*want_excl*/true);
	} else if (S_ISREG(base[AuBrWh_BASE].dentry->d_inode->i_mode))
		err = 0;
	else
		pr_err("unknown %.*s/%.*s exists\n",
		       AuDLNPair(h_root), AuDLNPair(base[AuBrWh_BASE].dentry));
	if (unlikely(err))
		goto out;

	h_path->dentry = base[AuBrWh_PLINK].dentry;
	if (do_plink) {
		err = au_whdir(h_dir, h_path);
		if (unlikely(err))
			goto out;
		wbr->wbr_plink = dget(base[AuBrWh_PLINK].dentry);
	} else
		au_wh_clean(h_dir, h_path, /*isdir*/1);
	wbr->wbr_whbase = dget(base[AuBrWh_BASE].dentry);

	h_path->dentry = base[AuBrWh_ORPH].dentry;
	err = au_whdir(h_dir, h_path);
	if (unlikely(err))
		goto out;
	wbr->wbr_orph = dget(base[AuBrWh_ORPH].dentry);

out:
	return err;
}

/*
 * initialize the whiteout base file/dir for @br.
 */
int au_wh_init(struct au_branch *br, struct super_block *sb)
{
	int err, i;
	const unsigned char do_plink
		= !!au_opt_test(au_mntflags(sb), PLINK);
	struct inode *h_dir;
	struct path path = br->br_path;
	struct dentry *h_root = path.dentry;
	struct au_wbr *wbr = br->br_wbr;
	static const struct qstr base_name[] = {
		[AuBrWh_BASE] = QSTR_INIT(AUFS_BASE_NAME,
					  sizeof(AUFS_BASE_NAME) - 1),
		[AuBrWh_PLINK] = QSTR_INIT(AUFS_PLINKDIR_NAME,
					   sizeof(AUFS_PLINKDIR_NAME) - 1),
		[AuBrWh_ORPH] = QSTR_INIT(AUFS_ORPHDIR_NAME,
					  sizeof(AUFS_ORPHDIR_NAME) - 1)
	};
	struct au_wh_base base[] = {
		[AuBrWh_BASE] = {
			.name	= base_name + AuBrWh_BASE,
			.dentry	= NULL
		},
		[AuBrWh_PLINK] = {
			.name	= base_name + AuBrWh_PLINK,
			.dentry	= NULL
		},
		[AuBrWh_ORPH] = {
			.name	= base_name + AuBrWh_ORPH,
			.dentry	= NULL
		}
	};

	if (wbr)
		WbrWhMustWriteLock(wbr);

	for (i = 0; i < AuBrWh_Last; i++) {
		/* doubly whiteouted */
		struct dentry *d;

		d = au_wh_lkup(h_root, (void *)base[i].name, br);
		err = PTR_ERR(d);
		if (IS_ERR(d))
			goto out;

		base[i].dentry = d;
		AuDebugOn(wbr
			  && wbr->wbr_wh[i]
			  && wbr->wbr_wh[i] != base[i].dentry);
	}

	if (wbr)
		for (i = 0; i < AuBrWh_Last; i++) {
			dput(wbr->wbr_wh[i]);
			wbr->wbr_wh[i] = NULL;
		}

	err = 0;
	if (!au_br_writable(br->br_perm)) {
		h_dir = h_root->d_inode;
		au_wh_init_ro(h_dir, base, &path);
	} else if (!au_br_wh_linkable(br->br_perm)) {
		err = au_wh_init_rw_nolink(h_root, wbr, do_plink, base, &path);
		if (err > 0)
			goto out;
		else if (err)
			goto out_err;
	} else {
		err = au_wh_init_rw(h_root, wbr, do_plink, base, &path);
		if (err > 0)
			goto out;
		else if (err)
			goto out_err;
	}
	goto out; /* success */

out_err:
	pr_err("an error(%d) on the writable branch %.*s(%s)\n",
	       err, AuDLNPair(h_root), au_sbtype(h_root->d_sb));
out:
	for (i = 0; i < AuBrWh_Last; i++)
		dput(base[i].dentry);
	return err;
}

/* ---------------------------------------------------------------------- */
/*
 * whiteouts are all hard-linked usually.
 * when its link count reaches a ceiling, we create a new whiteout base
 * asynchronously.
 */

struct reinit_br_wh {
	struct super_block *sb;
	struct au_branch *br;
};

static void reinit_br_wh(void *arg)
{
	int err;
	aufs_bindex_t bindex;
	struct path h_path;
	struct reinit_br_wh *a = arg;
	struct au_wbr *wbr;
	struct inode *dir;
	struct dentry *h_root;
	struct au_hinode *hdir;

	err = 0;
	wbr = a->br->br_wbr;
	/* big aufs lock */
	si_noflush_write_lock(a->sb);
	if (!au_br_writable(a->br->br_perm))
		goto out;
	bindex = au_br_index(a->sb, a->br->br_id);
	if (unlikely(bindex < 0))
		goto out;

	di_read_lock_parent(a->sb->s_root, AuLock_IR);
	dir = a->sb->s_root->d_inode;
	hdir = au_hi(dir, bindex);
	h_root = au_h_dptr(a->sb->s_root, bindex);
	AuDebugOn(h_root != au_br_dentry(a->br));

	au_hn_imtx_lock_nested(hdir, AuLsc_I_PARENT);
	wbr_wh_write_lock(wbr);
	err = au_h_verify(wbr->wbr_whbase, au_opt_udba(a->sb), hdir->hi_inode,
			  h_root, a->br);
	if (!err) {
<<<<<<< HEAD
		h_path.dentry = wbr->wbr_whbase;
		h_path.mnt = a->br->br_mnt;
		err = vfsub_unlink(hdir->hi_inode, &h_path, /*force*/0);
=======
		h_path.mnt = au_br_mnt(a->br);
		err = mnt_want_write(h_path.mnt);
		if (!err) {
			h_path.dentry = wbr->wbr_whbase;
			err = vfsub_unlink(hdir->hi_inode, &h_path, /*force*/0);
			mnt_drop_write(h_path.mnt);
		}
>>>>>>> f3cd67e5
	} else {
		pr_warn("%.*s is moved, ignored\n",
			AuDLNPair(wbr->wbr_whbase));
		err = 0;
	}
	dput(wbr->wbr_whbase);
	wbr->wbr_whbase = NULL;
	if (!err)
		err = au_wh_init(a->br, a->sb);
	wbr_wh_write_unlock(wbr);
	au_hn_imtx_unlock(hdir);
	di_read_unlock(a->sb->s_root, AuLock_IR);

out:
	if (wbr)
		atomic_dec(&wbr->wbr_wh_running);
	atomic_dec(&a->br->br_count);
	si_write_unlock(a->sb);
	au_nwt_done(&au_sbi(a->sb)->si_nowait);
	kfree(arg);
	if (unlikely(err))
		AuIOErr("err %d\n", err);
}

static void kick_reinit_br_wh(struct super_block *sb, struct au_branch *br)
{
	int do_dec, wkq_err;
	struct reinit_br_wh *arg;

	do_dec = 1;
	if (atomic_inc_return(&br->br_wbr->wbr_wh_running) != 1)
		goto out;

	/* ignore ENOMEM */
	arg = kmalloc(sizeof(*arg), GFP_NOFS);
	if (arg) {
		/*
		 * dec(wh_running), kfree(arg) and dec(br_count)
		 * in reinit function
		 */
		arg->sb = sb;
		arg->br = br;
		atomic_inc(&br->br_count);
		wkq_err = au_wkq_nowait(reinit_br_wh, arg, sb, /*flags*/0);
		if (unlikely(wkq_err)) {
			atomic_dec(&br->br_wbr->wbr_wh_running);
			atomic_dec(&br->br_count);
			kfree(arg);
		}
		do_dec = 0;
	}

out:
	if (do_dec)
		atomic_dec(&br->br_wbr->wbr_wh_running);
}

/* ---------------------------------------------------------------------- */

/*
 * create the whiteout @wh.
 */
static int link_or_create_wh(struct super_block *sb, aufs_bindex_t bindex,
			     struct dentry *wh)
{
	int err;
	struct path h_path = {
		.dentry = wh
	};
	struct au_branch *br;
	struct au_wbr *wbr;
	struct dentry *h_parent;
	struct inode *h_dir;

	h_parent = wh->d_parent; /* dir inode is locked */
	h_dir = h_parent->d_inode;
	IMustLock(h_dir);

	br = au_sbr(sb, bindex);
	h_path.mnt = au_br_mnt(br);
	wbr = br->br_wbr;
	wbr_wh_read_lock(wbr);
	if (wbr->wbr_whbase) {
		err = vfsub_link(wbr->wbr_whbase, h_dir, &h_path);
		if (!err || err != -EMLINK)
			goto out;

		/* link count full. re-initialize br_whbase. */
		kick_reinit_br_wh(sb, br);
	}

	/* return this error in this context */
	err = vfsub_create(h_dir, &h_path, WH_MASK, /*want_excl*/true);

out:
	wbr_wh_read_unlock(wbr);
	return err;
}

/* ---------------------------------------------------------------------- */

/*
 * create or remove the diropq.
 */
static struct dentry *do_diropq(struct dentry *dentry, aufs_bindex_t bindex,
				unsigned int flags)
{
	struct dentry *opq_dentry, *h_dentry;
	struct super_block *sb;
	struct au_branch *br;
	int err;

	sb = dentry->d_sb;
	br = au_sbr(sb, bindex);
	h_dentry = au_h_dptr(dentry, bindex);
	opq_dentry = vfsub_lkup_one(&diropq_name, h_dentry);
	if (IS_ERR(opq_dentry))
		goto out;

	if (au_ftest_diropq(flags, CREATE)) {
		err = link_or_create_wh(sb, bindex, opq_dentry);
		if (!err) {
			au_set_dbdiropq(dentry, bindex);
			goto out; /* success */
		}
	} else {
		struct path tmp = {
			.dentry = opq_dentry,
			.mnt	= au_br_mnt(br)
		};
		err = do_unlink_wh(au_h_iptr(dentry->d_inode, bindex), &tmp);
		if (!err)
			au_set_dbdiropq(dentry, -1);
	}
	dput(opq_dentry);
	opq_dentry = ERR_PTR(err);

out:
	return opq_dentry;
}

struct do_diropq_args {
	struct dentry **errp;
	struct dentry *dentry;
	aufs_bindex_t bindex;
	unsigned int flags;
};

static void call_do_diropq(void *args)
{
	struct do_diropq_args *a = args;
	*a->errp = do_diropq(a->dentry, a->bindex, a->flags);
}

struct dentry *au_diropq_sio(struct dentry *dentry, aufs_bindex_t bindex,
			     unsigned int flags)
{
	struct dentry *diropq, *h_dentry;

	h_dentry = au_h_dptr(dentry, bindex);
	if (!au_test_h_perm_sio(h_dentry->d_inode, MAY_EXEC | MAY_WRITE))
		diropq = do_diropq(dentry, bindex, flags);
	else {
		int wkq_err;
		struct do_diropq_args args = {
			.errp		= &diropq,
			.dentry		= dentry,
			.bindex		= bindex,
			.flags		= flags
		};

		wkq_err = au_wkq_wait(call_do_diropq, &args);
		if (unlikely(wkq_err))
			diropq = ERR_PTR(wkq_err);
	}

	return diropq;
}

/* ---------------------------------------------------------------------- */

/*
 * lookup whiteout dentry.
 * @h_parent: lower parent dentry which must exist and be locked
 * @base_name: name of dentry which will be whiteouted
 * returns dentry for whiteout.
 */
struct dentry *au_wh_lkup(struct dentry *h_parent, struct qstr *base_name,
			  struct au_branch *br)
{
	int err;
	struct qstr wh_name;
	struct dentry *wh_dentry;

	err = au_wh_name_alloc(&wh_name, base_name);
	wh_dentry = ERR_PTR(err);
	if (!err) {
		wh_dentry = vfsub_lkup_one(&wh_name, h_parent);
		kfree(wh_name.name);
	}
	return wh_dentry;
}

/*
 * link/create a whiteout for @dentry on @bindex.
 */
struct dentry *au_wh_create(struct dentry *dentry, aufs_bindex_t bindex,
			    struct dentry *h_parent)
{
	struct dentry *wh_dentry;
	struct super_block *sb;
	int err;

	sb = dentry->d_sb;
	wh_dentry = au_wh_lkup(h_parent, &dentry->d_name, au_sbr(sb, bindex));
	if (!IS_ERR(wh_dentry) && !wh_dentry->d_inode) {
		err = link_or_create_wh(sb, bindex, wh_dentry);
		if (!err)
			au_set_dbwh(dentry, bindex);
		else {
			dput(wh_dentry);
			wh_dentry = ERR_PTR(err);
		}
	}

	return wh_dentry;
}

/* ---------------------------------------------------------------------- */

/* Delete all whiteouts in this directory on branch bindex. */
static int del_wh_children(struct dentry *h_dentry, struct au_nhash *whlist,
			   aufs_bindex_t bindex, struct au_branch *br)
{
	int err;
	unsigned long ul, n;
	struct qstr wh_name;
	char *p;
	struct hlist_head *head;
	struct au_vdir_wh *tpos;
	struct hlist_node *pos;
	struct au_vdir_destr *str;

	err = -ENOMEM;
	p = __getname_gfp(GFP_NOFS);
	wh_name.name = p;
	if (unlikely(!wh_name.name))
		goto out;

	err = 0;
	memcpy(p, AUFS_WH_PFX, AUFS_WH_PFX_LEN);
	p += AUFS_WH_PFX_LEN;
	n = whlist->nh_num;
	head = whlist->nh_head;
	for (ul = 0; !err && ul < n; ul++, head++) {
		hlist_for_each_entry(tpos, pos, head, wh_hash) {
			if (tpos->wh_bindex != bindex)
				continue;

			str = &tpos->wh_str;
			if (str->len + AUFS_WH_PFX_LEN <= PATH_MAX) {
				memcpy(p, str->name, str->len);
				wh_name.len = AUFS_WH_PFX_LEN + str->len;
				err = unlink_wh_name(h_dentry, &wh_name, br);
				if (!err)
					continue;
				break;
			}
			AuIOErr("whiteout name too long %.*s\n",
				str->len, str->name);
			err = -EIO;
			break;
		}
	}
	__putname(wh_name.name);

out:
	return err;
}

struct del_wh_children_args {
	int *errp;
	struct dentry *h_dentry;
	struct au_nhash *whlist;
	aufs_bindex_t bindex;
	struct au_branch *br;
};

static void call_del_wh_children(void *args)
{
	struct del_wh_children_args *a = args;
	*a->errp = del_wh_children(a->h_dentry, a->whlist, a->bindex, a->br);
}

/* ---------------------------------------------------------------------- */

struct au_whtmp_rmdir *au_whtmp_rmdir_alloc(struct super_block *sb, gfp_t gfp)
{
	struct au_whtmp_rmdir *whtmp;
	int err;
	unsigned int rdhash;

	SiMustAnyLock(sb);

	whtmp = kmalloc(sizeof(*whtmp), gfp);
	if (unlikely(!whtmp)) {
		whtmp = ERR_PTR(-ENOMEM);
		goto out;
	}

	whtmp->dir = NULL;
	whtmp->br = NULL;
	whtmp->wh_dentry = NULL;
	/* no estimation for dir size */
	rdhash = au_sbi(sb)->si_rdhash;
	if (!rdhash)
		rdhash = AUFS_RDHASH_DEF;
	err = au_nhash_alloc(&whtmp->whlist, rdhash, gfp);
	if (unlikely(err)) {
		kfree(whtmp);
		whtmp = ERR_PTR(err);
	}

out:
	return whtmp;
}

void au_whtmp_rmdir_free(struct au_whtmp_rmdir *whtmp)
{
	if (whtmp->br)
		atomic_dec(&whtmp->br->br_count);
	dput(whtmp->wh_dentry);
	iput(whtmp->dir);
	au_nhash_wh_free(&whtmp->whlist);
	kfree(whtmp);
}

/*
 * rmdir the whiteouted temporary named dir @h_dentry.
 * @whlist: whiteouted children.
 */
int au_whtmp_rmdir(struct inode *dir, aufs_bindex_t bindex,
		   struct dentry *wh_dentry, struct au_nhash *whlist)
{
	int err;
	struct path h_tmp;
	struct inode *wh_inode, *h_dir;
	struct au_branch *br;

	h_dir = wh_dentry->d_parent->d_inode; /* dir inode is locked */
	IMustLock(h_dir);

	br = au_sbr(dir->i_sb, bindex);
	wh_inode = wh_dentry->d_inode;
	mutex_lock_nested(&wh_inode->i_mutex, AuLsc_I_CHILD);

	/*
	 * someone else might change some whiteouts while we were sleeping.
	 * it means this whlist may have an obsoleted entry.
	 */
	if (!au_test_h_perm_sio(wh_inode, MAY_EXEC | MAY_WRITE))
		err = del_wh_children(wh_dentry, whlist, bindex, br);
	else {
		int wkq_err;
		struct del_wh_children_args args = {
			.errp		= &err,
			.h_dentry	= wh_dentry,
			.whlist		= whlist,
			.bindex		= bindex,
			.br		= br
		};

		wkq_err = au_wkq_wait(call_del_wh_children, &args);
		if (unlikely(wkq_err))
			err = wkq_err;
	}
	mutex_unlock(&wh_inode->i_mutex);

	if (!err) {
		h_tmp.dentry = wh_dentry;
		h_tmp.mnt = au_br_mnt(br);
		err = vfsub_rmdir(h_dir, &h_tmp);
	}

	if (!err) {
		if (au_ibstart(dir) == bindex) {
			/* todo: dir->i_mutex is necessary */
			au_cpup_attr_timesizes(dir);
			vfsub_drop_nlink(dir);
		}
		return 0; /* success */
	}

	pr_warn("failed removing %.*s(%d), ignored\n",
		AuDLNPair(wh_dentry), err);
	return err;
}

static void call_rmdir_whtmp(void *args)
{
	int err;
	aufs_bindex_t bindex;
	struct au_whtmp_rmdir *a = args;
	struct super_block *sb;
	struct dentry *h_parent;
	struct inode *h_dir;
	struct au_hinode *hdir;
	struct vfsmount *h_mnt;

	/* rmdir by nfsd may cause deadlock with this i_mutex */
	/* mutex_lock(&a->dir->i_mutex); */
	err = -EROFS;
	sb = a->dir->i_sb;
	si_read_lock(sb, !AuLock_FLUSH);
	if (!au_br_writable(a->br->br_perm))
		goto out;
	bindex = au_br_index(sb, a->br->br_id);
	if (unlikely(bindex < 0))
		goto out;

	err = -EIO;
	ii_write_lock_parent(a->dir);
	h_parent = dget_parent(a->wh_dentry);
	h_dir = h_parent->d_inode;
	hdir = au_hi(a->dir, bindex);
	err = vfsub_mnt_want_write(a->br->br_mnt);
	if (unlikely(err))
		goto out_mnt;
	au_hn_imtx_lock_nested(hdir, AuLsc_I_PARENT);
	err = au_h_verify(a->wh_dentry, au_opt_udba(sb), h_dir, h_parent,
			  a->br);
<<<<<<< HEAD
	if (!err)
		err = au_whtmp_rmdir(a->dir, bindex, a->wh_dentry, &a->whlist);
=======
	if (!err) {
		h_mnt = au_br_mnt(a->br);
		err = mnt_want_write(h_mnt);
		if (!err) {
			err = au_whtmp_rmdir(a->dir, bindex, a->wh_dentry,
					     &a->whlist);
			mnt_drop_write(h_mnt);
		}
	}
>>>>>>> f3cd67e5
	au_hn_imtx_unlock(hdir);
	vfsub_mnt_drop_write(a->br->br_mnt);

out_mnt:
	dput(h_parent);
	ii_write_unlock(a->dir);
out:
	/* mutex_unlock(&a->dir->i_mutex); */
	au_whtmp_rmdir_free(a);
	si_read_unlock(sb);
	au_nwt_done(&au_sbi(sb)->si_nowait);
	if (unlikely(err))
		AuIOErr("err %d\n", err);
}

void au_whtmp_kick_rmdir(struct inode *dir, aufs_bindex_t bindex,
			 struct dentry *wh_dentry, struct au_whtmp_rmdir *args)
{
	int wkq_err;
	struct super_block *sb;

	IMustLock(dir);

	/* all post-process will be done in do_rmdir_whtmp(). */
	sb = dir->i_sb;
	args->dir = au_igrab(dir);
	args->br = au_sbr(sb, bindex);
	atomic_inc(&args->br->br_count);
	args->wh_dentry = dget(wh_dentry);
	wkq_err = au_wkq_nowait(call_rmdir_whtmp, args, sb, /*flags*/0);
	if (unlikely(wkq_err)) {
		pr_warn("rmdir error %.*s (%d), ignored\n",
			AuDLNPair(wh_dentry), wkq_err);
		au_whtmp_rmdir_free(args);
	}
}<|MERGE_RESOLUTION|>--- conflicted
+++ resolved
@@ -550,19 +550,9 @@
 	err = au_h_verify(wbr->wbr_whbase, au_opt_udba(a->sb), hdir->hi_inode,
 			  h_root, a->br);
 	if (!err) {
-<<<<<<< HEAD
 		h_path.dentry = wbr->wbr_whbase;
-		h_path.mnt = a->br->br_mnt;
+		h_path.mnt = au_br_mnt(a->br);
 		err = vfsub_unlink(hdir->hi_inode, &h_path, /*force*/0);
-=======
-		h_path.mnt = au_br_mnt(a->br);
-		err = mnt_want_write(h_path.mnt);
-		if (!err) {
-			h_path.dentry = wbr->wbr_whbase;
-			err = vfsub_unlink(hdir->hi_inode, &h_path, /*force*/0);
-			mnt_drop_write(h_path.mnt);
-		}
->>>>>>> f3cd67e5
 	} else {
 		pr_warn("%.*s is moved, ignored\n",
 			AuDLNPair(wbr->wbr_whbase));
@@ -970,7 +960,6 @@
 	struct dentry *h_parent;
 	struct inode *h_dir;
 	struct au_hinode *hdir;
-	struct vfsmount *h_mnt;
 
 	/* rmdir by nfsd may cause deadlock with this i_mutex */
 	/* mutex_lock(&a->dir->i_mutex); */
@@ -988,28 +977,16 @@
 	h_parent = dget_parent(a->wh_dentry);
 	h_dir = h_parent->d_inode;
 	hdir = au_hi(a->dir, bindex);
-	err = vfsub_mnt_want_write(a->br->br_mnt);
+	err = vfsub_mnt_want_write(au_br_mnt(a->br));
 	if (unlikely(err))
 		goto out_mnt;
 	au_hn_imtx_lock_nested(hdir, AuLsc_I_PARENT);
 	err = au_h_verify(a->wh_dentry, au_opt_udba(sb), h_dir, h_parent,
 			  a->br);
-<<<<<<< HEAD
 	if (!err)
 		err = au_whtmp_rmdir(a->dir, bindex, a->wh_dentry, &a->whlist);
-=======
-	if (!err) {
-		h_mnt = au_br_mnt(a->br);
-		err = mnt_want_write(h_mnt);
-		if (!err) {
-			err = au_whtmp_rmdir(a->dir, bindex, a->wh_dentry,
-					     &a->whlist);
-			mnt_drop_write(h_mnt);
-		}
-	}
->>>>>>> f3cd67e5
 	au_hn_imtx_unlock(hdir);
-	vfsub_mnt_drop_write(a->br->br_mnt);
+	vfsub_mnt_drop_write(au_br_mnt(a->br));
 
 out_mnt:
 	dput(h_parent);
