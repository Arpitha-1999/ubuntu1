--- conflicted
+++ resolved
@@ -233,15 +233,8 @@
 	struct fscache_cookie *cookie = nfs_i_fscache(inode);
 	loff_t i_size = i_size_read(inode);
 
-<<<<<<< HEAD
-	if (fscache_cookie_valid(cookie)) {
-		nfs_fscache_update_auxdata(&auxdata, inode);
-		fscache_unuse_cookie(cookie, &auxdata, NULL);
-	}
-=======
 	nfs_fscache_update_auxdata(&auxdata, inode);
 	fscache_unuse_cookie(cookie, &auxdata, &i_size);
->>>>>>> 88084a3d
 }
 
 /*
