--- conflicted
+++ resolved
@@ -149,17 +149,9 @@
 	file = vma->vm_file;
 
 	if (file) {
-<<<<<<< HEAD
-		struct inode *inode = file_inode(vma->vm_file);
-		if (vma->vm_prfile) {
-			file = vma->vm_prfile;
-			inode = file_inode(file);
-		}
-=======
 		struct inode *inode;
 		file = vma_pr_or_file(file);
-		inode = file->f_path.dentry->d_inode;
->>>>>>> a0b733de
+		inode = file_inode(file);
 		dev = inode->i_sb->s_dev;
 		ino = inode->i_ino;
 		pgoff = (loff_t)vma->vm_pgoff << PAGE_SHIFT;
