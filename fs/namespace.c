--- conflicted
+++ resolved
@@ -2478,15 +2478,10 @@
 
 		time64_to_tm(sb->s_time_max, 0, &tm);
 
-<<<<<<< HEAD
-		pr_warn("Mounted %s file system at %s supports timestamps until %04ld (0x%llx)\n",
-			sb->s_type->name, mntpath,
-=======
 		pr_warn("%s filesystem being %s at %s supports timestamps until %04ld (0x%llx)\n",
 			sb->s_type->name,
 			is_mounted(mnt) ? "remounted" : "mounted",
 			mntpath,
->>>>>>> 00dc9e7d
 			tm.tm_year+1900, (unsigned long long)sb->s_time_max);
 
 		free_page((unsigned long)buf);
@@ -2774,13 +2769,8 @@
 	mnt_warn_timestamp_expiry(mountpoint, mnt);
 
 	error = do_add_mount(real_mount(mnt), mountpoint, mnt_flags);
-	if (error < 0) {
+	if (error < 0)
 		mntput(mnt);
-		return error;
-	}
-
-	mnt_warn_timestamp_expiry(mountpoint, mnt);
-
 	return error;
 }
 
