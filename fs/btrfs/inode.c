--- conflicted
+++ resolved
@@ -6367,21 +6367,12 @@
  * @pg_offset:	offset into @page to copy to
  * @start:	file offset
  * @len:	length of range starting at @start
-<<<<<<< HEAD
  *
  * This returns the first &struct extent_map which overlaps with the given
  * range, reading it from the B-tree and caching it if necessary. Note that
  * there may be more extents which overlap the given range after the returned
  * extent_map.
  *
-=======
- *
- * This returns the first &struct extent_map which overlaps with the given
- * range, reading it from the B-tree and caching it if necessary. Note that
- * there may be more extents which overlap the given range after the returned
- * extent_map.
- *
->>>>>>> 2c523b34
  * If @page is not NULL and the extent is inline, this also reads the extent
  * data directly into the page and marks the extent up to date in the io_tree.
  *
