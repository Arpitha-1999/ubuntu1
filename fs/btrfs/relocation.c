/*
 * Copyright (C) 2009 Oracle.  All rights reserved.
 *
 * This program is free software; you can redistribute it and/or
 * modify it under the terms of the GNU General Public
 * License v2 as published by the Free Software Foundation.
 *
 * This program is distributed in the hope that it will be useful,
 * but WITHOUT ANY WARRANTY; without even the implied warranty of
 * MERCHANTABILITY or FITNESS FOR A PARTICULAR PURPOSE.  See the GNU
 * General Public License for more details.
 *
 * You should have received a copy of the GNU General Public
 * License along with this program; if not, write to the
 * Free Software Foundation, Inc., 59 Temple Place - Suite 330,
 * Boston, MA 021110-1307, USA.
 */

#include <linux/sched.h>
#include <linux/pagemap.h>
#include <linux/writeback.h>
#include <linux/blkdev.h>
#include <linux/rbtree.h>
#include <linux/slab.h>
#include "ctree.h"
#include "disk-io.h"
#include "transaction.h"
#include "volumes.h"
#include "locking.h"
#include "btrfs_inode.h"
#include "async-thread.h"
#include "free-space-cache.h"
#include "inode-map.h"

/*
 * backref_node, mapping_node and tree_block start with this
 */
struct tree_entry {
	struct rb_node rb_node;
	u64 bytenr;
};

/*
 * present a tree block in the backref cache
 */
struct backref_node {
	struct rb_node rb_node;
	u64 bytenr;

	u64 new_bytenr;
	/* objectid of tree block owner, can be not uptodate */
	u64 owner;
	/* link to pending, changed or detached list */
	struct list_head list;
	/* list of upper level blocks reference this block */
	struct list_head upper;
	/* list of child blocks in the cache */
	struct list_head lower;
	/* NULL if this node is not tree root */
	struct btrfs_root *root;
	/* extent buffer got by COW the block */
	struct extent_buffer *eb;
	/* level of tree block */
	unsigned int level:8;
	/* is the block in non-reference counted tree */
	unsigned int cowonly:1;
	/* 1 if no child node in the cache */
	unsigned int lowest:1;
	/* is the extent buffer locked */
	unsigned int locked:1;
	/* has the block been processed */
	unsigned int processed:1;
	/* have backrefs of this block been checked */
	unsigned int checked:1;
	/*
	 * 1 if corresponding block has been cowed but some upper
	 * level block pointers may not point to the new location
	 */
	unsigned int pending:1;
	/*
	 * 1 if the backref node isn't connected to any other
	 * backref node.
	 */
	unsigned int detached:1;
};

/*
 * present a block pointer in the backref cache
 */
struct backref_edge {
	struct list_head list[2];
	struct backref_node *node[2];
};

#define LOWER	0
#define UPPER	1

struct backref_cache {
	/* red black tree of all backref nodes in the cache */
	struct rb_root rb_root;
	/* for passing backref nodes to btrfs_reloc_cow_block */
	struct backref_node *path[BTRFS_MAX_LEVEL];
	/*
	 * list of blocks that have been cowed but some block
	 * pointers in upper level blocks may not reflect the
	 * new location
	 */
	struct list_head pending[BTRFS_MAX_LEVEL];
	/* list of backref nodes with no child node */
	struct list_head leaves;
	/* list of blocks that have been cowed in current transaction */
	struct list_head changed;
	/* list of detached backref node. */
	struct list_head detached;

	u64 last_trans;

	int nr_nodes;
	int nr_edges;
};

/*
 * map address of tree root to tree
 */
struct mapping_node {
	struct rb_node rb_node;
	u64 bytenr;
	void *data;
};

struct mapping_tree {
	struct rb_root rb_root;
	spinlock_t lock;
};

/*
 * present a tree block to process
 */
struct tree_block {
	struct rb_node rb_node;
	u64 bytenr;
	struct btrfs_key key;
	unsigned int level:8;
	unsigned int key_ready:1;
};

#define MAX_EXTENTS 128

struct file_extent_cluster {
	u64 start;
	u64 end;
	u64 boundary[MAX_EXTENTS];
	unsigned int nr;
};

struct reloc_control {
	/* block group to relocate */
	struct btrfs_block_group_cache *block_group;
	/* extent tree */
	struct btrfs_root *extent_root;
	/* inode for moving data */
	struct inode *data_inode;

	struct btrfs_block_rsv *block_rsv;

	struct backref_cache backref_cache;

	struct file_extent_cluster cluster;
	/* tree blocks have been processed */
	struct extent_io_tree processed_blocks;
	/* map start of tree root to corresponding reloc tree */
	struct mapping_tree reloc_root_tree;
	/* list of reloc trees */
	struct list_head reloc_roots;
	/* size of metadata reservation for merging reloc trees */
	u64 merging_rsv_size;
	/* size of relocated tree nodes */
	u64 nodes_relocated;

	u64 search_start;
	u64 extents_found;

	unsigned int stage:8;
	unsigned int create_reloc_tree:1;
	unsigned int merge_reloc_tree:1;
	unsigned int found_file_extent:1;
	unsigned int commit_transaction:1;
};

/* stages of data relocation */
#define MOVE_DATA_EXTENTS	0
#define UPDATE_DATA_PTRS	1

static void remove_backref_node(struct backref_cache *cache,
				struct backref_node *node);
static void __mark_block_processed(struct reloc_control *rc,
				   struct backref_node *node);

static void mapping_tree_init(struct mapping_tree *tree)
{
	tree->rb_root = RB_ROOT;
	spin_lock_init(&tree->lock);
}

static void backref_cache_init(struct backref_cache *cache)
{
	int i;
	cache->rb_root = RB_ROOT;
	for (i = 0; i < BTRFS_MAX_LEVEL; i++)
		INIT_LIST_HEAD(&cache->pending[i]);
	INIT_LIST_HEAD(&cache->changed);
	INIT_LIST_HEAD(&cache->detached);
	INIT_LIST_HEAD(&cache->leaves);
}

static void backref_cache_cleanup(struct backref_cache *cache)
{
	struct backref_node *node;
	int i;

	while (!list_empty(&cache->detached)) {
		node = list_entry(cache->detached.next,
				  struct backref_node, list);
		remove_backref_node(cache, node);
	}

	while (!list_empty(&cache->leaves)) {
		node = list_entry(cache->leaves.next,
				  struct backref_node, lower);
		remove_backref_node(cache, node);
	}

	cache->last_trans = 0;

	for (i = 0; i < BTRFS_MAX_LEVEL; i++)
		BUG_ON(!list_empty(&cache->pending[i]));
	BUG_ON(!list_empty(&cache->changed));
	BUG_ON(!list_empty(&cache->detached));
	BUG_ON(!RB_EMPTY_ROOT(&cache->rb_root));
	BUG_ON(cache->nr_nodes);
	BUG_ON(cache->nr_edges);
}

static struct backref_node *alloc_backref_node(struct backref_cache *cache)
{
	struct backref_node *node;

	node = kzalloc(sizeof(*node), GFP_NOFS);
	if (node) {
		INIT_LIST_HEAD(&node->list);
		INIT_LIST_HEAD(&node->upper);
		INIT_LIST_HEAD(&node->lower);
		RB_CLEAR_NODE(&node->rb_node);
		cache->nr_nodes++;
	}
	return node;
}

static void free_backref_node(struct backref_cache *cache,
			      struct backref_node *node)
{
	if (node) {
		cache->nr_nodes--;
		kfree(node);
	}
}

static struct backref_edge *alloc_backref_edge(struct backref_cache *cache)
{
	struct backref_edge *edge;

	edge = kzalloc(sizeof(*edge), GFP_NOFS);
	if (edge)
		cache->nr_edges++;
	return edge;
}

static void free_backref_edge(struct backref_cache *cache,
			      struct backref_edge *edge)
{
	if (edge) {
		cache->nr_edges--;
		kfree(edge);
	}
}

static struct rb_node *tree_insert(struct rb_root *root, u64 bytenr,
				   struct rb_node *node)
{
	struct rb_node **p = &root->rb_node;
	struct rb_node *parent = NULL;
	struct tree_entry *entry;

	while (*p) {
		parent = *p;
		entry = rb_entry(parent, struct tree_entry, rb_node);

		if (bytenr < entry->bytenr)
			p = &(*p)->rb_left;
		else if (bytenr > entry->bytenr)
			p = &(*p)->rb_right;
		else
			return parent;
	}

	rb_link_node(node, parent, p);
	rb_insert_color(node, root);
	return NULL;
}

static struct rb_node *tree_search(struct rb_root *root, u64 bytenr)
{
	struct rb_node *n = root->rb_node;
	struct tree_entry *entry;

	while (n) {
		entry = rb_entry(n, struct tree_entry, rb_node);

		if (bytenr < entry->bytenr)
			n = n->rb_left;
		else if (bytenr > entry->bytenr)
			n = n->rb_right;
		else
			return n;
	}
	return NULL;
}

void backref_tree_panic(struct rb_node *rb_node, int errno,
					  u64 bytenr)
{

	struct btrfs_fs_info *fs_info = NULL;
	struct backref_node *bnode = rb_entry(rb_node, struct backref_node,
					      rb_node);
	if (bnode->root)
		fs_info = bnode->root->fs_info;
	btrfs_panic(fs_info, errno, "Inconsistency in backref cache "
		    "found at offset %llu\n", (unsigned long long)bytenr);
}

/*
 * walk up backref nodes until reach node presents tree root
 */
static struct backref_node *walk_up_backref(struct backref_node *node,
					    struct backref_edge *edges[],
					    int *index)
{
	struct backref_edge *edge;
	int idx = *index;

	while (!list_empty(&node->upper)) {
		edge = list_entry(node->upper.next,
				  struct backref_edge, list[LOWER]);
		edges[idx++] = edge;
		node = edge->node[UPPER];
	}
	BUG_ON(node->detached);
	*index = idx;
	return node;
}

/*
 * walk down backref nodes to find start of next reference path
 */
static struct backref_node *walk_down_backref(struct backref_edge *edges[],
					      int *index)
{
	struct backref_edge *edge;
	struct backref_node *lower;
	int idx = *index;

	while (idx > 0) {
		edge = edges[idx - 1];
		lower = edge->node[LOWER];
		if (list_is_last(&edge->list[LOWER], &lower->upper)) {
			idx--;
			continue;
		}
		edge = list_entry(edge->list[LOWER].next,
				  struct backref_edge, list[LOWER]);
		edges[idx - 1] = edge;
		*index = idx;
		return edge->node[UPPER];
	}
	*index = 0;
	return NULL;
}

static void unlock_node_buffer(struct backref_node *node)
{
	if (node->locked) {
		btrfs_tree_unlock(node->eb);
		node->locked = 0;
	}
}

static void drop_node_buffer(struct backref_node *node)
{
	if (node->eb) {
		unlock_node_buffer(node);
		free_extent_buffer(node->eb);
		node->eb = NULL;
	}
}

static void drop_backref_node(struct backref_cache *tree,
			      struct backref_node *node)
{
	BUG_ON(!list_empty(&node->upper));

	drop_node_buffer(node);
	list_del(&node->list);
	list_del(&node->lower);
	if (!RB_EMPTY_NODE(&node->rb_node))
		rb_erase(&node->rb_node, &tree->rb_root);
	free_backref_node(tree, node);
}

/*
 * remove a backref node from the backref cache
 */
static void remove_backref_node(struct backref_cache *cache,
				struct backref_node *node)
{
	struct backref_node *upper;
	struct backref_edge *edge;

	if (!node)
		return;

	BUG_ON(!node->lowest && !node->detached);
	while (!list_empty(&node->upper)) {
		edge = list_entry(node->upper.next, struct backref_edge,
				  list[LOWER]);
		upper = edge->node[UPPER];
		list_del(&edge->list[LOWER]);
		list_del(&edge->list[UPPER]);
		free_backref_edge(cache, edge);

		if (RB_EMPTY_NODE(&upper->rb_node)) {
			BUG_ON(!list_empty(&node->upper));
			drop_backref_node(cache, node);
			node = upper;
			node->lowest = 1;
			continue;
		}
		/*
		 * add the node to leaf node list if no other
		 * child block cached.
		 */
		if (list_empty(&upper->lower)) {
			list_add_tail(&upper->lower, &cache->leaves);
			upper->lowest = 1;
		}
	}

	drop_backref_node(cache, node);
}

static void update_backref_node(struct backref_cache *cache,
				struct backref_node *node, u64 bytenr)
{
	struct rb_node *rb_node;
	rb_erase(&node->rb_node, &cache->rb_root);
	node->bytenr = bytenr;
	rb_node = tree_insert(&cache->rb_root, node->bytenr, &node->rb_node);
	if (rb_node)
		backref_tree_panic(rb_node, -EEXIST, bytenr);
}

/*
 * update backref cache after a transaction commit
 */
static int update_backref_cache(struct btrfs_trans_handle *trans,
				struct backref_cache *cache)
{
	struct backref_node *node;
	int level = 0;

	if (cache->last_trans == 0) {
		cache->last_trans = trans->transid;
		return 0;
	}

	if (cache->last_trans == trans->transid)
		return 0;

	/*
	 * detached nodes are used to avoid unnecessary backref
	 * lookup. transaction commit changes the extent tree.
	 * so the detached nodes are no longer useful.
	 */
	while (!list_empty(&cache->detached)) {
		node = list_entry(cache->detached.next,
				  struct backref_node, list);
		remove_backref_node(cache, node);
	}

	while (!list_empty(&cache->changed)) {
		node = list_entry(cache->changed.next,
				  struct backref_node, list);
		list_del_init(&node->list);
		BUG_ON(node->pending);
		update_backref_node(cache, node, node->new_bytenr);
	}

	/*
	 * some nodes can be left in the pending list if there were
	 * errors during processing the pending nodes.
	 */
	for (level = 0; level < BTRFS_MAX_LEVEL; level++) {
		list_for_each_entry(node, &cache->pending[level], list) {
			BUG_ON(!node->pending);
			if (node->bytenr == node->new_bytenr)
				continue;
			update_backref_node(cache, node, node->new_bytenr);
		}
	}

	cache->last_trans = 0;
	return 1;
}


static int should_ignore_root(struct btrfs_root *root)
{
	struct btrfs_root *reloc_root;

	if (!root->ref_cows)
		return 0;

	reloc_root = root->reloc_root;
	if (!reloc_root)
		return 0;

	if (btrfs_root_last_snapshot(&reloc_root->root_item) ==
	    root->fs_info->running_transaction->transid - 1)
		return 0;
	/*
	 * if there is reloc tree and it was created in previous
	 * transaction backref lookup can find the reloc tree,
	 * so backref node for the fs tree root is useless for
	 * relocation.
	 */
	return 1;
}
/*
 * find reloc tree by address of tree root
 */
static struct btrfs_root *find_reloc_root(struct reloc_control *rc,
					  u64 bytenr)
{
	struct rb_node *rb_node;
	struct mapping_node *node;
	struct btrfs_root *root = NULL;

	spin_lock(&rc->reloc_root_tree.lock);
	rb_node = tree_search(&rc->reloc_root_tree.rb_root, bytenr);
	if (rb_node) {
		node = rb_entry(rb_node, struct mapping_node, rb_node);
		root = (struct btrfs_root *)node->data;
	}
	spin_unlock(&rc->reloc_root_tree.lock);
	return root;
}

static int is_cowonly_root(u64 root_objectid)
{
	if (root_objectid == BTRFS_ROOT_TREE_OBJECTID ||
	    root_objectid == BTRFS_EXTENT_TREE_OBJECTID ||
	    root_objectid == BTRFS_CHUNK_TREE_OBJECTID ||
	    root_objectid == BTRFS_DEV_TREE_OBJECTID ||
	    root_objectid == BTRFS_TREE_LOG_OBJECTID ||
	    root_objectid == BTRFS_CSUM_TREE_OBJECTID)
		return 1;
	return 0;
}

static struct btrfs_root *read_fs_root(struct btrfs_fs_info *fs_info,
					u64 root_objectid)
{
	struct btrfs_key key;

	key.objectid = root_objectid;
	key.type = BTRFS_ROOT_ITEM_KEY;
	if (is_cowonly_root(root_objectid))
		key.offset = 0;
	else
		key.offset = (u64)-1;

	return btrfs_read_fs_root_no_name(fs_info, &key);
}

#ifdef BTRFS_COMPAT_EXTENT_TREE_V0
static noinline_for_stack
struct btrfs_root *find_tree_root(struct reloc_control *rc,
				  struct extent_buffer *leaf,
				  struct btrfs_extent_ref_v0 *ref0)
{
	struct btrfs_root *root;
	u64 root_objectid = btrfs_ref_root_v0(leaf, ref0);
	u64 generation = btrfs_ref_generation_v0(leaf, ref0);

	BUG_ON(root_objectid == BTRFS_TREE_RELOC_OBJECTID);

	root = read_fs_root(rc->extent_root->fs_info, root_objectid);
	BUG_ON(IS_ERR(root));

	if (root->ref_cows &&
	    generation != btrfs_root_generation(&root->root_item))
		return NULL;

	return root;
}
#endif

static noinline_for_stack
int find_inline_backref(struct extent_buffer *leaf, int slot,
			unsigned long *ptr, unsigned long *end)
{
	struct btrfs_extent_item *ei;
	struct btrfs_tree_block_info *bi;
	u32 item_size;

	item_size = btrfs_item_size_nr(leaf, slot);
#ifdef BTRFS_COMPAT_EXTENT_TREE_V0
	if (item_size < sizeof(*ei)) {
		WARN_ON(item_size != sizeof(struct btrfs_extent_item_v0));
		return 1;
	}
#endif
	ei = btrfs_item_ptr(leaf, slot, struct btrfs_extent_item);
	WARN_ON(!(btrfs_extent_flags(leaf, ei) &
		  BTRFS_EXTENT_FLAG_TREE_BLOCK));

	if (item_size <= sizeof(*ei) + sizeof(*bi)) {
		WARN_ON(item_size < sizeof(*ei) + sizeof(*bi));
		return 1;
	}

	bi = (struct btrfs_tree_block_info *)(ei + 1);
	*ptr = (unsigned long)(bi + 1);
	*end = (unsigned long)ei + item_size;
	return 0;
}

/*
 * build backref tree for a given tree block. root of the backref tree
 * corresponds the tree block, leaves of the backref tree correspond
 * roots of b-trees that reference the tree block.
 *
 * the basic idea of this function is check backrefs of a given block
 * to find upper level blocks that refernece the block, and then check
 * bakcrefs of these upper level blocks recursively. the recursion stop
 * when tree root is reached or backrefs for the block is cached.
 *
 * NOTE: if we find backrefs for a block are cached, we know backrefs
 * for all upper level blocks that directly/indirectly reference the
 * block are also cached.
 */
static noinline_for_stack
struct backref_node *build_backref_tree(struct reloc_control *rc,
					struct btrfs_key *node_key,
					int level, u64 bytenr)
{
	struct backref_cache *cache = &rc->backref_cache;
	struct btrfs_path *path1;
	struct btrfs_path *path2;
	struct extent_buffer *eb;
	struct btrfs_root *root;
	struct backref_node *cur;
	struct backref_node *upper;
	struct backref_node *lower;
	struct backref_node *node = NULL;
	struct backref_node *exist = NULL;
	struct backref_edge *edge;
	struct rb_node *rb_node;
	struct btrfs_key key;
	unsigned long end;
	unsigned long ptr;
	LIST_HEAD(list);
	LIST_HEAD(useless);
	int cowonly;
	int ret;
	int err = 0;

	path1 = btrfs_alloc_path();
	path2 = btrfs_alloc_path();
	if (!path1 || !path2) {
		err = -ENOMEM;
		goto out;
	}
	path1->reada = 1;
	path2->reada = 2;

	node = alloc_backref_node(cache);
	if (!node) {
		err = -ENOMEM;
		goto out;
	}

	node->bytenr = bytenr;
	node->level = level;
	node->lowest = 1;
	cur = node;
again:
	end = 0;
	ptr = 0;
	key.objectid = cur->bytenr;
	key.type = BTRFS_EXTENT_ITEM_KEY;
	key.offset = (u64)-1;

	path1->search_commit_root = 1;
	path1->skip_locking = 1;
	ret = btrfs_search_slot(NULL, rc->extent_root, &key, path1,
				0, 0);
	if (ret < 0) {
		err = ret;
		goto out;
	}
	BUG_ON(!ret || !path1->slots[0]);

	path1->slots[0]--;

	WARN_ON(cur->checked);
	if (!list_empty(&cur->upper)) {
		/*
		 * the backref was added previously when processing
		 * backref of type BTRFS_TREE_BLOCK_REF_KEY
		 */
		BUG_ON(!list_is_singular(&cur->upper));
		edge = list_entry(cur->upper.next, struct backref_edge,
				  list[LOWER]);
		BUG_ON(!list_empty(&edge->list[UPPER]));
		exist = edge->node[UPPER];
		/*
		 * add the upper level block to pending list if we need
		 * check its backrefs
		 */
		if (!exist->checked)
			list_add_tail(&edge->list[UPPER], &list);
	} else {
		exist = NULL;
	}

	while (1) {
		cond_resched();
		eb = path1->nodes[0];

		if (ptr >= end) {
			if (path1->slots[0] >= btrfs_header_nritems(eb)) {
				ret = btrfs_next_leaf(rc->extent_root, path1);
				if (ret < 0) {
					err = ret;
					goto out;
				}
				if (ret > 0)
					break;
				eb = path1->nodes[0];
			}

			btrfs_item_key_to_cpu(eb, &key, path1->slots[0]);
			if (key.objectid != cur->bytenr) {
				WARN_ON(exist);
				break;
			}

			if (key.type == BTRFS_EXTENT_ITEM_KEY) {
				ret = find_inline_backref(eb, path1->slots[0],
							  &ptr, &end);
				if (ret)
					goto next;
			}
		}

		if (ptr < end) {
			/* update key for inline back ref */
			struct btrfs_extent_inline_ref *iref;
			iref = (struct btrfs_extent_inline_ref *)ptr;
			key.type = btrfs_extent_inline_ref_type(eb, iref);
			key.offset = btrfs_extent_inline_ref_offset(eb, iref);
			WARN_ON(key.type != BTRFS_TREE_BLOCK_REF_KEY &&
				key.type != BTRFS_SHARED_BLOCK_REF_KEY);
		}

		if (exist &&
		    ((key.type == BTRFS_TREE_BLOCK_REF_KEY &&
		      exist->owner == key.offset) ||
		     (key.type == BTRFS_SHARED_BLOCK_REF_KEY &&
		      exist->bytenr == key.offset))) {
			exist = NULL;
			goto next;
		}

#ifdef BTRFS_COMPAT_EXTENT_TREE_V0
		if (key.type == BTRFS_SHARED_BLOCK_REF_KEY ||
		    key.type == BTRFS_EXTENT_REF_V0_KEY) {
			if (key.type == BTRFS_EXTENT_REF_V0_KEY) {
				struct btrfs_extent_ref_v0 *ref0;
				ref0 = btrfs_item_ptr(eb, path1->slots[0],
						struct btrfs_extent_ref_v0);
				if (key.objectid == key.offset) {
					root = find_tree_root(rc, eb, ref0);
					if (root && !should_ignore_root(root))
						cur->root = root;
					else
						list_add(&cur->list, &useless);
					break;
				}
				if (is_cowonly_root(btrfs_ref_root_v0(eb,
								      ref0)))
					cur->cowonly = 1;
			}
#else
		BUG_ON(key.type == BTRFS_EXTENT_REF_V0_KEY);
		if (key.type == BTRFS_SHARED_BLOCK_REF_KEY) {
#endif
			if (key.objectid == key.offset) {
				/*
				 * only root blocks of reloc trees use
				 * backref of this type.
				 */
				root = find_reloc_root(rc, cur->bytenr);
				BUG_ON(!root);
				cur->root = root;
				break;
			}

			edge = alloc_backref_edge(cache);
			if (!edge) {
				err = -ENOMEM;
				goto out;
			}
			rb_node = tree_search(&cache->rb_root, key.offset);
			if (!rb_node) {
				upper = alloc_backref_node(cache);
				if (!upper) {
					free_backref_edge(cache, edge);
					err = -ENOMEM;
					goto out;
				}
				upper->bytenr = key.offset;
				upper->level = cur->level + 1;
				/*
				 *  backrefs for the upper level block isn't
				 *  cached, add the block to pending list
				 */
				list_add_tail(&edge->list[UPPER], &list);
			} else {
				upper = rb_entry(rb_node, struct backref_node,
						 rb_node);
				BUG_ON(!upper->checked);
				INIT_LIST_HEAD(&edge->list[UPPER]);
			}
			list_add_tail(&edge->list[LOWER], &cur->upper);
			edge->node[LOWER] = cur;
			edge->node[UPPER] = upper;

			goto next;
		} else if (key.type != BTRFS_TREE_BLOCK_REF_KEY) {
			goto next;
		}

		/* key.type == BTRFS_TREE_BLOCK_REF_KEY */
		root = read_fs_root(rc->extent_root->fs_info, key.offset);
		if (IS_ERR(root)) {
			err = PTR_ERR(root);
			goto out;
		}

		if (!root->ref_cows)
			cur->cowonly = 1;

		if (btrfs_root_level(&root->root_item) == cur->level) {
			/* tree root */
			BUG_ON(btrfs_root_bytenr(&root->root_item) !=
			       cur->bytenr);
			if (should_ignore_root(root))
				list_add(&cur->list, &useless);
			else
				cur->root = root;
			break;
		}

		level = cur->level + 1;

		/*
		 * searching the tree to find upper level blocks
		 * reference the block.
		 */
		path2->search_commit_root = 1;
		path2->skip_locking = 1;
		path2->lowest_level = level;
		ret = btrfs_search_slot(NULL, root, node_key, path2, 0, 0);
		path2->lowest_level = 0;
		if (ret < 0) {
			err = ret;
			goto out;
		}
		if (ret > 0 && path2->slots[level] > 0)
			path2->slots[level]--;

		eb = path2->nodes[level];
		WARN_ON(btrfs_node_blockptr(eb, path2->slots[level]) !=
			cur->bytenr);

		lower = cur;
		for (; level < BTRFS_MAX_LEVEL; level++) {
			if (!path2->nodes[level]) {
				BUG_ON(btrfs_root_bytenr(&root->root_item) !=
				       lower->bytenr);
				if (should_ignore_root(root))
					list_add(&lower->list, &useless);
				else
					lower->root = root;
				break;
			}

			edge = alloc_backref_edge(cache);
			if (!edge) {
				err = -ENOMEM;
				goto out;
			}

			eb = path2->nodes[level];
			rb_node = tree_search(&cache->rb_root, eb->start);
			if (!rb_node) {
				upper = alloc_backref_node(cache);
				if (!upper) {
					free_backref_edge(cache, edge);
					err = -ENOMEM;
					goto out;
				}
				upper->bytenr = eb->start;
				upper->owner = btrfs_header_owner(eb);
				upper->level = lower->level + 1;
				if (!root->ref_cows)
					upper->cowonly = 1;

				/*
				 * if we know the block isn't shared
				 * we can void checking its backrefs.
				 */
				if (btrfs_block_can_be_shared(root, eb))
					upper->checked = 0;
				else
					upper->checked = 1;

				/*
				 * add the block to pending list if we
				 * need check its backrefs. only block
				 * at 'cur->level + 1' is added to the
				 * tail of pending list. this guarantees
				 * we check backrefs from lower level
				 * blocks to upper level blocks.
				 */
				if (!upper->checked &&
				    level == cur->level + 1) {
					list_add_tail(&edge->list[UPPER],
						      &list);
				} else
					INIT_LIST_HEAD(&edge->list[UPPER]);
			} else {
				upper = rb_entry(rb_node, struct backref_node,
						 rb_node);
				BUG_ON(!upper->checked);
				INIT_LIST_HEAD(&edge->list[UPPER]);
				if (!upper->owner)
					upper->owner = btrfs_header_owner(eb);
			}
			list_add_tail(&edge->list[LOWER], &lower->upper);
			edge->node[LOWER] = lower;
			edge->node[UPPER] = upper;

			if (rb_node)
				break;
			lower = upper;
			upper = NULL;
		}
		btrfs_release_path(path2);
next:
		if (ptr < end) {
			ptr += btrfs_extent_inline_ref_size(key.type);
			if (ptr >= end) {
				WARN_ON(ptr > end);
				ptr = 0;
				end = 0;
			}
		}
		if (ptr >= end)
			path1->slots[0]++;
	}
	btrfs_release_path(path1);

	cur->checked = 1;
	WARN_ON(exist);

	/* the pending list isn't empty, take the first block to process */
	if (!list_empty(&list)) {
		edge = list_entry(list.next, struct backref_edge, list[UPPER]);
		list_del_init(&edge->list[UPPER]);
		cur = edge->node[UPPER];
		goto again;
	}

	/*
	 * everything goes well, connect backref nodes and insert backref nodes
	 * into the cache.
	 */
	BUG_ON(!node->checked);
	cowonly = node->cowonly;
	if (!cowonly) {
		rb_node = tree_insert(&cache->rb_root, node->bytenr,
				      &node->rb_node);
		if (rb_node)
			backref_tree_panic(rb_node, -EEXIST, node->bytenr);
		list_add_tail(&node->lower, &cache->leaves);
	}

	list_for_each_entry(edge, &node->upper, list[LOWER])
		list_add_tail(&edge->list[UPPER], &list);

	while (!list_empty(&list)) {
		edge = list_entry(list.next, struct backref_edge, list[UPPER]);
		list_del_init(&edge->list[UPPER]);
		upper = edge->node[UPPER];
		if (upper->detached) {
			list_del(&edge->list[LOWER]);
			lower = edge->node[LOWER];
			free_backref_edge(cache, edge);
			if (list_empty(&lower->upper))
				list_add(&lower->list, &useless);
			continue;
		}

		if (!RB_EMPTY_NODE(&upper->rb_node)) {
			if (upper->lowest) {
				list_del_init(&upper->lower);
				upper->lowest = 0;
			}

			list_add_tail(&edge->list[UPPER], &upper->lower);
			continue;
		}

		BUG_ON(!upper->checked);
		BUG_ON(cowonly != upper->cowonly);
		if (!cowonly) {
			rb_node = tree_insert(&cache->rb_root, upper->bytenr,
					      &upper->rb_node);
			if (rb_node)
				backref_tree_panic(rb_node, -EEXIST,
						   upper->bytenr);
		}

		list_add_tail(&edge->list[UPPER], &upper->lower);

		list_for_each_entry(edge, &upper->upper, list[LOWER])
			list_add_tail(&edge->list[UPPER], &list);
	}
	/*
	 * process useless backref nodes. backref nodes for tree leaves
	 * are deleted from the cache. backref nodes for upper level
	 * tree blocks are left in the cache to avoid unnecessary backref
	 * lookup.
	 */
	while (!list_empty(&useless)) {
		upper = list_entry(useless.next, struct backref_node, list);
		list_del_init(&upper->list);
		BUG_ON(!list_empty(&upper->upper));
		if (upper == node)
			node = NULL;
		if (upper->lowest) {
			list_del_init(&upper->lower);
			upper->lowest = 0;
		}
		while (!list_empty(&upper->lower)) {
			edge = list_entry(upper->lower.next,
					  struct backref_edge, list[UPPER]);
			list_del(&edge->list[UPPER]);
			list_del(&edge->list[LOWER]);
			lower = edge->node[LOWER];
			free_backref_edge(cache, edge);

			if (list_empty(&lower->upper))
				list_add(&lower->list, &useless);
		}
		__mark_block_processed(rc, upper);
		if (upper->level > 0) {
			list_add(&upper->list, &cache->detached);
			upper->detached = 1;
		} else {
			rb_erase(&upper->rb_node, &cache->rb_root);
			free_backref_node(cache, upper);
		}
	}
out:
	btrfs_free_path(path1);
	btrfs_free_path(path2);
	if (err) {
		while (!list_empty(&useless)) {
			lower = list_entry(useless.next,
					   struct backref_node, upper);
			list_del_init(&lower->upper);
		}
		upper = node;
		INIT_LIST_HEAD(&list);
		while (upper) {
			if (RB_EMPTY_NODE(&upper->rb_node)) {
				list_splice_tail(&upper->upper, &list);
				free_backref_node(cache, upper);
			}

			if (list_empty(&list))
				break;

			edge = list_entry(list.next, struct backref_edge,
					  list[LOWER]);
			list_del(&edge->list[LOWER]);
			upper = edge->node[UPPER];
			free_backref_edge(cache, edge);
		}
		return ERR_PTR(err);
	}
	BUG_ON(node && node->detached);
	return node;
}

/*
 * helper to add backref node for the newly created snapshot.
 * the backref node is created by cloning backref node that
 * corresponds to root of source tree
 */
static int clone_backref_node(struct btrfs_trans_handle *trans,
			      struct reloc_control *rc,
			      struct btrfs_root *src,
			      struct btrfs_root *dest)
{
	struct btrfs_root *reloc_root = src->reloc_root;
	struct backref_cache *cache = &rc->backref_cache;
	struct backref_node *node = NULL;
	struct backref_node *new_node;
	struct backref_edge *edge;
	struct backref_edge *new_edge;
	struct rb_node *rb_node;

	if (cache->last_trans > 0)
		update_backref_cache(trans, cache);

	rb_node = tree_search(&cache->rb_root, src->commit_root->start);
	if (rb_node) {
		node = rb_entry(rb_node, struct backref_node, rb_node);
		if (node->detached)
			node = NULL;
		else
			BUG_ON(node->new_bytenr != reloc_root->node->start);
	}

	if (!node) {
		rb_node = tree_search(&cache->rb_root,
				      reloc_root->commit_root->start);
		if (rb_node) {
			node = rb_entry(rb_node, struct backref_node,
					rb_node);
			BUG_ON(node->detached);
		}
	}

	if (!node)
		return 0;

	new_node = alloc_backref_node(cache);
	if (!new_node)
		return -ENOMEM;

	new_node->bytenr = dest->node->start;
	new_node->level = node->level;
	new_node->lowest = node->lowest;
	new_node->checked = 1;
	new_node->root = dest;

	if (!node->lowest) {
		list_for_each_entry(edge, &node->lower, list[UPPER]) {
			new_edge = alloc_backref_edge(cache);
			if (!new_edge)
				goto fail;

			new_edge->node[UPPER] = new_node;
			new_edge->node[LOWER] = edge->node[LOWER];
			list_add_tail(&new_edge->list[UPPER],
				      &new_node->lower);
		}
	} else {
		list_add_tail(&new_node->lower, &cache->leaves);
	}

	rb_node = tree_insert(&cache->rb_root, new_node->bytenr,
			      &new_node->rb_node);
	if (rb_node)
		backref_tree_panic(rb_node, -EEXIST, new_node->bytenr);

	if (!new_node->lowest) {
		list_for_each_entry(new_edge, &new_node->lower, list[UPPER]) {
			list_add_tail(&new_edge->list[LOWER],
				      &new_edge->node[LOWER]->upper);
		}
	}
	return 0;
fail:
	while (!list_empty(&new_node->lower)) {
		new_edge = list_entry(new_node->lower.next,
				      struct backref_edge, list[UPPER]);
		list_del(&new_edge->list[UPPER]);
		free_backref_edge(cache, new_edge);
	}
	free_backref_node(cache, new_node);
	return -ENOMEM;
}

/*
 * helper to add 'address of tree root -> reloc tree' mapping
 */
static int __must_check __add_reloc_root(struct btrfs_root *root)
{
	struct rb_node *rb_node;
	struct mapping_node *node;
	struct reloc_control *rc = root->fs_info->reloc_ctl;

	node = kmalloc(sizeof(*node), GFP_NOFS);
	if (!node)
		return -ENOMEM;

	node->bytenr = root->node->start;
	node->data = root;

	spin_lock(&rc->reloc_root_tree.lock);
	rb_node = tree_insert(&rc->reloc_root_tree.rb_root,
			      node->bytenr, &node->rb_node);
	spin_unlock(&rc->reloc_root_tree.lock);
	if (rb_node) {
		btrfs_panic(root->fs_info, -EEXIST, "Duplicate root found "
			    "for start=%llu while inserting into relocation "
<<<<<<< HEAD
			    "tree\n");
=======
			    "tree\n", node->bytenr);
>>>>>>> 29fbbf80
		kfree(node);
		return -EEXIST;
	}

	list_add_tail(&root->root_list, &rc->reloc_roots);
	return 0;
}

/*
 * helper to update/delete the 'address of tree root -> reloc tree'
 * mapping
 */
static int __update_reloc_root(struct btrfs_root *root, int del)
{
	struct rb_node *rb_node;
	struct mapping_node *node = NULL;
	struct reloc_control *rc = root->fs_info->reloc_ctl;

	spin_lock(&rc->reloc_root_tree.lock);
	rb_node = tree_search(&rc->reloc_root_tree.rb_root,
			      root->commit_root->start);
	if (rb_node) {
		node = rb_entry(rb_node, struct mapping_node, rb_node);
		rb_erase(&node->rb_node, &rc->reloc_root_tree.rb_root);
	}
	spin_unlock(&rc->reloc_root_tree.lock);

	BUG_ON((struct btrfs_root *)node->data != root);

	if (!del) {
		spin_lock(&rc->reloc_root_tree.lock);
		node->bytenr = root->node->start;
		rb_node = tree_insert(&rc->reloc_root_tree.rb_root,
				      node->bytenr, &node->rb_node);
		spin_unlock(&rc->reloc_root_tree.lock);
		if (rb_node)
			backref_tree_panic(rb_node, -EEXIST, node->bytenr);
	} else {
		spin_lock(&root->fs_info->trans_lock);
		list_del_init(&root->root_list);
		spin_unlock(&root->fs_info->trans_lock);
		kfree(node);
	}
	return 0;
}

static struct btrfs_root *create_reloc_root(struct btrfs_trans_handle *trans,
					struct btrfs_root *root, u64 objectid)
{
	struct btrfs_root *reloc_root;
	struct extent_buffer *eb;
	struct btrfs_root_item *root_item;
	struct btrfs_key root_key;
	int ret;

	root_item = kmalloc(sizeof(*root_item), GFP_NOFS);
	BUG_ON(!root_item);

	root_key.objectid = BTRFS_TREE_RELOC_OBJECTID;
	root_key.type = BTRFS_ROOT_ITEM_KEY;
	root_key.offset = objectid;

	if (root->root_key.objectid == objectid) {
		/* called by btrfs_init_reloc_root */
		ret = btrfs_copy_root(trans, root, root->commit_root, &eb,
				      BTRFS_TREE_RELOC_OBJECTID);
		BUG_ON(ret);

		btrfs_set_root_last_snapshot(&root->root_item,
					     trans->transid - 1);
	} else {
		/*
		 * called by btrfs_reloc_post_snapshot_hook.
		 * the source tree is a reloc tree, all tree blocks
		 * modified after it was created have RELOC flag
		 * set in their headers. so it's OK to not update
		 * the 'last_snapshot'.
		 */
		ret = btrfs_copy_root(trans, root, root->node, &eb,
				      BTRFS_TREE_RELOC_OBJECTID);
		BUG_ON(ret);
	}

	memcpy(root_item, &root->root_item, sizeof(*root_item));
	btrfs_set_root_bytenr(root_item, eb->start);
	btrfs_set_root_level(root_item, btrfs_header_level(eb));
	btrfs_set_root_generation(root_item, trans->transid);

	if (root->root_key.objectid == objectid) {
		btrfs_set_root_refs(root_item, 0);
		memset(&root_item->drop_progress, 0,
		       sizeof(struct btrfs_disk_key));
		root_item->drop_level = 0;
	}

	btrfs_tree_unlock(eb);
	free_extent_buffer(eb);

	ret = btrfs_insert_root(trans, root->fs_info->tree_root,
				&root_key, root_item);
	BUG_ON(ret);
	kfree(root_item);

	reloc_root = btrfs_read_fs_root_no_radix(root->fs_info->tree_root,
						 &root_key);
	BUG_ON(IS_ERR(reloc_root));
	reloc_root->last_trans = trans->transid;
	return reloc_root;
}

/*
 * create reloc tree for a given fs tree. reloc tree is just a
 * snapshot of the fs tree with special root objectid.
 */
int btrfs_init_reloc_root(struct btrfs_trans_handle *trans,
			  struct btrfs_root *root)
{
	struct btrfs_root *reloc_root;
	struct reloc_control *rc = root->fs_info->reloc_ctl;
	int clear_rsv = 0;
	int ret;

	if (root->reloc_root) {
		reloc_root = root->reloc_root;
		reloc_root->last_trans = trans->transid;
		return 0;
	}

	if (!rc || !rc->create_reloc_tree ||
	    root->root_key.objectid == BTRFS_TREE_RELOC_OBJECTID)
		return 0;

	if (!trans->block_rsv) {
		trans->block_rsv = rc->block_rsv;
		clear_rsv = 1;
	}
	reloc_root = create_reloc_root(trans, root, root->root_key.objectid);
	if (clear_rsv)
		trans->block_rsv = NULL;

	ret = __add_reloc_root(reloc_root);
	BUG_ON(ret < 0);
	root->reloc_root = reloc_root;
	return 0;
}

/*
 * update root item of reloc tree
 */
int btrfs_update_reloc_root(struct btrfs_trans_handle *trans,
			    struct btrfs_root *root)
{
	struct btrfs_root *reloc_root;
	struct btrfs_root_item *root_item;
	int del = 0;
	int ret;

	if (!root->reloc_root)
		goto out;

	reloc_root = root->reloc_root;
	root_item = &reloc_root->root_item;

	if (root->fs_info->reloc_ctl->merge_reloc_tree &&
	    btrfs_root_refs(root_item) == 0) {
		root->reloc_root = NULL;
		del = 1;
	}

	__update_reloc_root(reloc_root, del);

	if (reloc_root->commit_root != reloc_root->node) {
		btrfs_set_root_node(root_item, reloc_root->node);
		free_extent_buffer(reloc_root->commit_root);
		reloc_root->commit_root = btrfs_root_node(reloc_root);
	}

	ret = btrfs_update_root(trans, root->fs_info->tree_root,
				&reloc_root->root_key, root_item);
	BUG_ON(ret);

out:
	return 0;
}

/*
 * helper to find first cached inode with inode number >= objectid
 * in a subvolume
 */
static struct inode *find_next_inode(struct btrfs_root *root, u64 objectid)
{
	struct rb_node *node;
	struct rb_node *prev;
	struct btrfs_inode *entry;
	struct inode *inode;

	spin_lock(&root->inode_lock);
again:
	node = root->inode_tree.rb_node;
	prev = NULL;
	while (node) {
		prev = node;
		entry = rb_entry(node, struct btrfs_inode, rb_node);

		if (objectid < btrfs_ino(&entry->vfs_inode))
			node = node->rb_left;
		else if (objectid > btrfs_ino(&entry->vfs_inode))
			node = node->rb_right;
		else
			break;
	}
	if (!node) {
		while (prev) {
			entry = rb_entry(prev, struct btrfs_inode, rb_node);
			if (objectid <= btrfs_ino(&entry->vfs_inode)) {
				node = prev;
				break;
			}
			prev = rb_next(prev);
		}
	}
	while (node) {
		entry = rb_entry(node, struct btrfs_inode, rb_node);
		inode = igrab(&entry->vfs_inode);
		if (inode) {
			spin_unlock(&root->inode_lock);
			return inode;
		}

		objectid = btrfs_ino(&entry->vfs_inode) + 1;
		if (cond_resched_lock(&root->inode_lock))
			goto again;

		node = rb_next(node);
	}
	spin_unlock(&root->inode_lock);
	return NULL;
}

static int in_block_group(u64 bytenr,
			  struct btrfs_block_group_cache *block_group)
{
	if (bytenr >= block_group->key.objectid &&
	    bytenr < block_group->key.objectid + block_group->key.offset)
		return 1;
	return 0;
}

/*
 * get new location of data
 */
static int get_new_location(struct inode *reloc_inode, u64 *new_bytenr,
			    u64 bytenr, u64 num_bytes)
{
	struct btrfs_root *root = BTRFS_I(reloc_inode)->root;
	struct btrfs_path *path;
	struct btrfs_file_extent_item *fi;
	struct extent_buffer *leaf;
	int ret;

	path = btrfs_alloc_path();
	if (!path)
		return -ENOMEM;

	bytenr -= BTRFS_I(reloc_inode)->index_cnt;
	ret = btrfs_lookup_file_extent(NULL, root, path, btrfs_ino(reloc_inode),
				       bytenr, 0);
	if (ret < 0)
		goto out;
	if (ret > 0) {
		ret = -ENOENT;
		goto out;
	}

	leaf = path->nodes[0];
	fi = btrfs_item_ptr(leaf, path->slots[0],
			    struct btrfs_file_extent_item);

	BUG_ON(btrfs_file_extent_offset(leaf, fi) ||
	       btrfs_file_extent_compression(leaf, fi) ||
	       btrfs_file_extent_encryption(leaf, fi) ||
	       btrfs_file_extent_other_encoding(leaf, fi));

	if (num_bytes != btrfs_file_extent_disk_num_bytes(leaf, fi)) {
		ret = 1;
		goto out;
	}

	*new_bytenr = btrfs_file_extent_disk_bytenr(leaf, fi);
	ret = 0;
out:
	btrfs_free_path(path);
	return ret;
}

/*
 * update file extent items in the tree leaf to point to
 * the new locations.
 */
static noinline_for_stack
int replace_file_extents(struct btrfs_trans_handle *trans,
			 struct reloc_control *rc,
			 struct btrfs_root *root,
			 struct extent_buffer *leaf)
{
	struct btrfs_key key;
	struct btrfs_file_extent_item *fi;
	struct inode *inode = NULL;
	u64 parent;
	u64 bytenr;
	u64 new_bytenr = 0;
	u64 num_bytes;
	u64 end;
	u32 nritems;
	u32 i;
	int ret;
	int first = 1;
	int dirty = 0;

	if (rc->stage != UPDATE_DATA_PTRS)
		return 0;

	/* reloc trees always use full backref */
	if (root->root_key.objectid == BTRFS_TREE_RELOC_OBJECTID)
		parent = leaf->start;
	else
		parent = 0;

	nritems = btrfs_header_nritems(leaf);
	for (i = 0; i < nritems; i++) {
		cond_resched();
		btrfs_item_key_to_cpu(leaf, &key, i);
		if (key.type != BTRFS_EXTENT_DATA_KEY)
			continue;
		fi = btrfs_item_ptr(leaf, i, struct btrfs_file_extent_item);
		if (btrfs_file_extent_type(leaf, fi) ==
		    BTRFS_FILE_EXTENT_INLINE)
			continue;
		bytenr = btrfs_file_extent_disk_bytenr(leaf, fi);
		num_bytes = btrfs_file_extent_disk_num_bytes(leaf, fi);
		if (bytenr == 0)
			continue;
		if (!in_block_group(bytenr, rc->block_group))
			continue;

		/*
		 * if we are modifying block in fs tree, wait for readpage
		 * to complete and drop the extent cache
		 */
		if (root->root_key.objectid != BTRFS_TREE_RELOC_OBJECTID) {
			if (first) {
				inode = find_next_inode(root, key.objectid);
				first = 0;
			} else if (inode && btrfs_ino(inode) < key.objectid) {
				btrfs_add_delayed_iput(inode);
				inode = find_next_inode(root, key.objectid);
			}
			if (inode && btrfs_ino(inode) == key.objectid) {
				end = key.offset +
				      btrfs_file_extent_num_bytes(leaf, fi);
				WARN_ON(!IS_ALIGNED(key.offset,
						    root->sectorsize));
				WARN_ON(!IS_ALIGNED(end, root->sectorsize));
				end--;
				ret = try_lock_extent(&BTRFS_I(inode)->io_tree,
						      key.offset, end);
				if (!ret)
					continue;

				btrfs_drop_extent_cache(inode, key.offset, end,
							1);
				unlock_extent(&BTRFS_I(inode)->io_tree,
					      key.offset, end);
			}
		}

		ret = get_new_location(rc->data_inode, &new_bytenr,
				       bytenr, num_bytes);
		if (ret > 0) {
			WARN_ON(1);
			continue;
		}
		BUG_ON(ret < 0);

		btrfs_set_file_extent_disk_bytenr(leaf, fi, new_bytenr);
		dirty = 1;

		key.offset -= btrfs_file_extent_offset(leaf, fi);
		ret = btrfs_inc_extent_ref(trans, root, new_bytenr,
					   num_bytes, parent,
					   btrfs_header_owner(leaf),
					   key.objectid, key.offset, 1);
		BUG_ON(ret);

		ret = btrfs_free_extent(trans, root, bytenr, num_bytes,
					parent, btrfs_header_owner(leaf),
					key.objectid, key.offset, 1);
		BUG_ON(ret);
	}
	if (dirty)
		btrfs_mark_buffer_dirty(leaf);
	if (inode)
		btrfs_add_delayed_iput(inode);
	return 0;
}

static noinline_for_stack
int memcmp_node_keys(struct extent_buffer *eb, int slot,
		     struct btrfs_path *path, int level)
{
	struct btrfs_disk_key key1;
	struct btrfs_disk_key key2;
	btrfs_node_key(eb, &key1, slot);
	btrfs_node_key(path->nodes[level], &key2, path->slots[level]);
	return memcmp(&key1, &key2, sizeof(key1));
}

/*
 * try to replace tree blocks in fs tree with the new blocks
 * in reloc tree. tree blocks haven't been modified since the
 * reloc tree was create can be replaced.
 *
 * if a block was replaced, level of the block + 1 is returned.
 * if no block got replaced, 0 is returned. if there are other
 * errors, a negative error number is returned.
 */
static noinline_for_stack
int replace_path(struct btrfs_trans_handle *trans,
		 struct btrfs_root *dest, struct btrfs_root *src,
		 struct btrfs_path *path, struct btrfs_key *next_key,
		 int lowest_level, int max_level)
{
	struct extent_buffer *eb;
	struct extent_buffer *parent;
	struct btrfs_key key;
	u64 old_bytenr;
	u64 new_bytenr;
	u64 old_ptr_gen;
	u64 new_ptr_gen;
	u64 last_snapshot;
	u32 blocksize;
	int cow = 0;
	int level;
	int ret;
	int slot;

	BUG_ON(src->root_key.objectid != BTRFS_TREE_RELOC_OBJECTID);
	BUG_ON(dest->root_key.objectid == BTRFS_TREE_RELOC_OBJECTID);

	last_snapshot = btrfs_root_last_snapshot(&src->root_item);
again:
	slot = path->slots[lowest_level];
	btrfs_node_key_to_cpu(path->nodes[lowest_level], &key, slot);

	eb = btrfs_lock_root_node(dest);
	btrfs_set_lock_blocking(eb);
	level = btrfs_header_level(eb);

	if (level < lowest_level) {
		btrfs_tree_unlock(eb);
		free_extent_buffer(eb);
		return 0;
	}

	if (cow) {
		ret = btrfs_cow_block(trans, dest, eb, NULL, 0, &eb);
		BUG_ON(ret);
	}
	btrfs_set_lock_blocking(eb);

	if (next_key) {
		next_key->objectid = (u64)-1;
		next_key->type = (u8)-1;
		next_key->offset = (u64)-1;
	}

	parent = eb;
	while (1) {
		level = btrfs_header_level(parent);
		BUG_ON(level < lowest_level);

		ret = btrfs_bin_search(parent, &key, level, &slot);
		if (ret && slot > 0)
			slot--;

		if (next_key && slot + 1 < btrfs_header_nritems(parent))
			btrfs_node_key_to_cpu(parent, next_key, slot + 1);

		old_bytenr = btrfs_node_blockptr(parent, slot);
		blocksize = btrfs_level_size(dest, level - 1);
		old_ptr_gen = btrfs_node_ptr_generation(parent, slot);

		if (level <= max_level) {
			eb = path->nodes[level];
			new_bytenr = btrfs_node_blockptr(eb,
							path->slots[level]);
			new_ptr_gen = btrfs_node_ptr_generation(eb,
							path->slots[level]);
		} else {
			new_bytenr = 0;
			new_ptr_gen = 0;
		}

		if (new_bytenr > 0 && new_bytenr == old_bytenr) {
			WARN_ON(1);
			ret = level;
			break;
		}

		if (new_bytenr == 0 || old_ptr_gen > last_snapshot ||
		    memcmp_node_keys(parent, slot, path, level)) {
			if (level <= lowest_level) {
				ret = 0;
				break;
			}

			eb = read_tree_block(dest, old_bytenr, blocksize,
					     old_ptr_gen);
			BUG_ON(!eb);
			btrfs_tree_lock(eb);
			if (cow) {
				ret = btrfs_cow_block(trans, dest, eb, parent,
						      slot, &eb);
				BUG_ON(ret);
			}
			btrfs_set_lock_blocking(eb);

			btrfs_tree_unlock(parent);
			free_extent_buffer(parent);

			parent = eb;
			continue;
		}

		if (!cow) {
			btrfs_tree_unlock(parent);
			free_extent_buffer(parent);
			cow = 1;
			goto again;
		}

		btrfs_node_key_to_cpu(path->nodes[level], &key,
				      path->slots[level]);
		btrfs_release_path(path);

		path->lowest_level = level;
		ret = btrfs_search_slot(trans, src, &key, path, 0, 1);
		path->lowest_level = 0;
		BUG_ON(ret);

		/*
		 * swap blocks in fs tree and reloc tree.
		 */
		btrfs_set_node_blockptr(parent, slot, new_bytenr);
		btrfs_set_node_ptr_generation(parent, slot, new_ptr_gen);
		btrfs_mark_buffer_dirty(parent);

		btrfs_set_node_blockptr(path->nodes[level],
					path->slots[level], old_bytenr);
		btrfs_set_node_ptr_generation(path->nodes[level],
					      path->slots[level], old_ptr_gen);
		btrfs_mark_buffer_dirty(path->nodes[level]);

		ret = btrfs_inc_extent_ref(trans, src, old_bytenr, blocksize,
					path->nodes[level]->start,
					src->root_key.objectid, level - 1, 0,
					1);
		BUG_ON(ret);
		ret = btrfs_inc_extent_ref(trans, dest, new_bytenr, blocksize,
					0, dest->root_key.objectid, level - 1,
					0, 1);
		BUG_ON(ret);

		ret = btrfs_free_extent(trans, src, new_bytenr, blocksize,
					path->nodes[level]->start,
					src->root_key.objectid, level - 1, 0,
					1);
		BUG_ON(ret);

		ret = btrfs_free_extent(trans, dest, old_bytenr, blocksize,
					0, dest->root_key.objectid, level - 1,
					0, 1);
		BUG_ON(ret);

		btrfs_unlock_up_safe(path, 0);

		ret = level;
		break;
	}
	btrfs_tree_unlock(parent);
	free_extent_buffer(parent);
	return ret;
}

/*
 * helper to find next relocated block in reloc tree
 */
static noinline_for_stack
int walk_up_reloc_tree(struct btrfs_root *root, struct btrfs_path *path,
		       int *level)
{
	struct extent_buffer *eb;
	int i;
	u64 last_snapshot;
	u32 nritems;

	last_snapshot = btrfs_root_last_snapshot(&root->root_item);

	for (i = 0; i < *level; i++) {
		free_extent_buffer(path->nodes[i]);
		path->nodes[i] = NULL;
	}

	for (i = *level; i < BTRFS_MAX_LEVEL && path->nodes[i]; i++) {
		eb = path->nodes[i];
		nritems = btrfs_header_nritems(eb);
		while (path->slots[i] + 1 < nritems) {
			path->slots[i]++;
			if (btrfs_node_ptr_generation(eb, path->slots[i]) <=
			    last_snapshot)
				continue;

			*level = i;
			return 0;
		}
		free_extent_buffer(path->nodes[i]);
		path->nodes[i] = NULL;
	}
	return 1;
}

/*
 * walk down reloc tree to find relocated block of lowest level
 */
static noinline_for_stack
int walk_down_reloc_tree(struct btrfs_root *root, struct btrfs_path *path,
			 int *level)
{
	struct extent_buffer *eb = NULL;
	int i;
	u64 bytenr;
	u64 ptr_gen = 0;
	u64 last_snapshot;
	u32 blocksize;
	u32 nritems;

	last_snapshot = btrfs_root_last_snapshot(&root->root_item);

	for (i = *level; i > 0; i--) {
		eb = path->nodes[i];
		nritems = btrfs_header_nritems(eb);
		while (path->slots[i] < nritems) {
			ptr_gen = btrfs_node_ptr_generation(eb, path->slots[i]);
			if (ptr_gen > last_snapshot)
				break;
			path->slots[i]++;
		}
		if (path->slots[i] >= nritems) {
			if (i == *level)
				break;
			*level = i + 1;
			return 0;
		}
		if (i == 1) {
			*level = i;
			return 0;
		}

		bytenr = btrfs_node_blockptr(eb, path->slots[i]);
		blocksize = btrfs_level_size(root, i - 1);
		eb = read_tree_block(root, bytenr, blocksize, ptr_gen);
		BUG_ON(btrfs_header_level(eb) != i - 1);
		path->nodes[i - 1] = eb;
		path->slots[i - 1] = 0;
	}
	return 1;
}

/*
 * invalidate extent cache for file extents whose key in range of
 * [min_key, max_key)
 */
static int invalidate_extent_cache(struct btrfs_root *root,
				   struct btrfs_key *min_key,
				   struct btrfs_key *max_key)
{
	struct inode *inode = NULL;
	u64 objectid;
	u64 start, end;
	u64 ino;

	objectid = min_key->objectid;
	while (1) {
		cond_resched();
		iput(inode);

		if (objectid > max_key->objectid)
			break;

		inode = find_next_inode(root, objectid);
		if (!inode)
			break;
		ino = btrfs_ino(inode);

		if (ino > max_key->objectid) {
			iput(inode);
			break;
		}

		objectid = ino + 1;
		if (!S_ISREG(inode->i_mode))
			continue;

		if (unlikely(min_key->objectid == ino)) {
			if (min_key->type > BTRFS_EXTENT_DATA_KEY)
				continue;
			if (min_key->type < BTRFS_EXTENT_DATA_KEY)
				start = 0;
			else {
				start = min_key->offset;
				WARN_ON(!IS_ALIGNED(start, root->sectorsize));
			}
		} else {
			start = 0;
		}

		if (unlikely(max_key->objectid == ino)) {
			if (max_key->type < BTRFS_EXTENT_DATA_KEY)
				continue;
			if (max_key->type > BTRFS_EXTENT_DATA_KEY) {
				end = (u64)-1;
			} else {
				if (max_key->offset == 0)
					continue;
				end = max_key->offset;
				WARN_ON(!IS_ALIGNED(end, root->sectorsize));
				end--;
			}
		} else {
			end = (u64)-1;
		}

		/* the lock_extent waits for readpage to complete */
		lock_extent(&BTRFS_I(inode)->io_tree, start, end);
		btrfs_drop_extent_cache(inode, start, end, 1);
		unlock_extent(&BTRFS_I(inode)->io_tree, start, end);
	}
	return 0;
}

static int find_next_key(struct btrfs_path *path, int level,
			 struct btrfs_key *key)

{
	while (level < BTRFS_MAX_LEVEL) {
		if (!path->nodes[level])
			break;
		if (path->slots[level] + 1 <
		    btrfs_header_nritems(path->nodes[level])) {
			btrfs_node_key_to_cpu(path->nodes[level], key,
					      path->slots[level] + 1);
			return 0;
		}
		level++;
	}
	return 1;
}

/*
 * merge the relocated tree blocks in reloc tree with corresponding
 * fs tree.
 */
static noinline_for_stack int merge_reloc_root(struct reloc_control *rc,
					       struct btrfs_root *root)
{
	LIST_HEAD(inode_list);
	struct btrfs_key key;
	struct btrfs_key next_key;
	struct btrfs_trans_handle *trans;
	struct btrfs_root *reloc_root;
	struct btrfs_root_item *root_item;
	struct btrfs_path *path;
	struct extent_buffer *leaf;
	unsigned long nr;
	int level;
	int max_level;
	int replaced = 0;
	int ret;
	int err = 0;
	u32 min_reserved;

	path = btrfs_alloc_path();
	if (!path)
		return -ENOMEM;
	path->reada = 1;

	reloc_root = root->reloc_root;
	root_item = &reloc_root->root_item;

	if (btrfs_disk_key_objectid(&root_item->drop_progress) == 0) {
		level = btrfs_root_level(root_item);
		extent_buffer_get(reloc_root->node);
		path->nodes[level] = reloc_root->node;
		path->slots[level] = 0;
	} else {
		btrfs_disk_key_to_cpu(&key, &root_item->drop_progress);

		level = root_item->drop_level;
		BUG_ON(level == 0);
		path->lowest_level = level;
		ret = btrfs_search_slot(NULL, reloc_root, &key, path, 0, 0);
		path->lowest_level = 0;
		if (ret < 0) {
			btrfs_free_path(path);
			return ret;
		}

		btrfs_node_key_to_cpu(path->nodes[level], &next_key,
				      path->slots[level]);
		WARN_ON(memcmp(&key, &next_key, sizeof(key)));

		btrfs_unlock_up_safe(path, 0);
	}

	min_reserved = root->nodesize * (BTRFS_MAX_LEVEL - 1) * 2;
	memset(&next_key, 0, sizeof(next_key));

	while (1) {
		trans = btrfs_start_transaction(root, 0);
		BUG_ON(IS_ERR(trans));
		trans->block_rsv = rc->block_rsv;

		ret = btrfs_block_rsv_refill(root, rc->block_rsv, min_reserved);
		if (ret) {
			BUG_ON(ret != -EAGAIN);
			ret = btrfs_commit_transaction(trans, root);
			BUG_ON(ret);
			continue;
		}

		replaced = 0;
		max_level = level;

		ret = walk_down_reloc_tree(reloc_root, path, &level);
		if (ret < 0) {
			err = ret;
			goto out;
		}
		if (ret > 0)
			break;

		if (!find_next_key(path, level, &key) &&
		    btrfs_comp_cpu_keys(&next_key, &key) >= 0) {
			ret = 0;
		} else {
			ret = replace_path(trans, root, reloc_root, path,
					   &next_key, level, max_level);
		}
		if (ret < 0) {
			err = ret;
			goto out;
		}

		if (ret > 0) {
			level = ret;
			btrfs_node_key_to_cpu(path->nodes[level], &key,
					      path->slots[level]);
			replaced = 1;
		}

		ret = walk_up_reloc_tree(reloc_root, path, &level);
		if (ret > 0)
			break;

		BUG_ON(level == 0);
		/*
		 * save the merging progress in the drop_progress.
		 * this is OK since root refs == 1 in this case.
		 */
		btrfs_node_key(path->nodes[level], &root_item->drop_progress,
			       path->slots[level]);
		root_item->drop_level = level;

		nr = trans->blocks_used;
		btrfs_end_transaction_throttle(trans, root);

		btrfs_btree_balance_dirty(root, nr);

		if (replaced && rc->stage == UPDATE_DATA_PTRS)
			invalidate_extent_cache(root, &key, &next_key);
	}

	/*
	 * handle the case only one block in the fs tree need to be
	 * relocated and the block is tree root.
	 */
	leaf = btrfs_lock_root_node(root);
	ret = btrfs_cow_block(trans, root, leaf, NULL, 0, &leaf);
	btrfs_tree_unlock(leaf);
	free_extent_buffer(leaf);
	if (ret < 0)
		err = ret;
out:
	btrfs_free_path(path);

	if (err == 0) {
		memset(&root_item->drop_progress, 0,
		       sizeof(root_item->drop_progress));
		root_item->drop_level = 0;
		btrfs_set_root_refs(root_item, 0);
		btrfs_update_reloc_root(trans, root);
	}

	nr = trans->blocks_used;
	btrfs_end_transaction_throttle(trans, root);

	btrfs_btree_balance_dirty(root, nr);

	if (replaced && rc->stage == UPDATE_DATA_PTRS)
		invalidate_extent_cache(root, &key, &next_key);

	return err;
}

static noinline_for_stack
int prepare_to_merge(struct reloc_control *rc, int err)
{
	struct btrfs_root *root = rc->extent_root;
	struct btrfs_root *reloc_root;
	struct btrfs_trans_handle *trans;
	LIST_HEAD(reloc_roots);
	u64 num_bytes = 0;
	int ret;

	mutex_lock(&root->fs_info->reloc_mutex);
	rc->merging_rsv_size += root->nodesize * (BTRFS_MAX_LEVEL - 1) * 2;
	rc->merging_rsv_size += rc->nodes_relocated * 2;
	mutex_unlock(&root->fs_info->reloc_mutex);

again:
	if (!err) {
		num_bytes = rc->merging_rsv_size;
		ret = btrfs_block_rsv_add(root, rc->block_rsv, num_bytes);
		if (ret)
			err = ret;
	}

	trans = btrfs_join_transaction(rc->extent_root);
	if (IS_ERR(trans)) {
		if (!err)
			btrfs_block_rsv_release(rc->extent_root,
						rc->block_rsv, num_bytes);
		return PTR_ERR(trans);
	}

	if (!err) {
		if (num_bytes != rc->merging_rsv_size) {
			btrfs_end_transaction(trans, rc->extent_root);
			btrfs_block_rsv_release(rc->extent_root,
						rc->block_rsv, num_bytes);
			goto again;
		}
	}

	rc->merge_reloc_tree = 1;

	while (!list_empty(&rc->reloc_roots)) {
		reloc_root = list_entry(rc->reloc_roots.next,
					struct btrfs_root, root_list);
		list_del_init(&reloc_root->root_list);

		root = read_fs_root(reloc_root->fs_info,
				    reloc_root->root_key.offset);
		BUG_ON(IS_ERR(root));
		BUG_ON(root->reloc_root != reloc_root);

		/*
		 * set reference count to 1, so btrfs_recover_relocation
		 * knows it should resumes merging
		 */
		if (!err)
			btrfs_set_root_refs(&reloc_root->root_item, 1);
		btrfs_update_reloc_root(trans, root);

		list_add(&reloc_root->root_list, &reloc_roots);
	}

	list_splice(&reloc_roots, &rc->reloc_roots);

	if (!err)
		btrfs_commit_transaction(trans, rc->extent_root);
	else
		btrfs_end_transaction(trans, rc->extent_root);
	return err;
}

static noinline_for_stack
int merge_reloc_roots(struct reloc_control *rc)
{
	struct btrfs_root *root;
	struct btrfs_root *reloc_root;
	LIST_HEAD(reloc_roots);
	int found = 0;
	int ret;
again:
	root = rc->extent_root;

	/*
	 * this serializes us with btrfs_record_root_in_transaction,
	 * we have to make sure nobody is in the middle of
	 * adding their roots to the list while we are
	 * doing this splice
	 */
	mutex_lock(&root->fs_info->reloc_mutex);
	list_splice_init(&rc->reloc_roots, &reloc_roots);
	mutex_unlock(&root->fs_info->reloc_mutex);

	while (!list_empty(&reloc_roots)) {
		found = 1;
		reloc_root = list_entry(reloc_roots.next,
					struct btrfs_root, root_list);

		if (btrfs_root_refs(&reloc_root->root_item) > 0) {
			root = read_fs_root(reloc_root->fs_info,
					    reloc_root->root_key.offset);
			BUG_ON(IS_ERR(root));
			BUG_ON(root->reloc_root != reloc_root);

			ret = merge_reloc_root(rc, root);
			BUG_ON(ret);
		} else {
			list_del_init(&reloc_root->root_list);
		}
		ret = btrfs_drop_snapshot(reloc_root, rc->block_rsv, 0, 1);
		BUG_ON(ret < 0);
	}

	if (found) {
		found = 0;
		goto again;
	}
	BUG_ON(!RB_EMPTY_ROOT(&rc->reloc_root_tree.rb_root));
	return 0;
}

static void free_block_list(struct rb_root *blocks)
{
	struct tree_block *block;
	struct rb_node *rb_node;
	while ((rb_node = rb_first(blocks))) {
		block = rb_entry(rb_node, struct tree_block, rb_node);
		rb_erase(rb_node, blocks);
		kfree(block);
	}
}

static int record_reloc_root_in_trans(struct btrfs_trans_handle *trans,
				      struct btrfs_root *reloc_root)
{
	struct btrfs_root *root;

	if (reloc_root->last_trans == trans->transid)
		return 0;

	root = read_fs_root(reloc_root->fs_info, reloc_root->root_key.offset);
	BUG_ON(IS_ERR(root));
	BUG_ON(root->reloc_root != reloc_root);

	return btrfs_record_root_in_trans(trans, root);
}

static noinline_for_stack
struct btrfs_root *select_reloc_root(struct btrfs_trans_handle *trans,
				     struct reloc_control *rc,
				     struct backref_node *node,
				     struct backref_edge *edges[], int *nr)
{
	struct backref_node *next;
	struct btrfs_root *root;
	int index = 0;

	next = node;
	while (1) {
		cond_resched();
		next = walk_up_backref(next, edges, &index);
		root = next->root;
		BUG_ON(!root);
		BUG_ON(!root->ref_cows);

		if (root->root_key.objectid == BTRFS_TREE_RELOC_OBJECTID) {
			record_reloc_root_in_trans(trans, root);
			break;
		}

		btrfs_record_root_in_trans(trans, root);
		root = root->reloc_root;

		if (next->new_bytenr != root->node->start) {
			BUG_ON(next->new_bytenr);
			BUG_ON(!list_empty(&next->list));
			next->new_bytenr = root->node->start;
			next->root = root;
			list_add_tail(&next->list,
				      &rc->backref_cache.changed);
			__mark_block_processed(rc, next);
			break;
		}

		WARN_ON(1);
		root = NULL;
		next = walk_down_backref(edges, &index);
		if (!next || next->level <= node->level)
			break;
	}
	if (!root)
		return NULL;

	*nr = index;
	next = node;
	/* setup backref node path for btrfs_reloc_cow_block */
	while (1) {
		rc->backref_cache.path[next->level] = next;
		if (--index < 0)
			break;
		next = edges[index]->node[UPPER];
	}
	return root;
}

/*
 * select a tree root for relocation. return NULL if the block
 * is reference counted. we should use do_relocation() in this
 * case. return a tree root pointer if the block isn't reference
 * counted. return -ENOENT if the block is root of reloc tree.
 */
static noinline_for_stack
struct btrfs_root *select_one_root(struct btrfs_trans_handle *trans,
				   struct backref_node *node)
{
	struct backref_node *next;
	struct btrfs_root *root;
	struct btrfs_root *fs_root = NULL;
	struct backref_edge *edges[BTRFS_MAX_LEVEL - 1];
	int index = 0;

	next = node;
	while (1) {
		cond_resched();
		next = walk_up_backref(next, edges, &index);
		root = next->root;
		BUG_ON(!root);

		/* no other choice for non-references counted tree */
		if (!root->ref_cows)
			return root;

		if (root->root_key.objectid != BTRFS_TREE_RELOC_OBJECTID)
			fs_root = root;

		if (next != node)
			return NULL;

		next = walk_down_backref(edges, &index);
		if (!next || next->level <= node->level)
			break;
	}

	if (!fs_root)
		return ERR_PTR(-ENOENT);
	return fs_root;
}

static noinline_for_stack
u64 calcu_metadata_size(struct reloc_control *rc,
			struct backref_node *node, int reserve)
{
	struct backref_node *next = node;
	struct backref_edge *edge;
	struct backref_edge *edges[BTRFS_MAX_LEVEL - 1];
	u64 num_bytes = 0;
	int index = 0;

	BUG_ON(reserve && node->processed);

	while (next) {
		cond_resched();
		while (1) {
			if (next->processed && (reserve || next != node))
				break;

			num_bytes += btrfs_level_size(rc->extent_root,
						      next->level);

			if (list_empty(&next->upper))
				break;

			edge = list_entry(next->upper.next,
					  struct backref_edge, list[LOWER]);
			edges[index++] = edge;
			next = edge->node[UPPER];
		}
		next = walk_down_backref(edges, &index);
	}
	return num_bytes;
}

static int reserve_metadata_space(struct btrfs_trans_handle *trans,
				  struct reloc_control *rc,
				  struct backref_node *node)
{
	struct btrfs_root *root = rc->extent_root;
	u64 num_bytes;
	int ret;

	num_bytes = calcu_metadata_size(rc, node, 1) * 2;

	trans->block_rsv = rc->block_rsv;
	ret = btrfs_block_rsv_add(root, rc->block_rsv, num_bytes);
	if (ret) {
		if (ret == -EAGAIN)
			rc->commit_transaction = 1;
		return ret;
	}

	return 0;
}

static void release_metadata_space(struct reloc_control *rc,
				   struct backref_node *node)
{
	u64 num_bytes = calcu_metadata_size(rc, node, 0) * 2;
	btrfs_block_rsv_release(rc->extent_root, rc->block_rsv, num_bytes);
}

/*
 * relocate a block tree, and then update pointers in upper level
 * blocks that reference the block to point to the new location.
 *
 * if called by link_to_upper, the block has already been relocated.
 * in that case this function just updates pointers.
 */
static int do_relocation(struct btrfs_trans_handle *trans,
			 struct reloc_control *rc,
			 struct backref_node *node,
			 struct btrfs_key *key,
			 struct btrfs_path *path, int lowest)
{
	struct backref_node *upper;
	struct backref_edge *edge;
	struct backref_edge *edges[BTRFS_MAX_LEVEL - 1];
	struct btrfs_root *root;
	struct extent_buffer *eb;
	u32 blocksize;
	u64 bytenr;
	u64 generation;
	int nr;
	int slot;
	int ret;
	int err = 0;

	BUG_ON(lowest && node->eb);

	path->lowest_level = node->level + 1;
	rc->backref_cache.path[node->level] = node;
	list_for_each_entry(edge, &node->upper, list[LOWER]) {
		cond_resched();

		upper = edge->node[UPPER];
		root = select_reloc_root(trans, rc, upper, edges, &nr);
		BUG_ON(!root);

		if (upper->eb && !upper->locked) {
			if (!lowest) {
				ret = btrfs_bin_search(upper->eb, key,
						       upper->level, &slot);
				BUG_ON(ret);
				bytenr = btrfs_node_blockptr(upper->eb, slot);
				if (node->eb->start == bytenr)
					goto next;
			}
			drop_node_buffer(upper);
		}

		if (!upper->eb) {
			ret = btrfs_search_slot(trans, root, key, path, 0, 1);
			if (ret < 0) {
				err = ret;
				break;
			}
			BUG_ON(ret > 0);

			if (!upper->eb) {
				upper->eb = path->nodes[upper->level];
				path->nodes[upper->level] = NULL;
			} else {
				BUG_ON(upper->eb != path->nodes[upper->level]);
			}

			upper->locked = 1;
			path->locks[upper->level] = 0;

			slot = path->slots[upper->level];
			btrfs_release_path(path);
		} else {
			ret = btrfs_bin_search(upper->eb, key, upper->level,
					       &slot);
			BUG_ON(ret);
		}

		bytenr = btrfs_node_blockptr(upper->eb, slot);
		if (lowest) {
			BUG_ON(bytenr != node->bytenr);
		} else {
			if (node->eb->start == bytenr)
				goto next;
		}

		blocksize = btrfs_level_size(root, node->level);
		generation = btrfs_node_ptr_generation(upper->eb, slot);
		eb = read_tree_block(root, bytenr, blocksize, generation);
		if (!eb) {
			err = -EIO;
			goto next;
		}
		btrfs_tree_lock(eb);
		btrfs_set_lock_blocking(eb);

		if (!node->eb) {
			ret = btrfs_cow_block(trans, root, eb, upper->eb,
					      slot, &eb);
			btrfs_tree_unlock(eb);
			free_extent_buffer(eb);
			if (ret < 0) {
				err = ret;
				goto next;
			}
			BUG_ON(node->eb != eb);
		} else {
			btrfs_set_node_blockptr(upper->eb, slot,
						node->eb->start);
			btrfs_set_node_ptr_generation(upper->eb, slot,
						      trans->transid);
			btrfs_mark_buffer_dirty(upper->eb);

			ret = btrfs_inc_extent_ref(trans, root,
						node->eb->start, blocksize,
						upper->eb->start,
						btrfs_header_owner(upper->eb),
						node->level, 0, 1);
			BUG_ON(ret);

			ret = btrfs_drop_subtree(trans, root, eb, upper->eb);
			BUG_ON(ret);
		}
next:
		if (!upper->pending)
			drop_node_buffer(upper);
		else
			unlock_node_buffer(upper);
		if (err)
			break;
	}

	if (!err && node->pending) {
		drop_node_buffer(node);
		list_move_tail(&node->list, &rc->backref_cache.changed);
		node->pending = 0;
	}

	path->lowest_level = 0;
	BUG_ON(err == -ENOSPC);
	return err;
}

static int link_to_upper(struct btrfs_trans_handle *trans,
			 struct reloc_control *rc,
			 struct backref_node *node,
			 struct btrfs_path *path)
{
	struct btrfs_key key;

	btrfs_node_key_to_cpu(node->eb, &key, 0);
	return do_relocation(trans, rc, node, &key, path, 0);
}

static int finish_pending_nodes(struct btrfs_trans_handle *trans,
				struct reloc_control *rc,
				struct btrfs_path *path, int err)
{
	LIST_HEAD(list);
	struct backref_cache *cache = &rc->backref_cache;
	struct backref_node *node;
	int level;
	int ret;

	for (level = 0; level < BTRFS_MAX_LEVEL; level++) {
		while (!list_empty(&cache->pending[level])) {
			node = list_entry(cache->pending[level].next,
					  struct backref_node, list);
			list_move_tail(&node->list, &list);
			BUG_ON(!node->pending);

			if (!err) {
				ret = link_to_upper(trans, rc, node, path);
				if (ret < 0)
					err = ret;
			}
		}
		list_splice_init(&list, &cache->pending[level]);
	}
	return err;
}

static void mark_block_processed(struct reloc_control *rc,
				 u64 bytenr, u32 blocksize)
{
	set_extent_bits(&rc->processed_blocks, bytenr, bytenr + blocksize - 1,
			EXTENT_DIRTY, GFP_NOFS);
}

static void __mark_block_processed(struct reloc_control *rc,
				   struct backref_node *node)
{
	u32 blocksize;
	if (node->level == 0 ||
	    in_block_group(node->bytenr, rc->block_group)) {
		blocksize = btrfs_level_size(rc->extent_root, node->level);
		mark_block_processed(rc, node->bytenr, blocksize);
	}
	node->processed = 1;
}

/*
 * mark a block and all blocks directly/indirectly reference the block
 * as processed.
 */
static void update_processed_blocks(struct reloc_control *rc,
				    struct backref_node *node)
{
	struct backref_node *next = node;
	struct backref_edge *edge;
	struct backref_edge *edges[BTRFS_MAX_LEVEL - 1];
	int index = 0;

	while (next) {
		cond_resched();
		while (1) {
			if (next->processed)
				break;

			__mark_block_processed(rc, next);

			if (list_empty(&next->upper))
				break;

			edge = list_entry(next->upper.next,
					  struct backref_edge, list[LOWER]);
			edges[index++] = edge;
			next = edge->node[UPPER];
		}
		next = walk_down_backref(edges, &index);
	}
}

static int tree_block_processed(u64 bytenr, u32 blocksize,
				struct reloc_control *rc)
{
	if (test_range_bit(&rc->processed_blocks, bytenr,
			   bytenr + blocksize - 1, EXTENT_DIRTY, 1, NULL))
		return 1;
	return 0;
}

static int get_tree_block_key(struct reloc_control *rc,
			      struct tree_block *block)
{
	struct extent_buffer *eb;

	BUG_ON(block->key_ready);
	eb = read_tree_block(rc->extent_root, block->bytenr,
			     block->key.objectid, block->key.offset);
	BUG_ON(!eb);
	WARN_ON(btrfs_header_level(eb) != block->level);
	if (block->level == 0)
		btrfs_item_key_to_cpu(eb, &block->key, 0);
	else
		btrfs_node_key_to_cpu(eb, &block->key, 0);
	free_extent_buffer(eb);
	block->key_ready = 1;
	return 0;
}

static int reada_tree_block(struct reloc_control *rc,
			    struct tree_block *block)
{
	BUG_ON(block->key_ready);
	readahead_tree_block(rc->extent_root, block->bytenr,
			     block->key.objectid, block->key.offset);
	return 0;
}

/*
 * helper function to relocate a tree block
 */
static int relocate_tree_block(struct btrfs_trans_handle *trans,
				struct reloc_control *rc,
				struct backref_node *node,
				struct btrfs_key *key,
				struct btrfs_path *path)
{
	struct btrfs_root *root;
	int release = 0;
	int ret = 0;

	if (!node)
		return 0;

	BUG_ON(node->processed);
	root = select_one_root(trans, node);
	if (root == ERR_PTR(-ENOENT)) {
		update_processed_blocks(rc, node);
		goto out;
	}

	if (!root || root->ref_cows) {
		ret = reserve_metadata_space(trans, rc, node);
		if (ret)
			goto out;
		release = 1;
	}

	if (root) {
		if (root->ref_cows) {
			BUG_ON(node->new_bytenr);
			BUG_ON(!list_empty(&node->list));
			btrfs_record_root_in_trans(trans, root);
			root = root->reloc_root;
			node->new_bytenr = root->node->start;
			node->root = root;
			list_add_tail(&node->list, &rc->backref_cache.changed);
		} else {
			path->lowest_level = node->level;
			ret = btrfs_search_slot(trans, root, key, path, 0, 1);
			btrfs_release_path(path);
			if (ret > 0)
				ret = 0;
		}
		if (!ret)
			update_processed_blocks(rc, node);
	} else {
		ret = do_relocation(trans, rc, node, key, path, 1);
	}
out:
	if (ret || node->level == 0 || node->cowonly) {
		if (release)
			release_metadata_space(rc, node);
		remove_backref_node(&rc->backref_cache, node);
	}
	return ret;
}

/*
 * relocate a list of blocks
 */
static noinline_for_stack
int relocate_tree_blocks(struct btrfs_trans_handle *trans,
			 struct reloc_control *rc, struct rb_root *blocks)
{
	struct backref_node *node;
	struct btrfs_path *path;
	struct tree_block *block;
	struct rb_node *rb_node;
	int ret;
	int err = 0;

	path = btrfs_alloc_path();
	if (!path)
		return -ENOMEM;

	rb_node = rb_first(blocks);
	while (rb_node) {
		block = rb_entry(rb_node, struct tree_block, rb_node);
		if (!block->key_ready)
			reada_tree_block(rc, block);
		rb_node = rb_next(rb_node);
	}

	rb_node = rb_first(blocks);
	while (rb_node) {
		block = rb_entry(rb_node, struct tree_block, rb_node);
		if (!block->key_ready)
			get_tree_block_key(rc, block);
		rb_node = rb_next(rb_node);
	}

	rb_node = rb_first(blocks);
	while (rb_node) {
		block = rb_entry(rb_node, struct tree_block, rb_node);

		node = build_backref_tree(rc, &block->key,
					  block->level, block->bytenr);
		if (IS_ERR(node)) {
			err = PTR_ERR(node);
			goto out;
		}

		ret = relocate_tree_block(trans, rc, node, &block->key,
					  path);
		if (ret < 0) {
			if (ret != -EAGAIN || rb_node == rb_first(blocks))
				err = ret;
			goto out;
		}
		rb_node = rb_next(rb_node);
	}
out:
	free_block_list(blocks);
	err = finish_pending_nodes(trans, rc, path, err);

	btrfs_free_path(path);
	return err;
}

static noinline_for_stack
int prealloc_file_extent_cluster(struct inode *inode,
				 struct file_extent_cluster *cluster)
{
	u64 alloc_hint = 0;
	u64 start;
	u64 end;
	u64 offset = BTRFS_I(inode)->index_cnt;
	u64 num_bytes;
	int nr = 0;
	int ret = 0;

	BUG_ON(cluster->start != cluster->boundary[0]);
	mutex_lock(&inode->i_mutex);

	ret = btrfs_check_data_free_space(inode, cluster->end +
					  1 - cluster->start);
	if (ret)
		goto out;

	while (nr < cluster->nr) {
		start = cluster->boundary[nr] - offset;
		if (nr + 1 < cluster->nr)
			end = cluster->boundary[nr + 1] - 1 - offset;
		else
			end = cluster->end - offset;

		lock_extent(&BTRFS_I(inode)->io_tree, start, end);
		num_bytes = end + 1 - start;
		ret = btrfs_prealloc_file_range(inode, 0, start,
						num_bytes, num_bytes,
						end + 1, &alloc_hint);
		unlock_extent(&BTRFS_I(inode)->io_tree, start, end);
		if (ret)
			break;
		nr++;
	}
	btrfs_free_reserved_data_space(inode, cluster->end +
				       1 - cluster->start);
out:
	mutex_unlock(&inode->i_mutex);
	return ret;
}

static noinline_for_stack
int setup_extent_mapping(struct inode *inode, u64 start, u64 end,
			 u64 block_start)
{
	struct btrfs_root *root = BTRFS_I(inode)->root;
	struct extent_map_tree *em_tree = &BTRFS_I(inode)->extent_tree;
	struct extent_map *em;
	int ret = 0;

	em = alloc_extent_map();
	if (!em)
		return -ENOMEM;

	em->start = start;
	em->len = end + 1 - start;
	em->block_len = em->len;
	em->block_start = block_start;
	em->bdev = root->fs_info->fs_devices->latest_bdev;
	set_bit(EXTENT_FLAG_PINNED, &em->flags);

	lock_extent(&BTRFS_I(inode)->io_tree, start, end);
	while (1) {
		write_lock(&em_tree->lock);
		ret = add_extent_mapping(em_tree, em);
		write_unlock(&em_tree->lock);
		if (ret != -EEXIST) {
			free_extent_map(em);
			break;
		}
		btrfs_drop_extent_cache(inode, start, end, 0);
	}
	unlock_extent(&BTRFS_I(inode)->io_tree, start, end);
	return ret;
}

static int relocate_file_extent_cluster(struct inode *inode,
					struct file_extent_cluster *cluster)
{
	u64 page_start;
	u64 page_end;
	u64 offset = BTRFS_I(inode)->index_cnt;
	unsigned long index;
	unsigned long last_index;
	struct page *page;
	struct file_ra_state *ra;
	gfp_t mask = btrfs_alloc_write_mask(inode->i_mapping);
	int nr = 0;
	int ret = 0;

	if (!cluster->nr)
		return 0;

	ra = kzalloc(sizeof(*ra), GFP_NOFS);
	if (!ra)
		return -ENOMEM;

	ret = prealloc_file_extent_cluster(inode, cluster);
	if (ret)
		goto out;

	file_ra_state_init(ra, inode->i_mapping);

	ret = setup_extent_mapping(inode, cluster->start - offset,
				   cluster->end - offset, cluster->start);
	if (ret)
		goto out;

	index = (cluster->start - offset) >> PAGE_CACHE_SHIFT;
	last_index = (cluster->end - offset) >> PAGE_CACHE_SHIFT;
	while (index <= last_index) {
		ret = btrfs_delalloc_reserve_metadata(inode, PAGE_CACHE_SIZE);
		if (ret)
			goto out;

		page = find_lock_page(inode->i_mapping, index);
		if (!page) {
			page_cache_sync_readahead(inode->i_mapping,
						  ra, NULL, index,
						  last_index + 1 - index);
			page = find_or_create_page(inode->i_mapping, index,
						   mask);
			if (!page) {
				btrfs_delalloc_release_metadata(inode,
							PAGE_CACHE_SIZE);
				ret = -ENOMEM;
				goto out;
			}
		}

		if (PageReadahead(page)) {
			page_cache_async_readahead(inode->i_mapping,
						   ra, NULL, page, index,
						   last_index + 1 - index);
		}

		if (!PageUptodate(page)) {
			btrfs_readpage(NULL, page);
			lock_page(page);
			if (!PageUptodate(page)) {
				unlock_page(page);
				page_cache_release(page);
				btrfs_delalloc_release_metadata(inode,
							PAGE_CACHE_SIZE);
				ret = -EIO;
				goto out;
			}
		}

		page_start = (u64)page->index << PAGE_CACHE_SHIFT;
		page_end = page_start + PAGE_CACHE_SIZE - 1;

		lock_extent(&BTRFS_I(inode)->io_tree, page_start, page_end);

		set_page_extent_mapped(page);

		if (nr < cluster->nr &&
		    page_start + offset == cluster->boundary[nr]) {
			set_extent_bits(&BTRFS_I(inode)->io_tree,
					page_start, page_end,
					EXTENT_BOUNDARY, GFP_NOFS);
			nr++;
		}

		btrfs_set_extent_delalloc(inode, page_start, page_end, NULL);
		set_page_dirty(page);

		unlock_extent(&BTRFS_I(inode)->io_tree,
			      page_start, page_end);
		unlock_page(page);
		page_cache_release(page);

		index++;
		balance_dirty_pages_ratelimited(inode->i_mapping);
		btrfs_throttle(BTRFS_I(inode)->root);
	}
	WARN_ON(nr != cluster->nr);
out:
	kfree(ra);
	return ret;
}

static noinline_for_stack
int relocate_data_extent(struct inode *inode, struct btrfs_key *extent_key,
			 struct file_extent_cluster *cluster)
{
	int ret;

	if (cluster->nr > 0 && extent_key->objectid != cluster->end + 1) {
		ret = relocate_file_extent_cluster(inode, cluster);
		if (ret)
			return ret;
		cluster->nr = 0;
	}

	if (!cluster->nr)
		cluster->start = extent_key->objectid;
	else
		BUG_ON(cluster->nr >= MAX_EXTENTS);
	cluster->end = extent_key->objectid + extent_key->offset - 1;
	cluster->boundary[cluster->nr] = extent_key->objectid;
	cluster->nr++;

	if (cluster->nr >= MAX_EXTENTS) {
		ret = relocate_file_extent_cluster(inode, cluster);
		if (ret)
			return ret;
		cluster->nr = 0;
	}
	return 0;
}

#ifdef BTRFS_COMPAT_EXTENT_TREE_V0
static int get_ref_objectid_v0(struct reloc_control *rc,
			       struct btrfs_path *path,
			       struct btrfs_key *extent_key,
			       u64 *ref_objectid, int *path_change)
{
	struct btrfs_key key;
	struct extent_buffer *leaf;
	struct btrfs_extent_ref_v0 *ref0;
	int ret;
	int slot;

	leaf = path->nodes[0];
	slot = path->slots[0];
	while (1) {
		if (slot >= btrfs_header_nritems(leaf)) {
			ret = btrfs_next_leaf(rc->extent_root, path);
			if (ret < 0)
				return ret;
			BUG_ON(ret > 0);
			leaf = path->nodes[0];
			slot = path->slots[0];
			if (path_change)
				*path_change = 1;
		}
		btrfs_item_key_to_cpu(leaf, &key, slot);
		if (key.objectid != extent_key->objectid)
			return -ENOENT;

		if (key.type != BTRFS_EXTENT_REF_V0_KEY) {
			slot++;
			continue;
		}
		ref0 = btrfs_item_ptr(leaf, slot,
				struct btrfs_extent_ref_v0);
		*ref_objectid = btrfs_ref_objectid_v0(leaf, ref0);
		break;
	}
	return 0;
}
#endif

/*
 * helper to add a tree block to the list.
 * the major work is getting the generation and level of the block
 */
static int add_tree_block(struct reloc_control *rc,
			  struct btrfs_key *extent_key,
			  struct btrfs_path *path,
			  struct rb_root *blocks)
{
	struct extent_buffer *eb;
	struct btrfs_extent_item *ei;
	struct btrfs_tree_block_info *bi;
	struct tree_block *block;
	struct rb_node *rb_node;
	u32 item_size;
	int level = -1;
	int generation;

	eb =  path->nodes[0];
	item_size = btrfs_item_size_nr(eb, path->slots[0]);

	if (item_size >= sizeof(*ei) + sizeof(*bi)) {
		ei = btrfs_item_ptr(eb, path->slots[0],
				struct btrfs_extent_item);
		bi = (struct btrfs_tree_block_info *)(ei + 1);
		generation = btrfs_extent_generation(eb, ei);
		level = btrfs_tree_block_level(eb, bi);
	} else {
#ifdef BTRFS_COMPAT_EXTENT_TREE_V0
		u64 ref_owner;
		int ret;

		BUG_ON(item_size != sizeof(struct btrfs_extent_item_v0));
		ret = get_ref_objectid_v0(rc, path, extent_key,
					  &ref_owner, NULL);
		if (ret < 0)
			return ret;
		BUG_ON(ref_owner >= BTRFS_MAX_LEVEL);
		level = (int)ref_owner;
		/* FIXME: get real generation */
		generation = 0;
#else
		BUG();
#endif
	}

	btrfs_release_path(path);

	BUG_ON(level == -1);

	block = kmalloc(sizeof(*block), GFP_NOFS);
	if (!block)
		return -ENOMEM;

	block->bytenr = extent_key->objectid;
	block->key.objectid = extent_key->offset;
	block->key.offset = generation;
	block->level = level;
	block->key_ready = 0;

	rb_node = tree_insert(blocks, block->bytenr, &block->rb_node);
	if (rb_node)
		backref_tree_panic(rb_node, -EEXIST, block->bytenr);

	return 0;
}

/*
 * helper to add tree blocks for backref of type BTRFS_SHARED_DATA_REF_KEY
 */
static int __add_tree_block(struct reloc_control *rc,
			    u64 bytenr, u32 blocksize,
			    struct rb_root *blocks)
{
	struct btrfs_path *path;
	struct btrfs_key key;
	int ret;

	if (tree_block_processed(bytenr, blocksize, rc))
		return 0;

	if (tree_search(blocks, bytenr))
		return 0;

	path = btrfs_alloc_path();
	if (!path)
		return -ENOMEM;

	key.objectid = bytenr;
	key.type = BTRFS_EXTENT_ITEM_KEY;
	key.offset = blocksize;

	path->search_commit_root = 1;
	path->skip_locking = 1;
	ret = btrfs_search_slot(NULL, rc->extent_root, &key, path, 0, 0);
	if (ret < 0)
		goto out;
	BUG_ON(ret);

	btrfs_item_key_to_cpu(path->nodes[0], &key, path->slots[0]);
	ret = add_tree_block(rc, &key, path, blocks);
out:
	btrfs_free_path(path);
	return ret;
}

/*
 * helper to check if the block use full backrefs for pointers in it
 */
static int block_use_full_backref(struct reloc_control *rc,
				  struct extent_buffer *eb)
{
	u64 flags;
	int ret;

	if (btrfs_header_flag(eb, BTRFS_HEADER_FLAG_RELOC) ||
	    btrfs_header_backref_rev(eb) < BTRFS_MIXED_BACKREF_REV)
		return 1;

	ret = btrfs_lookup_extent_info(NULL, rc->extent_root,
				       eb->start, eb->len, NULL, &flags);
	BUG_ON(ret);

	if (flags & BTRFS_BLOCK_FLAG_FULL_BACKREF)
		ret = 1;
	else
		ret = 0;
	return ret;
}

static int delete_block_group_cache(struct btrfs_fs_info *fs_info,
				    struct inode *inode, u64 ino)
{
	struct btrfs_key key;
	struct btrfs_path *path;
	struct btrfs_root *root = fs_info->tree_root;
	struct btrfs_trans_handle *trans;
	unsigned long nr;
	int ret = 0;

	if (inode)
		goto truncate;

	key.objectid = ino;
	key.type = BTRFS_INODE_ITEM_KEY;
	key.offset = 0;

	inode = btrfs_iget(fs_info->sb, &key, root, NULL);
	if (IS_ERR_OR_NULL(inode) || is_bad_inode(inode)) {
		if (inode && !IS_ERR(inode))
			iput(inode);
		return -ENOENT;
	}

truncate:
	path = btrfs_alloc_path();
	if (!path) {
		ret = -ENOMEM;
		goto out;
	}

	trans = btrfs_join_transaction(root);
	if (IS_ERR(trans)) {
		btrfs_free_path(path);
		ret = PTR_ERR(trans);
		goto out;
	}

	ret = btrfs_truncate_free_space_cache(root, trans, path, inode);

	btrfs_free_path(path);
	nr = trans->blocks_used;
	btrfs_end_transaction(trans, root);
	btrfs_btree_balance_dirty(root, nr);
out:
	iput(inode);
	return ret;
}

/*
 * helper to add tree blocks for backref of type BTRFS_EXTENT_DATA_REF_KEY
 * this function scans fs tree to find blocks reference the data extent
 */
static int find_data_references(struct reloc_control *rc,
				struct btrfs_key *extent_key,
				struct extent_buffer *leaf,
				struct btrfs_extent_data_ref *ref,
				struct rb_root *blocks)
{
	struct btrfs_path *path;
	struct tree_block *block;
	struct btrfs_root *root;
	struct btrfs_file_extent_item *fi;
	struct rb_node *rb_node;
	struct btrfs_key key;
	u64 ref_root;
	u64 ref_objectid;
	u64 ref_offset;
	u32 ref_count;
	u32 nritems;
	int err = 0;
	int added = 0;
	int counted;
	int ret;

	ref_root = btrfs_extent_data_ref_root(leaf, ref);
	ref_objectid = btrfs_extent_data_ref_objectid(leaf, ref);
	ref_offset = btrfs_extent_data_ref_offset(leaf, ref);
	ref_count = btrfs_extent_data_ref_count(leaf, ref);

	/*
	 * This is an extent belonging to the free space cache, lets just delete
	 * it and redo the search.
	 */
	if (ref_root == BTRFS_ROOT_TREE_OBJECTID) {
		ret = delete_block_group_cache(rc->extent_root->fs_info,
					       NULL, ref_objectid);
		if (ret != -ENOENT)
			return ret;
		ret = 0;
	}

	path = btrfs_alloc_path();
	if (!path)
		return -ENOMEM;
	path->reada = 1;

	root = read_fs_root(rc->extent_root->fs_info, ref_root);
	if (IS_ERR(root)) {
		err = PTR_ERR(root);
		goto out;
	}

	key.objectid = ref_objectid;
	key.type = BTRFS_EXTENT_DATA_KEY;
	if (ref_offset > ((u64)-1 << 32))
		key.offset = 0;
	else
		key.offset = ref_offset;

	path->search_commit_root = 1;
	path->skip_locking = 1;
	ret = btrfs_search_slot(NULL, root, &key, path, 0, 0);
	if (ret < 0) {
		err = ret;
		goto out;
	}

	leaf = path->nodes[0];
	nritems = btrfs_header_nritems(leaf);
	/*
	 * the references in tree blocks that use full backrefs
	 * are not counted in
	 */
	if (block_use_full_backref(rc, leaf))
		counted = 0;
	else
		counted = 1;
	rb_node = tree_search(blocks, leaf->start);
	if (rb_node) {
		if (counted)
			added = 1;
		else
			path->slots[0] = nritems;
	}

	while (ref_count > 0) {
		while (path->slots[0] >= nritems) {
			ret = btrfs_next_leaf(root, path);
			if (ret < 0) {
				err = ret;
				goto out;
			}
			if (ret > 0) {
				WARN_ON(1);
				goto out;
			}

			leaf = path->nodes[0];
			nritems = btrfs_header_nritems(leaf);
			added = 0;

			if (block_use_full_backref(rc, leaf))
				counted = 0;
			else
				counted = 1;
			rb_node = tree_search(blocks, leaf->start);
			if (rb_node) {
				if (counted)
					added = 1;
				else
					path->slots[0] = nritems;
			}
		}

		btrfs_item_key_to_cpu(leaf, &key, path->slots[0]);
		if (key.objectid != ref_objectid ||
		    key.type != BTRFS_EXTENT_DATA_KEY) {
			WARN_ON(1);
			break;
		}

		fi = btrfs_item_ptr(leaf, path->slots[0],
				    struct btrfs_file_extent_item);

		if (btrfs_file_extent_type(leaf, fi) ==
		    BTRFS_FILE_EXTENT_INLINE)
			goto next;

		if (btrfs_file_extent_disk_bytenr(leaf, fi) !=
		    extent_key->objectid)
			goto next;

		key.offset -= btrfs_file_extent_offset(leaf, fi);
		if (key.offset != ref_offset)
			goto next;

		if (counted)
			ref_count--;
		if (added)
			goto next;

		if (!tree_block_processed(leaf->start, leaf->len, rc)) {
			block = kmalloc(sizeof(*block), GFP_NOFS);
			if (!block) {
				err = -ENOMEM;
				break;
			}
			block->bytenr = leaf->start;
			btrfs_item_key_to_cpu(leaf, &block->key, 0);
			block->level = 0;
			block->key_ready = 1;
			rb_node = tree_insert(blocks, block->bytenr,
					      &block->rb_node);
			if (rb_node)
				backref_tree_panic(rb_node, -EEXIST,
						   block->bytenr);
		}
		if (counted)
			added = 1;
		else
			path->slots[0] = nritems;
next:
		path->slots[0]++;

	}
out:
	btrfs_free_path(path);
	return err;
}

/*
 * hepler to find all tree blocks that reference a given data extent
 */
static noinline_for_stack
int add_data_references(struct reloc_control *rc,
			struct btrfs_key *extent_key,
			struct btrfs_path *path,
			struct rb_root *blocks)
{
	struct btrfs_key key;
	struct extent_buffer *eb;
	struct btrfs_extent_data_ref *dref;
	struct btrfs_extent_inline_ref *iref;
	unsigned long ptr;
	unsigned long end;
	u32 blocksize = btrfs_level_size(rc->extent_root, 0);
	int ret;
	int err = 0;

	eb = path->nodes[0];
	ptr = btrfs_item_ptr_offset(eb, path->slots[0]);
	end = ptr + btrfs_item_size_nr(eb, path->slots[0]);
#ifdef BTRFS_COMPAT_EXTENT_TREE_V0
	if (ptr + sizeof(struct btrfs_extent_item_v0) == end)
		ptr = end;
	else
#endif
		ptr += sizeof(struct btrfs_extent_item);

	while (ptr < end) {
		iref = (struct btrfs_extent_inline_ref *)ptr;
		key.type = btrfs_extent_inline_ref_type(eb, iref);
		if (key.type == BTRFS_SHARED_DATA_REF_KEY) {
			key.offset = btrfs_extent_inline_ref_offset(eb, iref);
			ret = __add_tree_block(rc, key.offset, blocksize,
					       blocks);
		} else if (key.type == BTRFS_EXTENT_DATA_REF_KEY) {
			dref = (struct btrfs_extent_data_ref *)(&iref->offset);
			ret = find_data_references(rc, extent_key,
						   eb, dref, blocks);
		} else {
			BUG();
		}
		ptr += btrfs_extent_inline_ref_size(key.type);
	}
	WARN_ON(ptr > end);

	while (1) {
		cond_resched();
		eb = path->nodes[0];
		if (path->slots[0] >= btrfs_header_nritems(eb)) {
			ret = btrfs_next_leaf(rc->extent_root, path);
			if (ret < 0) {
				err = ret;
				break;
			}
			if (ret > 0)
				break;
			eb = path->nodes[0];
		}

		btrfs_item_key_to_cpu(eb, &key, path->slots[0]);
		if (key.objectid != extent_key->objectid)
			break;

#ifdef BTRFS_COMPAT_EXTENT_TREE_V0
		if (key.type == BTRFS_SHARED_DATA_REF_KEY ||
		    key.type == BTRFS_EXTENT_REF_V0_KEY) {
#else
		BUG_ON(key.type == BTRFS_EXTENT_REF_V0_KEY);
		if (key.type == BTRFS_SHARED_DATA_REF_KEY) {
#endif
			ret = __add_tree_block(rc, key.offset, blocksize,
					       blocks);
		} else if (key.type == BTRFS_EXTENT_DATA_REF_KEY) {
			dref = btrfs_item_ptr(eb, path->slots[0],
					      struct btrfs_extent_data_ref);
			ret = find_data_references(rc, extent_key,
						   eb, dref, blocks);
		} else {
			ret = 0;
		}
		if (ret) {
			err = ret;
			break;
		}
		path->slots[0]++;
	}
	btrfs_release_path(path);
	if (err)
		free_block_list(blocks);
	return err;
}

/*
 * hepler to find next unprocessed extent
 */
static noinline_for_stack
int find_next_extent(struct btrfs_trans_handle *trans,
		     struct reloc_control *rc, struct btrfs_path *path,
		     struct btrfs_key *extent_key)
{
	struct btrfs_key key;
	struct extent_buffer *leaf;
	u64 start, end, last;
	int ret;

	last = rc->block_group->key.objectid + rc->block_group->key.offset;
	while (1) {
		cond_resched();
		if (rc->search_start >= last) {
			ret = 1;
			break;
		}

		key.objectid = rc->search_start;
		key.type = BTRFS_EXTENT_ITEM_KEY;
		key.offset = 0;

		path->search_commit_root = 1;
		path->skip_locking = 1;
		ret = btrfs_search_slot(NULL, rc->extent_root, &key, path,
					0, 0);
		if (ret < 0)
			break;
next:
		leaf = path->nodes[0];
		if (path->slots[0] >= btrfs_header_nritems(leaf)) {
			ret = btrfs_next_leaf(rc->extent_root, path);
			if (ret != 0)
				break;
			leaf = path->nodes[0];
		}

		btrfs_item_key_to_cpu(leaf, &key, path->slots[0]);
		if (key.objectid >= last) {
			ret = 1;
			break;
		}

		if (key.type != BTRFS_EXTENT_ITEM_KEY ||
		    key.objectid + key.offset <= rc->search_start) {
			path->slots[0]++;
			goto next;
		}

		ret = find_first_extent_bit(&rc->processed_blocks,
					    key.objectid, &start, &end,
					    EXTENT_DIRTY);

		if (ret == 0 && start <= key.objectid) {
			btrfs_release_path(path);
			rc->search_start = end + 1;
		} else {
			rc->search_start = key.objectid + key.offset;
			memcpy(extent_key, &key, sizeof(key));
			return 0;
		}
	}
	btrfs_release_path(path);
	return ret;
}

static void set_reloc_control(struct reloc_control *rc)
{
	struct btrfs_fs_info *fs_info = rc->extent_root->fs_info;

	mutex_lock(&fs_info->reloc_mutex);
	fs_info->reloc_ctl = rc;
	mutex_unlock(&fs_info->reloc_mutex);
}

static void unset_reloc_control(struct reloc_control *rc)
{
	struct btrfs_fs_info *fs_info = rc->extent_root->fs_info;

	mutex_lock(&fs_info->reloc_mutex);
	fs_info->reloc_ctl = NULL;
	mutex_unlock(&fs_info->reloc_mutex);
}

static int check_extent_flags(u64 flags)
{
	if ((flags & BTRFS_EXTENT_FLAG_DATA) &&
	    (flags & BTRFS_EXTENT_FLAG_TREE_BLOCK))
		return 1;
	if (!(flags & BTRFS_EXTENT_FLAG_DATA) &&
	    !(flags & BTRFS_EXTENT_FLAG_TREE_BLOCK))
		return 1;
	if ((flags & BTRFS_EXTENT_FLAG_DATA) &&
	    (flags & BTRFS_BLOCK_FLAG_FULL_BACKREF))
		return 1;
	return 0;
}

static noinline_for_stack
int prepare_to_relocate(struct reloc_control *rc)
{
	struct btrfs_trans_handle *trans;
	int ret;

	rc->block_rsv = btrfs_alloc_block_rsv(rc->extent_root);
	if (!rc->block_rsv)
		return -ENOMEM;

	/*
	 * reserve some space for creating reloc trees.
	 * btrfs_init_reloc_root will use them when there
	 * is no reservation in transaction handle.
	 */
	ret = btrfs_block_rsv_add(rc->extent_root, rc->block_rsv,
				  rc->extent_root->nodesize * 256);
	if (ret)
		return ret;

	memset(&rc->cluster, 0, sizeof(rc->cluster));
	rc->search_start = rc->block_group->key.objectid;
	rc->extents_found = 0;
	rc->nodes_relocated = 0;
	rc->merging_rsv_size = 0;

	rc->create_reloc_tree = 1;
	set_reloc_control(rc);

	trans = btrfs_join_transaction(rc->extent_root);
	BUG_ON(IS_ERR(trans));
	btrfs_commit_transaction(trans, rc->extent_root);
	return 0;
}

static noinline_for_stack int relocate_block_group(struct reloc_control *rc)
{
	struct rb_root blocks = RB_ROOT;
	struct btrfs_key key;
	struct btrfs_trans_handle *trans = NULL;
	struct btrfs_path *path;
	struct btrfs_extent_item *ei;
	unsigned long nr;
	u64 flags;
	u32 item_size;
	int ret;
	int err = 0;
	int progress = 0;

	path = btrfs_alloc_path();
	if (!path)
		return -ENOMEM;
	path->reada = 1;

	ret = prepare_to_relocate(rc);
	if (ret) {
		err = ret;
		goto out_free;
	}

	while (1) {
		progress++;
		trans = btrfs_start_transaction(rc->extent_root, 0);
		BUG_ON(IS_ERR(trans));
restart:
		if (update_backref_cache(trans, &rc->backref_cache)) {
			btrfs_end_transaction(trans, rc->extent_root);
			continue;
		}

		ret = find_next_extent(trans, rc, path, &key);
		if (ret < 0)
			err = ret;
		if (ret != 0)
			break;

		rc->extents_found++;

		ei = btrfs_item_ptr(path->nodes[0], path->slots[0],
				    struct btrfs_extent_item);
		item_size = btrfs_item_size_nr(path->nodes[0], path->slots[0]);
		if (item_size >= sizeof(*ei)) {
			flags = btrfs_extent_flags(path->nodes[0], ei);
			ret = check_extent_flags(flags);
			BUG_ON(ret);

		} else {
#ifdef BTRFS_COMPAT_EXTENT_TREE_V0
			u64 ref_owner;
			int path_change = 0;

			BUG_ON(item_size !=
			       sizeof(struct btrfs_extent_item_v0));
			ret = get_ref_objectid_v0(rc, path, &key, &ref_owner,
						  &path_change);
			if (ref_owner < BTRFS_FIRST_FREE_OBJECTID)
				flags = BTRFS_EXTENT_FLAG_TREE_BLOCK;
			else
				flags = BTRFS_EXTENT_FLAG_DATA;

			if (path_change) {
				btrfs_release_path(path);

				path->search_commit_root = 1;
				path->skip_locking = 1;
				ret = btrfs_search_slot(NULL, rc->extent_root,
							&key, path, 0, 0);
				if (ret < 0) {
					err = ret;
					break;
				}
				BUG_ON(ret > 0);
			}
#else
			BUG();
#endif
		}

		if (flags & BTRFS_EXTENT_FLAG_TREE_BLOCK) {
			ret = add_tree_block(rc, &key, path, &blocks);
		} else if (rc->stage == UPDATE_DATA_PTRS &&
			   (flags & BTRFS_EXTENT_FLAG_DATA)) {
			ret = add_data_references(rc, &key, path, &blocks);
		} else {
			btrfs_release_path(path);
			ret = 0;
		}
		if (ret < 0) {
			err = ret;
			break;
		}

		if (!RB_EMPTY_ROOT(&blocks)) {
			ret = relocate_tree_blocks(trans, rc, &blocks);
			if (ret < 0) {
				if (ret != -EAGAIN) {
					err = ret;
					break;
				}
				rc->extents_found--;
				rc->search_start = key.objectid;
			}
		}

		ret = btrfs_block_rsv_check(rc->extent_root, rc->block_rsv, 5);
		if (ret < 0) {
			if (ret != -ENOSPC) {
				err = ret;
				WARN_ON(1);
				break;
			}
			rc->commit_transaction = 1;
		}

		if (rc->commit_transaction) {
			rc->commit_transaction = 0;
			ret = btrfs_commit_transaction(trans, rc->extent_root);
			BUG_ON(ret);
		} else {
			nr = trans->blocks_used;
			btrfs_end_transaction_throttle(trans, rc->extent_root);
			btrfs_btree_balance_dirty(rc->extent_root, nr);
		}
		trans = NULL;

		if (rc->stage == MOVE_DATA_EXTENTS &&
		    (flags & BTRFS_EXTENT_FLAG_DATA)) {
			rc->found_file_extent = 1;
			ret = relocate_data_extent(rc->data_inode,
						   &key, &rc->cluster);
			if (ret < 0) {
				err = ret;
				break;
			}
		}
	}
	if (trans && progress && err == -ENOSPC) {
		ret = btrfs_force_chunk_alloc(trans, rc->extent_root,
					      rc->block_group->flags);
		if (ret == 0) {
			err = 0;
			progress = 0;
			goto restart;
		}
	}

	btrfs_release_path(path);
	clear_extent_bits(&rc->processed_blocks, 0, (u64)-1, EXTENT_DIRTY,
			  GFP_NOFS);

	if (trans) {
		nr = trans->blocks_used;
		btrfs_end_transaction_throttle(trans, rc->extent_root);
		btrfs_btree_balance_dirty(rc->extent_root, nr);
	}

	if (!err) {
		ret = relocate_file_extent_cluster(rc->data_inode,
						   &rc->cluster);
		if (ret < 0)
			err = ret;
	}

	rc->create_reloc_tree = 0;
	set_reloc_control(rc);

	backref_cache_cleanup(&rc->backref_cache);
	btrfs_block_rsv_release(rc->extent_root, rc->block_rsv, (u64)-1);

	err = prepare_to_merge(rc, err);

	merge_reloc_roots(rc);

	rc->merge_reloc_tree = 0;
	unset_reloc_control(rc);
	btrfs_block_rsv_release(rc->extent_root, rc->block_rsv, (u64)-1);

	/* get rid of pinned extents */
	trans = btrfs_join_transaction(rc->extent_root);
	if (IS_ERR(trans))
		err = PTR_ERR(trans);
	else
		btrfs_commit_transaction(trans, rc->extent_root);
out_free:
	btrfs_free_block_rsv(rc->extent_root, rc->block_rsv);
	btrfs_free_path(path);
	return err;
}

static int __insert_orphan_inode(struct btrfs_trans_handle *trans,
				 struct btrfs_root *root, u64 objectid)
{
	struct btrfs_path *path;
	struct btrfs_inode_item *item;
	struct extent_buffer *leaf;
	int ret;

	path = btrfs_alloc_path();
	if (!path)
		return -ENOMEM;

	ret = btrfs_insert_empty_inode(trans, root, path, objectid);
	if (ret)
		goto out;

	leaf = path->nodes[0];
	item = btrfs_item_ptr(leaf, path->slots[0], struct btrfs_inode_item);
	memset_extent_buffer(leaf, 0, (unsigned long)item, sizeof(*item));
	btrfs_set_inode_generation(leaf, item, 1);
	btrfs_set_inode_size(leaf, item, 0);
	btrfs_set_inode_mode(leaf, item, S_IFREG | 0600);
	btrfs_set_inode_flags(leaf, item, BTRFS_INODE_NOCOMPRESS |
					  BTRFS_INODE_PREALLOC);
	btrfs_mark_buffer_dirty(leaf);
	btrfs_release_path(path);
out:
	btrfs_free_path(path);
	return ret;
}

/*
 * helper to create inode for data relocation.
 * the inode is in data relocation tree and its link count is 0
 */
static noinline_for_stack
struct inode *create_reloc_inode(struct btrfs_fs_info *fs_info,
				 struct btrfs_block_group_cache *group)
{
	struct inode *inode = NULL;
	struct btrfs_trans_handle *trans;
	struct btrfs_root *root;
	struct btrfs_key key;
	unsigned long nr;
	u64 objectid = BTRFS_FIRST_FREE_OBJECTID;
	int err = 0;

	root = read_fs_root(fs_info, BTRFS_DATA_RELOC_TREE_OBJECTID);
	if (IS_ERR(root))
		return ERR_CAST(root);

	trans = btrfs_start_transaction(root, 6);
	if (IS_ERR(trans))
		return ERR_CAST(trans);

	err = btrfs_find_free_objectid(root, &objectid);
	if (err)
		goto out;

	err = __insert_orphan_inode(trans, root, objectid);
	BUG_ON(err);

	key.objectid = objectid;
	key.type = BTRFS_INODE_ITEM_KEY;
	key.offset = 0;
	inode = btrfs_iget(root->fs_info->sb, &key, root, NULL);
	BUG_ON(IS_ERR(inode) || is_bad_inode(inode));
	BTRFS_I(inode)->index_cnt = group->key.objectid;

	err = btrfs_orphan_add(trans, inode);
out:
	nr = trans->blocks_used;
	btrfs_end_transaction(trans, root);
	btrfs_btree_balance_dirty(root, nr);
	if (err) {
		if (inode)
			iput(inode);
		inode = ERR_PTR(err);
	}
	return inode;
}

static struct reloc_control *alloc_reloc_control(void)
{
	struct reloc_control *rc;

	rc = kzalloc(sizeof(*rc), GFP_NOFS);
	if (!rc)
		return NULL;

	INIT_LIST_HEAD(&rc->reloc_roots);
	backref_cache_init(&rc->backref_cache);
	mapping_tree_init(&rc->reloc_root_tree);
	extent_io_tree_init(&rc->processed_blocks, NULL);
	return rc;
}

/*
 * function to relocate all extents in a block group.
 */
int btrfs_relocate_block_group(struct btrfs_root *extent_root, u64 group_start)
{
	struct btrfs_fs_info *fs_info = extent_root->fs_info;
	struct reloc_control *rc;
	struct inode *inode;
	struct btrfs_path *path;
	int ret;
	int rw = 0;
	int err = 0;

	rc = alloc_reloc_control();
	if (!rc)
		return -ENOMEM;

	rc->extent_root = extent_root;

	rc->block_group = btrfs_lookup_block_group(fs_info, group_start);
	BUG_ON(!rc->block_group);

	if (!rc->block_group->ro) {
		ret = btrfs_set_block_group_ro(extent_root, rc->block_group);
		if (ret) {
			err = ret;
			goto out;
		}
		rw = 1;
	}

	path = btrfs_alloc_path();
	if (!path) {
		err = -ENOMEM;
		goto out;
	}

	inode = lookup_free_space_inode(fs_info->tree_root, rc->block_group,
					path);
	btrfs_free_path(path);

	if (!IS_ERR(inode))
		ret = delete_block_group_cache(fs_info, inode, 0);
	else
		ret = PTR_ERR(inode);

	if (ret && ret != -ENOENT) {
		err = ret;
		goto out;
	}

	rc->data_inode = create_reloc_inode(fs_info, rc->block_group);
	if (IS_ERR(rc->data_inode)) {
		err = PTR_ERR(rc->data_inode);
		rc->data_inode = NULL;
		goto out;
	}

	printk(KERN_INFO "btrfs: relocating block group %llu flags %llu\n",
	       (unsigned long long)rc->block_group->key.objectid,
	       (unsigned long long)rc->block_group->flags);

	btrfs_start_delalloc_inodes(fs_info->tree_root, 0);
	btrfs_wait_ordered_extents(fs_info->tree_root, 0, 0);

	while (1) {
		mutex_lock(&fs_info->cleaner_mutex);

		btrfs_clean_old_snapshots(fs_info->tree_root);
		ret = relocate_block_group(rc);

		mutex_unlock(&fs_info->cleaner_mutex);
		if (ret < 0) {
			err = ret;
			goto out;
		}

		if (rc->extents_found == 0)
			break;

		printk(KERN_INFO "btrfs: found %llu extents\n",
			(unsigned long long)rc->extents_found);

		if (rc->stage == MOVE_DATA_EXTENTS && rc->found_file_extent) {
			btrfs_wait_ordered_range(rc->data_inode, 0, (u64)-1);
			invalidate_mapping_pages(rc->data_inode->i_mapping,
						 0, -1);
			rc->stage = UPDATE_DATA_PTRS;
		}
	}

	filemap_write_and_wait_range(fs_info->btree_inode->i_mapping,
				     rc->block_group->key.objectid,
				     rc->block_group->key.objectid +
				     rc->block_group->key.offset - 1);

	WARN_ON(rc->block_group->pinned > 0);
	WARN_ON(rc->block_group->reserved > 0);
	WARN_ON(btrfs_block_group_used(&rc->block_group->item) > 0);
out:
	if (err && rw)
		btrfs_set_block_group_rw(extent_root, rc->block_group);
	iput(rc->data_inode);
	btrfs_put_block_group(rc->block_group);
	kfree(rc);
	return err;
}

static noinline_for_stack int mark_garbage_root(struct btrfs_root *root)
{
	struct btrfs_trans_handle *trans;
	int ret, err;

	trans = btrfs_start_transaction(root->fs_info->tree_root, 0);
	if (IS_ERR(trans))
		return PTR_ERR(trans);

	memset(&root->root_item.drop_progress, 0,
		sizeof(root->root_item.drop_progress));
	root->root_item.drop_level = 0;
	btrfs_set_root_refs(&root->root_item, 0);
	ret = btrfs_update_root(trans, root->fs_info->tree_root,
				&root->root_key, &root->root_item);

	err = btrfs_end_transaction(trans, root->fs_info->tree_root);
	if (err)
		return err;
	return ret;
}

/*
 * recover relocation interrupted by system crash.
 *
 * this function resumes merging reloc trees with corresponding fs trees.
 * this is important for keeping the sharing of tree blocks
 */
int btrfs_recover_relocation(struct btrfs_root *root)
{
	LIST_HEAD(reloc_roots);
	struct btrfs_key key;
	struct btrfs_root *fs_root;
	struct btrfs_root *reloc_root;
	struct btrfs_path *path;
	struct extent_buffer *leaf;
	struct reloc_control *rc = NULL;
	struct btrfs_trans_handle *trans;
	int ret;
	int err = 0;

	path = btrfs_alloc_path();
	if (!path)
		return -ENOMEM;
	path->reada = -1;

	key.objectid = BTRFS_TREE_RELOC_OBJECTID;
	key.type = BTRFS_ROOT_ITEM_KEY;
	key.offset = (u64)-1;

	while (1) {
		ret = btrfs_search_slot(NULL, root->fs_info->tree_root, &key,
					path, 0, 0);
		if (ret < 0) {
			err = ret;
			goto out;
		}
		if (ret > 0) {
			if (path->slots[0] == 0)
				break;
			path->slots[0]--;
		}
		leaf = path->nodes[0];
		btrfs_item_key_to_cpu(leaf, &key, path->slots[0]);
		btrfs_release_path(path);

		if (key.objectid != BTRFS_TREE_RELOC_OBJECTID ||
		    key.type != BTRFS_ROOT_ITEM_KEY)
			break;

		reloc_root = btrfs_read_fs_root_no_radix(root, &key);
		if (IS_ERR(reloc_root)) {
			err = PTR_ERR(reloc_root);
			goto out;
		}

		list_add(&reloc_root->root_list, &reloc_roots);

		if (btrfs_root_refs(&reloc_root->root_item) > 0) {
			fs_root = read_fs_root(root->fs_info,
					       reloc_root->root_key.offset);
			if (IS_ERR(fs_root)) {
				ret = PTR_ERR(fs_root);
				if (ret != -ENOENT) {
					err = ret;
					goto out;
				}
				ret = mark_garbage_root(reloc_root);
				if (ret < 0) {
					err = ret;
					goto out;
				}
			}
		}

		if (key.offset == 0)
			break;

		key.offset--;
	}
	btrfs_release_path(path);

	if (list_empty(&reloc_roots))
		goto out;

	rc = alloc_reloc_control();
	if (!rc) {
		err = -ENOMEM;
		goto out;
	}

	rc->extent_root = root->fs_info->extent_root;

	set_reloc_control(rc);

	trans = btrfs_join_transaction(rc->extent_root);
	if (IS_ERR(trans)) {
		unset_reloc_control(rc);
		err = PTR_ERR(trans);
		goto out_free;
	}

	rc->merge_reloc_tree = 1;

	while (!list_empty(&reloc_roots)) {
		reloc_root = list_entry(reloc_roots.next,
					struct btrfs_root, root_list);
		list_del(&reloc_root->root_list);

		if (btrfs_root_refs(&reloc_root->root_item) == 0) {
			list_add_tail(&reloc_root->root_list,
				      &rc->reloc_roots);
			continue;
		}

		fs_root = read_fs_root(root->fs_info,
				       reloc_root->root_key.offset);
		if (IS_ERR(fs_root)) {
			err = PTR_ERR(fs_root);
			goto out_free;
		}

		err = __add_reloc_root(reloc_root);
		BUG_ON(err < 0); /* -ENOMEM or logic error */
		fs_root->reloc_root = reloc_root;
	}

	err = btrfs_commit_transaction(trans, rc->extent_root);
	if (err)
		goto out_free;

	merge_reloc_roots(rc);

	unset_reloc_control(rc);

	trans = btrfs_join_transaction(rc->extent_root);
	if (IS_ERR(trans))
		err = PTR_ERR(trans);
	else
		err = btrfs_commit_transaction(trans, rc->extent_root);
out_free:
	kfree(rc);
out:
	while (!list_empty(&reloc_roots)) {
		reloc_root = list_entry(reloc_roots.next,
					struct btrfs_root, root_list);
		list_del(&reloc_root->root_list);
		free_extent_buffer(reloc_root->node);
		free_extent_buffer(reloc_root->commit_root);
		kfree(reloc_root);
	}
	btrfs_free_path(path);

	if (err == 0) {
		/* cleanup orphan inode in data relocation tree */
		fs_root = read_fs_root(root->fs_info,
				       BTRFS_DATA_RELOC_TREE_OBJECTID);
		if (IS_ERR(fs_root))
			err = PTR_ERR(fs_root);
		else
			err = btrfs_orphan_cleanup(fs_root);
	}
	return err;
}

/*
 * helper to add ordered checksum for data relocation.
 *
 * cloning checksum properly handles the nodatasum extents.
 * it also saves CPU time to re-calculate the checksum.
 */
int btrfs_reloc_clone_csums(struct inode *inode, u64 file_pos, u64 len)
{
	struct btrfs_ordered_sum *sums;
	struct btrfs_sector_sum *sector_sum;
	struct btrfs_ordered_extent *ordered;
	struct btrfs_root *root = BTRFS_I(inode)->root;
	size_t offset;
	int ret;
	u64 disk_bytenr;
	LIST_HEAD(list);

	ordered = btrfs_lookup_ordered_extent(inode, file_pos);
	BUG_ON(ordered->file_offset != file_pos || ordered->len != len);

	disk_bytenr = file_pos + BTRFS_I(inode)->index_cnt;
	ret = btrfs_lookup_csums_range(root->fs_info->csum_root, disk_bytenr,
				       disk_bytenr + len - 1, &list, 0);
	if (ret)
		goto out;

	while (!list_empty(&list)) {
		sums = list_entry(list.next, struct btrfs_ordered_sum, list);
		list_del_init(&sums->list);

		sector_sum = sums->sums;
		sums->bytenr = ordered->start;

		offset = 0;
		while (offset < sums->len) {
			sector_sum->bytenr += ordered->start - disk_bytenr;
			sector_sum++;
			offset += root->sectorsize;
		}

		btrfs_add_ordered_sum(inode, ordered, sums);
	}
out:
	btrfs_put_ordered_extent(ordered);
	return ret;
}

void btrfs_reloc_cow_block(struct btrfs_trans_handle *trans,
			   struct btrfs_root *root, struct extent_buffer *buf,
			   struct extent_buffer *cow)
{
	struct reloc_control *rc;
	struct backref_node *node;
	int first_cow = 0;
	int level;
	int ret;

	rc = root->fs_info->reloc_ctl;
	if (!rc)
		return;

	BUG_ON(rc->stage == UPDATE_DATA_PTRS &&
	       root->root_key.objectid == BTRFS_DATA_RELOC_TREE_OBJECTID);

	level = btrfs_header_level(buf);
	if (btrfs_header_generation(buf) <=
	    btrfs_root_last_snapshot(&root->root_item))
		first_cow = 1;

	if (root->root_key.objectid == BTRFS_TREE_RELOC_OBJECTID &&
	    rc->create_reloc_tree) {
		WARN_ON(!first_cow && level == 0);

		node = rc->backref_cache.path[level];
		BUG_ON(node->bytenr != buf->start &&
		       node->new_bytenr != buf->start);

		drop_node_buffer(node);
		extent_buffer_get(cow);
		node->eb = cow;
		node->new_bytenr = cow->start;

		if (!node->pending) {
			list_move_tail(&node->list,
				       &rc->backref_cache.pending[level]);
			node->pending = 1;
		}

		if (first_cow)
			__mark_block_processed(rc, node);

		if (first_cow && level > 0)
			rc->nodes_relocated += buf->len;
	}

	if (level == 0 && first_cow && rc->stage == UPDATE_DATA_PTRS) {
		ret = replace_file_extents(trans, rc, root, cow);
		BUG_ON(ret);
	}
}

/*
 * called before creating snapshot. it calculates metadata reservation
 * requried for relocating tree blocks in the snapshot
 */
void btrfs_reloc_pre_snapshot(struct btrfs_trans_handle *trans,
			      struct btrfs_pending_snapshot *pending,
			      u64 *bytes_to_reserve)
{
	struct btrfs_root *root;
	struct reloc_control *rc;

	root = pending->root;
	if (!root->reloc_root)
		return;

	rc = root->fs_info->reloc_ctl;
	if (!rc->merge_reloc_tree)
		return;

	root = root->reloc_root;
	BUG_ON(btrfs_root_refs(&root->root_item) == 0);
	/*
	 * relocation is in the stage of merging trees. the space
	 * used by merging a reloc tree is twice the size of
	 * relocated tree nodes in the worst case. half for cowing
	 * the reloc tree, half for cowing the fs tree. the space
	 * used by cowing the reloc tree will be freed after the
	 * tree is dropped. if we create snapshot, cowing the fs
	 * tree may use more space than it frees. so we need
	 * reserve extra space.
	 */
	*bytes_to_reserve += rc->nodes_relocated;
}

/*
 * called after snapshot is created. migrate block reservation
 * and create reloc root for the newly created snapshot
 */
int btrfs_reloc_post_snapshot(struct btrfs_trans_handle *trans,
			       struct btrfs_pending_snapshot *pending)
{
	struct btrfs_root *root = pending->root;
	struct btrfs_root *reloc_root;
	struct btrfs_root *new_root;
	struct reloc_control *rc;
	int ret;

	if (!root->reloc_root)
		return 0;

	rc = root->fs_info->reloc_ctl;
	rc->merging_rsv_size += rc->nodes_relocated;

	if (rc->merge_reloc_tree) {
		ret = btrfs_block_rsv_migrate(&pending->block_rsv,
					      rc->block_rsv,
					      rc->nodes_relocated);
		if (ret)
			return ret;
	}

	new_root = pending->snap;
	reloc_root = create_reloc_root(trans, root->reloc_root,
				       new_root->root_key.objectid);
	if (IS_ERR(reloc_root))
		return PTR_ERR(reloc_root);

	ret = __add_reloc_root(reloc_root);
	BUG_ON(ret < 0);
	new_root->reloc_root = reloc_root;

	if (rc->create_reloc_tree)
		ret = clone_backref_node(trans, rc, root, reloc_root);
	return ret;
}<|MERGE_RESOLUTION|>--- conflicted
+++ resolved
@@ -1241,11 +1241,7 @@
 	if (rb_node) {
 		btrfs_panic(root->fs_info, -EEXIST, "Duplicate root found "
 			    "for start=%llu while inserting into relocation "
-<<<<<<< HEAD
-			    "tree\n");
-=======
 			    "tree\n", node->bytenr);
->>>>>>> 29fbbf80
 		kfree(node);
 		return -EEXIST;
 	}
