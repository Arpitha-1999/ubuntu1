/*
 * Copyright (C) 2007 Oracle.  All rights reserved.
 *
 * This program is free software; you can redistribute it and/or
 * modify it under the terms of the GNU General Public
 * License v2 as published by the Free Software Foundation.
 *
 * This program is distributed in the hope that it will be useful,
 * but WITHOUT ANY WARRANTY; without even the implied warranty of
 * MERCHANTABILITY or FITNESS FOR A PARTICULAR PURPOSE.  See the GNU
 * General Public License for more details.
 *
 * You should have received a copy of the GNU General Public
 * License along with this program; if not, write to the
 * Free Software Foundation, Inc., 59 Temple Place - Suite 330,
 * Boston, MA 021110-1307, USA.
 */

#include <linux/fs.h>
#include <linux/slab.h>
#include <linux/sched.h>
#include <linux/writeback.h>
#include <linux/pagemap.h>
#include <linux/blkdev.h>
#include <linux/uuid.h>
#include "ctree.h"
#include "disk-io.h"
#include "transaction.h"
#include "locking.h"
#include "tree-log.h"
#include "inode-map.h"
#include "volumes.h"

#define BTRFS_ROOT_TRANS_TAG 0

void put_transaction(struct btrfs_transaction *transaction)
{
	WARN_ON(atomic_read(&transaction->use_count) == 0);
	if (atomic_dec_and_test(&transaction->use_count)) {
		BUG_ON(!list_empty(&transaction->list));
		WARN_ON(transaction->delayed_refs.root.rb_node);
		memset(transaction, 0, sizeof(*transaction));
		kmem_cache_free(btrfs_transaction_cachep, transaction);
	}
}

static noinline void switch_commit_root(struct btrfs_root *root)
{
	free_extent_buffer(root->commit_root);
	root->commit_root = btrfs_root_node(root);
}

/*
 * either allocate a new transaction or hop into the existing one
 */
static noinline int join_transaction(struct btrfs_root *root, int nofail)
{
	struct btrfs_transaction *cur_trans;
	struct btrfs_fs_info *fs_info = root->fs_info;

	spin_lock(&fs_info->trans_lock);
loop:
	/* The file system has been taken offline. No new transactions. */
	if (fs_info->fs_state & BTRFS_SUPER_FLAG_ERROR) {
		spin_unlock(&fs_info->trans_lock);
		return -EROFS;
	}

	if (fs_info->trans_no_join) {
		if (!nofail) {
			spin_unlock(&fs_info->trans_lock);
			return -EBUSY;
		}
	}

	cur_trans = fs_info->running_transaction;
	if (cur_trans) {
		if (cur_trans->aborted) {
			spin_unlock(&fs_info->trans_lock);
			return cur_trans->aborted;
		}
		atomic_inc(&cur_trans->use_count);
		atomic_inc(&cur_trans->num_writers);
		cur_trans->num_joined++;
		spin_unlock(&fs_info->trans_lock);
		return 0;
	}
	spin_unlock(&fs_info->trans_lock);

	cur_trans = kmem_cache_alloc(btrfs_transaction_cachep, GFP_NOFS);
	if (!cur_trans)
		return -ENOMEM;

	spin_lock(&fs_info->trans_lock);
	if (fs_info->running_transaction) {
		/*
		 * someone started a transaction after we unlocked.  Make sure
		 * to redo the trans_no_join checks above
		 */
		kmem_cache_free(btrfs_transaction_cachep, cur_trans);
		cur_trans = fs_info->running_transaction;
		goto loop;
	} else if (fs_info->fs_state & BTRFS_SUPER_FLAG_ERROR) {
		spin_unlock(&fs_info->trans_lock);
		kmem_cache_free(btrfs_transaction_cachep, cur_trans);
		return -EROFS;
	}

	atomic_set(&cur_trans->num_writers, 1);
	cur_trans->num_joined = 0;
	init_waitqueue_head(&cur_trans->writer_wait);
	init_waitqueue_head(&cur_trans->commit_wait);
	cur_trans->in_commit = 0;
	cur_trans->blocked = 0;
	/*
	 * One for this trans handle, one so it will live on until we
	 * commit the transaction.
	 */
	atomic_set(&cur_trans->use_count, 2);
	cur_trans->commit_done = 0;
	cur_trans->start_time = get_seconds();

	cur_trans->delayed_refs.root = RB_ROOT;
	cur_trans->delayed_refs.num_entries = 0;
	cur_trans->delayed_refs.num_heads_ready = 0;
	cur_trans->delayed_refs.num_heads = 0;
	cur_trans->delayed_refs.flushing = 0;
	cur_trans->delayed_refs.run_delayed_start = 0;

	/*
	 * although the tree mod log is per file system and not per transaction,
	 * the log must never go across transaction boundaries.
	 */
	smp_mb();
	if (!list_empty(&fs_info->tree_mod_seq_list)) {
		printk(KERN_ERR "btrfs: tree_mod_seq_list not empty when "
			"creating a fresh transaction\n");
		WARN_ON(1);
	}
	if (!RB_EMPTY_ROOT(&fs_info->tree_mod_log)) {
		printk(KERN_ERR "btrfs: tree_mod_log rb tree not empty when "
			"creating a fresh transaction\n");
		WARN_ON(1);
	}
	atomic_set(&fs_info->tree_mod_seq, 0);

	spin_lock_init(&cur_trans->commit_lock);
	spin_lock_init(&cur_trans->delayed_refs.lock);

	INIT_LIST_HEAD(&cur_trans->pending_snapshots);
	list_add_tail(&cur_trans->list, &fs_info->trans_list);
	extent_io_tree_init(&cur_trans->dirty_pages,
			     fs_info->btree_inode->i_mapping);
	fs_info->generation++;
	cur_trans->transid = fs_info->generation;
	fs_info->running_transaction = cur_trans;
	cur_trans->aborted = 0;
	spin_unlock(&fs_info->trans_lock);

	return 0;
}

/*
 * this does all the record keeping required to make sure that a reference
 * counted root is properly recorded in a given transaction.  This is required
 * to make sure the old root from before we joined the transaction is deleted
 * when the transaction commits
 */
static int record_root_in_trans(struct btrfs_trans_handle *trans,
			       struct btrfs_root *root)
{
	if (root->ref_cows && root->last_trans < trans->transid) {
		WARN_ON(root == root->fs_info->extent_root);
		WARN_ON(root->commit_root != root->node);

		/*
		 * see below for in_trans_setup usage rules
		 * we have the reloc mutex held now, so there
		 * is only one writer in this function
		 */
		root->in_trans_setup = 1;

		/* make sure readers find in_trans_setup before
		 * they find our root->last_trans update
		 */
		smp_wmb();

		spin_lock(&root->fs_info->fs_roots_radix_lock);
		if (root->last_trans == trans->transid) {
			spin_unlock(&root->fs_info->fs_roots_radix_lock);
			return 0;
		}
		radix_tree_tag_set(&root->fs_info->fs_roots_radix,
			   (unsigned long)root->root_key.objectid,
			   BTRFS_ROOT_TRANS_TAG);
		spin_unlock(&root->fs_info->fs_roots_radix_lock);
		root->last_trans = trans->transid;

		/* this is pretty tricky.  We don't want to
		 * take the relocation lock in btrfs_record_root_in_trans
		 * unless we're really doing the first setup for this root in
		 * this transaction.
		 *
		 * Normally we'd use root->last_trans as a flag to decide
		 * if we want to take the expensive mutex.
		 *
		 * But, we have to set root->last_trans before we
		 * init the relocation root, otherwise, we trip over warnings
		 * in ctree.c.  The solution used here is to flag ourselves
		 * with root->in_trans_setup.  When this is 1, we're still
		 * fixing up the reloc trees and everyone must wait.
		 *
		 * When this is zero, they can trust root->last_trans and fly
		 * through btrfs_record_root_in_trans without having to take the
		 * lock.  smp_wmb() makes sure that all the writes above are
		 * done before we pop in the zero below
		 */
		btrfs_init_reloc_root(trans, root);
		smp_wmb();
		root->in_trans_setup = 0;
	}
	return 0;
}


int btrfs_record_root_in_trans(struct btrfs_trans_handle *trans,
			       struct btrfs_root *root)
{
	if (!root->ref_cows)
		return 0;

	/*
	 * see record_root_in_trans for comments about in_trans_setup usage
	 * and barriers
	 */
	smp_rmb();
	if (root->last_trans == trans->transid &&
	    !root->in_trans_setup)
		return 0;

	mutex_lock(&root->fs_info->reloc_mutex);
	record_root_in_trans(trans, root);
	mutex_unlock(&root->fs_info->reloc_mutex);

	return 0;
}

/* wait for commit against the current transaction to become unblocked
 * when this is done, it is safe to start a new transaction, but the current
 * transaction might not be fully on disk.
 */
static void wait_current_trans(struct btrfs_root *root)
{
	struct btrfs_transaction *cur_trans;

	spin_lock(&root->fs_info->trans_lock);
	cur_trans = root->fs_info->running_transaction;
	if (cur_trans && cur_trans->blocked) {
		atomic_inc(&cur_trans->use_count);
		spin_unlock(&root->fs_info->trans_lock);

		wait_event(root->fs_info->transaction_wait,
			   !cur_trans->blocked);
		put_transaction(cur_trans);
	} else {
		spin_unlock(&root->fs_info->trans_lock);
	}
}

enum btrfs_trans_type {
	TRANS_START,
	TRANS_JOIN,
	TRANS_USERSPACE,
	TRANS_JOIN_NOLOCK,
};

static int may_wait_transaction(struct btrfs_root *root, int type)
{
	if (root->fs_info->log_root_recovering)
		return 0;

	if (type == TRANS_USERSPACE)
		return 1;

	if (type == TRANS_START &&
	    !atomic_read(&root->fs_info->open_ioctl_trans))
		return 1;

	return 0;
}

static struct btrfs_trans_handle *start_transaction(struct btrfs_root *root,
						    u64 num_items, int type)
{
	struct btrfs_trans_handle *h;
	struct btrfs_transaction *cur_trans;
	u64 num_bytes = 0;
	int ret;
	u64 qgroup_reserved = 0;

	if (root->fs_info->fs_state & BTRFS_SUPER_FLAG_ERROR)
		return ERR_PTR(-EROFS);

	if (current->journal_info) {
		WARN_ON(type != TRANS_JOIN && type != TRANS_JOIN_NOLOCK);
		h = current->journal_info;
		h->use_count++;
		h->orig_rsv = h->block_rsv;
		h->block_rsv = NULL;
		goto got_it;
	}

	/*
	 * Do the reservation before we join the transaction so we can do all
	 * the appropriate flushing if need be.
	 */
	if (num_items > 0 && root != root->fs_info->chunk_root) {
		if (root->fs_info->quota_enabled &&
		    is_fstree(root->root_key.objectid)) {
			qgroup_reserved = num_items * root->leafsize;
			ret = btrfs_qgroup_reserve(root, qgroup_reserved);
			if (ret)
				return ERR_PTR(ret);
		}

		num_bytes = btrfs_calc_trans_metadata_size(root, num_items);
		ret = btrfs_block_rsv_add(root,
					  &root->fs_info->trans_block_rsv,
					  num_bytes);
		if (ret)
			return ERR_PTR(ret);
	}
again:
	h = kmem_cache_alloc(btrfs_trans_handle_cachep, GFP_NOFS);
	if (!h)
		return ERR_PTR(-ENOMEM);

	sb_start_intwrite(root->fs_info->sb);

	if (may_wait_transaction(root, type))
		wait_current_trans(root);

	do {
		ret = join_transaction(root, type == TRANS_JOIN_NOLOCK);
		if (ret == -EBUSY)
			wait_current_trans(root);
	} while (ret == -EBUSY);

	if (ret < 0) {
		sb_end_intwrite(root->fs_info->sb);
		kmem_cache_free(btrfs_trans_handle_cachep, h);
		return ERR_PTR(ret);
	}

	cur_trans = root->fs_info->running_transaction;

	h->transid = cur_trans->transid;
	h->transaction = cur_trans;
	h->blocks_used = 0;
	h->bytes_reserved = 0;
	h->root = root;
	h->delayed_ref_updates = 0;
	h->use_count = 1;
	h->adding_csums = 0;
	h->block_rsv = NULL;
	h->orig_rsv = NULL;
	h->aborted = 0;
	h->qgroup_reserved = qgroup_reserved;
	h->delayed_ref_elem.seq = 0;
	INIT_LIST_HEAD(&h->qgroup_ref_list);

	smp_mb();
	if (cur_trans->blocked && may_wait_transaction(root, type)) {
		btrfs_commit_transaction(h, root);
		goto again;
	}

	if (num_bytes) {
		trace_btrfs_space_reservation(root->fs_info, "transaction",
					      h->transid, num_bytes, 1);
		h->block_rsv = &root->fs_info->trans_block_rsv;
		h->bytes_reserved = num_bytes;
	}

got_it:
	btrfs_record_root_in_trans(h, root);

	if (!current->journal_info && type != TRANS_USERSPACE)
		current->journal_info = h;
	return h;
}

struct btrfs_trans_handle *btrfs_start_transaction(struct btrfs_root *root,
						   int num_items)
{
	return start_transaction(root, num_items, TRANS_START);
}
struct btrfs_trans_handle *btrfs_join_transaction(struct btrfs_root *root)
{
	return start_transaction(root, 0, TRANS_JOIN);
}

struct btrfs_trans_handle *btrfs_join_transaction_nolock(struct btrfs_root *root)
{
	return start_transaction(root, 0, TRANS_JOIN_NOLOCK);
}

struct btrfs_trans_handle *btrfs_start_ioctl_transaction(struct btrfs_root *root)
{
	return start_transaction(root, 0, TRANS_USERSPACE);
}

/* wait for a transaction commit to be fully complete */
static noinline void wait_for_commit(struct btrfs_root *root,
				    struct btrfs_transaction *commit)
{
	wait_event(commit->commit_wait, commit->commit_done);
}

int btrfs_wait_for_commit(struct btrfs_root *root, u64 transid)
{
	struct btrfs_transaction *cur_trans = NULL, *t;
	int ret;

	ret = 0;
	if (transid) {
		if (transid <= root->fs_info->last_trans_committed)
			goto out;

		/* find specified transaction */
		spin_lock(&root->fs_info->trans_lock);
		list_for_each_entry(t, &root->fs_info->trans_list, list) {
			if (t->transid == transid) {
				cur_trans = t;
				atomic_inc(&cur_trans->use_count);
				break;
			}
			if (t->transid > transid)
				break;
		}
		spin_unlock(&root->fs_info->trans_lock);
		ret = -EINVAL;
		if (!cur_trans)
			goto out;  /* bad transid */
	} else {
		/* find newest transaction that is committing | committed */
		spin_lock(&root->fs_info->trans_lock);
		list_for_each_entry_reverse(t, &root->fs_info->trans_list,
					    list) {
			if (t->in_commit) {
				if (t->commit_done)
					break;
				cur_trans = t;
				atomic_inc(&cur_trans->use_count);
				break;
			}
		}
		spin_unlock(&root->fs_info->trans_lock);
		if (!cur_trans)
			goto out;  /* nothing committing|committed */
	}

	wait_for_commit(root, cur_trans);

	put_transaction(cur_trans);
	ret = 0;
out:
	return ret;
}

void btrfs_throttle(struct btrfs_root *root)
{
	if (!atomic_read(&root->fs_info->open_ioctl_trans))
		wait_current_trans(root);
}

static int should_end_transaction(struct btrfs_trans_handle *trans,
				  struct btrfs_root *root)
{
	int ret;

	ret = btrfs_block_rsv_check(root, &root->fs_info->global_block_rsv, 5);
	return ret ? 1 : 0;
}

int btrfs_should_end_transaction(struct btrfs_trans_handle *trans,
				 struct btrfs_root *root)
{
	struct btrfs_transaction *cur_trans = trans->transaction;
	int updates;
	int err;

	smp_mb();
	if (cur_trans->blocked || cur_trans->delayed_refs.flushing)
		return 1;

	updates = trans->delayed_ref_updates;
	trans->delayed_ref_updates = 0;
	if (updates) {
		err = btrfs_run_delayed_refs(trans, root, updates);
		if (err) /* Error code will also eval true */
			return err;
	}

	return should_end_transaction(trans, root);
}

static int __btrfs_end_transaction(struct btrfs_trans_handle *trans,
			  struct btrfs_root *root, int throttle, int lock)
{
	struct btrfs_transaction *cur_trans = trans->transaction;
	struct btrfs_fs_info *info = root->fs_info;
	int count = 0;
	int err = 0;

	if (--trans->use_count) {
		trans->block_rsv = trans->orig_rsv;
		return 0;
	}

	/*
	 * do the qgroup accounting as early as possible
	 */
	err = btrfs_delayed_refs_qgroup_accounting(trans, info);

	btrfs_trans_release_metadata(trans, root);
	trans->block_rsv = NULL;
	/*
	 * the same root has to be passed to start_transaction and
	 * end_transaction. Subvolume quota depends on this.
	 */
	WARN_ON(trans->root != root);

	if (trans->qgroup_reserved) {
		btrfs_qgroup_free(root, trans->qgroup_reserved);
		trans->qgroup_reserved = 0;
	}

	while (count < 2) {
		unsigned long cur = trans->delayed_ref_updates;
		trans->delayed_ref_updates = 0;
		if (cur &&
		    trans->transaction->delayed_refs.num_heads_ready > 64) {
			trans->delayed_ref_updates = 0;
			btrfs_run_delayed_refs(trans, root, cur);
		} else {
			break;
		}
		count++;
	}
	btrfs_trans_release_metadata(trans, root);
	trans->block_rsv = NULL;
<<<<<<< HEAD
=======

	sb_end_intwrite(root->fs_info->sb);
>>>>>>> 29fbbf80

	if (lock && !atomic_read(&root->fs_info->open_ioctl_trans) &&
	    should_end_transaction(trans, root)) {
		trans->transaction->blocked = 1;
		smp_wmb();
	}

	if (lock && cur_trans->blocked && !cur_trans->in_commit) {
		if (throttle) {
			/*
			 * We may race with somebody else here so end up having
			 * to call end_transaction on ourselves again, so inc
			 * our use_count.
			 */
			trans->use_count++;
			return btrfs_commit_transaction(trans, root);
		} else {
			wake_up_process(info->transaction_kthread);
		}
	}

	WARN_ON(cur_trans != info->running_transaction);
	WARN_ON(atomic_read(&cur_trans->num_writers) < 1);
	atomic_dec(&cur_trans->num_writers);

	smp_mb();
	if (waitqueue_active(&cur_trans->writer_wait))
		wake_up(&cur_trans->writer_wait);
	put_transaction(cur_trans);

	if (current->journal_info == trans)
		current->journal_info = NULL;

	if (throttle)
		btrfs_run_delayed_iputs(root);

	if (trans->aborted ||
	    root->fs_info->fs_state & BTRFS_SUPER_FLAG_ERROR) {
		err = -EIO;
	}
	assert_qgroups_uptodate(trans);

	memset(trans, 0, sizeof(*trans));
	kmem_cache_free(btrfs_trans_handle_cachep, trans);
	return err;
}

int btrfs_end_transaction(struct btrfs_trans_handle *trans,
			  struct btrfs_root *root)
{
	int ret;

	ret = __btrfs_end_transaction(trans, root, 0, 1);
	if (ret)
		return ret;
	return 0;
}

int btrfs_end_transaction_throttle(struct btrfs_trans_handle *trans,
				   struct btrfs_root *root)
{
	int ret;

	ret = __btrfs_end_transaction(trans, root, 1, 1);
	if (ret)
		return ret;
	return 0;
}

int btrfs_end_transaction_nolock(struct btrfs_trans_handle *trans,
				 struct btrfs_root *root)
{
	int ret;

	ret = __btrfs_end_transaction(trans, root, 0, 0);
	if (ret)
		return ret;
	return 0;
}

int btrfs_end_transaction_dmeta(struct btrfs_trans_handle *trans,
				struct btrfs_root *root)
{
	return __btrfs_end_transaction(trans, root, 1, 1);
}

/*
 * when btree blocks are allocated, they have some corresponding bits set for
 * them in one of two extent_io trees.  This is used to make sure all of
 * those extents are sent to disk but does not wait on them
 */
int btrfs_write_marked_extents(struct btrfs_root *root,
			       struct extent_io_tree *dirty_pages, int mark)
{
	int err = 0;
	int werr = 0;
	struct address_space *mapping = root->fs_info->btree_inode->i_mapping;
	u64 start = 0;
	u64 end;

	while (!find_first_extent_bit(dirty_pages, start, &start, &end,
				      mark)) {
		convert_extent_bit(dirty_pages, start, end, EXTENT_NEED_WAIT, mark,
				   GFP_NOFS);
		err = filemap_fdatawrite_range(mapping, start, end);
		if (err)
			werr = err;
		cond_resched();
		start = end + 1;
	}
	if (err)
		werr = err;
	return werr;
}

/*
 * when btree blocks are allocated, they have some corresponding bits set for
 * them in one of two extent_io trees.  This is used to make sure all of
 * those extents are on disk for transaction or log commit.  We wait
 * on all the pages and clear them from the dirty pages state tree
 */
int btrfs_wait_marked_extents(struct btrfs_root *root,
			      struct extent_io_tree *dirty_pages, int mark)
{
	int err = 0;
	int werr = 0;
	struct address_space *mapping = root->fs_info->btree_inode->i_mapping;
	u64 start = 0;
	u64 end;

	while (!find_first_extent_bit(dirty_pages, start, &start, &end,
				      EXTENT_NEED_WAIT)) {
		clear_extent_bits(dirty_pages, start, end, EXTENT_NEED_WAIT, GFP_NOFS);
		err = filemap_fdatawait_range(mapping, start, end);
		if (err)
			werr = err;
		cond_resched();
		start = end + 1;
	}
	if (err)
		werr = err;
	return werr;
}

/*
 * when btree blocks are allocated, they have some corresponding bits set for
 * them in one of two extent_io trees.  This is used to make sure all of
 * those extents are on disk for transaction or log commit
 */
int btrfs_write_and_wait_marked_extents(struct btrfs_root *root,
				struct extent_io_tree *dirty_pages, int mark)
{
	int ret;
	int ret2;

	ret = btrfs_write_marked_extents(root, dirty_pages, mark);
	ret2 = btrfs_wait_marked_extents(root, dirty_pages, mark);

	if (ret)
		return ret;
	if (ret2)
		return ret2;
	return 0;
}

int btrfs_write_and_wait_transaction(struct btrfs_trans_handle *trans,
				     struct btrfs_root *root)
{
	if (!trans || !trans->transaction) {
		struct inode *btree_inode;
		btree_inode = root->fs_info->btree_inode;
		return filemap_write_and_wait(btree_inode->i_mapping);
	}
	return btrfs_write_and_wait_marked_extents(root,
					   &trans->transaction->dirty_pages,
					   EXTENT_DIRTY);
}

/*
 * this is used to update the root pointer in the tree of tree roots.
 *
 * But, in the case of the extent allocation tree, updating the root
 * pointer may allocate blocks which may change the root of the extent
 * allocation tree.
 *
 * So, this loops and repeats and makes sure the cowonly root didn't
 * change while the root pointer was being updated in the metadata.
 */
static int update_cowonly_root(struct btrfs_trans_handle *trans,
			       struct btrfs_root *root)
{
	int ret;
	u64 old_root_bytenr;
	u64 old_root_used;
	struct btrfs_root *tree_root = root->fs_info->tree_root;

	old_root_used = btrfs_root_used(&root->root_item);
	btrfs_write_dirty_block_groups(trans, root);

	while (1) {
		old_root_bytenr = btrfs_root_bytenr(&root->root_item);
		if (old_root_bytenr == root->node->start &&
		    old_root_used == btrfs_root_used(&root->root_item))
			break;

		btrfs_set_root_node(&root->root_item, root->node);
		ret = btrfs_update_root(trans, tree_root,
					&root->root_key,
					&root->root_item);
		if (ret)
			return ret;

		old_root_used = btrfs_root_used(&root->root_item);
		ret = btrfs_write_dirty_block_groups(trans, root);
		if (ret)
			return ret;
	}

	if (root != root->fs_info->extent_root)
		switch_commit_root(root);

	return 0;
}

/*
 * update all the cowonly tree roots on disk
 *
 * The error handling in this function may not be obvious. Any of the
 * failures will cause the file system to go offline. We still need
 * to clean up the delayed refs.
 */
static noinline int commit_cowonly_roots(struct btrfs_trans_handle *trans,
					 struct btrfs_root *root)
{
	struct btrfs_fs_info *fs_info = root->fs_info;
	struct list_head *next;
	struct extent_buffer *eb;
	int ret;

	ret = btrfs_run_delayed_refs(trans, root, (unsigned long)-1);
	if (ret)
		return ret;

	eb = btrfs_lock_root_node(fs_info->tree_root);
	ret = btrfs_cow_block(trans, fs_info->tree_root, eb, NULL,
			      0, &eb);
	btrfs_tree_unlock(eb);
	free_extent_buffer(eb);

	if (ret)
		return ret;

	ret = btrfs_run_delayed_refs(trans, root, (unsigned long)-1);
	if (ret)
		return ret;

	ret = btrfs_run_dev_stats(trans, root->fs_info);
	BUG_ON(ret);

	ret = btrfs_run_qgroups(trans, root->fs_info);
	BUG_ON(ret);

	/* run_qgroups might have added some more refs */
	ret = btrfs_run_delayed_refs(trans, root, (unsigned long)-1);
	BUG_ON(ret);

	while (!list_empty(&fs_info->dirty_cowonly_roots)) {
		next = fs_info->dirty_cowonly_roots.next;
		list_del_init(next);
		root = list_entry(next, struct btrfs_root, dirty_list);

		ret = update_cowonly_root(trans, root);
		if (ret)
			return ret;
	}

	down_write(&fs_info->extent_commit_sem);
	switch_commit_root(fs_info->extent_root);
	up_write(&fs_info->extent_commit_sem);

	return 0;
}

/*
 * dead roots are old snapshots that need to be deleted.  This allocates
 * a dirty root struct and adds it into the list of dead roots that need to
 * be deleted
 */
int btrfs_add_dead_root(struct btrfs_root *root)
{
	spin_lock(&root->fs_info->trans_lock);
	list_add(&root->root_list, &root->fs_info->dead_roots);
	spin_unlock(&root->fs_info->trans_lock);
	return 0;
}

/*
 * update all the cowonly tree roots on disk
 */
static noinline int commit_fs_roots(struct btrfs_trans_handle *trans,
				    struct btrfs_root *root)
{
	struct btrfs_root *gang[8];
	struct btrfs_fs_info *fs_info = root->fs_info;
	int i;
	int ret;
	int err = 0;

	spin_lock(&fs_info->fs_roots_radix_lock);
	while (1) {
		ret = radix_tree_gang_lookup_tag(&fs_info->fs_roots_radix,
						 (void **)gang, 0,
						 ARRAY_SIZE(gang),
						 BTRFS_ROOT_TRANS_TAG);
		if (ret == 0)
			break;
		for (i = 0; i < ret; i++) {
			root = gang[i];
			radix_tree_tag_clear(&fs_info->fs_roots_radix,
					(unsigned long)root->root_key.objectid,
					BTRFS_ROOT_TRANS_TAG);
			spin_unlock(&fs_info->fs_roots_radix_lock);

			btrfs_free_log(trans, root);
			btrfs_update_reloc_root(trans, root);
			btrfs_orphan_commit_root(trans, root);

			btrfs_save_ino_cache(root, trans);

			/* see comments in should_cow_block() */
			root->force_cow = 0;
			smp_wmb();

			if (root->commit_root != root->node) {
				mutex_lock(&root->fs_commit_mutex);
				switch_commit_root(root);
				btrfs_unpin_free_ino(root);
				mutex_unlock(&root->fs_commit_mutex);

				btrfs_set_root_node(&root->root_item,
						    root->node);
			}

			err = btrfs_update_root(trans, fs_info->tree_root,
						&root->root_key,
						&root->root_item);
			spin_lock(&fs_info->fs_roots_radix_lock);
			if (err)
				break;
		}
	}
	spin_unlock(&fs_info->fs_roots_radix_lock);
	return err;
}

/*
 * defrag a given btree.  If cacheonly == 1, this won't read from the disk,
 * otherwise every leaf in the btree is read and defragged.
 */
int btrfs_defrag_root(struct btrfs_root *root, int cacheonly)
{
	struct btrfs_fs_info *info = root->fs_info;
	struct btrfs_trans_handle *trans;
	int ret;
	unsigned long nr;

	if (xchg(&root->defrag_running, 1))
		return 0;

	while (1) {
		trans = btrfs_start_transaction(root, 0);
		if (IS_ERR(trans))
			return PTR_ERR(trans);

		ret = btrfs_defrag_leaves(trans, root, cacheonly);

		nr = trans->blocks_used;
		btrfs_end_transaction(trans, root);
		btrfs_btree_balance_dirty(info->tree_root, nr);
		cond_resched();

		if (btrfs_fs_closing(root->fs_info) || ret != -EAGAIN)
			break;
	}
	root->defrag_running = 0;
	return ret;
}

/*
 * new snapshots need to be created at a very specific time in the
 * transaction commit.  This does the actual creation
 */
static noinline int create_pending_snapshot(struct btrfs_trans_handle *trans,
				   struct btrfs_fs_info *fs_info,
				   struct btrfs_pending_snapshot *pending)
{
	struct btrfs_key key;
	struct btrfs_root_item *new_root_item;
	struct btrfs_root *tree_root = fs_info->tree_root;
	struct btrfs_root *root = pending->root;
	struct btrfs_root *parent_root;
	struct btrfs_block_rsv *rsv;
	struct inode *parent_inode;
	struct dentry *parent;
	struct dentry *dentry;
	struct extent_buffer *tmp;
	struct extent_buffer *old;
	struct timespec cur_time = CURRENT_TIME;
	int ret;
	u64 to_reserve = 0;
	u64 index = 0;
	u64 objectid;
	u64 root_flags;
	uuid_le new_uuid;

	rsv = trans->block_rsv;

	new_root_item = kmalloc(sizeof(*new_root_item), GFP_NOFS);
	if (!new_root_item) {
		ret = pending->error = -ENOMEM;
		goto fail;
	}

	ret = btrfs_find_free_objectid(tree_root, &objectid);
	if (ret) {
		pending->error = ret;
		goto fail;
	}

	btrfs_reloc_pre_snapshot(trans, pending, &to_reserve);

	if (to_reserve > 0) {
		ret = btrfs_block_rsv_add_noflush(root, &pending->block_rsv,
						  to_reserve);
		if (ret) {
			pending->error = ret;
			goto fail;
		}
	}

	ret = btrfs_qgroup_inherit(trans, fs_info, root->root_key.objectid,
				   objectid, pending->inherit);
	kfree(pending->inherit);
	if (ret) {
		pending->error = ret;
		goto fail;
	}

	key.objectid = objectid;
	key.offset = (u64)-1;
	key.type = BTRFS_ROOT_ITEM_KEY;

	trans->block_rsv = &pending->block_rsv;

	dentry = pending->dentry;
	parent = dget_parent(dentry);
	parent_inode = parent->d_inode;
	parent_root = BTRFS_I(parent_inode)->root;
	record_root_in_trans(trans, parent_root);

	/*
	 * insert the directory item
	 */
	ret = btrfs_set_inode_index(parent_inode, &index);
	BUG_ON(ret); /* -ENOMEM */
	ret = btrfs_insert_dir_item(trans, parent_root,
				dentry->d_name.name, dentry->d_name.len,
				parent_inode, &key,
				BTRFS_FT_DIR, index);
	if (ret == -EEXIST) {
		pending->error = -EEXIST;
		dput(parent);
		goto fail;
	} else if (ret) {
		goto abort_trans_dput;
	}

	btrfs_i_size_write(parent_inode, parent_inode->i_size +
					 dentry->d_name.len * 2);
	ret = btrfs_update_inode(trans, parent_root, parent_inode);
	if (ret)
		goto abort_trans_dput;

	/*
	 * pull in the delayed directory update
	 * and the delayed inode item
	 * otherwise we corrupt the FS during
	 * snapshot
	 */
	ret = btrfs_run_delayed_items(trans, root);
	if (ret) { /* Transaction aborted */
		dput(parent);
		goto fail;
	}

	record_root_in_trans(trans, root);
	btrfs_set_root_last_snapshot(&root->root_item, trans->transid);
	memcpy(new_root_item, &root->root_item, sizeof(*new_root_item));
	btrfs_check_and_init_root_item(new_root_item);

	root_flags = btrfs_root_flags(new_root_item);
	if (pending->readonly)
		root_flags |= BTRFS_ROOT_SUBVOL_RDONLY;
	else
		root_flags &= ~BTRFS_ROOT_SUBVOL_RDONLY;
	btrfs_set_root_flags(new_root_item, root_flags);

	btrfs_set_root_generation_v2(new_root_item,
			trans->transid);
	uuid_le_gen(&new_uuid);
	memcpy(new_root_item->uuid, new_uuid.b, BTRFS_UUID_SIZE);
	memcpy(new_root_item->parent_uuid, root->root_item.uuid,
			BTRFS_UUID_SIZE);
	new_root_item->otime.sec = cpu_to_le64(cur_time.tv_sec);
	new_root_item->otime.nsec = cpu_to_le64(cur_time.tv_nsec);
	btrfs_set_root_otransid(new_root_item, trans->transid);
	memset(&new_root_item->stime, 0, sizeof(new_root_item->stime));
	memset(&new_root_item->rtime, 0, sizeof(new_root_item->rtime));
	btrfs_set_root_stransid(new_root_item, 0);
	btrfs_set_root_rtransid(new_root_item, 0);

	old = btrfs_lock_root_node(root);
	ret = btrfs_cow_block(trans, root, old, NULL, 0, &old);
	if (ret) {
		btrfs_tree_unlock(old);
		free_extent_buffer(old);
		goto abort_trans_dput;
	}

	btrfs_set_lock_blocking(old);

	ret = btrfs_copy_root(trans, root, old, &tmp, objectid);
	/* clean up in any case */
	btrfs_tree_unlock(old);
	free_extent_buffer(old);
	if (ret)
		goto abort_trans_dput;

	/* see comments in should_cow_block() */
	root->force_cow = 1;
	smp_wmb();

	btrfs_set_root_node(new_root_item, tmp);
	/* record when the snapshot was created in key.offset */
	key.offset = trans->transid;
	ret = btrfs_insert_root(trans, tree_root, &key, new_root_item);
	btrfs_tree_unlock(tmp);
	free_extent_buffer(tmp);
	if (ret)
		goto abort_trans_dput;

	/*
	 * insert root back/forward references
	 */
	ret = btrfs_add_root_ref(trans, tree_root, objectid,
				 parent_root->root_key.objectid,
				 btrfs_ino(parent_inode), index,
				 dentry->d_name.name, dentry->d_name.len);
	dput(parent);
	if (ret)
		goto fail;

	key.offset = (u64)-1;
	pending->snap = btrfs_read_fs_root_no_name(root->fs_info, &key);
	if (IS_ERR(pending->snap)) {
		ret = PTR_ERR(pending->snap);
		goto abort_trans;
	}

	ret = btrfs_reloc_post_snapshot(trans, pending);
	if (ret)
		goto abort_trans;
	ret = 0;
fail:
	kfree(new_root_item);
	trans->block_rsv = rsv;
	btrfs_block_rsv_release(root, &pending->block_rsv, (u64)-1);
	return ret;

abort_trans_dput:
	dput(parent);
abort_trans:
	btrfs_abort_transaction(trans, root, ret);
	goto fail;
}

/*
 * create all the snapshots we've scheduled for creation
 */
static noinline int create_pending_snapshots(struct btrfs_trans_handle *trans,
					     struct btrfs_fs_info *fs_info)
{
	struct btrfs_pending_snapshot *pending;
	struct list_head *head = &trans->transaction->pending_snapshots;

	list_for_each_entry(pending, head, list)
		create_pending_snapshot(trans, fs_info, pending);
	return 0;
}

static void update_super_roots(struct btrfs_root *root)
{
	struct btrfs_root_item *root_item;
	struct btrfs_super_block *super;

	super = root->fs_info->super_copy;

	root_item = &root->fs_info->chunk_root->root_item;
	super->chunk_root = root_item->bytenr;
	super->chunk_root_generation = root_item->generation;
	super->chunk_root_level = root_item->level;

	root_item = &root->fs_info->tree_root->root_item;
	super->root = root_item->bytenr;
	super->generation = root_item->generation;
	super->root_level = root_item->level;
	if (btrfs_test_opt(root, SPACE_CACHE))
		super->cache_generation = root_item->generation;
}

int btrfs_transaction_in_commit(struct btrfs_fs_info *info)
{
	int ret = 0;
	spin_lock(&info->trans_lock);
	if (info->running_transaction)
		ret = info->running_transaction->in_commit;
	spin_unlock(&info->trans_lock);
	return ret;
}

int btrfs_transaction_blocked(struct btrfs_fs_info *info)
{
	int ret = 0;
	spin_lock(&info->trans_lock);
	if (info->running_transaction)
		ret = info->running_transaction->blocked;
	spin_unlock(&info->trans_lock);
	return ret;
}

/*
 * wait for the current transaction commit to start and block subsequent
 * transaction joins
 */
static void wait_current_trans_commit_start(struct btrfs_root *root,
					    struct btrfs_transaction *trans)
{
	wait_event(root->fs_info->transaction_blocked_wait, trans->in_commit);
}

/*
 * wait for the current transaction to start and then become unblocked.
 * caller holds ref.
 */
static void wait_current_trans_commit_start_and_unblock(struct btrfs_root *root,
					 struct btrfs_transaction *trans)
{
	wait_event(root->fs_info->transaction_wait,
		   trans->commit_done || (trans->in_commit && !trans->blocked));
}

/*
 * commit transactions asynchronously. once btrfs_commit_transaction_async
 * returns, any subsequent transaction will not be allowed to join.
 */
struct btrfs_async_commit {
	struct btrfs_trans_handle *newtrans;
	struct btrfs_root *root;
	struct delayed_work work;
};

static void do_async_commit(struct work_struct *work)
{
	struct btrfs_async_commit *ac =
		container_of(work, struct btrfs_async_commit, work.work);

	btrfs_commit_transaction(ac->newtrans, ac->root);
	kfree(ac);
}

int btrfs_commit_transaction_async(struct btrfs_trans_handle *trans,
				   struct btrfs_root *root,
				   int wait_for_unblock)
{
	struct btrfs_async_commit *ac;
	struct btrfs_transaction *cur_trans;

	ac = kmalloc(sizeof(*ac), GFP_NOFS);
	if (!ac)
		return -ENOMEM;

	INIT_DELAYED_WORK(&ac->work, do_async_commit);
	ac->root = root;
	ac->newtrans = btrfs_join_transaction(root);
	if (IS_ERR(ac->newtrans)) {
		int err = PTR_ERR(ac->newtrans);
		kfree(ac);
		return err;
	}

	/* take transaction reference */
	cur_trans = trans->transaction;
	atomic_inc(&cur_trans->use_count);

	btrfs_end_transaction(trans, root);
	schedule_delayed_work(&ac->work, 0);

	/* wait for transaction to start and unblock */
	if (wait_for_unblock)
		wait_current_trans_commit_start_and_unblock(root, cur_trans);
	else
		wait_current_trans_commit_start(root, cur_trans);

	if (current->journal_info == trans)
		current->journal_info = NULL;

	put_transaction(cur_trans);
	return 0;
}


static void cleanup_transaction(struct btrfs_trans_handle *trans,
				struct btrfs_root *root, int err)
{
	struct btrfs_transaction *cur_trans = trans->transaction;

	WARN_ON(trans->use_count > 1);

	btrfs_abort_transaction(trans, root, err);

	spin_lock(&root->fs_info->trans_lock);
	list_del_init(&cur_trans->list);
	if (cur_trans == root->fs_info->running_transaction) {
		root->fs_info->running_transaction = NULL;
		root->fs_info->trans_no_join = 0;
	}
	spin_unlock(&root->fs_info->trans_lock);

	btrfs_cleanup_one_transaction(trans->transaction, root);

	put_transaction(cur_trans);
	put_transaction(cur_trans);

	trace_btrfs_transaction_commit(root);

	btrfs_scrub_continue(root);

	if (current->journal_info == trans)
		current->journal_info = NULL;

	kmem_cache_free(btrfs_trans_handle_cachep, trans);
}

/*
 * btrfs_transaction state sequence:
 *    in_commit = 0, blocked = 0  (initial)
 *    in_commit = 1, blocked = 1
 *    blocked = 0
 *    commit_done = 1
 */
int btrfs_commit_transaction(struct btrfs_trans_handle *trans,
			     struct btrfs_root *root)
{
	unsigned long joined = 0;
	struct btrfs_transaction *cur_trans = trans->transaction;
	struct btrfs_transaction *prev_trans = NULL;
	DEFINE_WAIT(wait);
	int ret = -EIO;
	int should_grow = 0;
	unsigned long now = get_seconds();
	int flush_on_commit = btrfs_test_opt(root, FLUSHONCOMMIT);

	btrfs_run_ordered_operations(root, 0);

	if (cur_trans->aborted)
		goto cleanup_transaction;

	/* make a pass through all the delayed refs we have so far
	 * any runnings procs may add more while we are here
	 */
	ret = btrfs_run_delayed_refs(trans, root, 0);
	if (ret)
		goto cleanup_transaction;

	btrfs_trans_release_metadata(trans, root);
	trans->block_rsv = NULL;

	cur_trans = trans->transaction;

	/*
	 * set the flushing flag so procs in this transaction have to
	 * start sending their work down.
	 */
	cur_trans->delayed_refs.flushing = 1;

	ret = btrfs_run_delayed_refs(trans, root, 0);
	if (ret)
		goto cleanup_transaction;

	spin_lock(&cur_trans->commit_lock);
	if (cur_trans->in_commit) {
		spin_unlock(&cur_trans->commit_lock);
		atomic_inc(&cur_trans->use_count);
		ret = btrfs_end_transaction(trans, root);

		wait_for_commit(root, cur_trans);

		put_transaction(cur_trans);

		return ret;
	}

	trans->transaction->in_commit = 1;
	trans->transaction->blocked = 1;
	spin_unlock(&cur_trans->commit_lock);
	wake_up(&root->fs_info->transaction_blocked_wait);

	spin_lock(&root->fs_info->trans_lock);
	if (cur_trans->list.prev != &root->fs_info->trans_list) {
		prev_trans = list_entry(cur_trans->list.prev,
					struct btrfs_transaction, list);
		if (!prev_trans->commit_done) {
			atomic_inc(&prev_trans->use_count);
			spin_unlock(&root->fs_info->trans_lock);

			wait_for_commit(root, prev_trans);

			put_transaction(prev_trans);
		} else {
			spin_unlock(&root->fs_info->trans_lock);
		}
	} else {
		spin_unlock(&root->fs_info->trans_lock);
	}

	if (!btrfs_test_opt(root, SSD) &&
	    (now < cur_trans->start_time || now - cur_trans->start_time < 1))
		should_grow = 1;

	do {
		int snap_pending = 0;

		joined = cur_trans->num_joined;
		if (!list_empty(&trans->transaction->pending_snapshots))
			snap_pending = 1;

		WARN_ON(cur_trans != trans->transaction);

		if (flush_on_commit || snap_pending) {
			btrfs_start_delalloc_inodes(root, 1);
			btrfs_wait_ordered_extents(root, 0, 1);
		}

		ret = btrfs_run_delayed_items(trans, root);
		if (ret)
			goto cleanup_transaction;

		/*
		 * running the delayed items may have added new refs. account
		 * them now so that they hinder processing of more delayed refs
		 * as little as possible.
		 */
		btrfs_delayed_refs_qgroup_accounting(trans, root->fs_info);

		/*
		 * rename don't use btrfs_join_transaction, so, once we
		 * set the transaction to blocked above, we aren't going
		 * to get any new ordered operations.  We can safely run
		 * it here and no for sure that nothing new will be added
		 * to the list
		 */
		btrfs_run_ordered_operations(root, 1);

		prepare_to_wait(&cur_trans->writer_wait, &wait,
				TASK_UNINTERRUPTIBLE);

		if (atomic_read(&cur_trans->num_writers) > 1)
			schedule_timeout(MAX_SCHEDULE_TIMEOUT);
		else if (should_grow)
			schedule_timeout(1);

		finish_wait(&cur_trans->writer_wait, &wait);
	} while (atomic_read(&cur_trans->num_writers) > 1 ||
		 (should_grow && cur_trans->num_joined != joined));

	/*
	 * Ok now we need to make sure to block out any other joins while we
	 * commit the transaction.  We could have started a join before setting
	 * no_join so make sure to wait for num_writers to == 1 again.
	 */
	spin_lock(&root->fs_info->trans_lock);
	root->fs_info->trans_no_join = 1;
	spin_unlock(&root->fs_info->trans_lock);
	wait_event(cur_trans->writer_wait,
		   atomic_read(&cur_trans->num_writers) == 1);

	/*
	 * the reloc mutex makes sure that we stop
	 * the balancing code from coming in and moving
	 * extents around in the middle of the commit
	 */
	mutex_lock(&root->fs_info->reloc_mutex);

	ret = btrfs_run_delayed_items(trans, root);
	if (ret) {
		mutex_unlock(&root->fs_info->reloc_mutex);
		goto cleanup_transaction;
	}

	ret = create_pending_snapshots(trans, root->fs_info);
	if (ret) {
		mutex_unlock(&root->fs_info->reloc_mutex);
		goto cleanup_transaction;
	}

	ret = btrfs_run_delayed_refs(trans, root, (unsigned long)-1);
	if (ret) {
		mutex_unlock(&root->fs_info->reloc_mutex);
		goto cleanup_transaction;
	}

	/*
	 * make sure none of the code above managed to slip in a
	 * delayed item
	 */
	btrfs_assert_delayed_root_empty(root);

	WARN_ON(cur_trans != trans->transaction);

	btrfs_scrub_pause(root);
	/* btrfs_commit_tree_roots is responsible for getting the
	 * various roots consistent with each other.  Every pointer
	 * in the tree of tree roots has to point to the most up to date
	 * root for every subvolume and other tree.  So, we have to keep
	 * the tree logging code from jumping in and changing any
	 * of the trees.
	 *
	 * At this point in the commit, there can't be any tree-log
	 * writers, but a little lower down we drop the trans mutex
	 * and let new people in.  By holding the tree_log_mutex
	 * from now until after the super is written, we avoid races
	 * with the tree-log code.
	 */
	mutex_lock(&root->fs_info->tree_log_mutex);

	ret = commit_fs_roots(trans, root);
	if (ret) {
		mutex_unlock(&root->fs_info->tree_log_mutex);
		mutex_unlock(&root->fs_info->reloc_mutex);
		goto cleanup_transaction;
	}

	/* commit_fs_roots gets rid of all the tree log roots, it is now
	 * safe to free the root of tree log roots
	 */
	btrfs_free_log_root_tree(trans, root->fs_info);

	ret = commit_cowonly_roots(trans, root);
	if (ret) {
		mutex_unlock(&root->fs_info->tree_log_mutex);
		mutex_unlock(&root->fs_info->reloc_mutex);
		goto cleanup_transaction;
	}

	btrfs_prepare_extent_commit(trans, root);

	cur_trans = root->fs_info->running_transaction;

	btrfs_set_root_node(&root->fs_info->tree_root->root_item,
			    root->fs_info->tree_root->node);
	switch_commit_root(root->fs_info->tree_root);

	btrfs_set_root_node(&root->fs_info->chunk_root->root_item,
			    root->fs_info->chunk_root->node);
	switch_commit_root(root->fs_info->chunk_root);

	assert_qgroups_uptodate(trans);
	update_super_roots(root);

	if (!root->fs_info->log_root_recovering) {
		btrfs_set_super_log_root(root->fs_info->super_copy, 0);
		btrfs_set_super_log_root_level(root->fs_info->super_copy, 0);
	}

	memcpy(root->fs_info->super_for_commit, root->fs_info->super_copy,
	       sizeof(*root->fs_info->super_copy));

	trans->transaction->blocked = 0;
	spin_lock(&root->fs_info->trans_lock);
	root->fs_info->running_transaction = NULL;
	root->fs_info->trans_no_join = 0;
	spin_unlock(&root->fs_info->trans_lock);
	mutex_unlock(&root->fs_info->reloc_mutex);

	wake_up(&root->fs_info->transaction_wait);

	ret = btrfs_write_and_wait_transaction(trans, root);
	if (ret) {
		btrfs_error(root->fs_info, ret,
			    "Error while writing out transaction.");
		mutex_unlock(&root->fs_info->tree_log_mutex);
		goto cleanup_transaction;
	}

	ret = write_ctree_super(trans, root, 0);
	if (ret) {
		mutex_unlock(&root->fs_info->tree_log_mutex);
		goto cleanup_transaction;
	}

	/*
	 * the super is written, we can safely allow the tree-loggers
	 * to go about their business
	 */
	mutex_unlock(&root->fs_info->tree_log_mutex);

	btrfs_finish_extent_commit(trans, root);

	cur_trans->commit_done = 1;

	root->fs_info->last_trans_committed = cur_trans->transid;

	wake_up(&cur_trans->commit_wait);

	spin_lock(&root->fs_info->trans_lock);
	list_del_init(&cur_trans->list);
	spin_unlock(&root->fs_info->trans_lock);

	put_transaction(cur_trans);
	put_transaction(cur_trans);

	sb_end_intwrite(root->fs_info->sb);

	trace_btrfs_transaction_commit(root);

	btrfs_scrub_continue(root);

	if (current->journal_info == trans)
		current->journal_info = NULL;

	kmem_cache_free(btrfs_trans_handle_cachep, trans);

	if (current != root->fs_info->transaction_kthread)
		btrfs_run_delayed_iputs(root);

	return ret;

cleanup_transaction:
	btrfs_trans_release_metadata(trans, root);
	trans->block_rsv = NULL;
	btrfs_printk(root->fs_info, "Skipping commit of aborted transaction.\n");
//	WARN_ON(1);
	if (current->journal_info == trans)
		current->journal_info = NULL;
	cleanup_transaction(trans, root, ret);

	return ret;
}

/*
 * interface function to delete all the snapshots we have scheduled for deletion
 */
int btrfs_clean_old_snapshots(struct btrfs_root *root)
{
	LIST_HEAD(list);
	struct btrfs_fs_info *fs_info = root->fs_info;

	spin_lock(&fs_info->trans_lock);
	list_splice_init(&fs_info->dead_roots, &list);
	spin_unlock(&fs_info->trans_lock);

	while (!list_empty(&list)) {
		int ret;

		root = list_entry(list.next, struct btrfs_root, root_list);
		list_del(&root->root_list);

		btrfs_kill_all_delayed_nodes(root);

		if (btrfs_header_backref_rev(root->node) <
		    BTRFS_MIXED_BACKREF_REV)
			ret = btrfs_drop_snapshot(root, NULL, 0, 0);
		else
			ret =btrfs_drop_snapshot(root, NULL, 1, 0);
		BUG_ON(ret < 0);
	}
	return 0;
}<|MERGE_RESOLUTION|>--- conflicted
+++ resolved
@@ -550,11 +550,8 @@
 	}
 	btrfs_trans_release_metadata(trans, root);
 	trans->block_rsv = NULL;
-<<<<<<< HEAD
-=======
 
 	sb_end_intwrite(root->fs_info->sb);
->>>>>>> 29fbbf80
 
 	if (lock && !atomic_read(&root->fs_info->open_ioctl_trans) &&
 	    should_end_transaction(trans, root)) {
