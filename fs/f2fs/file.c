/*
 * fs/f2fs/file.c
 *
 * Copyright (c) 2012 Samsung Electronics Co., Ltd.
 *             http://www.samsung.com/
 *
 * This program is free software; you can redistribute it and/or modify
 * it under the terms of the GNU General Public License version 2 as
 * published by the Free Software Foundation.
 */
#include <linux/fs.h>
#include <linux/f2fs_fs.h>
#include <linux/stat.h>
#include <linux/buffer_head.h>
#include <linux/writeback.h>
#include <linux/blkdev.h>
#include <linux/falloc.h>
#include <linux/types.h>
#include <linux/compat.h>
#include <linux/uaccess.h>
#include <linux/mount.h>
#include <linux/pagevec.h>
#include <linux/uuid.h>
#include <linux/file.h>

#include "f2fs.h"
#include "node.h"
#include "segment.h"
#include "xattr.h"
#include "acl.h"
#include "gc.h"
#include "trace.h"
#include <trace/events/f2fs.h>

static int f2fs_vm_page_mkwrite(struct vm_area_struct *vma,
						struct vm_fault *vmf)
{
	struct page *page = vmf->page;
	struct inode *inode = file_inode(vma->vm_file);
	struct f2fs_sb_info *sbi = F2FS_I_SB(inode);
	struct dnode_of_data dn;
	int err;

	sb_start_pagefault(inode->i_sb);

	f2fs_bug_on(sbi, f2fs_has_inline_data(inode));

	/* block allocation */
	f2fs_lock_op(sbi);
	set_new_dnode(&dn, inode, NULL, NULL, 0);
	err = f2fs_reserve_block(&dn, page->index);
	if (err) {
		f2fs_unlock_op(sbi);
		goto out;
	}
	f2fs_put_dnode(&dn);
	f2fs_unlock_op(sbi);

	f2fs_balance_fs(sbi, dn.node_changed);

	file_update_time(vma->vm_file);
	lock_page(page);
	if (unlikely(page->mapping != inode->i_mapping ||
			page_offset(page) > i_size_read(inode) ||
			!PageUptodate(page))) {
		unlock_page(page);
		err = -EFAULT;
		goto out;
	}

	/*
	 * check to see if the page is mapped already (no holes)
	 */
	if (PageMappedToDisk(page))
		goto mapped;

	/* page is wholly or partially inside EOF */
	if (((loff_t)(page->index + 1) << PAGE_SHIFT) >
						i_size_read(inode)) {
		unsigned offset;
		offset = i_size_read(inode) & ~PAGE_MASK;
		zero_user_segment(page, offset, PAGE_SIZE);
	}
	set_page_dirty(page);
	if (!PageUptodate(page))
		SetPageUptodate(page);

	trace_f2fs_vm_page_mkwrite(page, DATA);
mapped:
	/* fill the page */
	f2fs_wait_on_page_writeback(page, DATA, false);

	/* wait for GCed encrypted page writeback */
	if (f2fs_encrypted_inode(inode) && S_ISREG(inode->i_mode))
		f2fs_wait_on_encrypted_page_writeback(sbi, dn.data_blkaddr);

out:
	sb_end_pagefault(inode->i_sb);
	f2fs_update_time(sbi, REQ_TIME);
	return block_page_mkwrite_return(err);
}

static const struct vm_operations_struct f2fs_file_vm_ops = {
	.fault		= filemap_fault,
	.map_pages	= filemap_map_pages,
	.page_mkwrite	= f2fs_vm_page_mkwrite,
};

static int get_parent_ino(struct inode *inode, nid_t *pino)
{
	struct dentry *dentry;

	inode = igrab(inode);
	dentry = d_find_any_alias(inode);
	iput(inode);
	if (!dentry)
		return 0;

	if (update_dent_inode(inode, inode, &dentry->d_name)) {
		dput(dentry);
		return 0;
	}

	*pino = parent_ino(dentry);
	dput(dentry);
	return 1;
}

static inline bool need_do_checkpoint(struct inode *inode)
{
	struct f2fs_sb_info *sbi = F2FS_I_SB(inode);
	bool need_cp = false;

	if (!S_ISREG(inode->i_mode) || inode->i_nlink != 1)
		need_cp = true;
	else if (is_sbi_flag_set(sbi, SBI_NEED_CP))
		need_cp = true;
	else if (file_wrong_pino(inode))
		need_cp = true;
	else if (!space_for_roll_forward(sbi))
		need_cp = true;
	else if (!is_checkpointed_node(sbi, F2FS_I(inode)->i_pino))
		need_cp = true;
	else if (F2FS_I(inode)->xattr_ver == cur_cp_version(F2FS_CKPT(sbi)))
		need_cp = true;
	else if (test_opt(sbi, FASTBOOT))
		need_cp = true;
	else if (sbi->active_logs == 2)
		need_cp = true;

	return need_cp;
}

static bool need_inode_page_update(struct f2fs_sb_info *sbi, nid_t ino)
{
	struct page *i = find_get_page(NODE_MAPPING(sbi), ino);
	bool ret = false;
	/* But we need to avoid that there are some inode updates */
	if ((i && PageDirty(i)) || need_inode_block_update(sbi, ino))
		ret = true;
	f2fs_put_page(i, 0);
	return ret;
}

static void try_to_fix_pino(struct inode *inode)
{
	struct f2fs_inode_info *fi = F2FS_I(inode);
	nid_t pino;

	down_write(&fi->i_sem);
	fi->xattr_ver = 0;
	if (file_wrong_pino(inode) && inode->i_nlink == 1 &&
			get_parent_ino(inode, &pino)) {
		f2fs_i_pino_write(inode, pino);
		file_got_pino(inode);
	}
	up_write(&fi->i_sem);
}

static int f2fs_do_sync_file(struct file *file, loff_t start, loff_t end,
						int datasync, bool atomic)
{
	struct inode *inode = file->f_mapping->host;
	struct f2fs_sb_info *sbi = F2FS_I_SB(inode);
	nid_t ino = inode->i_ino;
	int ret = 0;
	bool need_cp = false;
	struct writeback_control wbc = {
		.sync_mode = WB_SYNC_ALL,
		.nr_to_write = LONG_MAX,
		.for_reclaim = 0,
	};

	if (unlikely(f2fs_readonly(inode->i_sb)))
		return 0;

	trace_f2fs_sync_file_enter(inode);

	/* if fdatasync is triggered, let's do in-place-update */
	if (datasync || get_dirty_pages(inode) <= SM_I(sbi)->min_fsync_blocks)
		set_inode_flag(inode, FI_NEED_IPU);
	ret = filemap_write_and_wait_range(inode->i_mapping, start, end);
	clear_inode_flag(inode, FI_NEED_IPU);

	if (ret) {
		trace_f2fs_sync_file_exit(inode, need_cp, datasync, ret);
		return ret;
	}

	/* if the inode is dirty, let's recover all the time */
	if (!f2fs_skip_inode_update(inode, datasync)) {
		f2fs_write_inode(inode, NULL);
		goto go_write;
	}

	/*
	 * if there is no written data, don't waste time to write recovery info.
	 */
	if (!is_inode_flag_set(inode, FI_APPEND_WRITE) &&
			!exist_written_data(sbi, ino, APPEND_INO)) {

		/* it may call write_inode just prior to fsync */
		if (need_inode_page_update(sbi, ino))
			goto go_write;

		if (is_inode_flag_set(inode, FI_UPDATE_WRITE) ||
				exist_written_data(sbi, ino, UPDATE_INO))
			goto flush_out;
		goto out;
	}
go_write:
	/*
	 * Both of fdatasync() and fsync() are able to be recovered from
	 * sudden-power-off.
	 */
	down_read(&F2FS_I(inode)->i_sem);
	need_cp = need_do_checkpoint(inode);
	up_read(&F2FS_I(inode)->i_sem);

	if (need_cp) {
		/* all the dirty node pages should be flushed for POR */
		ret = f2fs_sync_fs(inode->i_sb, 1);

		/*
		 * We've secured consistency through sync_fs. Following pino
		 * will be used only for fsynced inodes after checkpoint.
		 */
		try_to_fix_pino(inode);
		clear_inode_flag(inode, FI_APPEND_WRITE);
		clear_inode_flag(inode, FI_UPDATE_WRITE);
		goto out;
	}
sync_nodes:
	ret = fsync_node_pages(sbi, inode, &wbc, atomic);
	if (ret)
		goto out;

	/* if cp_error was enabled, we should avoid infinite loop */
	if (unlikely(f2fs_cp_error(sbi))) {
		ret = -EIO;
		goto out;
	}

	if (need_inode_block_update(sbi, ino)) {
		f2fs_mark_inode_dirty_sync(inode, true);
		f2fs_write_inode(inode, NULL);
		goto sync_nodes;
	}

	ret = wait_on_node_pages_writeback(sbi, ino);
	if (ret)
		goto out;

	/* once recovery info is written, don't need to tack this */
	remove_ino_entry(sbi, ino, APPEND_INO);
	clear_inode_flag(inode, FI_APPEND_WRITE);
flush_out:
	remove_ino_entry(sbi, ino, UPDATE_INO);
	clear_inode_flag(inode, FI_UPDATE_WRITE);
	ret = f2fs_issue_flush(sbi);
	f2fs_update_time(sbi, REQ_TIME);
out:
	trace_f2fs_sync_file_exit(inode, need_cp, datasync, ret);
	f2fs_trace_ios(NULL, 1);
	return ret;
}

int f2fs_sync_file(struct file *file, loff_t start, loff_t end, int datasync)
{
	return f2fs_do_sync_file(file, start, end, datasync, false);
}

static pgoff_t __get_first_dirty_index(struct address_space *mapping,
						pgoff_t pgofs, int whence)
{
	struct pagevec pvec;
	int nr_pages;

	if (whence != SEEK_DATA)
		return 0;

	/* find first dirty page index */
	pagevec_init(&pvec, 0);
	nr_pages = pagevec_lookup_tag(&pvec, mapping, &pgofs,
					PAGECACHE_TAG_DIRTY, 1);
	pgofs = nr_pages ? pvec.pages[0]->index : ULONG_MAX;
	pagevec_release(&pvec);
	return pgofs;
}

static bool __found_offset(block_t blkaddr, pgoff_t dirty, pgoff_t pgofs,
							int whence)
{
	switch (whence) {
	case SEEK_DATA:
		if ((blkaddr == NEW_ADDR && dirty == pgofs) ||
			(blkaddr != NEW_ADDR && blkaddr != NULL_ADDR))
			return true;
		break;
	case SEEK_HOLE:
		if (blkaddr == NULL_ADDR)
			return true;
		break;
	}
	return false;
}

static loff_t f2fs_seek_block(struct file *file, loff_t offset, int whence)
{
	struct inode *inode = file->f_mapping->host;
	loff_t maxbytes = inode->i_sb->s_maxbytes;
	struct dnode_of_data dn;
	pgoff_t pgofs, end_offset, dirty;
	loff_t data_ofs = offset;
	loff_t isize;
	int err = 0;

	inode_lock(inode);

	isize = i_size_read(inode);
	if (offset >= isize)
		goto fail;

	/* handle inline data case */
	if (f2fs_has_inline_data(inode) || f2fs_has_inline_dentry(inode)) {
		if (whence == SEEK_HOLE)
			data_ofs = isize;
		goto found;
	}

	pgofs = (pgoff_t)(offset >> PAGE_SHIFT);

	dirty = __get_first_dirty_index(inode->i_mapping, pgofs, whence);

	for (; data_ofs < isize; data_ofs = (loff_t)pgofs << PAGE_SHIFT) {
		set_new_dnode(&dn, inode, NULL, NULL, 0);
		err = get_dnode_of_data(&dn, pgofs, LOOKUP_NODE);
		if (err && err != -ENOENT) {
			goto fail;
		} else if (err == -ENOENT) {
			/* direct node does not exists */
			if (whence == SEEK_DATA) {
				pgofs = get_next_page_offset(&dn, pgofs);
				continue;
			} else {
				goto found;
			}
		}

		end_offset = ADDRS_PER_PAGE(dn.node_page, inode);

		/* find data/hole in dnode block */
		for (; dn.ofs_in_node < end_offset;
				dn.ofs_in_node++, pgofs++,
				data_ofs = (loff_t)pgofs << PAGE_SHIFT) {
			block_t blkaddr;
			blkaddr = datablock_addr(dn.node_page, dn.ofs_in_node);

			if (__found_offset(blkaddr, dirty, pgofs, whence)) {
				f2fs_put_dnode(&dn);
				goto found;
			}
		}
		f2fs_put_dnode(&dn);
	}

	if (whence == SEEK_DATA)
		goto fail;
found:
	if (whence == SEEK_HOLE && data_ofs > isize)
		data_ofs = isize;
	inode_unlock(inode);
	return vfs_setpos(file, data_ofs, maxbytes);
fail:
	inode_unlock(inode);
	return -ENXIO;
}

static loff_t f2fs_llseek(struct file *file, loff_t offset, int whence)
{
	struct inode *inode = file->f_mapping->host;
	loff_t maxbytes = inode->i_sb->s_maxbytes;

	switch (whence) {
	case SEEK_SET:
	case SEEK_CUR:
	case SEEK_END:
		return generic_file_llseek_size(file, offset, whence,
						maxbytes, i_size_read(inode));
	case SEEK_DATA:
	case SEEK_HOLE:
		if (offset < 0)
			return -ENXIO;
		return f2fs_seek_block(file, offset, whence);
	}

	return -EINVAL;
}

static int f2fs_file_mmap(struct file *file, struct vm_area_struct *vma)
{
	struct inode *inode = file_inode(file);
	int err;

	if (f2fs_encrypted_inode(inode)) {
		err = fscrypt_get_encryption_info(inode);
		if (err)
			return 0;
		if (!f2fs_encrypted_inode(inode))
			return -ENOKEY;
	}

	/* we don't need to use inline_data strictly */
	err = f2fs_convert_inline_inode(inode);
	if (err)
		return err;

	file_accessed(file);
	vma->vm_ops = &f2fs_file_vm_ops;
	return 0;
}

static int f2fs_file_open(struct inode *inode, struct file *filp)
{
	int ret = generic_file_open(inode, filp);
	struct dentry *dir;

	if (!ret && f2fs_encrypted_inode(inode)) {
		ret = fscrypt_get_encryption_info(inode);
		if (ret)
			return -EACCES;
		if (!fscrypt_has_encryption_key(inode))
			return -ENOKEY;
	}
	dir = dget_parent(file_dentry(filp));
	if (f2fs_encrypted_inode(d_inode(dir)) &&
			!fscrypt_has_permitted_context(d_inode(dir), inode)) {
		dput(dir);
		return -EPERM;
	}
	dput(dir);
	return ret;
}

int truncate_data_blocks_range(struct dnode_of_data *dn, int count)
{
	struct f2fs_sb_info *sbi = F2FS_I_SB(dn->inode);
	struct f2fs_node *raw_node;
	int nr_free = 0, ofs = dn->ofs_in_node, len = count;
	__le32 *addr;

	raw_node = F2FS_NODE(dn->node_page);
	addr = blkaddr_in_node(raw_node) + ofs;

	for (; count > 0; count--, addr++, dn->ofs_in_node++) {
		block_t blkaddr = le32_to_cpu(*addr);
		if (blkaddr == NULL_ADDR)
			continue;

		dn->data_blkaddr = NULL_ADDR;
		set_data_blkaddr(dn);
		invalidate_blocks(sbi, blkaddr);
		if (dn->ofs_in_node == 0 && IS_INODE(dn->node_page))
			clear_inode_flag(dn->inode, FI_FIRST_BLOCK_WRITTEN);
		nr_free++;
	}

	if (nr_free) {
		pgoff_t fofs;
		/*
		 * once we invalidate valid blkaddr in range [ofs, ofs + count],
		 * we will invalidate all blkaddr in the whole range.
		 */
		fofs = start_bidx_of_node(ofs_of_node(dn->node_page),
							dn->inode) + ofs;
		f2fs_update_extent_cache_range(dn, fofs, 0, len);
		dec_valid_block_count(sbi, dn->inode, nr_free);
	}
	dn->ofs_in_node = ofs;

	f2fs_update_time(sbi, REQ_TIME);
	trace_f2fs_truncate_data_blocks_range(dn->inode, dn->nid,
					 dn->ofs_in_node, nr_free);
	return nr_free;
}

void truncate_data_blocks(struct dnode_of_data *dn)
{
	truncate_data_blocks_range(dn, ADDRS_PER_BLOCK);
}

static int truncate_partial_data_page(struct inode *inode, u64 from,
								bool cache_only)
{
	unsigned offset = from & (PAGE_SIZE - 1);
	pgoff_t index = from >> PAGE_SHIFT;
	struct address_space *mapping = inode->i_mapping;
	struct page *page;

	if (!offset && !cache_only)
		return 0;

	if (cache_only) {
		page = find_lock_page(mapping, index);
		if (page && PageUptodate(page))
			goto truncate_out;
		f2fs_put_page(page, 1);
		return 0;
	}

	page = get_lock_data_page(inode, index, true);
	if (IS_ERR(page))
		return 0;
truncate_out:
	f2fs_wait_on_page_writeback(page, DATA, true);
	zero_user(page, offset, PAGE_SIZE - offset);
	if (!cache_only || !f2fs_encrypted_inode(inode) ||
					!S_ISREG(inode->i_mode))
		set_page_dirty(page);
	f2fs_put_page(page, 1);
	return 0;
}

int truncate_blocks(struct inode *inode, u64 from, bool lock)
{
	struct f2fs_sb_info *sbi = F2FS_I_SB(inode);
	unsigned int blocksize = inode->i_sb->s_blocksize;
	struct dnode_of_data dn;
	pgoff_t free_from;
	int count = 0, err = 0;
	struct page *ipage;
	bool truncate_page = false;

	trace_f2fs_truncate_blocks_enter(inode, from);

	free_from = (pgoff_t)F2FS_BYTES_TO_BLK(from + blocksize - 1);

	if (free_from >= sbi->max_file_blocks)
		goto free_partial;

	if (lock)
		f2fs_lock_op(sbi);

	ipage = get_node_page(sbi, inode->i_ino);
	if (IS_ERR(ipage)) {
		err = PTR_ERR(ipage);
		goto out;
	}

	if (f2fs_has_inline_data(inode)) {
		if (truncate_inline_inode(ipage, from))
			set_page_dirty(ipage);
		f2fs_put_page(ipage, 1);
		truncate_page = true;
		goto out;
	}

	set_new_dnode(&dn, inode, ipage, NULL, 0);
	err = get_dnode_of_data(&dn, free_from, LOOKUP_NODE_RA);
	if (err) {
		if (err == -ENOENT)
			goto free_next;
		goto out;
	}

	count = ADDRS_PER_PAGE(dn.node_page, inode);

	count -= dn.ofs_in_node;
	f2fs_bug_on(sbi, count < 0);

	if (dn.ofs_in_node || IS_INODE(dn.node_page)) {
		truncate_data_blocks_range(&dn, count);
		free_from += count;
	}

	f2fs_put_dnode(&dn);
free_next:
	err = truncate_inode_blocks(inode, free_from);
out:
	if (lock)
		f2fs_unlock_op(sbi);
free_partial:
	/* lastly zero out the first data page */
	if (!err)
		err = truncate_partial_data_page(inode, from, truncate_page);

	trace_f2fs_truncate_blocks_exit(inode, err);
	return err;
}

int f2fs_truncate(struct inode *inode)
{
	int err;

	if (!(S_ISREG(inode->i_mode) || S_ISDIR(inode->i_mode) ||
				S_ISLNK(inode->i_mode)))
		return 0;

	trace_f2fs_truncate(inode);

	/* we should check inline_data size */
	if (!f2fs_may_inline_data(inode)) {
		err = f2fs_convert_inline_inode(inode);
		if (err)
			return err;
	}

	err = truncate_blocks(inode, i_size_read(inode), true);
	if (err)
		return err;

	inode->i_mtime = inode->i_ctime = current_time(inode);
<<<<<<< HEAD
	f2fs_mark_inode_dirty_sync(inode);
=======
	f2fs_mark_inode_dirty_sync(inode, false);
>>>>>>> 405182c2
	return 0;
}

int f2fs_getattr(struct vfsmount *mnt,
			 struct dentry *dentry, struct kstat *stat)
{
	struct inode *inode = d_inode(dentry);
	generic_fillattr(inode, stat);
	stat->blocks <<= 3;
	return 0;
}

#ifdef CONFIG_F2FS_FS_POSIX_ACL
static void __setattr_copy(struct inode *inode, const struct iattr *attr)
{
	unsigned int ia_valid = attr->ia_valid;

	if (ia_valid & ATTR_UID)
		inode->i_uid = attr->ia_uid;
	if (ia_valid & ATTR_GID)
		inode->i_gid = attr->ia_gid;
	if (ia_valid & ATTR_ATIME)
		inode->i_atime = timespec_trunc(attr->ia_atime,
						inode->i_sb->s_time_gran);
	if (ia_valid & ATTR_MTIME)
		inode->i_mtime = timespec_trunc(attr->ia_mtime,
						inode->i_sb->s_time_gran);
	if (ia_valid & ATTR_CTIME)
		inode->i_ctime = timespec_trunc(attr->ia_ctime,
						inode->i_sb->s_time_gran);
	if (ia_valid & ATTR_MODE) {
		umode_t mode = attr->ia_mode;

		if (!in_group_p(inode->i_gid) && !capable(CAP_FSETID))
			mode &= ~S_ISGID;
		set_acl_inode(inode, mode);
	}
}
#else
#define __setattr_copy setattr_copy
#endif

int f2fs_setattr(struct dentry *dentry, struct iattr *attr)
{
	struct inode *inode = d_inode(dentry);
	int err;
	bool size_changed = false;

	err = setattr_prepare(dentry, attr);
	if (err)
		return err;

	if (attr->ia_valid & ATTR_SIZE) {
		if (f2fs_encrypted_inode(inode) &&
				fscrypt_get_encryption_info(inode))
			return -EACCES;

		if (attr->ia_size <= i_size_read(inode)) {
			truncate_setsize(inode, attr->ia_size);
			err = f2fs_truncate(inode);
			if (err)
				return err;
		} else {
			/*
			 * do not trim all blocks after i_size if target size is
			 * larger than i_size.
			 */
			truncate_setsize(inode, attr->ia_size);

			/* should convert inline inode here */
			if (!f2fs_may_inline_data(inode)) {
				err = f2fs_convert_inline_inode(inode);
				if (err)
					return err;
			}
			inode->i_mtime = inode->i_ctime = current_time(inode);
		}

		size_changed = true;
	}

	__setattr_copy(inode, attr);

	if (attr->ia_valid & ATTR_MODE) {
		err = posix_acl_chmod(inode, get_inode_mode(inode));
		if (err || is_inode_flag_set(inode, FI_ACL_MODE)) {
			inode->i_mode = F2FS_I(inode)->i_acl_mode;
			clear_inode_flag(inode, FI_ACL_MODE);
		}
	}

	/* file size may changed here */
	f2fs_mark_inode_dirty_sync(inode, size_changed);

	/* inode change will produce dirty node pages flushed by checkpoint */
	f2fs_balance_fs(F2FS_I_SB(inode), true);

	return err;
}

const struct inode_operations f2fs_file_inode_operations = {
	.getattr	= f2fs_getattr,
	.setattr	= f2fs_setattr,
	.get_acl	= f2fs_get_acl,
	.set_acl	= f2fs_set_acl,
#ifdef CONFIG_F2FS_FS_XATTR
	.listxattr	= f2fs_listxattr,
#endif
	.fiemap		= f2fs_fiemap,
};

static int fill_zero(struct inode *inode, pgoff_t index,
					loff_t start, loff_t len)
{
	struct f2fs_sb_info *sbi = F2FS_I_SB(inode);
	struct page *page;

	if (!len)
		return 0;

	f2fs_balance_fs(sbi, true);

	f2fs_lock_op(sbi);
	page = get_new_data_page(inode, NULL, index, false);
	f2fs_unlock_op(sbi);

	if (IS_ERR(page))
		return PTR_ERR(page);

	f2fs_wait_on_page_writeback(page, DATA, true);
	zero_user(page, start, len);
	set_page_dirty(page);
	f2fs_put_page(page, 1);
	return 0;
}

int truncate_hole(struct inode *inode, pgoff_t pg_start, pgoff_t pg_end)
{
	int err;

	while (pg_start < pg_end) {
		struct dnode_of_data dn;
		pgoff_t end_offset, count;

		set_new_dnode(&dn, inode, NULL, NULL, 0);
		err = get_dnode_of_data(&dn, pg_start, LOOKUP_NODE);
		if (err) {
			if (err == -ENOENT) {
				pg_start++;
				continue;
			}
			return err;
		}

		end_offset = ADDRS_PER_PAGE(dn.node_page, inode);
		count = min(end_offset - dn.ofs_in_node, pg_end - pg_start);

		f2fs_bug_on(F2FS_I_SB(inode), count == 0 || count > end_offset);

		truncate_data_blocks_range(&dn, count);
		f2fs_put_dnode(&dn);

		pg_start += count;
	}
	return 0;
}

static int punch_hole(struct inode *inode, loff_t offset, loff_t len)
{
	pgoff_t pg_start, pg_end;
	loff_t off_start, off_end;
	int ret;

	ret = f2fs_convert_inline_inode(inode);
	if (ret)
		return ret;

	pg_start = ((unsigned long long) offset) >> PAGE_SHIFT;
	pg_end = ((unsigned long long) offset + len) >> PAGE_SHIFT;

	off_start = offset & (PAGE_SIZE - 1);
	off_end = (offset + len) & (PAGE_SIZE - 1);

	if (pg_start == pg_end) {
		ret = fill_zero(inode, pg_start, off_start,
						off_end - off_start);
		if (ret)
			return ret;
	} else {
		if (off_start) {
			ret = fill_zero(inode, pg_start++, off_start,
						PAGE_SIZE - off_start);
			if (ret)
				return ret;
		}
		if (off_end) {
			ret = fill_zero(inode, pg_end, 0, off_end);
			if (ret)
				return ret;
		}

		if (pg_start < pg_end) {
			struct address_space *mapping = inode->i_mapping;
			loff_t blk_start, blk_end;
			struct f2fs_sb_info *sbi = F2FS_I_SB(inode);

			f2fs_balance_fs(sbi, true);

			blk_start = (loff_t)pg_start << PAGE_SHIFT;
			blk_end = (loff_t)pg_end << PAGE_SHIFT;
			truncate_inode_pages_range(mapping, blk_start,
					blk_end - 1);

			f2fs_lock_op(sbi);
			ret = truncate_hole(inode, pg_start, pg_end);
			f2fs_unlock_op(sbi);
		}
	}

	return ret;
}

static int __read_out_blkaddrs(struct inode *inode, block_t *blkaddr,
				int *do_replace, pgoff_t off, pgoff_t len)
{
	struct f2fs_sb_info *sbi = F2FS_I_SB(inode);
	struct dnode_of_data dn;
	int ret, done, i;

next_dnode:
	set_new_dnode(&dn, inode, NULL, NULL, 0);
	ret = get_dnode_of_data(&dn, off, LOOKUP_NODE_RA);
	if (ret && ret != -ENOENT) {
		return ret;
	} else if (ret == -ENOENT) {
		if (dn.max_level == 0)
			return -ENOENT;
		done = min((pgoff_t)ADDRS_PER_BLOCK - dn.ofs_in_node, len);
		blkaddr += done;
		do_replace += done;
		goto next;
	}

	done = min((pgoff_t)ADDRS_PER_PAGE(dn.node_page, inode) -
							dn.ofs_in_node, len);
	for (i = 0; i < done; i++, blkaddr++, do_replace++, dn.ofs_in_node++) {
		*blkaddr = datablock_addr(dn.node_page, dn.ofs_in_node);
		if (!is_checkpointed_data(sbi, *blkaddr)) {

			if (test_opt(sbi, LFS)) {
				f2fs_put_dnode(&dn);
				return -ENOTSUPP;
			}

			/* do not invalidate this block address */
			f2fs_update_data_blkaddr(&dn, NULL_ADDR);
			*do_replace = 1;
		}
	}
	f2fs_put_dnode(&dn);
next:
	len -= done;
	off += done;
	if (len)
		goto next_dnode;
	return 0;
}

static int __roll_back_blkaddrs(struct inode *inode, block_t *blkaddr,
				int *do_replace, pgoff_t off, int len)
{
	struct f2fs_sb_info *sbi = F2FS_I_SB(inode);
	struct dnode_of_data dn;
	int ret, i;

	for (i = 0; i < len; i++, do_replace++, blkaddr++) {
		if (*do_replace == 0)
			continue;

		set_new_dnode(&dn, inode, NULL, NULL, 0);
		ret = get_dnode_of_data(&dn, off + i, LOOKUP_NODE_RA);
		if (ret) {
			dec_valid_block_count(sbi, inode, 1);
			invalidate_blocks(sbi, *blkaddr);
		} else {
			f2fs_update_data_blkaddr(&dn, *blkaddr);
		}
		f2fs_put_dnode(&dn);
	}
	return 0;
}

static int __clone_blkaddrs(struct inode *src_inode, struct inode *dst_inode,
			block_t *blkaddr, int *do_replace,
			pgoff_t src, pgoff_t dst, pgoff_t len, bool full)
{
	struct f2fs_sb_info *sbi = F2FS_I_SB(src_inode);
	pgoff_t i = 0;
	int ret;

	while (i < len) {
		if (blkaddr[i] == NULL_ADDR && !full) {
			i++;
			continue;
		}

		if (do_replace[i] || blkaddr[i] == NULL_ADDR) {
			struct dnode_of_data dn;
			struct node_info ni;
			size_t new_size;
			pgoff_t ilen;

			set_new_dnode(&dn, dst_inode, NULL, NULL, 0);
			ret = get_dnode_of_data(&dn, dst + i, ALLOC_NODE);
			if (ret)
				return ret;

			get_node_info(sbi, dn.nid, &ni);
			ilen = min((pgoff_t)
				ADDRS_PER_PAGE(dn.node_page, dst_inode) -
						dn.ofs_in_node, len - i);
			do {
				dn.data_blkaddr = datablock_addr(dn.node_page,
								dn.ofs_in_node);
				truncate_data_blocks_range(&dn, 1);

				if (do_replace[i]) {
					f2fs_i_blocks_write(src_inode,
								1, false);
					f2fs_i_blocks_write(dst_inode,
								1, true);
					f2fs_replace_block(sbi, &dn, dn.data_blkaddr,
					blkaddr[i], ni.version, true, false);

					do_replace[i] = 0;
				}
				dn.ofs_in_node++;
				i++;
				new_size = (dst + i) << PAGE_SHIFT;
				if (dst_inode->i_size < new_size)
					f2fs_i_size_write(dst_inode, new_size);
			} while (--ilen && (do_replace[i] || blkaddr[i] == NULL_ADDR));

			f2fs_put_dnode(&dn);
		} else {
			struct page *psrc, *pdst;

			psrc = get_lock_data_page(src_inode, src + i, true);
			if (IS_ERR(psrc))
				return PTR_ERR(psrc);
			pdst = get_new_data_page(dst_inode, NULL, dst + i,
								true);
			if (IS_ERR(pdst)) {
				f2fs_put_page(psrc, 1);
				return PTR_ERR(pdst);
			}
			f2fs_copy_page(psrc, pdst);
			set_page_dirty(pdst);
			f2fs_put_page(pdst, 1);
			f2fs_put_page(psrc, 1);

			ret = truncate_hole(src_inode, src + i, src + i + 1);
			if (ret)
				return ret;
			i++;
		}
	}
	return 0;
}

static int __exchange_data_block(struct inode *src_inode,
			struct inode *dst_inode, pgoff_t src, pgoff_t dst,
			pgoff_t len, bool full)
{
	block_t *src_blkaddr;
	int *do_replace;
	pgoff_t olen;
	int ret;

	while (len) {
		olen = min((pgoff_t)4 * ADDRS_PER_BLOCK, len);

		src_blkaddr = f2fs_kvzalloc(sizeof(block_t) * olen, GFP_KERNEL);
		if (!src_blkaddr)
			return -ENOMEM;

		do_replace = f2fs_kvzalloc(sizeof(int) * olen, GFP_KERNEL);
		if (!do_replace) {
			kvfree(src_blkaddr);
			return -ENOMEM;
		}

		ret = __read_out_blkaddrs(src_inode, src_blkaddr,
					do_replace, src, olen);
		if (ret)
			goto roll_back;

		ret = __clone_blkaddrs(src_inode, dst_inode, src_blkaddr,
					do_replace, src, dst, olen, full);
		if (ret)
			goto roll_back;

		src += olen;
		dst += olen;
		len -= olen;

		kvfree(src_blkaddr);
		kvfree(do_replace);
	}
	return 0;

roll_back:
	__roll_back_blkaddrs(src_inode, src_blkaddr, do_replace, src, len);
	kvfree(src_blkaddr);
	kvfree(do_replace);
	return ret;
}

static int f2fs_do_collapse(struct inode *inode, pgoff_t start, pgoff_t end)
{
	struct f2fs_sb_info *sbi = F2FS_I_SB(inode);
	pgoff_t nrpages = (i_size_read(inode) + PAGE_SIZE - 1) / PAGE_SIZE;
	int ret;

	f2fs_balance_fs(sbi, true);
	f2fs_lock_op(sbi);

	f2fs_drop_extent_tree(inode);

	ret = __exchange_data_block(inode, inode, end, start, nrpages - end, true);
	f2fs_unlock_op(sbi);
	return ret;
}

static int f2fs_collapse_range(struct inode *inode, loff_t offset, loff_t len)
{
	pgoff_t pg_start, pg_end;
	loff_t new_size;
	int ret;

	if (offset + len >= i_size_read(inode))
		return -EINVAL;

	/* collapse range should be aligned to block size of f2fs. */
	if (offset & (F2FS_BLKSIZE - 1) || len & (F2FS_BLKSIZE - 1))
		return -EINVAL;

	ret = f2fs_convert_inline_inode(inode);
	if (ret)
		return ret;

	pg_start = offset >> PAGE_SHIFT;
	pg_end = (offset + len) >> PAGE_SHIFT;

	/* write out all dirty pages from offset */
	ret = filemap_write_and_wait_range(inode->i_mapping, offset, LLONG_MAX);
	if (ret)
		return ret;

	truncate_pagecache(inode, offset);

	ret = f2fs_do_collapse(inode, pg_start, pg_end);
	if (ret)
		return ret;

	/* write out all moved pages, if possible */
	filemap_write_and_wait_range(inode->i_mapping, offset, LLONG_MAX);
	truncate_pagecache(inode, offset);

	new_size = i_size_read(inode) - len;
	truncate_pagecache(inode, new_size);

	ret = truncate_blocks(inode, new_size, true);
	if (!ret)
		f2fs_i_size_write(inode, new_size);

	return ret;
}

static int f2fs_do_zero_range(struct dnode_of_data *dn, pgoff_t start,
								pgoff_t end)
{
	struct f2fs_sb_info *sbi = F2FS_I_SB(dn->inode);
	pgoff_t index = start;
	unsigned int ofs_in_node = dn->ofs_in_node;
	blkcnt_t count = 0;
	int ret;

	for (; index < end; index++, dn->ofs_in_node++) {
		if (datablock_addr(dn->node_page, dn->ofs_in_node) == NULL_ADDR)
			count++;
	}

	dn->ofs_in_node = ofs_in_node;
	ret = reserve_new_blocks(dn, count);
	if (ret)
		return ret;

	dn->ofs_in_node = ofs_in_node;
	for (index = start; index < end; index++, dn->ofs_in_node++) {
		dn->data_blkaddr =
				datablock_addr(dn->node_page, dn->ofs_in_node);
		/*
		 * reserve_new_blocks will not guarantee entire block
		 * allocation.
		 */
		if (dn->data_blkaddr == NULL_ADDR) {
			ret = -ENOSPC;
			break;
		}
		if (dn->data_blkaddr != NEW_ADDR) {
			invalidate_blocks(sbi, dn->data_blkaddr);
			dn->data_blkaddr = NEW_ADDR;
			set_data_blkaddr(dn);
		}
	}

	f2fs_update_extent_cache_range(dn, start, 0, index - start);

	return ret;
}

static int f2fs_zero_range(struct inode *inode, loff_t offset, loff_t len,
								int mode)
{
	struct f2fs_sb_info *sbi = F2FS_I_SB(inode);
	struct address_space *mapping = inode->i_mapping;
	pgoff_t index, pg_start, pg_end;
	loff_t new_size = i_size_read(inode);
	loff_t off_start, off_end;
	int ret = 0;

	ret = inode_newsize_ok(inode, (len + offset));
	if (ret)
		return ret;

	ret = f2fs_convert_inline_inode(inode);
	if (ret)
		return ret;

	ret = filemap_write_and_wait_range(mapping, offset, offset + len - 1);
	if (ret)
		return ret;

	truncate_pagecache_range(inode, offset, offset + len - 1);

	pg_start = ((unsigned long long) offset) >> PAGE_SHIFT;
	pg_end = ((unsigned long long) offset + len) >> PAGE_SHIFT;

	off_start = offset & (PAGE_SIZE - 1);
	off_end = (offset + len) & (PAGE_SIZE - 1);

	if (pg_start == pg_end) {
		ret = fill_zero(inode, pg_start, off_start,
						off_end - off_start);
		if (ret)
			return ret;

		if (offset + len > new_size)
			new_size = offset + len;
		new_size = max_t(loff_t, new_size, offset + len);
	} else {
		if (off_start) {
			ret = fill_zero(inode, pg_start++, off_start,
						PAGE_SIZE - off_start);
			if (ret)
				return ret;

			new_size = max_t(loff_t, new_size,
					(loff_t)pg_start << PAGE_SHIFT);
		}

		for (index = pg_start; index < pg_end;) {
			struct dnode_of_data dn;
			unsigned int end_offset;
			pgoff_t end;

			f2fs_lock_op(sbi);

			set_new_dnode(&dn, inode, NULL, NULL, 0);
			ret = get_dnode_of_data(&dn, index, ALLOC_NODE);
			if (ret) {
				f2fs_unlock_op(sbi);
				goto out;
			}

			end_offset = ADDRS_PER_PAGE(dn.node_page, inode);
			end = min(pg_end, end_offset - dn.ofs_in_node + index);

			ret = f2fs_do_zero_range(&dn, index, end);
			f2fs_put_dnode(&dn);
			f2fs_unlock_op(sbi);

			f2fs_balance_fs(sbi, dn.node_changed);

			if (ret)
				goto out;

			index = end;
			new_size = max_t(loff_t, new_size,
					(loff_t)index << PAGE_SHIFT);
		}

		if (off_end) {
			ret = fill_zero(inode, pg_end, 0, off_end);
			if (ret)
				goto out;

			new_size = max_t(loff_t, new_size, offset + len);
		}
	}

out:
	if (!(mode & FALLOC_FL_KEEP_SIZE) && i_size_read(inode) < new_size)
		f2fs_i_size_write(inode, new_size);

	return ret;
}

static int f2fs_insert_range(struct inode *inode, loff_t offset, loff_t len)
{
	struct f2fs_sb_info *sbi = F2FS_I_SB(inode);
	pgoff_t nr, pg_start, pg_end, delta, idx;
	loff_t new_size;
	int ret = 0;

	new_size = i_size_read(inode) + len;
	if (new_size > inode->i_sb->s_maxbytes)
		return -EFBIG;

	if (offset >= i_size_read(inode))
		return -EINVAL;

	/* insert range should be aligned to block size of f2fs. */
	if (offset & (F2FS_BLKSIZE - 1) || len & (F2FS_BLKSIZE - 1))
		return -EINVAL;

	ret = f2fs_convert_inline_inode(inode);
	if (ret)
		return ret;

	f2fs_balance_fs(sbi, true);

	ret = truncate_blocks(inode, i_size_read(inode), true);
	if (ret)
		return ret;

	/* write out all dirty pages from offset */
	ret = filemap_write_and_wait_range(inode->i_mapping, offset, LLONG_MAX);
	if (ret)
		return ret;

	truncate_pagecache(inode, offset);

	pg_start = offset >> PAGE_SHIFT;
	pg_end = (offset + len) >> PAGE_SHIFT;
	delta = pg_end - pg_start;
	idx = (i_size_read(inode) + PAGE_SIZE - 1) / PAGE_SIZE;

	while (!ret && idx > pg_start) {
		nr = idx - pg_start;
		if (nr > delta)
			nr = delta;
		idx -= nr;

		f2fs_lock_op(sbi);
		f2fs_drop_extent_tree(inode);

		ret = __exchange_data_block(inode, inode, idx,
					idx + delta, nr, false);
		f2fs_unlock_op(sbi);
	}

	/* write out all moved pages, if possible */
	filemap_write_and_wait_range(inode->i_mapping, offset, LLONG_MAX);
	truncate_pagecache(inode, offset);

	if (!ret)
		f2fs_i_size_write(inode, new_size);
	return ret;
}

static int expand_inode_data(struct inode *inode, loff_t offset,
					loff_t len, int mode)
{
	struct f2fs_sb_info *sbi = F2FS_I_SB(inode);
	struct f2fs_map_blocks map = { .m_next_pgofs = NULL };
	pgoff_t pg_end;
	loff_t new_size = i_size_read(inode);
	loff_t off_end;
	int err;

	err = inode_newsize_ok(inode, (len + offset));
	if (err)
		return err;

	err = f2fs_convert_inline_inode(inode);
	if (err)
		return err;

	f2fs_balance_fs(sbi, true);

	pg_end = ((unsigned long long)offset + len) >> PAGE_SHIFT;
	off_end = (offset + len) & (PAGE_SIZE - 1);

	map.m_lblk = ((unsigned long long)offset) >> PAGE_SHIFT;
	map.m_len = pg_end - map.m_lblk;
	if (off_end)
		map.m_len++;

	err = f2fs_map_blocks(inode, &map, 1, F2FS_GET_BLOCK_PRE_AIO);
	if (err) {
		pgoff_t last_off;

		if (!map.m_len)
			return err;

		last_off = map.m_lblk + map.m_len - 1;

		/* update new size to the failed position */
		new_size = (last_off == pg_end) ? offset + len:
					(loff_t)(last_off + 1) << PAGE_SHIFT;
	} else {
		new_size = ((loff_t)pg_end << PAGE_SHIFT) + off_end;
	}

	if (!(mode & FALLOC_FL_KEEP_SIZE) && i_size_read(inode) < new_size)
		f2fs_i_size_write(inode, new_size);

	return err;
}

static long f2fs_fallocate(struct file *file, int mode,
				loff_t offset, loff_t len)
{
	struct inode *inode = file_inode(file);
	long ret = 0;

	/* f2fs only support ->fallocate for regular file */
	if (!S_ISREG(inode->i_mode))
		return -EINVAL;

	if (f2fs_encrypted_inode(inode) &&
		(mode & (FALLOC_FL_COLLAPSE_RANGE | FALLOC_FL_INSERT_RANGE)))
		return -EOPNOTSUPP;

	if (mode & ~(FALLOC_FL_KEEP_SIZE | FALLOC_FL_PUNCH_HOLE |
			FALLOC_FL_COLLAPSE_RANGE | FALLOC_FL_ZERO_RANGE |
			FALLOC_FL_INSERT_RANGE))
		return -EOPNOTSUPP;

	inode_lock(inode);

	if (mode & FALLOC_FL_PUNCH_HOLE) {
		if (offset >= inode->i_size)
			goto out;

		ret = punch_hole(inode, offset, len);
	} else if (mode & FALLOC_FL_COLLAPSE_RANGE) {
		ret = f2fs_collapse_range(inode, offset, len);
	} else if (mode & FALLOC_FL_ZERO_RANGE) {
		ret = f2fs_zero_range(inode, offset, len, mode);
	} else if (mode & FALLOC_FL_INSERT_RANGE) {
		ret = f2fs_insert_range(inode, offset, len);
	} else {
		ret = expand_inode_data(inode, offset, len, mode);
	}

	if (!ret) {
		inode->i_mtime = inode->i_ctime = current_time(inode);
<<<<<<< HEAD
		f2fs_mark_inode_dirty_sync(inode);
=======
		f2fs_mark_inode_dirty_sync(inode, false);
		if (mode & FALLOC_FL_KEEP_SIZE)
			file_set_keep_isize(inode);
>>>>>>> 405182c2
		f2fs_update_time(F2FS_I_SB(inode), REQ_TIME);
	}

out:
	inode_unlock(inode);

	trace_f2fs_fallocate(inode, mode, offset, len, ret);
	return ret;
}

static int f2fs_release_file(struct inode *inode, struct file *filp)
{
	/*
	 * f2fs_relase_file is called at every close calls. So we should
	 * not drop any inmemory pages by close called by other process.
	 */
	if (!(filp->f_mode & FMODE_WRITE) ||
			atomic_read(&inode->i_writecount) != 1)
		return 0;

	/* some remained atomic pages should discarded */
	if (f2fs_is_atomic_file(inode))
		drop_inmem_pages(inode);
	if (f2fs_is_volatile_file(inode)) {
		clear_inode_flag(inode, FI_VOLATILE_FILE);
		set_inode_flag(inode, FI_DROP_CACHE);
		filemap_fdatawrite(inode->i_mapping);
		clear_inode_flag(inode, FI_DROP_CACHE);
	}
	return 0;
}

#define F2FS_REG_FLMASK		(~(FS_DIRSYNC_FL | FS_TOPDIR_FL))
#define F2FS_OTHER_FLMASK	(FS_NODUMP_FL | FS_NOATIME_FL)

static inline __u32 f2fs_mask_flags(umode_t mode, __u32 flags)
{
	if (S_ISDIR(mode))
		return flags;
	else if (S_ISREG(mode))
		return flags & F2FS_REG_FLMASK;
	else
		return flags & F2FS_OTHER_FLMASK;
}

static int f2fs_ioc_getflags(struct file *filp, unsigned long arg)
{
	struct inode *inode = file_inode(filp);
	struct f2fs_inode_info *fi = F2FS_I(inode);
	unsigned int flags = fi->i_flags & FS_FL_USER_VISIBLE;
	return put_user(flags, (int __user *)arg);
}

static int f2fs_ioc_setflags(struct file *filp, unsigned long arg)
{
	struct inode *inode = file_inode(filp);
	struct f2fs_inode_info *fi = F2FS_I(inode);
	unsigned int flags;
	unsigned int oldflags;
	int ret;

	if (!inode_owner_or_capable(inode))
		return -EACCES;

	if (get_user(flags, (int __user *)arg))
		return -EFAULT;

	ret = mnt_want_write_file(filp);
	if (ret)
		return ret;

	flags = f2fs_mask_flags(inode->i_mode, flags);

	inode_lock(inode);

	oldflags = fi->i_flags;

	if ((flags ^ oldflags) & (FS_APPEND_FL | FS_IMMUTABLE_FL)) {
		if (!capable(CAP_LINUX_IMMUTABLE)) {
			inode_unlock(inode);
			ret = -EPERM;
			goto out;
		}
	}

	flags = flags & FS_FL_USER_MODIFIABLE;
	flags |= oldflags & ~FS_FL_USER_MODIFIABLE;
	fi->i_flags = flags;
	inode_unlock(inode);

	inode->i_ctime = current_time(inode);
	f2fs_set_inode_flags(inode);
out:
	mnt_drop_write_file(filp);
	return ret;
}

static int f2fs_ioc_getversion(struct file *filp, unsigned long arg)
{
	struct inode *inode = file_inode(filp);

	return put_user(inode->i_generation, (int __user *)arg);
}

static int f2fs_ioc_start_atomic_write(struct file *filp)
{
	struct inode *inode = file_inode(filp);
	int ret;

	if (!inode_owner_or_capable(inode))
		return -EACCES;

	ret = mnt_want_write_file(filp);
	if (ret)
		return ret;

	inode_lock(inode);

	if (f2fs_is_atomic_file(inode))
		goto out;

	ret = f2fs_convert_inline_inode(inode);
	if (ret)
		goto out;

	set_inode_flag(inode, FI_ATOMIC_FILE);
	f2fs_update_time(F2FS_I_SB(inode), REQ_TIME);

	if (!get_dirty_pages(inode))
		goto out;

	f2fs_msg(F2FS_I_SB(inode)->sb, KERN_WARNING,
		"Unexpected flush for atomic writes: ino=%lu, npages=%u",
					inode->i_ino, get_dirty_pages(inode));
	ret = filemap_write_and_wait_range(inode->i_mapping, 0, LLONG_MAX);
	if (ret)
		clear_inode_flag(inode, FI_ATOMIC_FILE);
out:
	inode_unlock(inode);
	mnt_drop_write_file(filp);
	return ret;
}

static int f2fs_ioc_commit_atomic_write(struct file *filp)
{
	struct inode *inode = file_inode(filp);
	int ret;

	if (!inode_owner_or_capable(inode))
		return -EACCES;

	ret = mnt_want_write_file(filp);
	if (ret)
		return ret;

	inode_lock(inode);

	if (f2fs_is_volatile_file(inode))
		goto err_out;

	if (f2fs_is_atomic_file(inode)) {
		clear_inode_flag(inode, FI_ATOMIC_FILE);
		ret = commit_inmem_pages(inode);
		if (ret) {
			set_inode_flag(inode, FI_ATOMIC_FILE);
			goto err_out;
		}
	}

	ret = f2fs_do_sync_file(filp, 0, LLONG_MAX, 0, true);
err_out:
	inode_unlock(inode);
	mnt_drop_write_file(filp);
	return ret;
}

static int f2fs_ioc_start_volatile_write(struct file *filp)
{
	struct inode *inode = file_inode(filp);
	int ret;

	if (!inode_owner_or_capable(inode))
		return -EACCES;

	ret = mnt_want_write_file(filp);
	if (ret)
		return ret;

	inode_lock(inode);

	if (f2fs_is_volatile_file(inode))
		goto out;

	ret = f2fs_convert_inline_inode(inode);
	if (ret)
		goto out;

	set_inode_flag(inode, FI_VOLATILE_FILE);
	f2fs_update_time(F2FS_I_SB(inode), REQ_TIME);
out:
	inode_unlock(inode);
	mnt_drop_write_file(filp);
	return ret;
}

static int f2fs_ioc_release_volatile_write(struct file *filp)
{
	struct inode *inode = file_inode(filp);
	int ret;

	if (!inode_owner_or_capable(inode))
		return -EACCES;

	ret = mnt_want_write_file(filp);
	if (ret)
		return ret;

	inode_lock(inode);

	if (!f2fs_is_volatile_file(inode))
		goto out;

	if (!f2fs_is_first_block_written(inode)) {
		ret = truncate_partial_data_page(inode, 0, true);
		goto out;
	}

	ret = punch_hole(inode, 0, F2FS_BLKSIZE);
out:
	inode_unlock(inode);
	mnt_drop_write_file(filp);
	return ret;
}

static int f2fs_ioc_abort_volatile_write(struct file *filp)
{
	struct inode *inode = file_inode(filp);
	int ret;

	if (!inode_owner_or_capable(inode))
		return -EACCES;

	ret = mnt_want_write_file(filp);
	if (ret)
		return ret;

	inode_lock(inode);

	if (f2fs_is_atomic_file(inode))
		drop_inmem_pages(inode);
	if (f2fs_is_volatile_file(inode)) {
		clear_inode_flag(inode, FI_VOLATILE_FILE);
		ret = f2fs_do_sync_file(filp, 0, LLONG_MAX, 0, true);
	}

	inode_unlock(inode);

	mnt_drop_write_file(filp);
	f2fs_update_time(F2FS_I_SB(inode), REQ_TIME);
	return ret;
}

static int f2fs_ioc_shutdown(struct file *filp, unsigned long arg)
{
	struct inode *inode = file_inode(filp);
	struct f2fs_sb_info *sbi = F2FS_I_SB(inode);
	struct super_block *sb = sbi->sb;
	__u32 in;
	int ret;

	if (!capable(CAP_SYS_ADMIN))
		return -EPERM;

	if (get_user(in, (__u32 __user *)arg))
		return -EFAULT;

	ret = mnt_want_write_file(filp);
	if (ret)
		return ret;

	switch (in) {
	case F2FS_GOING_DOWN_FULLSYNC:
		sb = freeze_bdev(sb->s_bdev);
		if (sb && !IS_ERR(sb)) {
			f2fs_stop_checkpoint(sbi, false);
			thaw_bdev(sb->s_bdev, sb);
		}
		break;
	case F2FS_GOING_DOWN_METASYNC:
		/* do checkpoint only */
		f2fs_sync_fs(sb, 1);
		f2fs_stop_checkpoint(sbi, false);
		break;
	case F2FS_GOING_DOWN_NOSYNC:
		f2fs_stop_checkpoint(sbi, false);
		break;
	case F2FS_GOING_DOWN_METAFLUSH:
		sync_meta_pages(sbi, META, LONG_MAX);
		f2fs_stop_checkpoint(sbi, false);
		break;
	default:
		ret = -EINVAL;
		goto out;
	}
	f2fs_update_time(sbi, REQ_TIME);
out:
	mnt_drop_write_file(filp);
	return ret;
}

static int f2fs_ioc_fitrim(struct file *filp, unsigned long arg)
{
	struct inode *inode = file_inode(filp);
	struct super_block *sb = inode->i_sb;
	struct request_queue *q = bdev_get_queue(sb->s_bdev);
	struct fstrim_range range;
	int ret;

	if (!capable(CAP_SYS_ADMIN))
		return -EPERM;

	if (!blk_queue_discard(q))
		return -EOPNOTSUPP;

	if (copy_from_user(&range, (struct fstrim_range __user *)arg,
				sizeof(range)))
		return -EFAULT;

	ret = mnt_want_write_file(filp);
	if (ret)
		return ret;

	range.minlen = max((unsigned int)range.minlen,
				q->limits.discard_granularity);
	ret = f2fs_trim_fs(F2FS_SB(sb), &range);
	mnt_drop_write_file(filp);
	if (ret < 0)
		return ret;

	if (copy_to_user((struct fstrim_range __user *)arg, &range,
				sizeof(range)))
		return -EFAULT;
	f2fs_update_time(F2FS_I_SB(inode), REQ_TIME);
	return 0;
}

static bool uuid_is_nonzero(__u8 u[16])
{
	int i;

	for (i = 0; i < 16; i++)
		if (u[i])
			return true;
	return false;
}

static int f2fs_ioc_set_encryption_policy(struct file *filp, unsigned long arg)
{
	struct inode *inode = file_inode(filp);

	f2fs_update_time(F2FS_I_SB(inode), REQ_TIME);

	return fscrypt_ioctl_set_policy(filp, (const void __user *)arg);
}

static int f2fs_ioc_get_encryption_policy(struct file *filp, unsigned long arg)
{
	return fscrypt_ioctl_get_policy(filp, (void __user *)arg);
}

static int f2fs_ioc_get_encryption_pwsalt(struct file *filp, unsigned long arg)
{
	struct inode *inode = file_inode(filp);
	struct f2fs_sb_info *sbi = F2FS_I_SB(inode);
	int err;

	if (!f2fs_sb_has_crypto(inode->i_sb))
		return -EOPNOTSUPP;

	if (uuid_is_nonzero(sbi->raw_super->encrypt_pw_salt))
		goto got_it;

	err = mnt_want_write_file(filp);
	if (err)
		return err;

	/* update superblock with uuid */
	generate_random_uuid(sbi->raw_super->encrypt_pw_salt);

	err = f2fs_commit_super(sbi, false);
	if (err) {
		/* undo new data */
		memset(sbi->raw_super->encrypt_pw_salt, 0, 16);
		mnt_drop_write_file(filp);
		return err;
	}
	mnt_drop_write_file(filp);
got_it:
	if (copy_to_user((__u8 __user *)arg, sbi->raw_super->encrypt_pw_salt,
									16))
		return -EFAULT;
	return 0;
}

static int f2fs_ioc_gc(struct file *filp, unsigned long arg)
{
	struct inode *inode = file_inode(filp);
	struct f2fs_sb_info *sbi = F2FS_I_SB(inode);
	__u32 sync;
	int ret;

	if (!capable(CAP_SYS_ADMIN))
		return -EPERM;

	if (get_user(sync, (__u32 __user *)arg))
		return -EFAULT;

	if (f2fs_readonly(sbi->sb))
		return -EROFS;

	ret = mnt_want_write_file(filp);
	if (ret)
		return ret;

	if (!sync) {
		if (!mutex_trylock(&sbi->gc_mutex)) {
			ret = -EBUSY;
			goto out;
		}
	} else {
		mutex_lock(&sbi->gc_mutex);
	}

	ret = f2fs_gc(sbi, sync, true);
out:
	mnt_drop_write_file(filp);
	return ret;
}

static int f2fs_ioc_write_checkpoint(struct file *filp, unsigned long arg)
{
	struct inode *inode = file_inode(filp);
	struct f2fs_sb_info *sbi = F2FS_I_SB(inode);
	int ret;

	if (!capable(CAP_SYS_ADMIN))
		return -EPERM;

	if (f2fs_readonly(sbi->sb))
		return -EROFS;

	ret = mnt_want_write_file(filp);
	if (ret)
		return ret;

	ret = f2fs_sync_fs(sbi->sb, 1);

	mnt_drop_write_file(filp);
	return ret;
}

static int f2fs_defragment_range(struct f2fs_sb_info *sbi,
					struct file *filp,
					struct f2fs_defragment *range)
{
	struct inode *inode = file_inode(filp);
	struct f2fs_map_blocks map = { .m_next_pgofs = NULL };
	struct extent_info ei;
	pgoff_t pg_start, pg_end;
	unsigned int blk_per_seg = sbi->blocks_per_seg;
	unsigned int total = 0, sec_num;
	unsigned int pages_per_sec = sbi->segs_per_sec * blk_per_seg;
	block_t blk_end = 0;
	bool fragmented = false;
	int err;

	/* if in-place-update policy is enabled, don't waste time here */
	if (need_inplace_update(inode))
		return -EINVAL;

	pg_start = range->start >> PAGE_SHIFT;
	pg_end = (range->start + range->len) >> PAGE_SHIFT;

	f2fs_balance_fs(sbi, true);

	inode_lock(inode);

	/* writeback all dirty pages in the range */
	err = filemap_write_and_wait_range(inode->i_mapping, range->start,
						range->start + range->len - 1);
	if (err)
		goto out;

	/*
	 * lookup mapping info in extent cache, skip defragmenting if physical
	 * block addresses are continuous.
	 */
	if (f2fs_lookup_extent_cache(inode, pg_start, &ei)) {
		if (ei.fofs + ei.len >= pg_end)
			goto out;
	}

	map.m_lblk = pg_start;

	/*
	 * lookup mapping info in dnode page cache, skip defragmenting if all
	 * physical block addresses are continuous even if there are hole(s)
	 * in logical blocks.
	 */
	while (map.m_lblk < pg_end) {
		map.m_len = pg_end - map.m_lblk;
		err = f2fs_map_blocks(inode, &map, 0, F2FS_GET_BLOCK_READ);
		if (err)
			goto out;

		if (!(map.m_flags & F2FS_MAP_FLAGS)) {
			map.m_lblk++;
			continue;
		}

		if (blk_end && blk_end != map.m_pblk) {
			fragmented = true;
			break;
		}
		blk_end = map.m_pblk + map.m_len;

		map.m_lblk += map.m_len;
	}

	if (!fragmented)
		goto out;

	map.m_lblk = pg_start;
	map.m_len = pg_end - pg_start;

	sec_num = (map.m_len + pages_per_sec - 1) / pages_per_sec;

	/*
	 * make sure there are enough free section for LFS allocation, this can
	 * avoid defragment running in SSR mode when free section are allocated
	 * intensively
	 */
	if (has_not_enough_free_secs(sbi, 0, sec_num)) {
		err = -EAGAIN;
		goto out;
	}

	while (map.m_lblk < pg_end) {
		pgoff_t idx;
		int cnt = 0;

do_map:
		map.m_len = pg_end - map.m_lblk;
		err = f2fs_map_blocks(inode, &map, 0, F2FS_GET_BLOCK_READ);
		if (err)
			goto clear_out;

		if (!(map.m_flags & F2FS_MAP_FLAGS)) {
			map.m_lblk++;
			continue;
		}

		set_inode_flag(inode, FI_DO_DEFRAG);

		idx = map.m_lblk;
		while (idx < map.m_lblk + map.m_len && cnt < blk_per_seg) {
			struct page *page;

			page = get_lock_data_page(inode, idx, true);
			if (IS_ERR(page)) {
				err = PTR_ERR(page);
				goto clear_out;
			}

			set_page_dirty(page);
			f2fs_put_page(page, 1);

			idx++;
			cnt++;
			total++;
		}

		map.m_lblk = idx;

		if (idx < pg_end && cnt < blk_per_seg)
			goto do_map;

		clear_inode_flag(inode, FI_DO_DEFRAG);

		err = filemap_fdatawrite(inode->i_mapping);
		if (err)
			goto out;
	}
clear_out:
	clear_inode_flag(inode, FI_DO_DEFRAG);
out:
	inode_unlock(inode);
	if (!err)
		range->len = (u64)total << PAGE_SHIFT;
	return err;
}

static int f2fs_ioc_defragment(struct file *filp, unsigned long arg)
{
	struct inode *inode = file_inode(filp);
	struct f2fs_sb_info *sbi = F2FS_I_SB(inode);
	struct f2fs_defragment range;
	int err;

	if (!capable(CAP_SYS_ADMIN))
		return -EPERM;

	if (!S_ISREG(inode->i_mode))
		return -EINVAL;

	err = mnt_want_write_file(filp);
	if (err)
		return err;

	if (f2fs_readonly(sbi->sb)) {
		err = -EROFS;
		goto out;
	}

	if (copy_from_user(&range, (struct f2fs_defragment __user *)arg,
							sizeof(range))) {
		err = -EFAULT;
		goto out;
	}

	/* verify alignment of offset & size */
	if (range.start & (F2FS_BLKSIZE - 1) ||
		range.len & (F2FS_BLKSIZE - 1)) {
		err = -EINVAL;
		goto out;
	}

	err = f2fs_defragment_range(sbi, filp, &range);
	f2fs_update_time(sbi, REQ_TIME);
	if (err < 0)
		goto out;

	if (copy_to_user((struct f2fs_defragment __user *)arg, &range,
							sizeof(range)))
		err = -EFAULT;
out:
	mnt_drop_write_file(filp);
	return err;
}

static int f2fs_move_file_range(struct file *file_in, loff_t pos_in,
			struct file *file_out, loff_t pos_out, size_t len)
{
	struct inode *src = file_inode(file_in);
	struct inode *dst = file_inode(file_out);
	struct f2fs_sb_info *sbi = F2FS_I_SB(src);
	size_t olen = len, dst_max_i_size = 0;
	size_t dst_osize;
	int ret;

	if (file_in->f_path.mnt != file_out->f_path.mnt ||
				src->i_sb != dst->i_sb)
		return -EXDEV;

	if (unlikely(f2fs_readonly(src->i_sb)))
		return -EROFS;

	if (!S_ISREG(src->i_mode) || !S_ISREG(dst->i_mode))
		return -EINVAL;

	if (f2fs_encrypted_inode(src) || f2fs_encrypted_inode(dst))
		return -EOPNOTSUPP;

	if (src == dst) {
		if (pos_in == pos_out)
			return 0;
		if (pos_out > pos_in && pos_out < pos_in + len)
			return -EINVAL;
	}

	inode_lock(src);
	if (src != dst) {
		if (!inode_trylock(dst)) {
			ret = -EBUSY;
			goto out;
		}
	}

	ret = -EINVAL;
	if (pos_in + len > src->i_size || pos_in + len < pos_in)
		goto out_unlock;
	if (len == 0)
		olen = len = src->i_size - pos_in;
	if (pos_in + len == src->i_size)
		len = ALIGN(src->i_size, F2FS_BLKSIZE) - pos_in;
	if (len == 0) {
		ret = 0;
		goto out_unlock;
	}

	dst_osize = dst->i_size;
	if (pos_out + olen > dst->i_size)
		dst_max_i_size = pos_out + olen;

	/* verify the end result is block aligned */
	if (!IS_ALIGNED(pos_in, F2FS_BLKSIZE) ||
			!IS_ALIGNED(pos_in + len, F2FS_BLKSIZE) ||
			!IS_ALIGNED(pos_out, F2FS_BLKSIZE))
		goto out_unlock;

	ret = f2fs_convert_inline_inode(src);
	if (ret)
		goto out_unlock;

	ret = f2fs_convert_inline_inode(dst);
	if (ret)
		goto out_unlock;

	/* write out all dirty pages from offset */
	ret = filemap_write_and_wait_range(src->i_mapping,
					pos_in, pos_in + len);
	if (ret)
		goto out_unlock;

	ret = filemap_write_and_wait_range(dst->i_mapping,
					pos_out, pos_out + len);
	if (ret)
		goto out_unlock;

	f2fs_balance_fs(sbi, true);
	f2fs_lock_op(sbi);
	ret = __exchange_data_block(src, dst, pos_in >> F2FS_BLKSIZE_BITS,
				pos_out >> F2FS_BLKSIZE_BITS,
				len >> F2FS_BLKSIZE_BITS, false);

	if (!ret) {
		if (dst_max_i_size)
			f2fs_i_size_write(dst, dst_max_i_size);
		else if (dst_osize != dst->i_size)
			f2fs_i_size_write(dst, dst_osize);
	}
	f2fs_unlock_op(sbi);
out_unlock:
	if (src != dst)
		inode_unlock(dst);
out:
	inode_unlock(src);
	return ret;
}

static int f2fs_ioc_move_range(struct file *filp, unsigned long arg)
{
	struct f2fs_move_range range;
	struct fd dst;
	int err;

	if (!(filp->f_mode & FMODE_READ) ||
			!(filp->f_mode & FMODE_WRITE))
		return -EBADF;

	if (copy_from_user(&range, (struct f2fs_move_range __user *)arg,
							sizeof(range)))
		return -EFAULT;

	dst = fdget(range.dst_fd);
	if (!dst.file)
		return -EBADF;

	if (!(dst.file->f_mode & FMODE_WRITE)) {
		err = -EBADF;
		goto err_out;
	}

	err = mnt_want_write_file(filp);
	if (err)
		goto err_out;

	err = f2fs_move_file_range(filp, range.pos_in, dst.file,
					range.pos_out, range.len);

	mnt_drop_write_file(filp);

	if (copy_to_user((struct f2fs_move_range __user *)arg,
						&range, sizeof(range)))
		err = -EFAULT;
err_out:
	fdput(dst);
	return err;
}

long f2fs_ioctl(struct file *filp, unsigned int cmd, unsigned long arg)
{
	switch (cmd) {
	case F2FS_IOC_GETFLAGS:
		return f2fs_ioc_getflags(filp, arg);
	case F2FS_IOC_SETFLAGS:
		return f2fs_ioc_setflags(filp, arg);
	case F2FS_IOC_GETVERSION:
		return f2fs_ioc_getversion(filp, arg);
	case F2FS_IOC_START_ATOMIC_WRITE:
		return f2fs_ioc_start_atomic_write(filp);
	case F2FS_IOC_COMMIT_ATOMIC_WRITE:
		return f2fs_ioc_commit_atomic_write(filp);
	case F2FS_IOC_START_VOLATILE_WRITE:
		return f2fs_ioc_start_volatile_write(filp);
	case F2FS_IOC_RELEASE_VOLATILE_WRITE:
		return f2fs_ioc_release_volatile_write(filp);
	case F2FS_IOC_ABORT_VOLATILE_WRITE:
		return f2fs_ioc_abort_volatile_write(filp);
	case F2FS_IOC_SHUTDOWN:
		return f2fs_ioc_shutdown(filp, arg);
	case FITRIM:
		return f2fs_ioc_fitrim(filp, arg);
	case F2FS_IOC_SET_ENCRYPTION_POLICY:
		return f2fs_ioc_set_encryption_policy(filp, arg);
	case F2FS_IOC_GET_ENCRYPTION_POLICY:
		return f2fs_ioc_get_encryption_policy(filp, arg);
	case F2FS_IOC_GET_ENCRYPTION_PWSALT:
		return f2fs_ioc_get_encryption_pwsalt(filp, arg);
	case F2FS_IOC_GARBAGE_COLLECT:
		return f2fs_ioc_gc(filp, arg);
	case F2FS_IOC_WRITE_CHECKPOINT:
		return f2fs_ioc_write_checkpoint(filp, arg);
	case F2FS_IOC_DEFRAGMENT:
		return f2fs_ioc_defragment(filp, arg);
	case F2FS_IOC_MOVE_RANGE:
		return f2fs_ioc_move_range(filp, arg);
	default:
		return -ENOTTY;
	}
}

static ssize_t f2fs_file_write_iter(struct kiocb *iocb, struct iov_iter *from)
{
	struct file *file = iocb->ki_filp;
	struct inode *inode = file_inode(file);
	struct blk_plug plug;
	ssize_t ret;

	if (f2fs_encrypted_inode(inode) &&
				!fscrypt_has_encryption_key(inode) &&
				fscrypt_get_encryption_info(inode))
		return -EACCES;

	inode_lock(inode);
	ret = generic_write_checks(iocb, from);
	if (ret > 0) {
		int err = f2fs_preallocate_blocks(iocb, from);

		if (err) {
			inode_unlock(inode);
			return err;
		}
		blk_start_plug(&plug);
		ret = __generic_file_write_iter(iocb, from);
		blk_finish_plug(&plug);
	}
	inode_unlock(inode);

	if (ret > 0)
		ret = generic_write_sync(iocb, ret);
	return ret;
}

#ifdef CONFIG_COMPAT
long f2fs_compat_ioctl(struct file *file, unsigned int cmd, unsigned long arg)
{
	switch (cmd) {
	case F2FS_IOC32_GETFLAGS:
		cmd = F2FS_IOC_GETFLAGS;
		break;
	case F2FS_IOC32_SETFLAGS:
		cmd = F2FS_IOC_SETFLAGS;
		break;
	case F2FS_IOC32_GETVERSION:
		cmd = F2FS_IOC_GETVERSION;
		break;
	case F2FS_IOC_START_ATOMIC_WRITE:
	case F2FS_IOC_COMMIT_ATOMIC_WRITE:
	case F2FS_IOC_START_VOLATILE_WRITE:
	case F2FS_IOC_RELEASE_VOLATILE_WRITE:
	case F2FS_IOC_ABORT_VOLATILE_WRITE:
	case F2FS_IOC_SHUTDOWN:
	case F2FS_IOC_SET_ENCRYPTION_POLICY:
	case F2FS_IOC_GET_ENCRYPTION_PWSALT:
	case F2FS_IOC_GET_ENCRYPTION_POLICY:
	case F2FS_IOC_GARBAGE_COLLECT:
	case F2FS_IOC_WRITE_CHECKPOINT:
	case F2FS_IOC_DEFRAGMENT:
		break;
	case F2FS_IOC_MOVE_RANGE:
		break;
	default:
		return -ENOIOCTLCMD;
	}
	return f2fs_ioctl(file, cmd, (unsigned long) compat_ptr(arg));
}
#endif

const struct file_operations f2fs_file_operations = {
	.llseek		= f2fs_llseek,
	.read_iter	= generic_file_read_iter,
	.write_iter	= f2fs_file_write_iter,
	.open		= f2fs_file_open,
	.release	= f2fs_release_file,
	.mmap		= f2fs_file_mmap,
	.fsync		= f2fs_sync_file,
	.fallocate	= f2fs_fallocate,
	.unlocked_ioctl	= f2fs_ioctl,
#ifdef CONFIG_COMPAT
	.compat_ioctl	= f2fs_compat_ioctl,
#endif
	.splice_read	= generic_file_splice_read,
	.splice_write	= iter_file_splice_write,
};<|MERGE_RESOLUTION|>--- conflicted
+++ resolved
@@ -630,11 +630,7 @@
 		return err;
 
 	inode->i_mtime = inode->i_ctime = current_time(inode);
-<<<<<<< HEAD
-	f2fs_mark_inode_dirty_sync(inode);
-=======
 	f2fs_mark_inode_dirty_sync(inode, false);
->>>>>>> 405182c2
 	return 0;
 }
 
@@ -1405,13 +1401,9 @@
 
 	if (!ret) {
 		inode->i_mtime = inode->i_ctime = current_time(inode);
-<<<<<<< HEAD
-		f2fs_mark_inode_dirty_sync(inode);
-=======
 		f2fs_mark_inode_dirty_sync(inode, false);
 		if (mode & FALLOC_FL_KEEP_SIZE)
 			file_set_keep_isize(inode);
->>>>>>> 405182c2
 		f2fs_update_time(F2FS_I_SB(inode), REQ_TIME);
 	}
 
