VERSION = 4
<<<<<<< HEAD
PATCHLEVEL = 8
SUBLEVEL = 4
EXTRAVERSION =
=======
PATCHLEVEL = 9
SUBLEVEL = 0
EXTRAVERSION = -rc4
>>>>>>> 88afbd16
NAME = Psychotic Stoned Sheep

# *DOCUMENTATION*
# To see a list of typical targets execute "make help"
# More info can be located in ./README
# Comments in this file are targeted only to the developer, do not
# expect to learn how to build the kernel reading this file.

# o Do not use make's built-in rules and variables
#   (this increases performance and avoids hard-to-debug behaviour);
# o Look for make include files relative to root of kernel src
MAKEFLAGS += -rR --include-dir=$(CURDIR)

# Avoid funny character set dependencies
unexport LC_ALL
LC_COLLATE=C
LC_NUMERIC=C
export LC_COLLATE LC_NUMERIC

# Avoid interference with shell env settings
unexport GREP_OPTIONS

# We are using a recursive build, so we need to do a little thinking
# to get the ordering right.
#
# Most importantly: sub-Makefiles should only ever modify files in
# their own directory. If in some directory we have a dependency on
# a file in another dir (which doesn't happen often, but it's often
# unavoidable when linking the built-in.o targets which finally
# turn into vmlinux), we will call a sub make in that other dir, and
# after that we are sure that everything which is in that other dir
# is now up to date.
#
# The only cases where we need to modify files which have global
# effects are thus separated out and done before the recursive
# descending is started. They are now explicitly listed as the
# prepare rule.

# Beautify output
# ---------------------------------------------------------------------------
#
# Normally, we echo the whole command before executing it. By making
# that echo $($(quiet)$(cmd)), we now have the possibility to set
# $(quiet) to choose other forms of output instead, e.g.
#
#         quiet_cmd_cc_o_c = Compiling $(RELDIR)/$@
#         cmd_cc_o_c       = $(CC) $(c_flags) -c -o $@ $<
#
# If $(quiet) is empty, the whole command will be printed.
# If it is set to "quiet_", only the short version will be printed.
# If it is set to "silent_", nothing will be printed at all, since
# the variable $(silent_cmd_cc_o_c) doesn't exist.
#
# A simple variant is to prefix commands with $(Q) - that's useful
# for commands that shall be hidden in non-verbose mode.
#
#	$(Q)ln $@ :<
#
# If KBUILD_VERBOSE equals 0 then the above command will be hidden.
# If KBUILD_VERBOSE equals 1 then the above command is displayed.
#
# To put more focus on warnings, be less verbose as default
# Use 'make V=1' to see the full commands

ifeq ("$(origin V)", "command line")
  KBUILD_VERBOSE = $(V)
endif
ifndef KBUILD_VERBOSE
  KBUILD_VERBOSE = 0
endif

ifeq ($(KBUILD_VERBOSE),1)
  quiet =
  Q =
else
  quiet=quiet_
  Q = @
endif

# If the user is running make -s (silent mode), suppress echoing of
# commands

ifneq ($(filter 4.%,$(MAKE_VERSION)),)	# make-4
ifneq ($(filter %s ,$(firstword x$(MAKEFLAGS))),)
  quiet=silent_
endif
else					# make-3.8x
ifneq ($(filter s% -s%,$(MAKEFLAGS)),)
  quiet=silent_
endif
endif

export quiet Q KBUILD_VERBOSE

# kbuild supports saving output files in a separate directory.
# To locate output files in a separate directory two syntaxes are supported.
# In both cases the working directory must be the root of the kernel src.
# 1) O=
# Use "make O=dir/to/store/output/files/"
#
# 2) Set KBUILD_OUTPUT
# Set the environment variable KBUILD_OUTPUT to point to the directory
# where the output files shall be placed.
# export KBUILD_OUTPUT=dir/to/store/output/files/
# make
#
# The O= assignment takes precedence over the KBUILD_OUTPUT environment
# variable.

# KBUILD_SRC is set on invocation of make in OBJ directory
# KBUILD_SRC is not intended to be used by the regular user (for now)
ifeq ($(KBUILD_SRC),)

# OK, Make called in directory where kernel src resides
# Do we want to locate output files in a separate directory?
ifeq ("$(origin O)", "command line")
  KBUILD_OUTPUT := $(O)
endif

# That's our default target when none is given on the command line
PHONY := _all
_all:

# Cancel implicit rules on top Makefile
$(CURDIR)/Makefile Makefile: ;

ifneq ($(words $(subst :, ,$(CURDIR))), 1)
  $(error main directory cannot contain spaces nor colons)
endif

ifneq ($(KBUILD_OUTPUT),)
# Invoke a second make in the output directory, passing relevant variables
# check that the output directory actually exists
saved-output := $(KBUILD_OUTPUT)
KBUILD_OUTPUT := $(shell mkdir -p $(KBUILD_OUTPUT) && cd $(KBUILD_OUTPUT) \
								&& /bin/pwd)
$(if $(KBUILD_OUTPUT),, \
     $(error failed to create output directory "$(saved-output)"))

PHONY += $(MAKECMDGOALS) sub-make

$(filter-out _all sub-make $(CURDIR)/Makefile, $(MAKECMDGOALS)) _all: sub-make
	@:

sub-make:
	$(Q)$(MAKE) -C $(KBUILD_OUTPUT) KBUILD_SRC=$(CURDIR) \
	-f $(CURDIR)/Makefile $(filter-out _all sub-make,$(MAKECMDGOALS))

# Leave processing to above invocation of make
skip-makefile := 1
endif # ifneq ($(KBUILD_OUTPUT),)
endif # ifeq ($(KBUILD_SRC),)

# We process the rest of the Makefile if this is the final invocation of make
ifeq ($(skip-makefile),)

# Do not print "Entering directory ...",
# but we want to display it when entering to the output directory
# so that IDEs/editors are able to understand relative filenames.
MAKEFLAGS += --no-print-directory

# Call a source code checker (by default, "sparse") as part of the
# C compilation.
#
# Use 'make C=1' to enable checking of only re-compiled files.
# Use 'make C=2' to enable checking of *all* source files, regardless
# of whether they are re-compiled or not.
#
# See the file "Documentation/sparse.txt" for more details, including
# where to get the "sparse" utility.

ifeq ("$(origin C)", "command line")
  KBUILD_CHECKSRC = $(C)
endif
ifndef KBUILD_CHECKSRC
  KBUILD_CHECKSRC = 0
endif

# Use make M=dir to specify directory of external module to build
# Old syntax make ... SUBDIRS=$PWD is still supported
# Setting the environment variable KBUILD_EXTMOD take precedence
ifdef SUBDIRS
  KBUILD_EXTMOD ?= $(SUBDIRS)
endif

ifeq ("$(origin M)", "command line")
  KBUILD_EXTMOD := $(M)
endif

# If building an external module we do not care about the all: rule
# but instead _all depend on modules
PHONY += all
ifeq ($(KBUILD_EXTMOD),)
_all: all
else
_all: modules
endif

ifeq ($(KBUILD_SRC),)
        # building in the source tree
        srctree := .
else
        ifeq ($(KBUILD_SRC)/,$(dir $(CURDIR)))
                # building in a subdirectory of the source tree
                srctree := ..
        else
                srctree := $(KBUILD_SRC)
        endif
endif
objtree		:= .
src		:= $(srctree)
obj		:= $(objtree)

VPATH		:= $(srctree)$(if $(KBUILD_EXTMOD),:$(KBUILD_EXTMOD))

export srctree objtree VPATH

# SUBARCH tells the usermode build what the underlying arch is.  That is set
# first, and if a usermode build is happening, the "ARCH=um" on the command
# line overrides the setting of ARCH below.  If a native build is happening,
# then ARCH is assigned, getting whatever value it gets normally, and
# SUBARCH is subsequently ignored.

SUBARCH := $(shell uname -m | sed -e s/i.86/x86/ -e s/x86_64/x86/ \
				  -e s/sun4u/sparc64/ \
				  -e s/arm.*/arm/ -e s/sa110/arm/ \
				  -e s/s390x/s390/ -e s/parisc64/parisc/ \
				  -e s/ppc.*/powerpc/ -e s/mips.*/mips/ \
				  -e s/sh[234].*/sh/ -e s/aarch64.*/arm64/ )

# Cross compiling and selecting different set of gcc/bin-utils
# ---------------------------------------------------------------------------
#
# When performing cross compilation for other architectures ARCH shall be set
# to the target architecture. (See arch/* for the possibilities).
# ARCH can be set during invocation of make:
# make ARCH=ia64
# Another way is to have ARCH set in the environment.
# The default ARCH is the host where make is executed.

# CROSS_COMPILE specify the prefix used for all executables used
# during compilation. Only gcc and related bin-utils executables
# are prefixed with $(CROSS_COMPILE).
# CROSS_COMPILE can be set on the command line
# make CROSS_COMPILE=ia64-linux-
# Alternatively CROSS_COMPILE can be set in the environment.
# A third alternative is to store a setting in .config so that plain
# "make" in the configured kernel build directory always uses that.
# Default value for CROSS_COMPILE is not to prefix executables
# Note: Some architectures assign CROSS_COMPILE in their arch/*/Makefile
ARCH		?= $(SUBARCH)
CROSS_COMPILE	?= $(CONFIG_CROSS_COMPILE:"%"=%)

# Architecture as present in compile.h
UTS_MACHINE 	:= $(ARCH)
SRCARCH 	:= $(ARCH)

# Additional ARCH settings for x86
ifeq ($(ARCH),i386)
        SRCARCH := x86
endif
ifeq ($(ARCH),x86_64)
        SRCARCH := x86
endif

# Additional ARCH settings for sparc
ifeq ($(ARCH),sparc32)
       SRCARCH := sparc
endif
ifeq ($(ARCH),sparc64)
       SRCARCH := sparc
endif

# Additional ARCH settings for sh
ifeq ($(ARCH),sh64)
       SRCARCH := sh
endif

# Additional ARCH settings for tile
ifeq ($(ARCH),tilepro)
       SRCARCH := tile
endif
ifeq ($(ARCH),tilegx)
       SRCARCH := tile
endif

# Where to locate arch specific headers
hdr-arch  := $(SRCARCH)

KCONFIG_CONFIG	?= .config
export KCONFIG_CONFIG

# SHELL used by kbuild
CONFIG_SHELL := $(shell if [ -x "$$BASH" ]; then echo $$BASH; \
	  else if [ -x /bin/bash ]; then echo /bin/bash; \
	  else echo sh; fi ; fi)

HOSTCC       = gcc
HOSTCXX      = g++
HOSTCFLAGS   = -Wall -Wmissing-prototypes -Wstrict-prototypes -O2 -fomit-frame-pointer -std=gnu89
HOSTCXXFLAGS = -O2

ifeq ($(shell $(HOSTCC) -v 2>&1 | grep -c "clang version"), 1)
HOSTCFLAGS  += -Wno-unused-value -Wno-unused-parameter \
		-Wno-missing-field-initializers -fno-delete-null-pointer-checks
endif

# Decide whether to build built-in, modular, or both.
# Normally, just do built-in.

KBUILD_MODULES :=
KBUILD_BUILTIN := 1

# If we have only "make modules", don't compile built-in objects.
# When we're building modules with modversions, we need to consider
# the built-in objects during the descend as well, in order to
# make sure the checksums are up to date before we record them.

ifeq ($(MAKECMDGOALS),modules)
  KBUILD_BUILTIN := $(if $(CONFIG_MODVERSIONS),1)
endif

# If we have "make <whatever> modules", compile modules
# in addition to whatever we do anyway.
# Just "make" or "make all" shall build modules as well

ifneq ($(filter all _all modules,$(MAKECMDGOALS)),)
  KBUILD_MODULES := 1
endif

ifeq ($(MAKECMDGOALS),)
  KBUILD_MODULES := 1
endif

export KBUILD_MODULES KBUILD_BUILTIN
export KBUILD_CHECKSRC KBUILD_SRC KBUILD_EXTMOD

# We need some generic definitions (do not try to remake the file).
scripts/Kbuild.include: ;
include scripts/Kbuild.include

# Make variables (CC, etc...)
AS		= $(CROSS_COMPILE)as
LD		= $(CROSS_COMPILE)ld
CC		= $(CROSS_COMPILE)gcc
CPP		= $(CC) -E
AR		= $(CROSS_COMPILE)ar
NM		= $(CROSS_COMPILE)nm
STRIP		= $(CROSS_COMPILE)strip
OBJCOPY		= $(CROSS_COMPILE)objcopy
OBJDUMP		= $(CROSS_COMPILE)objdump
AWK		= awk
GENKSYMS	= scripts/genksyms/genksyms
INSTALLKERNEL  := installkernel
DEPMOD		= /sbin/depmod
PERL		= perl
PYTHON		= python
CHECK		= sparse

CHECKFLAGS     := -D__linux__ -Dlinux -D__STDC__ -Dunix -D__unix__ \
		  -Wbitwise -Wno-return-void $(CF)
NOSTDINC_FLAGS  =
CFLAGS_MODULE   =
AFLAGS_MODULE   =
LDFLAGS_MODULE  =
CFLAGS_KERNEL	=
AFLAGS_KERNEL	=
LDFLAGS_vmlinux =
CFLAGS_GCOV	= -fprofile-arcs -ftest-coverage -fno-tree-loop-im
CFLAGS_KCOV	:= $(call cc-option,-fsanitize-coverage=trace-pc,)


# Use USERINCLUDE when you must reference the UAPI directories only.
USERINCLUDE    := \
		-I$(srctree)/arch/$(hdr-arch)/include/uapi \
		-I$(objtree)/arch/$(hdr-arch)/include/generated/uapi \
		-I$(srctree)/include/uapi \
		-I$(objtree)/include/generated/uapi \
                -include $(srctree)/include/linux/kconfig.h

# Use LINUXINCLUDE when you must reference the include/ directory.
# Needed to be compatible with the O= option
LINUXINCLUDE    := \
		-I$(srctree)/arch/$(hdr-arch)/include \
		-I$(objtree)/arch/$(hdr-arch)/include/generated/uapi \
		-I$(objtree)/arch/$(hdr-arch)/include/generated \
		$(if $(KBUILD_SRC), -I$(srctree)/include) \
		-I$(objtree)/include

LINUXINCLUDE	+= $(filter-out $(LINUXINCLUDE),$(USERINCLUDE))

KBUILD_CPPFLAGS := -D__KERNEL__

KBUILD_CFLAGS   := -Wall -Wundef -Wstrict-prototypes -Wno-trigraphs \
		   -fno-strict-aliasing -fno-common \
		   -Werror-implicit-function-declaration \
		   -Wno-format-security \
		   -std=gnu89

KBUILD_AFLAGS_KERNEL :=
KBUILD_CFLAGS_KERNEL :=
KBUILD_AFLAGS   := -D__ASSEMBLY__
KBUILD_AFLAGS_MODULE  := -DMODULE
KBUILD_CFLAGS_MODULE  := -DMODULE
KBUILD_LDFLAGS_MODULE := -T $(srctree)/scripts/module-common.lds

# Read KERNELRELEASE from include/config/kernel.release (if it exists)
KERNELRELEASE = $(shell cat include/config/kernel.release 2> /dev/null)
KERNELVERSION = $(VERSION)$(if $(PATCHLEVEL),.$(PATCHLEVEL)$(if $(SUBLEVEL),.$(SUBLEVEL)))$(EXTRAVERSION)

export VERSION PATCHLEVEL SUBLEVEL KERNELRELEASE KERNELVERSION
export ARCH SRCARCH CONFIG_SHELL HOSTCC HOSTCFLAGS CROSS_COMPILE AS LD CC
export CPP AR NM STRIP OBJCOPY OBJDUMP
export MAKE AWK GENKSYMS INSTALLKERNEL PERL PYTHON UTS_MACHINE
export HOSTCXX HOSTCXXFLAGS LDFLAGS_MODULE CHECK CHECKFLAGS

export KBUILD_CPPFLAGS NOSTDINC_FLAGS LINUXINCLUDE OBJCOPYFLAGS LDFLAGS
export KBUILD_CFLAGS CFLAGS_KERNEL CFLAGS_MODULE CFLAGS_GCOV CFLAGS_KCOV CFLAGS_KASAN CFLAGS_UBSAN
export KBUILD_AFLAGS AFLAGS_KERNEL AFLAGS_MODULE
export KBUILD_AFLAGS_MODULE KBUILD_CFLAGS_MODULE KBUILD_LDFLAGS_MODULE
export KBUILD_AFLAGS_KERNEL KBUILD_CFLAGS_KERNEL
export KBUILD_ARFLAGS

# When compiling out-of-tree modules, put MODVERDIR in the module
# tree rather than in the kernel tree. The kernel tree might
# even be read-only.
export MODVERDIR := $(if $(KBUILD_EXTMOD),$(firstword $(KBUILD_EXTMOD))/).tmp_versions

# Files to ignore in find ... statements

export RCS_FIND_IGNORE := \( -name SCCS -o -name BitKeeper -o -name .svn -o    \
			  -name CVS -o -name .pc -o -name .hg -o -name .git \) \
			  -prune -o
export RCS_TAR_IGNORE := --exclude SCCS --exclude BitKeeper --exclude .svn \
			 --exclude CVS --exclude .pc --exclude .hg --exclude .git

# ===========================================================================
# Rules shared between *config targets and build targets

# Basic helpers built in scripts/
PHONY += scripts_basic
scripts_basic:
	$(Q)$(MAKE) $(build)=scripts/basic
	$(Q)rm -f .tmp_quiet_recordmcount

# To avoid any implicit rule to kick in, define an empty command.
scripts/basic/%: scripts_basic ;

PHONY += outputmakefile
# outputmakefile generates a Makefile in the output directory, if using a
# separate output directory. This allows convenient use of make in the
# output directory.
outputmakefile:
ifneq ($(KBUILD_SRC),)
	$(Q)ln -fsn $(srctree) source
	$(Q)$(CONFIG_SHELL) $(srctree)/scripts/mkmakefile \
	    $(srctree) $(objtree) $(VERSION) $(PATCHLEVEL)
endif

# Support for using generic headers in asm-generic
PHONY += asm-generic
asm-generic:
	$(Q)$(MAKE) -f $(srctree)/scripts/Makefile.asm-generic \
	            src=asm obj=arch/$(SRCARCH)/include/generated/asm
	$(Q)$(MAKE) -f $(srctree)/scripts/Makefile.asm-generic \
	            src=uapi/asm obj=arch/$(SRCARCH)/include/generated/uapi/asm

# To make sure we do not include .config for any of the *config targets
# catch them early, and hand them over to scripts/kconfig/Makefile
# It is allowed to specify more targets when calling make, including
# mixing *config targets and build targets.
# For example 'make oldconfig all'.
# Detect when mixed targets is specified, and make a second invocation
# of make so .config is not included in this case either (for *config).

version_h := include/generated/uapi/linux/version.h
old_version_h := include/linux/version.h

no-dot-config-targets := clean mrproper distclean \
			 cscope gtags TAGS tags help% %docs check% coccicheck \
			 $(version_h) headers_% archheaders archscripts \
			 kernelversion %src-pkg

config-targets := 0
mixed-targets  := 0
dot-config     := 1

ifneq ($(filter $(no-dot-config-targets), $(MAKECMDGOALS)),)
	ifeq ($(filter-out $(no-dot-config-targets), $(MAKECMDGOALS)),)
		dot-config := 0
	endif
endif

ifeq ($(KBUILD_EXTMOD),)
        ifneq ($(filter config %config,$(MAKECMDGOALS)),)
                config-targets := 1
                ifneq ($(words $(MAKECMDGOALS)),1)
                        mixed-targets := 1
                endif
        endif
endif
# install and module_install need also be processed one by one
ifneq ($(filter install,$(MAKECMDGOALS)),)
        ifneq ($(filter modules_install,$(MAKECMDGOALS)),)
	        mixed-targets := 1
        endif
endif

ifeq ($(mixed-targets),1)
# ===========================================================================
# We're called with mixed targets (*config and build targets).
# Handle them one by one.

PHONY += $(MAKECMDGOALS) __build_one_by_one

$(filter-out __build_one_by_one, $(MAKECMDGOALS)): __build_one_by_one
	@:

__build_one_by_one:
	$(Q)set -e; \
	for i in $(MAKECMDGOALS); do \
		$(MAKE) -f $(srctree)/Makefile $$i; \
	done

else
ifeq ($(config-targets),1)
# ===========================================================================
# *config targets only - make sure prerequisites are updated, and descend
# in scripts/kconfig to make the *config target

# Read arch specific Makefile to set KBUILD_DEFCONFIG as needed.
# KBUILD_DEFCONFIG may point out an alternative default configuration
# used for 'make defconfig'
include arch/$(SRCARCH)/Makefile
export KBUILD_DEFCONFIG KBUILD_KCONFIG

config: scripts_basic outputmakefile FORCE
	$(Q)$(MAKE) $(build)=scripts/kconfig $@

%config: scripts_basic outputmakefile FORCE
	$(Q)$(MAKE) $(build)=scripts/kconfig $@

else
# ===========================================================================
# Build targets only - this includes vmlinux, arch specific targets, clean
# targets and others. In general all targets except *config targets.

ifeq ($(KBUILD_EXTMOD),)
# Additional helpers built in scripts/
# Carefully list dependencies so we do not try to build scripts twice
# in parallel
PHONY += scripts
scripts: scripts_basic include/config/auto.conf include/config/tristate.conf \
	 asm-generic gcc-plugins
	$(Q)$(MAKE) $(build)=$(@)

# Objects we will link into vmlinux / subdirs we need to visit
init-y		:= init/
drivers-y	:= drivers/ sound/ firmware/
net-y		:= net/
libs-y		:= lib/
core-y		:= usr/
virt-y		:= virt/
endif # KBUILD_EXTMOD

ifeq ($(dot-config),1)
# Read in config
-include include/config/auto.conf

ifeq ($(KBUILD_EXTMOD),)
# Read in dependencies to all Kconfig* files, make sure to run
# oldconfig if changes are detected.
-include include/config/auto.conf.cmd

# To avoid any implicit rule to kick in, define an empty command
$(KCONFIG_CONFIG) include/config/auto.conf.cmd: ;

# If .config is newer than include/config/auto.conf, someone tinkered
# with it and forgot to run make oldconfig.
# if auto.conf.cmd is missing then we are probably in a cleaned tree so
# we execute the config step to be sure to catch updated Kconfig files
include/config/%.conf: $(KCONFIG_CONFIG) include/config/auto.conf.cmd
	$(Q)$(MAKE) -f $(srctree)/Makefile silentoldconfig
else
# external modules needs include/generated/autoconf.h and include/config/auto.conf
# but do not care if they are up-to-date. Use auto.conf to trigger the test
PHONY += include/config/auto.conf

include/config/auto.conf:
	$(Q)test -e include/generated/autoconf.h -a -e $@ || (		\
	echo >&2;							\
	echo >&2 "  ERROR: Kernel configuration is invalid.";		\
	echo >&2 "         include/generated/autoconf.h or $@ are missing.";\
	echo >&2 "         Run 'make oldconfig && make prepare' on kernel src to fix it.";	\
	echo >&2 ;							\
	/bin/false)

endif # KBUILD_EXTMOD

else
# Dummy target needed, because used as prerequisite
include/config/auto.conf: ;
endif # $(dot-config)

# The all: target is the default when no target is given on the
# command line.
# This allow a user to issue only 'make' to build a kernel including modules
# Defaults to vmlinux, but the arch makefile usually adds further targets
all: vmlinux

# The arch Makefile can set ARCH_{CPP,A,C}FLAGS to override the default
# values of the respective KBUILD_* variables
ARCH_CPPFLAGS :=
ARCH_AFLAGS :=
ARCH_CFLAGS :=
include arch/$(SRCARCH)/Makefile

KBUILD_CFLAGS	+= $(call cc-option,-fno-delete-null-pointer-checks,)
KBUILD_CFLAGS	+= $(call cc-disable-warning,maybe-uninitialized,)
KBUILD_CFLAGS	+= $(call cc-disable-warning,frame-address,)

ifdef CONFIG_LD_DEAD_CODE_DATA_ELIMINATION
KBUILD_CFLAGS	+= $(call cc-option,-ffunction-sections,)
KBUILD_CFLAGS	+= $(call cc-option,-fdata-sections,)
endif

ifdef CONFIG_CC_OPTIMIZE_FOR_SIZE
KBUILD_CFLAGS	+= -Os
else
ifdef CONFIG_PROFILE_ALL_BRANCHES
KBUILD_CFLAGS	+= -O2
else
KBUILD_CFLAGS   += -O2
endif
endif

# Tell gcc to never replace conditional load with a non-conditional one
KBUILD_CFLAGS	+= $(call cc-option,--param=allow-store-data-races=0)

include scripts/Makefile.gcc-plugins

ifdef CONFIG_READABLE_ASM
# Disable optimizations that make assembler listings hard to read.
# reorder blocks reorders the control in the function
# ipa clone creates specialized cloned functions
# partial inlining inlines only parts of functions
KBUILD_CFLAGS += $(call cc-option,-fno-reorder-blocks,) \
                 $(call cc-option,-fno-ipa-cp-clone,) \
                 $(call cc-option,-fno-partial-inlining)
endif

ifneq ($(CONFIG_FRAME_WARN),0)
KBUILD_CFLAGS += $(call cc-option,-Wframe-larger-than=${CONFIG_FRAME_WARN})
endif

# This selects the stack protector compiler flag. Testing it is delayed
# until after .config has been reprocessed, in the prepare-compiler-check
# target.
ifdef CONFIG_CC_STACKPROTECTOR_REGULAR
  stackp-flag := -fstack-protector
  stackp-name := REGULAR
else
ifdef CONFIG_CC_STACKPROTECTOR_STRONG
  stackp-flag := -fstack-protector-strong
  stackp-name := STRONG
else
  # Force off for distro compilers that enable stack protector by default.
  stackp-flag := $(call cc-option, -fno-stack-protector)
endif
endif
# Find arch-specific stack protector compiler sanity-checking script.
ifdef CONFIG_CC_STACKPROTECTOR
  stackp-path := $(srctree)/scripts/gcc-$(SRCARCH)_$(BITS)-has-stack-protector.sh
  stackp-check := $(wildcard $(stackp-path))
endif
KBUILD_CFLAGS += $(stackp-flag)

ifeq ($(cc-name),clang)
KBUILD_CPPFLAGS += $(call cc-option,-Qunused-arguments,)
KBUILD_CPPFLAGS += $(call cc-option,-Wno-unknown-warning-option,)
KBUILD_CFLAGS += $(call cc-disable-warning, unused-variable)
KBUILD_CFLAGS += $(call cc-disable-warning, format-invalid-specifier)
KBUILD_CFLAGS += $(call cc-disable-warning, gnu)
# Quiet clang warning: comparison of unsigned expression < 0 is always false
KBUILD_CFLAGS += $(call cc-disable-warning, tautological-compare)
# CLANG uses a _MergedGlobals as optimization, but this breaks modpost, as the
# source of a reference will be _MergedGlobals and not on of the whitelisted names.
# See modpost pattern 2
KBUILD_CFLAGS += $(call cc-option, -mno-global-merge,)
KBUILD_CFLAGS += $(call cc-option, -fcatch-undefined-behavior)
else

# These warnings generated too much noise in a regular build.
# Use make W=1 to enable them (see scripts/Makefile.build)
KBUILD_CFLAGS += $(call cc-disable-warning, unused-but-set-variable)
KBUILD_CFLAGS += $(call cc-disable-warning, unused-const-variable)
endif

ifdef CONFIG_FRAME_POINTER
KBUILD_CFLAGS	+= -fno-omit-frame-pointer -fno-optimize-sibling-calls
else
# Some targets (ARM with Thumb2, for example), can't be built with frame
# pointers.  For those, we don't have FUNCTION_TRACER automatically
# select FRAME_POINTER.  However, FUNCTION_TRACER adds -pg, and this is
# incompatible with -fomit-frame-pointer with current GCC, so we don't use
# -fomit-frame-pointer with FUNCTION_TRACER.
ifndef CONFIG_FUNCTION_TRACER
KBUILD_CFLAGS	+= -fomit-frame-pointer
endif
endif

KBUILD_CFLAGS   += $(call cc-option, -fno-var-tracking-assignments)

ifdef CONFIG_DEBUG_INFO
ifdef CONFIG_DEBUG_INFO_SPLIT
KBUILD_CFLAGS   += $(call cc-option, -gsplit-dwarf, -g)
else
KBUILD_CFLAGS	+= -g
endif
KBUILD_AFLAGS	+= -Wa,-gdwarf-2
endif
ifdef CONFIG_DEBUG_INFO_DWARF4
KBUILD_CFLAGS	+= $(call cc-option, -gdwarf-4,)
endif

ifdef CONFIG_DEBUG_INFO_REDUCED
KBUILD_CFLAGS 	+= $(call cc-option, -femit-struct-debug-baseonly) \
		   $(call cc-option,-fno-var-tracking)
endif

ifdef CONFIG_FUNCTION_TRACER
ifndef CC_FLAGS_FTRACE
CC_FLAGS_FTRACE := -pg
endif
export CC_FLAGS_FTRACE
ifdef CONFIG_HAVE_FENTRY
CC_USING_FENTRY	:= $(call cc-option, -mfentry -DCC_USING_FENTRY)
endif
KBUILD_CFLAGS	+= $(CC_FLAGS_FTRACE) $(CC_USING_FENTRY)
KBUILD_AFLAGS	+= $(CC_USING_FENTRY)
ifdef CONFIG_DYNAMIC_FTRACE
	ifdef CONFIG_HAVE_C_RECORDMCOUNT
		BUILD_C_RECORDMCOUNT := y
		export BUILD_C_RECORDMCOUNT
	endif
endif
endif

# We trigger additional mismatches with less inlining
ifdef CONFIG_DEBUG_SECTION_MISMATCH
KBUILD_CFLAGS += $(call cc-option, -fno-inline-functions-called-once)
endif

# arch Makefile may override CC so keep this after arch Makefile is included
NOSTDINC_FLAGS += -nostdinc -isystem $(shell $(CC) -print-file-name=include)
CHECKFLAGS     += $(NOSTDINC_FLAGS)

# warn about C99 declaration after statement
KBUILD_CFLAGS += $(call cc-option,-Wdeclaration-after-statement,)

# disable pointer signed / unsigned warnings in gcc 4.0
KBUILD_CFLAGS += $(call cc-disable-warning, pointer-sign)

# disable invalid "can't wrap" optimizations for signed / pointers
KBUILD_CFLAGS	+= $(call cc-option,-fno-strict-overflow)

# conserve stack if available
KBUILD_CFLAGS   += $(call cc-option,-fconserve-stack)

# disallow errors like 'EXPORT_GPL(foo);' with missing header
KBUILD_CFLAGS   += $(call cc-option,-Werror=implicit-int)

# require functions to have arguments in prototypes, not empty 'int foo()'
KBUILD_CFLAGS   += $(call cc-option,-Werror=strict-prototypes)

# Prohibit date/time macros, which would make the build non-deterministic
KBUILD_CFLAGS   += $(call cc-option,-Werror=date-time)

# enforce correct pointer usage
KBUILD_CFLAGS   += $(call cc-option,-Werror=incompatible-pointer-types)

# use the deterministic mode of AR if available
KBUILD_ARFLAGS := $(call ar-option,D)

# check for 'asm goto'
ifeq ($(shell $(CONFIG_SHELL) $(srctree)/scripts/gcc-goto.sh $(CC)), y)
	KBUILD_CFLAGS += -DCC_HAVE_ASM_GOTO
	KBUILD_AFLAGS += -DCC_HAVE_ASM_GOTO
endif

include scripts/Makefile.kasan
include scripts/Makefile.extrawarn
include scripts/Makefile.ubsan

# Add any arch overrides and user supplied CPPFLAGS, AFLAGS and CFLAGS as the
# last assignments
KBUILD_CPPFLAGS += $(ARCH_CPPFLAGS) $(KCPPFLAGS)
KBUILD_AFLAGS   += $(ARCH_AFLAGS)   $(KAFLAGS)
KBUILD_CFLAGS   += $(ARCH_CFLAGS)   $(KCFLAGS)

# Use --build-id when available.
LDFLAGS_BUILD_ID = $(patsubst -Wl$(comma)%,%,\
			      $(call cc-ldoption, -Wl$(comma)--build-id,))
KBUILD_LDFLAGS_MODULE += $(LDFLAGS_BUILD_ID)
LDFLAGS_vmlinux += $(LDFLAGS_BUILD_ID)

ifdef CONFIG_LD_DEAD_CODE_DATA_ELIMINATION
LDFLAGS_vmlinux	+= $(call ld-option, --gc-sections,)
endif

ifeq ($(CONFIG_STRIP_ASM_SYMS),y)
LDFLAGS_vmlinux	+= $(call ld-option, -X,)
endif

# Default kernel image to build when no specific target is given.
# KBUILD_IMAGE may be overruled on the command line or
# set in the environment
# Also any assignments in arch/$(ARCH)/Makefile take precedence over
# this default value
export KBUILD_IMAGE ?= vmlinux

#
# INSTALL_PATH specifies where to place the updated kernel and system map
# images. Default is /boot, but you can set it to other values
export	INSTALL_PATH ?= /boot

#
# INSTALL_DTBS_PATH specifies a prefix for relocations required by build roots.
# Like INSTALL_MOD_PATH, it isn't defined in the Makefile, but can be passed as
# an argument if needed. Otherwise it defaults to the kernel install path
#
export INSTALL_DTBS_PATH ?= $(INSTALL_PATH)/dtbs/$(KERNELRELEASE)

#
# INSTALL_MOD_PATH specifies a prefix to MODLIB for module directory
# relocations required by build roots.  This is not defined in the
# makefile but the argument can be passed to make if needed.
#

MODLIB	= $(INSTALL_MOD_PATH)/lib/modules/$(KERNELRELEASE)
export MODLIB

#
# INSTALL_MOD_STRIP, if defined, will cause modules to be
# stripped after they are installed.  If INSTALL_MOD_STRIP is '1', then
# the default option --strip-debug will be used.  Otherwise,
# INSTALL_MOD_STRIP value will be used as the options to the strip command.

ifdef INSTALL_MOD_STRIP
ifeq ($(INSTALL_MOD_STRIP),1)
mod_strip_cmd = $(STRIP) --strip-debug
else
mod_strip_cmd = $(STRIP) $(INSTALL_MOD_STRIP)
endif # INSTALL_MOD_STRIP=1
else
mod_strip_cmd = true
endif # INSTALL_MOD_STRIP
export mod_strip_cmd

# CONFIG_MODULE_COMPRESS, if defined, will cause module to be compressed
# after they are installed in agreement with CONFIG_MODULE_COMPRESS_GZIP
# or CONFIG_MODULE_COMPRESS_XZ.

mod_compress_cmd = true
ifdef CONFIG_MODULE_COMPRESS
  ifdef CONFIG_MODULE_COMPRESS_GZIP
    mod_compress_cmd = gzip -n -f
  endif # CONFIG_MODULE_COMPRESS_GZIP
  ifdef CONFIG_MODULE_COMPRESS_XZ
    mod_compress_cmd = xz -f
  endif # CONFIG_MODULE_COMPRESS_XZ
endif # CONFIG_MODULE_COMPRESS
export mod_compress_cmd

# Select initial ramdisk compression format, default is gzip(1).
# This shall be used by the dracut(8) tool while creating an initramfs image.
#
INITRD_COMPRESS-y                  := gzip
INITRD_COMPRESS-$(CONFIG_RD_BZIP2) := bzip2
INITRD_COMPRESS-$(CONFIG_RD_LZMA)  := lzma
INITRD_COMPRESS-$(CONFIG_RD_XZ)    := xz
INITRD_COMPRESS-$(CONFIG_RD_LZO)   := lzo
INITRD_COMPRESS-$(CONFIG_RD_LZ4)   := lz4
# do not export INITRD_COMPRESS, since we didn't actually
# choose a sane default compression above.
# export INITRD_COMPRESS := $(INITRD_COMPRESS-y)

ifdef CONFIG_MODULE_SIG_ALL
$(eval $(call config_filename,MODULE_SIG_KEY))

mod_sign_cmd = scripts/sign-file $(CONFIG_MODULE_SIG_HASH) $(MODULE_SIG_KEY_SRCPREFIX)$(CONFIG_MODULE_SIG_KEY) certs/signing_key.x509
else
mod_sign_cmd = true
endif
export mod_sign_cmd


ifeq ($(KBUILD_EXTMOD),)
core-y		+= kernel/ certs/ mm/ fs/ ipc/ security/ crypto/ block/

vmlinux-dirs	:= $(patsubst %/,%,$(filter %/, $(init-y) $(init-m) \
		     $(core-y) $(core-m) $(drivers-y) $(drivers-m) \
		     $(net-y) $(net-m) $(libs-y) $(libs-m) $(virt-y)))

vmlinux-alldirs	:= $(sort $(vmlinux-dirs) $(patsubst %/,%,$(filter %/, \
		     $(init-) $(core-) $(drivers-) $(net-) $(libs-) $(virt-))))

init-y		:= $(patsubst %/, %/built-in.o, $(init-y))
core-y		:= $(patsubst %/, %/built-in.o, $(core-y))
drivers-y	:= $(patsubst %/, %/built-in.o, $(drivers-y))
net-y		:= $(patsubst %/, %/built-in.o, $(net-y))
libs-y1		:= $(patsubst %/, %/lib.a, $(libs-y))
libs-y2		:= $(patsubst %/, %/built-in.o, $(libs-y))
libs-y		:= $(libs-y1) $(libs-y2)
virt-y		:= $(patsubst %/, %/built-in.o, $(virt-y))

# Externally visible symbols (used by link-vmlinux.sh)
export KBUILD_VMLINUX_INIT := $(head-y) $(init-y)
export KBUILD_VMLINUX_MAIN := $(core-y) $(libs-y) $(drivers-y) $(net-y) $(virt-y)
export KBUILD_LDS          := arch/$(SRCARCH)/kernel/vmlinux.lds
export LDFLAGS_vmlinux
# used by scripts/pacmage/Makefile
export KBUILD_ALLDIRS := $(sort $(filter-out arch/%,$(vmlinux-alldirs)) arch Documentation include samples scripts tools)

vmlinux-deps := $(KBUILD_LDS) $(KBUILD_VMLINUX_INIT) $(KBUILD_VMLINUX_MAIN)

# Include targets which we want to execute sequentially if the rest of the
# kernel build went well. If CONFIG_TRIM_UNUSED_KSYMS is set, this might be
# evaluated more than once.
PHONY += vmlinux_prereq
vmlinux_prereq: $(vmlinux-deps) FORCE
ifdef CONFIG_HEADERS_CHECK
	$(Q)$(MAKE) -f $(srctree)/Makefile headers_check
endif
ifdef CONFIG_GDB_SCRIPTS
	$(Q)ln -fsn `cd $(srctree) && /bin/pwd`/scripts/gdb/vmlinux-gdb.py
endif
ifdef CONFIG_TRIM_UNUSED_KSYMS
	$(Q)$(CONFIG_SHELL) $(srctree)/scripts/adjust_autoksyms.sh \
	  "$(MAKE) KBUILD_MODULES=1 -f $(srctree)/Makefile vmlinux_prereq"
endif

# standalone target for easier testing
include/generated/autoksyms.h: FORCE
	$(Q)$(CONFIG_SHELL) $(srctree)/scripts/adjust_autoksyms.sh true

ARCH_POSTLINK := $(wildcard $(srctree)/arch/$(SRCARCH)/Makefile.postlink)

# Final link of vmlinux with optional arch pass after final link
    cmd_link-vmlinux =                                                 \
	$(CONFIG_SHELL) $< $(LD) $(LDFLAGS) $(LDFLAGS_vmlinux) ;       \
	$(if $(ARCH_POSTLINK), $(MAKE) -f $(ARCH_POSTLINK) $@, true)

vmlinux: scripts/link-vmlinux.sh vmlinux_prereq $(vmlinux-deps) FORCE
	+$(call if_changed,link-vmlinux)

# Build samples along the rest of the kernel
ifdef CONFIG_SAMPLES
vmlinux-dirs += samples
endif

# The actual objects are generated when descending,
# make sure no implicit rule kicks in
$(sort $(vmlinux-deps)): $(vmlinux-dirs) ;

# Handle descending into subdirectories listed in $(vmlinux-dirs)
# Preset locale variables to speed up the build process. Limit locale
# tweaks to this spot to avoid wrong language settings when running
# make menuconfig etc.
# Error messages still appears in the original language

PHONY += $(vmlinux-dirs)
$(vmlinux-dirs): prepare scripts
	$(Q)$(MAKE) $(build)=$@

define filechk_kernel.release
	echo "$(KERNELVERSION)$$($(CONFIG_SHELL) $(srctree)/scripts/setlocalversion $(srctree))"
endef

# Store (new) KERNELRELEASE string in include/config/kernel.release
include/config/kernel.release: include/config/auto.conf FORCE
	$(call filechk,kernel.release)


# Things we need to do before we recursively start building the kernel
# or the modules are listed in "prepare".
# A multi level approach is used. prepareN is processed before prepareN-1.
# archprepare is used in arch Makefiles and when processed asm symlink,
# version.h and scripts_basic is processed / created.

# Listed in dependency order
PHONY += prepare archprepare prepare0 prepare1 prepare2 prepare3

# prepare3 is used to check if we are building in a separate output directory,
# and if so do:
# 1) Check that make has not been executed in the kernel src $(srctree)
prepare3: include/config/kernel.release
ifneq ($(KBUILD_SRC),)
	@$(kecho) '  Using $(srctree) as source for kernel'
	$(Q)if [ -f $(srctree)/.config -o -d $(srctree)/include/config ]; then \
		echo >&2 "  $(srctree) is not clean, please run 'make mrproper'"; \
		echo >&2 "  in the '$(srctree)' directory.";\
		/bin/false; \
	fi;
endif

# prepare2 creates a makefile if using a separate output directory.
# From this point forward, .config has been reprocessed, so any rules
# that need to depend on updated CONFIG_* values can be checked here.
prepare2: prepare3 prepare-compiler-check outputmakefile asm-generic

prepare1: prepare2 $(version_h) include/generated/utsrelease.h \
                   include/config/auto.conf
	$(cmd_crmodverdir)
	$(Q)test -e include/generated/autoksyms.h || \
	    touch   include/generated/autoksyms.h

archprepare: archheaders archscripts prepare1 scripts_basic

prepare0: archprepare gcc-plugins
	$(Q)$(MAKE) $(build)=.

# All the preparing..
prepare: prepare0 prepare-objtool

ifdef CONFIG_STACK_VALIDATION
  has_libelf := $(call try-run,\
		echo "int main() {}" | $(HOSTCC) -xc -o /dev/null -lelf -,1,0)
  ifeq ($(has_libelf),1)
    objtool_target := tools/objtool FORCE
  else
    $(warning "Cannot use CONFIG_STACK_VALIDATION, please install libelf-dev, libelf-devel or elfutils-libelf-devel")
    SKIP_STACK_VALIDATION := 1
    export SKIP_STACK_VALIDATION
  endif
endif

PHONY += prepare-objtool
prepare-objtool: $(objtool_target)

# Check for CONFIG flags that require compiler support. Abort the build
# after .config has been processed, but before the kernel build starts.
#
# For security-sensitive CONFIG options, we don't want to fallback and/or
# silently change which compiler flags will be used, since that leads to
# producing kernels with different security feature characteristics
# depending on the compiler used. (For example, "But I selected
# CC_STACKPROTECTOR_STRONG! Why did it build with _REGULAR?!")
PHONY += prepare-compiler-check
prepare-compiler-check: FORCE
# Make sure compiler supports requested stack protector flag.
ifdef stackp-name
  ifeq ($(call cc-option, $(stackp-flag)),)
	@echo Cannot use CONFIG_CC_STACKPROTECTOR_$(stackp-name): \
		  $(stackp-flag) not supported by compiler >&2 && exit 1
  endif
endif
# Make sure compiler does not have buggy stack-protector support.
ifdef stackp-check
  ifneq ($(shell $(CONFIG_SHELL) $(stackp-check) $(CC) $(KBUILD_CPPFLAGS) $(biarch)),y)
	@echo Cannot use CONFIG_CC_STACKPROTECTOR_$(stackp-name): \
                  $(stackp-flag) available but compiler is broken >&2 && exit 1
  endif
endif
	@:

# Generate some files
# ---------------------------------------------------------------------------

# KERNELRELEASE can change from a few different places, meaning version.h
# needs to be updated, so this check is forced on all builds

uts_len := 64
define filechk_utsrelease.h
	if [ `echo -n "$(KERNELRELEASE)" | wc -c ` -gt $(uts_len) ]; then \
	  echo '"$(KERNELRELEASE)" exceeds $(uts_len) characters' >&2;    \
	  exit 1;                                                         \
	fi;                                                               \
	(echo \#define UTS_RELEASE \"$(KERNELRELEASE)\";)
endef

define filechk_version.h
	(echo \#define LINUX_VERSION_CODE $(shell                         \
	expr $(VERSION) \* 65536 + 0$(PATCHLEVEL) \* 256 + 0$(SUBLEVEL)); \
	echo '#define KERNEL_VERSION(a,b,c) (((a) << 16) + ((b) << 8) + (c))';)
endef

$(version_h): $(srctree)/Makefile FORCE
	$(call filechk,version.h)
	$(Q)rm -f $(old_version_h)

include/generated/utsrelease.h: include/config/kernel.release FORCE
	$(call filechk,utsrelease.h)

PHONY += headerdep
headerdep:
	$(Q)find $(srctree)/include/ -name '*.h' | xargs --max-args 1 \
	$(srctree)/scripts/headerdep.pl -I$(srctree)/include

# ---------------------------------------------------------------------------
# Firmware install
INSTALL_FW_PATH=$(INSTALL_MOD_PATH)/lib/firmware
export INSTALL_FW_PATH

PHONY += firmware_install
firmware_install:
	@mkdir -p $(objtree)/firmware
	$(Q)$(MAKE) -f $(srctree)/scripts/Makefile.fwinst obj=firmware __fw_install

# ---------------------------------------------------------------------------
# Kernel headers

#Default location for installed headers
export INSTALL_HDR_PATH = $(objtree)/usr

# If we do an all arch process set dst to asm-$(hdr-arch)
hdr-dst = $(if $(KBUILD_HEADERS), dst=include/asm-$(hdr-arch), dst=include/asm)

PHONY += archheaders
archheaders:

PHONY += archscripts
archscripts:

PHONY += __headers
__headers: $(version_h) scripts_basic asm-generic archheaders archscripts
	$(Q)$(MAKE) $(build)=scripts build_unifdef

PHONY += headers_install_all
headers_install_all:
	$(Q)$(CONFIG_SHELL) $(srctree)/scripts/headers.sh install

PHONY += headers_install
headers_install: __headers
	$(if $(wildcard $(srctree)/arch/$(hdr-arch)/include/uapi/asm/Kbuild),, \
	  $(error Headers not exportable for the $(SRCARCH) architecture))
	$(Q)$(MAKE) $(hdr-inst)=include/uapi
	$(Q)$(MAKE) $(hdr-inst)=arch/$(hdr-arch)/include/uapi/asm $(hdr-dst)

PHONY += headers_check_all
headers_check_all: headers_install_all
	$(Q)$(CONFIG_SHELL) $(srctree)/scripts/headers.sh check

PHONY += headers_check
headers_check: headers_install
	$(Q)$(MAKE) $(hdr-inst)=include/uapi HDRCHECK=1
	$(Q)$(MAKE) $(hdr-inst)=arch/$(hdr-arch)/include/uapi/asm $(hdr-dst) HDRCHECK=1

# ---------------------------------------------------------------------------
# Kernel selftest

PHONY += kselftest
kselftest:
	$(Q)$(MAKE) -C tools/testing/selftests run_tests

kselftest-clean:
	$(Q)$(MAKE) -C tools/testing/selftests clean

PHONY += kselftest-merge
kselftest-merge:
	$(if $(wildcard $(objtree)/.config),, $(error No .config exists, config your kernel first!))
	$(Q)$(CONFIG_SHELL) $(srctree)/scripts/kconfig/merge_config.sh \
		-m $(objtree)/.config \
		$(srctree)/tools/testing/selftests/*/config
	+$(Q)$(MAKE) -f $(srctree)/Makefile olddefconfig

# ---------------------------------------------------------------------------
# Modules

ifdef CONFIG_MODULES

# By default, build modules as well

all: modules

# Build modules
#
# A module can be listed more than once in obj-m resulting in
# duplicate lines in modules.order files.  Those are removed
# using awk while concatenating to the final file.

PHONY += modules
modules: $(vmlinux-dirs) $(if $(KBUILD_BUILTIN),vmlinux) modules.builtin
	$(Q)$(AWK) '!x[$$0]++' $(vmlinux-dirs:%=$(objtree)/%/modules.order) > $(objtree)/modules.order
	@$(kecho) '  Building modules, stage 2.';
	$(Q)$(MAKE) -f $(srctree)/scripts/Makefile.modpost
	$(Q)$(MAKE) -f $(srctree)/scripts/Makefile.fwinst obj=firmware __fw_modbuild

modules.builtin: $(vmlinux-dirs:%=%/modules.builtin)
	$(Q)$(AWK) '!x[$$0]++' $^ > $(objtree)/modules.builtin

%/modules.builtin: include/config/auto.conf
	$(Q)$(MAKE) $(modbuiltin)=$*


# Target to prepare building external modules
PHONY += modules_prepare
modules_prepare: prepare scripts

# Target to install modules
PHONY += modules_install
modules_install: _modinst_ _modinst_post

PHONY += _modinst_
_modinst_:
	@rm -rf $(MODLIB)/kernel
	@rm -f $(MODLIB)/source
	@mkdir -p $(MODLIB)/kernel
	@ln -s `cd $(srctree) && /bin/pwd` $(MODLIB)/source
	@if [ ! $(objtree) -ef  $(MODLIB)/build ]; then \
		rm -f $(MODLIB)/build ; \
		ln -s $(CURDIR) $(MODLIB)/build ; \
	fi
	@cp -f $(objtree)/modules.order $(MODLIB)/
	@cp -f $(objtree)/modules.builtin $(MODLIB)/
	$(Q)$(MAKE) -f $(srctree)/scripts/Makefile.modinst

# This depmod is only for convenience to give the initial
# boot a modules.dep even before / is mounted read-write.  However the
# boot script depmod is the master version.
PHONY += _modinst_post
_modinst_post: _modinst_
	$(Q)$(MAKE) -f $(srctree)/scripts/Makefile.fwinst obj=firmware __fw_modinst
	$(call cmd,depmod)

ifeq ($(CONFIG_MODULE_SIG), y)
PHONY += modules_sign
modules_sign:
	$(Q)$(MAKE) -f $(srctree)/scripts/Makefile.modsign
endif

else # CONFIG_MODULES

# Modules not configured
# ---------------------------------------------------------------------------

PHONY += modules modules_install
modules modules_install:
	@echo >&2
	@echo >&2 "The present kernel configuration has modules disabled."
	@echo >&2 "Type 'make config' and enable loadable module support."
	@echo >&2 "Then build a kernel with module support enabled."
	@echo >&2
	@exit 1

endif # CONFIG_MODULES

###
# Cleaning is done on three levels.
# make clean     Delete most generated files
#                Leave enough to build external modules
# make mrproper  Delete the current configuration, and all generated files
# make distclean Remove editor backup files, patch leftover files and the like

# Directories & files removed with 'make clean'
CLEAN_DIRS  += $(MODVERDIR)

# Directories & files removed with 'make mrproper'
MRPROPER_DIRS  += include/config usr/include include/generated          \
		  arch/*/include/generated .tmp_objdiff
MRPROPER_FILES += .config .config.old .version .old_version \
		  Module.symvers tags TAGS cscope* GPATH GTAGS GRTAGS GSYMS \
		  signing_key.pem signing_key.priv signing_key.x509	\
		  x509.genkey extra_certificates signing_key.x509.keyid	\
		  signing_key.x509.signer vmlinux-gdb.py

# clean - Delete most, but leave enough to build external modules
#
clean: rm-dirs  := $(CLEAN_DIRS)
clean: rm-files := $(CLEAN_FILES)
clean-dirs      := $(addprefix _clean_, . $(vmlinux-alldirs) Documentation samples)

PHONY += $(clean-dirs) clean archclean vmlinuxclean
$(clean-dirs):
	$(Q)$(MAKE) $(clean)=$(patsubst _clean_%,%,$@)

vmlinuxclean:
	$(Q)$(CONFIG_SHELL) $(srctree)/scripts/link-vmlinux.sh clean
	$(Q)$(if $(ARCH_POSTLINK), $(MAKE) -f $(ARCH_POSTLINK) clean)

clean: archclean vmlinuxclean

# mrproper - Delete all generated files, including .config
#
mrproper: rm-dirs  := $(wildcard $(MRPROPER_DIRS))
mrproper: rm-files := $(wildcard $(MRPROPER_FILES))
mrproper-dirs      := $(addprefix _mrproper_,Documentation/DocBook scripts)

PHONY += $(mrproper-dirs) mrproper archmrproper
$(mrproper-dirs):
	$(Q)$(MAKE) $(clean)=$(patsubst _mrproper_%,%,$@)

mrproper: clean archmrproper $(mrproper-dirs)
	$(call cmd,rmdirs)
	$(call cmd,rmfiles)

# distclean
#
PHONY += distclean

distclean: mrproper
	@find $(srctree) $(RCS_FIND_IGNORE) \
		\( -name '*.orig' -o -name '*.rej' -o -name '*~' \
		-o -name '*.bak' -o -name '#*#' -o -name '.*.orig' \
		-o -name '.*.rej' -o -name '*%'  -o -name 'core' \) \
		-type f -print | xargs rm -f


# Packaging of the kernel to various formats
# ---------------------------------------------------------------------------
# rpm target kept for backward compatibility
package-dir	:= scripts/package

%src-pkg: FORCE
	$(Q)$(MAKE) $(build)=$(package-dir) $@
%pkg: include/config/kernel.release FORCE
	$(Q)$(MAKE) $(build)=$(package-dir) $@
rpm: include/config/kernel.release FORCE
	$(Q)$(MAKE) $(build)=$(package-dir) $@


# Brief documentation of the typical targets used
# ---------------------------------------------------------------------------

boards := $(wildcard $(srctree)/arch/$(SRCARCH)/configs/*_defconfig)
boards := $(sort $(notdir $(boards)))
board-dirs := $(dir $(wildcard $(srctree)/arch/$(SRCARCH)/configs/*/*_defconfig))
board-dirs := $(sort $(notdir $(board-dirs:/=)))

PHONY += help
help:
	@echo  'Cleaning targets:'
	@echo  '  clean		  - Remove most generated files but keep the config and'
	@echo  '                    enough build support to build external modules'
	@echo  '  mrproper	  - Remove all generated files + config + various backup files'
	@echo  '  distclean	  - mrproper + remove editor backup and patch files'
	@echo  ''
	@echo  'Configuration targets:'
	@$(MAKE) -f $(srctree)/scripts/kconfig/Makefile help
	@echo  ''
	@echo  'Other generic targets:'
	@echo  '  all		  - Build all targets marked with [*]'
	@echo  '* vmlinux	  - Build the bare kernel'
	@echo  '* modules	  - Build all modules'
	@echo  '  modules_install - Install all modules to INSTALL_MOD_PATH (default: /)'
	@echo  '  firmware_install- Install all firmware to INSTALL_FW_PATH'
	@echo  '                    (default: $$(INSTALL_MOD_PATH)/lib/firmware)'
	@echo  '  dir/            - Build all files in dir and below'
	@echo  '  dir/file.[ois]  - Build specified target only'
	@echo  '  dir/file.lst    - Build specified mixed source/assembly target only'
	@echo  '                    (requires a recent binutils and recent build (System.map))'
	@echo  '  dir/file.ko     - Build module including final link'
	@echo  '  modules_prepare - Set up for building external modules'
	@echo  '  tags/TAGS	  - Generate tags file for editors'
	@echo  '  cscope	  - Generate cscope index'
	@echo  '  gtags           - Generate GNU GLOBAL index'
	@echo  '  kernelrelease	  - Output the release version string (use with make -s)'
	@echo  '  kernelversion	  - Output the version stored in Makefile (use with make -s)'
	@echo  '  image_name	  - Output the image name (use with make -s)'
	@echo  '  headers_install - Install sanitised kernel headers to INSTALL_HDR_PATH'; \
	 echo  '                    (default: $(INSTALL_HDR_PATH))'; \
	 echo  ''
	@echo  'Static analysers'
	@echo  '  checkstack      - Generate a list of stack hogs'
	@echo  '  namespacecheck  - Name space analysis on compiled kernel'
	@echo  '  versioncheck    - Sanity check on version.h usage'
	@echo  '  includecheck    - Check for duplicate included header files'
	@echo  '  export_report   - List the usages of all exported symbols'
	@echo  '  headers_check   - Sanity check on exported headers'
	@echo  '  headerdep       - Detect inclusion cycles in headers'
	@$(MAKE) -f $(srctree)/scripts/Makefile.help checker-help
	@echo  ''
	@echo  'Kernel selftest'
	@echo  '  kselftest       - Build and run kernel selftest (run as root)'
	@echo  '                    Build, install, and boot kernel before'
	@echo  '                    running kselftest on it'
	@echo  '  kselftest-clean - Remove all generated kselftest files'
	@echo  '  kselftest-merge - Merge all the config dependencies of kselftest to existed'
	@echo  '                    .config.'
	@echo  ''
	@echo  'Kernel packaging:'
	@$(MAKE) $(build)=$(package-dir) help
	@echo  ''
	@echo  'Documentation targets:'
	@$(MAKE) -f $(srctree)/Documentation/Makefile.sphinx dochelp
	@echo  ''
	@$(MAKE) -f $(srctree)/Documentation/DocBook/Makefile dochelp
	@echo  ''
	@echo  'Architecture specific targets ($(SRCARCH)):'
	@$(if $(archhelp),$(archhelp),\
		echo '  No architecture specific help defined for $(SRCARCH)')
	@echo  ''
	@$(if $(boards), \
		$(foreach b, $(boards), \
		printf "  %-24s - Build for %s\\n" $(b) $(subst _defconfig,,$(b));) \
		echo '')
	@$(if $(board-dirs), \
		$(foreach b, $(board-dirs), \
		printf "  %-16s - Show %s-specific targets\\n" help-$(b) $(b);) \
		printf "  %-16s - Show all of the above\\n" help-boards; \
		echo '')

	@echo  '  make V=0|1 [targets] 0 => quiet build (default), 1 => verbose build'
	@echo  '  make V=2   [targets] 2 => give reason for rebuild of target'
	@echo  '  make O=dir [targets] Locate all output files in "dir", including .config'
	@echo  '  make C=1   [targets] Check all c source with $$CHECK (sparse by default)'
	@echo  '  make C=2   [targets] Force check of all c source with $$CHECK'
	@echo  '  make RECORDMCOUNT_WARN=1 [targets] Warn about ignored mcount sections'
	@echo  '  make W=n   [targets] Enable extra gcc checks, n=1,2,3 where'
	@echo  '		1: warnings which may be relevant and do not occur too often'
	@echo  '		2: warnings which occur quite often but may still be relevant'
	@echo  '		3: more obscure warnings, can most likely be ignored'
	@echo  '		Multiple levels can be combined with W=12 or W=123'
	@echo  ''
	@echo  'Execute "make" or "make all" to build all targets marked with [*] '
	@echo  'For further info see the ./README file'


help-board-dirs := $(addprefix help-,$(board-dirs))

help-boards: $(help-board-dirs)

boards-per-dir = $(sort $(notdir $(wildcard $(srctree)/arch/$(SRCARCH)/configs/$*/*_defconfig)))

$(help-board-dirs): help-%:
	@echo  'Architecture specific targets ($(SRCARCH) $*):'
	@$(if $(boards-per-dir), \
		$(foreach b, $(boards-per-dir), \
		printf "  %-24s - Build for %s\\n" $*/$(b) $(subst _defconfig,,$(b));) \
		echo '')


# Documentation targets
# ---------------------------------------------------------------------------
DOC_TARGETS := xmldocs sgmldocs psdocs latexdocs pdfdocs htmldocs mandocs installmandocs epubdocs cleandocs
PHONY += $(DOC_TARGETS)
$(DOC_TARGETS): scripts_basic FORCE
	$(Q)$(MAKE) $(build)=scripts build_docproc build_check-lc_ctype
	$(Q)$(MAKE) $(build)=Documentation -f $(srctree)/Documentation/Makefile.sphinx $@
	$(Q)$(MAKE) $(build)=Documentation/DocBook $@

else # KBUILD_EXTMOD

###
# External module support.
# When building external modules the kernel used as basis is considered
# read-only, and no consistency checks are made and the make
# system is not used on the basis kernel. If updates are required
# in the basis kernel ordinary make commands (without M=...) must
# be used.
#
# The following are the only valid targets when building external
# modules.
# make M=dir clean     Delete all automatically generated files
# make M=dir modules   Make all modules in specified dir
# make M=dir	       Same as 'make M=dir modules'
# make M=dir modules_install
#                      Install the modules built in the module directory
#                      Assumes install directory is already created

# We are always building modules
KBUILD_MODULES := 1
PHONY += crmodverdir
crmodverdir:
	$(cmd_crmodverdir)

PHONY += $(objtree)/Module.symvers
$(objtree)/Module.symvers:
	@test -e $(objtree)/Module.symvers || ( \
	echo; \
	echo "  WARNING: Symbol version dump $(objtree)/Module.symvers"; \
	echo "           is missing; modules will have no dependencies and modversions."; \
	echo )

module-dirs := $(addprefix _module_,$(KBUILD_EXTMOD))
PHONY += $(module-dirs) modules
$(module-dirs): crmodverdir $(objtree)/Module.symvers
	$(Q)$(MAKE) $(build)=$(patsubst _module_%,%,$@)

modules: $(module-dirs)
	@$(kecho) '  Building modules, stage 2.';
	$(Q)$(MAKE) -f $(srctree)/scripts/Makefile.modpost

PHONY += modules_install
modules_install: _emodinst_ _emodinst_post

install-dir := $(if $(INSTALL_MOD_DIR),$(INSTALL_MOD_DIR),extra)
PHONY += _emodinst_
_emodinst_:
	$(Q)mkdir -p $(MODLIB)/$(install-dir)
	$(Q)$(MAKE) -f $(srctree)/scripts/Makefile.modinst

PHONY += _emodinst_post
_emodinst_post: _emodinst_
	$(call cmd,depmod)

clean-dirs := $(addprefix _clean_,$(KBUILD_EXTMOD))

PHONY += $(clean-dirs) clean
$(clean-dirs):
	$(Q)$(MAKE) $(clean)=$(patsubst _clean_%,%,$@)

clean:	rm-dirs := $(MODVERDIR)
clean: rm-files := $(KBUILD_EXTMOD)/Module.symvers

PHONY += help
help:
	@echo  '  Building external modules.'
	@echo  '  Syntax: make -C path/to/kernel/src M=$$PWD target'
	@echo  ''
	@echo  '  modules         - default target, build the module(s)'
	@echo  '  modules_install - install the module'
	@echo  '  clean           - remove generated files in module directory only'
	@echo  ''

# Dummies...
PHONY += prepare scripts
prepare: ;
scripts: ;
endif # KBUILD_EXTMOD

clean: $(clean-dirs)
	$(call cmd,rmdirs)
	$(call cmd,rmfiles)
	@find $(if $(KBUILD_EXTMOD), $(KBUILD_EXTMOD), .) $(RCS_FIND_IGNORE) \
		\( -name '*.[oas]' -o -name '*.ko' -o -name '.*.cmd' \
		-o -name '*.ko.*' \
		-o -name '*.dwo'  \
		-o -name '*.su'  \
		-o -name '.*.d' -o -name '.*.tmp' -o -name '*.mod.c' \
		-o -name '*.symtypes' -o -name 'modules.order' \
		-o -name modules.builtin -o -name '.tmp_*.o.*' \
		-o -name '*.c.[012]*.*' \
		-o -name '*.gcno' \) -type f -print | xargs rm -f

# Generate tags for editors
# ---------------------------------------------------------------------------
quiet_cmd_tags = GEN     $@
      cmd_tags = $(CONFIG_SHELL) $(srctree)/scripts/tags.sh $@

tags TAGS cscope gtags: FORCE
	$(call cmd,tags)

# Scripts to check various things for consistency
# ---------------------------------------------------------------------------

PHONY += includecheck versioncheck coccicheck namespacecheck export_report

includecheck:
	find $(srctree)/* $(RCS_FIND_IGNORE) \
		-name '*.[hcS]' -type f -print | sort \
		| xargs $(PERL) -w $(srctree)/scripts/checkincludes.pl

versioncheck:
	find $(srctree)/* $(RCS_FIND_IGNORE) \
		-name '*.[hcS]' -type f -print | sort \
		| xargs $(PERL) -w $(srctree)/scripts/checkversion.pl

coccicheck:
	$(Q)$(CONFIG_SHELL) $(srctree)/scripts/$@

namespacecheck:
	$(PERL) $(srctree)/scripts/namespace.pl

export_report:
	$(PERL) $(srctree)/scripts/export_report.pl

endif #ifeq ($(config-targets),1)
endif #ifeq ($(mixed-targets),1)

PHONY += checkstack kernelrelease kernelversion image_name

# UML needs a little special treatment here.  It wants to use the host
# toolchain, so needs $(SUBARCH) passed to checkstack.pl.  Everyone
# else wants $(ARCH), including people doing cross-builds, which means
# that $(SUBARCH) doesn't work here.
ifeq ($(ARCH), um)
CHECKSTACK_ARCH := $(SUBARCH)
else
CHECKSTACK_ARCH := $(ARCH)
endif
checkstack:
	$(OBJDUMP) -d vmlinux $$(find . -name '*.ko') | \
	$(PERL) $(src)/scripts/checkstack.pl $(CHECKSTACK_ARCH)

kernelrelease:
	@echo "$(KERNELVERSION)$$($(CONFIG_SHELL) $(srctree)/scripts/setlocalversion $(srctree))"

kernelversion:
	@echo $(KERNELVERSION)

image_name:
	@echo $(KBUILD_IMAGE)

# Clear a bunch of variables before executing the submake
tools/: FORCE
	$(Q)mkdir -p $(objtree)/tools
	$(Q)$(MAKE) LDFLAGS= MAKEFLAGS="$(filter --j% -j,$(MAKEFLAGS))" O=$(shell cd $(objtree) && /bin/pwd) subdir=tools -C $(src)/tools/

tools/%: FORCE
	$(Q)mkdir -p $(objtree)/tools
	$(Q)$(MAKE) LDFLAGS= MAKEFLAGS="$(filter --j% -j,$(MAKEFLAGS))" O=$(shell cd $(objtree) && /bin/pwd) subdir=tools -C $(src)/tools/ $*

# Single targets
# ---------------------------------------------------------------------------
# Single targets are compatible with:
# - build with mixed source and output
# - build with separate output dir 'make O=...'
# - external modules
#
#  target-dir => where to store outputfile
#  build-dir  => directory in kernel source tree to use

ifeq ($(KBUILD_EXTMOD),)
        build-dir  = $(patsubst %/,%,$(dir $@))
        target-dir = $(dir $@)
else
        zap-slash=$(filter-out .,$(patsubst %/,%,$(dir $@)))
        build-dir  = $(KBUILD_EXTMOD)$(if $(zap-slash),/$(zap-slash))
        target-dir = $(if $(KBUILD_EXTMOD),$(dir $<),$(dir $@))
endif

%.s: %.c prepare scripts FORCE
	$(Q)$(MAKE) $(build)=$(build-dir) $(target-dir)$(notdir $@)
%.i: %.c prepare scripts FORCE
	$(Q)$(MAKE) $(build)=$(build-dir) $(target-dir)$(notdir $@)
%.o: %.c prepare scripts FORCE
	$(Q)$(MAKE) $(build)=$(build-dir) $(target-dir)$(notdir $@)
%.lst: %.c prepare scripts FORCE
	$(Q)$(MAKE) $(build)=$(build-dir) $(target-dir)$(notdir $@)
%.s: %.S prepare scripts FORCE
	$(Q)$(MAKE) $(build)=$(build-dir) $(target-dir)$(notdir $@)
%.o: %.S prepare scripts FORCE
	$(Q)$(MAKE) $(build)=$(build-dir) $(target-dir)$(notdir $@)
%.symtypes: %.c prepare scripts FORCE
	$(Q)$(MAKE) $(build)=$(build-dir) $(target-dir)$(notdir $@)

# Modules
/: prepare scripts FORCE
	$(cmd_crmodverdir)
	$(Q)$(MAKE) KBUILD_MODULES=$(if $(CONFIG_MODULES),1) \
	$(build)=$(build-dir)
# Make sure the latest headers are built for Documentation
Documentation/ samples/: headers_install
%/: prepare scripts FORCE
	$(cmd_crmodverdir)
	$(Q)$(MAKE) KBUILD_MODULES=$(if $(CONFIG_MODULES),1) \
	$(build)=$(build-dir)
%.ko: prepare scripts FORCE
	$(cmd_crmodverdir)
	$(Q)$(MAKE) KBUILD_MODULES=$(if $(CONFIG_MODULES),1)   \
	$(build)=$(build-dir) $(@:.ko=.o)
	$(Q)$(MAKE) -f $(srctree)/scripts/Makefile.modpost

# FIXME Should go into a make.lib or something
# ===========================================================================

quiet_cmd_rmdirs = $(if $(wildcard $(rm-dirs)),CLEAN   $(wildcard $(rm-dirs)))
      cmd_rmdirs = rm -rf $(rm-dirs)

quiet_cmd_rmfiles = $(if $(wildcard $(rm-files)),CLEAN   $(wildcard $(rm-files)))
      cmd_rmfiles = rm -f $(rm-files)

# Run depmod only if we have System.map and depmod is executable
quiet_cmd_depmod = DEPMOD  $(KERNELRELEASE)
      cmd_depmod = $(CONFIG_SHELL) $(srctree)/scripts/depmod.sh $(DEPMOD) \
                   $(KERNELRELEASE) "$(patsubst y,_,$(CONFIG_HAVE_UNDERSCORE_SYMBOL_PREFIX))"

# Create temporary dir for module support files
# clean it up only when building all modules
cmd_crmodverdir = $(Q)mkdir -p $(MODVERDIR) \
                  $(if $(KBUILD_MODULES),; rm -f $(MODVERDIR)/*)

# read all saved command lines

targets := $(wildcard $(sort $(targets)))
cmd_files := $(wildcard .*.cmd $(foreach f,$(targets),$(dir $(f)).$(notdir $(f)).cmd))

ifneq ($(cmd_files),)
  $(cmd_files): ;	# Do not try to update included dependency files
  include $(cmd_files)
endif

endif	# skip-makefile

PHONY += FORCE
FORCE:

# Declare the contents of the .PHONY variable as phony.  We keep that
# information in a variable so we can use it in if_changed and friends.
.PHONY: $(PHONY)<|MERGE_RESOLUTION|>--- conflicted
+++ resolved
@@ -1,13 +1,7 @@
 VERSION = 4
-<<<<<<< HEAD
-PATCHLEVEL = 8
-SUBLEVEL = 4
-EXTRAVERSION =
-=======
 PATCHLEVEL = 9
 SUBLEVEL = 0
 EXTRAVERSION = -rc4
->>>>>>> 88afbd16
 NAME = Psychotic Stoned Sheep
 
 # *DOCUMENTATION*
