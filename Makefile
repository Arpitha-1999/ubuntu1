VERSION = 3
PATCHLEVEL = 16
SUBLEVEL = 0
<<<<<<< HEAD
EXTRAVERSION = -rc6
=======
EXTRAVERSION = -rc7
>>>>>>> 6f9e3b4e
NAME = Shuffling Zombie Juror

# *DOCUMENTATION*
# To see a list of typical targets execute "make help"
# More info can be located in ./README
# Comments in this file are targeted only to the developer, do not
# expect to learn how to build the kernel reading this file.

# Do not:
# o  use make's built-in rules and variables
#    (this increases performance and avoids hard-to-debug behaviour);
# o  print "Entering directory ...";
MAKEFLAGS += -rR --no-print-directory

# Avoid funny character set dependencies
unexport LC_ALL
LC_COLLATE=C
LC_NUMERIC=C
export LC_COLLATE LC_NUMERIC

# Avoid interference with shell env settings
unexport GREP_OPTIONS

# We are using a recursive build, so we need to do a little thinking
# to get the ordering right.
#
# Most importantly: sub-Makefiles should only ever modify files in
# their own directory. If in some directory we have a dependency on
# a file in another dir (which doesn't happen often, but it's often
# unavoidable when linking the built-in.o targets which finally
# turn into vmlinux), we will call a sub make in that other dir, and
# after that we are sure that everything which is in that other dir
# is now up to date.
#
# The only cases where we need to modify files which have global
# effects are thus separated out and done before the recursive
# descending is started. They are now explicitly listed as the
# prepare rule.

# Beautify output
# ---------------------------------------------------------------------------
#
# Normally, we echo the whole command before executing it. By making
# that echo $($(quiet)$(cmd)), we now have the possibility to set
# $(quiet) to choose other forms of output instead, e.g.
#
#         quiet_cmd_cc_o_c = Compiling $(RELDIR)/$@
#         cmd_cc_o_c       = $(CC) $(c_flags) -c -o $@ $<
#
# If $(quiet) is empty, the whole command will be printed.
# If it is set to "quiet_", only the short version will be printed.
# If it is set to "silent_", nothing will be printed at all, since
# the variable $(silent_cmd_cc_o_c) doesn't exist.
#
# A simple variant is to prefix commands with $(Q) - that's useful
# for commands that shall be hidden in non-verbose mode.
#
#	$(Q)ln $@ :<
#
# If KBUILD_VERBOSE equals 0 then the above command will be hidden.
# If KBUILD_VERBOSE equals 1 then the above command is displayed.
#
# To put more focus on warnings, be less verbose as default
# Use 'make V=1' to see the full commands

ifeq ("$(origin V)", "command line")
  KBUILD_VERBOSE = $(V)
endif
ifndef KBUILD_VERBOSE
  KBUILD_VERBOSE = 0
endif

ifeq ($(KBUILD_VERBOSE),1)
  quiet =
  Q =
else
  quiet=quiet_
  Q = @
endif

# If the user is running make -s (silent mode), suppress echoing of
# commands

ifneq ($(filter 4.%,$(MAKE_VERSION)),)	# make-4
ifneq ($(filter %s ,$(firstword x$(MAKEFLAGS))),)
  quiet=silent_
endif
else					# make-3.8x
ifneq ($(filter s% -s%,$(MAKEFLAGS)),)
  quiet=silent_
endif
endif

export quiet Q KBUILD_VERBOSE

# Call a source code checker (by default, "sparse") as part of the
# C compilation.
#
# Use 'make C=1' to enable checking of only re-compiled files.
# Use 'make C=2' to enable checking of *all* source files, regardless
# of whether they are re-compiled or not.
#
# See the file "Documentation/sparse.txt" for more details, including
# where to get the "sparse" utility.

ifeq ("$(origin C)", "command line")
  KBUILD_CHECKSRC = $(C)
endif
ifndef KBUILD_CHECKSRC
  KBUILD_CHECKSRC = 0
endif

# Use make M=dir to specify directory of external module to build
# Old syntax make ... SUBDIRS=$PWD is still supported
# Setting the environment variable KBUILD_EXTMOD take precedence
ifdef SUBDIRS
  KBUILD_EXTMOD ?= $(SUBDIRS)
endif

ifeq ("$(origin M)", "command line")
  KBUILD_EXTMOD := $(M)
endif

# kbuild supports saving output files in a separate directory.
# To locate output files in a separate directory two syntaxes are supported.
# In both cases the working directory must be the root of the kernel src.
# 1) O=
# Use "make O=dir/to/store/output/files/"
#
# 2) Set KBUILD_OUTPUT
# Set the environment variable KBUILD_OUTPUT to point to the directory
# where the output files shall be placed.
# export KBUILD_OUTPUT=dir/to/store/output/files/
# make
#
# The O= assignment takes precedence over the KBUILD_OUTPUT environment
# variable.


# KBUILD_SRC is set on invocation of make in OBJ directory
# KBUILD_SRC is not intended to be used by the regular user (for now)
ifeq ($(KBUILD_SRC),)

# OK, Make called in directory where kernel src resides
# Do we want to locate output files in a separate directory?
ifeq ("$(origin O)", "command line")
  KBUILD_OUTPUT := $(O)
endif

# That's our default target when none is given on the command line
PHONY := _all
_all:

# Cancel implicit rules on top Makefile
$(CURDIR)/Makefile Makefile: ;

ifneq ($(KBUILD_OUTPUT),)
# Invoke a second make in the output directory, passing relevant variables
# check that the output directory actually exists
saved-output := $(KBUILD_OUTPUT)
KBUILD_OUTPUT := $(shell mkdir -p $(KBUILD_OUTPUT) && cd $(KBUILD_OUTPUT) \
								&& /bin/pwd)
$(if $(KBUILD_OUTPUT),, \
     $(error failed to create output directory "$(saved-output)"))

PHONY += $(MAKECMDGOALS) sub-make

$(filter-out _all sub-make $(CURDIR)/Makefile, $(MAKECMDGOALS)) _all: sub-make
	@:

# Fake the "Entering directory" message once, so that IDEs/editors are
# able to understand relative filenames.
       echodir := @echo
 quiet_echodir := @echo
silent_echodir := @:
sub-make: FORCE
	$($(quiet)echodir) "make[1]: Entering directory \`$(KBUILD_OUTPUT)'"
	$(if $(KBUILD_VERBOSE:1=),@)$(MAKE) -C $(KBUILD_OUTPUT) \
	KBUILD_SRC=$(CURDIR) \
	KBUILD_EXTMOD="$(KBUILD_EXTMOD)" -f $(CURDIR)/Makefile \
	$(filter-out _all sub-make,$(MAKECMDGOALS))

# Leave processing to above invocation of make
skip-makefile := 1
endif # ifneq ($(KBUILD_OUTPUT),)
endif # ifeq ($(KBUILD_SRC),)

# We process the rest of the Makefile if this is the final invocation of make
ifeq ($(skip-makefile),)

# If building an external module we do not care about the all: rule
# but instead _all depend on modules
PHONY += all
ifeq ($(KBUILD_EXTMOD),)
_all: all
else
_all: modules
endif

ifeq ($(KBUILD_SRC),)
        # building in the source tree
        srctree := .
else
        ifeq ($(KBUILD_SRC)/,$(dir $(CURDIR)))
                # building in a subdirectory of the source tree
                srctree := ..
        else
                srctree := $(KBUILD_SRC)
        endif
endif
objtree		:= .
src		:= $(srctree)
obj		:= $(objtree)

VPATH		:= $(srctree)$(if $(KBUILD_EXTMOD),:$(KBUILD_EXTMOD))

export srctree objtree VPATH


# SUBARCH tells the usermode build what the underlying arch is.  That is set
# first, and if a usermode build is happening, the "ARCH=um" on the command
# line overrides the setting of ARCH below.  If a native build is happening,
# then ARCH is assigned, getting whatever value it gets normally, and
# SUBARCH is subsequently ignored.

SUBARCH := $(shell uname -m | sed -e s/i.86/x86/ -e s/x86_64/x86/ \
				  -e s/sun4u/sparc64/ \
				  -e s/arm.*/arm/ -e s/sa110/arm/ \
				  -e s/s390x/s390/ -e s/parisc64/parisc/ \
				  -e s/ppc.*/powerpc/ -e s/mips.*/mips/ \
				  -e s/sh[234].*/sh/ -e s/aarch64.*/arm64/ )

# Cross compiling and selecting different set of gcc/bin-utils
# ---------------------------------------------------------------------------
#
# When performing cross compilation for other architectures ARCH shall be set
# to the target architecture. (See arch/* for the possibilities).
# ARCH can be set during invocation of make:
# make ARCH=ia64
# Another way is to have ARCH set in the environment.
# The default ARCH is the host where make is executed.

# CROSS_COMPILE specify the prefix used for all executables used
# during compilation. Only gcc and related bin-utils executables
# are prefixed with $(CROSS_COMPILE).
# CROSS_COMPILE can be set on the command line
# make CROSS_COMPILE=ia64-linux-
# Alternatively CROSS_COMPILE can be set in the environment.
# A third alternative is to store a setting in .config so that plain
# "make" in the configured kernel build directory always uses that.
# Default value for CROSS_COMPILE is not to prefix executables
# Note: Some architectures assign CROSS_COMPILE in their arch/*/Makefile
ARCH		?= $(SUBARCH)
CROSS_COMPILE	?= $(CONFIG_CROSS_COMPILE:"%"=%)

# Architecture as present in compile.h
UTS_MACHINE 	:= $(ARCH)
SRCARCH 	:= $(ARCH)

# Additional ARCH settings for x86
ifeq ($(ARCH),i386)
        SRCARCH := x86
endif
ifeq ($(ARCH),x86_64)
        SRCARCH := x86
endif

# Additional ARCH settings for sparc
ifeq ($(ARCH),sparc32)
       SRCARCH := sparc
endif
ifeq ($(ARCH),sparc64)
       SRCARCH := sparc
endif

# Additional ARCH settings for sh
ifeq ($(ARCH),sh64)
       SRCARCH := sh
endif

# Additional ARCH settings for tile
ifeq ($(ARCH),tilepro)
       SRCARCH := tile
endif
ifeq ($(ARCH),tilegx)
       SRCARCH := tile
endif

# Where to locate arch specific headers
hdr-arch  := $(SRCARCH)

KCONFIG_CONFIG	?= .config
export KCONFIG_CONFIG

# SHELL used by kbuild
CONFIG_SHELL := $(shell if [ -x "$$BASH" ]; then echo $$BASH; \
	  else if [ -x /bin/bash ]; then echo /bin/bash; \
	  else echo sh; fi ; fi)

HOSTCC       = gcc
HOSTCXX      = g++
HOSTCFLAGS   = -Wall -Wmissing-prototypes -Wstrict-prototypes -O2 -fomit-frame-pointer
HOSTCXXFLAGS = -O2

ifeq ($(shell $(HOSTCC) -v 2>&1 | grep -c "clang version"), 1)
HOSTCFLAGS  += -Wno-unused-value -Wno-unused-parameter \
		-Wno-missing-field-initializers -fno-delete-null-pointer-checks
endif

# Decide whether to build built-in, modular, or both.
# Normally, just do built-in.

KBUILD_MODULES :=
KBUILD_BUILTIN := 1

# If we have only "make modules", don't compile built-in objects.
# When we're building modules with modversions, we need to consider
# the built-in objects during the descend as well, in order to
# make sure the checksums are up to date before we record them.

ifeq ($(MAKECMDGOALS),modules)
  KBUILD_BUILTIN := $(if $(CONFIG_MODVERSIONS),1)
endif

# If we have "make <whatever> modules", compile modules
# in addition to whatever we do anyway.
# Just "make" or "make all" shall build modules as well

ifneq ($(filter all _all modules,$(MAKECMDGOALS)),)
  KBUILD_MODULES := 1
endif

ifeq ($(MAKECMDGOALS),)
  KBUILD_MODULES := 1
endif

export KBUILD_MODULES KBUILD_BUILTIN
export KBUILD_CHECKSRC KBUILD_SRC KBUILD_EXTMOD

ifneq ($(CC),)
ifeq ($(shell $(CC) -v 2>&1 | grep -c "clang version"), 1)
COMPILER := clang
else
COMPILER := gcc
endif
export COMPILER
endif

# Look for make include files relative to root of kernel src
MAKEFLAGS += --include-dir=$(srctree)

# We need some generic definitions (do not try to remake the file).
$(srctree)/scripts/Kbuild.include: ;
include $(srctree)/scripts/Kbuild.include

# Make variables (CC, etc...)
AS		= $(CROSS_COMPILE)as
LD		= $(CROSS_COMPILE)ld
CC		= $(CROSS_COMPILE)gcc
CPP		= $(CC) -E
AR		= $(CROSS_COMPILE)ar
NM		= $(CROSS_COMPILE)nm
STRIP		= $(CROSS_COMPILE)strip
OBJCOPY		= $(CROSS_COMPILE)objcopy
OBJDUMP		= $(CROSS_COMPILE)objdump
AWK		= awk
GENKSYMS	= scripts/genksyms/genksyms
INSTALLKERNEL  := installkernel
DEPMOD		= /sbin/depmod
PERL		= perl
CHECK		= sparse

CHECKFLAGS     := -D__linux__ -Dlinux -D__STDC__ -Dunix -D__unix__ \
		  -Wbitwise -Wno-return-void $(CF)
CFLAGS_MODULE   =
AFLAGS_MODULE   =
LDFLAGS_MODULE  =
CFLAGS_KERNEL	=
AFLAGS_KERNEL	=
CFLAGS_GCOV	= -fprofile-arcs -ftest-coverage


# Use USERINCLUDE when you must reference the UAPI directories only.
USERINCLUDE    := \
		-I$(srctree)/arch/$(hdr-arch)/include/uapi \
		-Iarch/$(hdr-arch)/include/generated/uapi \
		-I$(srctree)/include/uapi \
		-Iinclude/generated/uapi \
                -include $(srctree)/include/linux/kconfig.h

# Use LINUXINCLUDE when you must reference the include/ directory.
# Needed to be compatible with the O= option
LINUXINCLUDE    := \
		-I$(srctree)/arch/$(hdr-arch)/include \
		-Iarch/$(hdr-arch)/include/generated \
		$(if $(KBUILD_SRC), -I$(srctree)/include) \
		-Iinclude \
		$(USERINCLUDE)

KBUILD_CPPFLAGS := -D__KERNEL__

KBUILD_CFLAGS   := -Wall -Wundef -Wstrict-prototypes -Wno-trigraphs \
		   -fno-strict-aliasing -fno-common \
		   -Werror-implicit-function-declaration \
		   -Wno-format-security

KBUILD_AFLAGS_KERNEL :=
KBUILD_CFLAGS_KERNEL :=
KBUILD_AFLAGS   := -D__ASSEMBLY__
KBUILD_AFLAGS_MODULE  := -DMODULE
KBUILD_CFLAGS_MODULE  := -DMODULE
KBUILD_LDFLAGS_MODULE := -T $(srctree)/scripts/module-common.lds

# Read KERNELRELEASE from include/config/kernel.release (if it exists)
KERNELRELEASE = $(shell cat include/config/kernel.release 2> /dev/null)
KERNELVERSION = $(VERSION)$(if $(PATCHLEVEL),.$(PATCHLEVEL)$(if $(SUBLEVEL),.$(SUBLEVEL)))$(EXTRAVERSION)

export VERSION PATCHLEVEL SUBLEVEL KERNELRELEASE KERNELVERSION
export ARCH SRCARCH CONFIG_SHELL HOSTCC HOSTCFLAGS CROSS_COMPILE AS LD CC
export CPP AR NM STRIP OBJCOPY OBJDUMP
export MAKE AWK GENKSYMS INSTALLKERNEL PERL UTS_MACHINE
export HOSTCXX HOSTCXXFLAGS LDFLAGS_MODULE CHECK CHECKFLAGS

export KBUILD_CPPFLAGS NOSTDINC_FLAGS LINUXINCLUDE OBJCOPYFLAGS LDFLAGS
export KBUILD_CFLAGS CFLAGS_KERNEL CFLAGS_MODULE CFLAGS_GCOV
export KBUILD_AFLAGS AFLAGS_KERNEL AFLAGS_MODULE
export KBUILD_AFLAGS_MODULE KBUILD_CFLAGS_MODULE KBUILD_LDFLAGS_MODULE
export KBUILD_AFLAGS_KERNEL KBUILD_CFLAGS_KERNEL
export KBUILD_ARFLAGS

# When compiling out-of-tree modules, put MODVERDIR in the module
# tree rather than in the kernel tree. The kernel tree might
# even be read-only.
export MODVERDIR := $(if $(KBUILD_EXTMOD),$(firstword $(KBUILD_EXTMOD))/).tmp_versions

# Files to ignore in find ... statements

export RCS_FIND_IGNORE := \( -name SCCS -o -name BitKeeper -o -name .svn -o    \
			  -name CVS -o -name .pc -o -name .hg -o -name .git \) \
			  -prune -o
export RCS_TAR_IGNORE := --exclude SCCS --exclude BitKeeper --exclude .svn \
			 --exclude CVS --exclude .pc --exclude .hg --exclude .git

# ===========================================================================
# Rules shared between *config targets and build targets

# Basic helpers built in scripts/
PHONY += scripts_basic
scripts_basic:
	$(Q)$(MAKE) $(build)=scripts/basic
	$(Q)rm -f .tmp_quiet_recordmcount

# To avoid any implicit rule to kick in, define an empty command.
scripts/basic/%: scripts_basic ;

PHONY += outputmakefile
# outputmakefile generates a Makefile in the output directory, if using a
# separate output directory. This allows convenient use of make in the
# output directory.
outputmakefile:
ifneq ($(KBUILD_SRC),)
	$(Q)ln -fsn $(srctree) source
	$(Q)$(CONFIG_SHELL) $(srctree)/scripts/mkmakefile \
	    $(srctree) $(objtree) $(VERSION) $(PATCHLEVEL)
endif

# Support for using generic headers in asm-generic
PHONY += asm-generic
asm-generic:
	$(Q)$(MAKE) -f $(srctree)/scripts/Makefile.asm-generic \
	            src=asm obj=arch/$(SRCARCH)/include/generated/asm
	$(Q)$(MAKE) -f $(srctree)/scripts/Makefile.asm-generic \
	            src=uapi/asm obj=arch/$(SRCARCH)/include/generated/uapi/asm

# To make sure we do not include .config for any of the *config targets
# catch them early, and hand them over to scripts/kconfig/Makefile
# It is allowed to specify more targets when calling make, including
# mixing *config targets and build targets.
# For example 'make oldconfig all'.
# Detect when mixed targets is specified, and make a second invocation
# of make so .config is not included in this case either (for *config).

version_h := include/generated/uapi/linux/version.h

no-dot-config-targets := clean mrproper distclean \
			 cscope gtags TAGS tags help %docs check% coccicheck \
			 $(version_h) headers_% archheaders archscripts \
			 kernelversion %src-pkg

config-targets := 0
mixed-targets  := 0
dot-config     := 1

ifneq ($(filter $(no-dot-config-targets), $(MAKECMDGOALS)),)
	ifeq ($(filter-out $(no-dot-config-targets), $(MAKECMDGOALS)),)
		dot-config := 0
	endif
endif

ifeq ($(KBUILD_EXTMOD),)
        ifneq ($(filter config %config,$(MAKECMDGOALS)),)
                config-targets := 1
                ifneq ($(filter-out config %config,$(MAKECMDGOALS)),)
                        mixed-targets := 1
                endif
        endif
endif

ifeq ($(mixed-targets),1)
# ===========================================================================
# We're called with mixed targets (*config and build targets).
# Handle them one by one.

PHONY += $(MAKECMDGOALS) __build_one_by_one

$(filter-out __build_one_by_one, $(MAKECMDGOALS)): __build_one_by_one
	@:

__build_one_by_one:
	$(Q)set -e; \
	for i in $(MAKECMDGOALS); do \
		$(MAKE) -f $(srctree)/Makefile $$i; \
	done

else
ifeq ($(config-targets),1)
# ===========================================================================
# *config targets only - make sure prerequisites are updated, and descend
# in scripts/kconfig to make the *config target

# Read arch specific Makefile to set KBUILD_DEFCONFIG as needed.
# KBUILD_DEFCONFIG may point out an alternative default configuration
# used for 'make defconfig'
include $(srctree)/arch/$(SRCARCH)/Makefile
export KBUILD_DEFCONFIG KBUILD_KCONFIG

config: scripts_basic outputmakefile FORCE
	$(Q)$(MAKE) $(build)=scripts/kconfig $@

%config: scripts_basic outputmakefile FORCE
	$(Q)$(MAKE) $(build)=scripts/kconfig $@

else
# ===========================================================================
# Build targets only - this includes vmlinux, arch specific targets, clean
# targets and others. In general all targets except *config targets.

ifeq ($(KBUILD_EXTMOD),)
# Additional helpers built in scripts/
# Carefully list dependencies so we do not try to build scripts twice
# in parallel
PHONY += scripts
scripts: scripts_basic include/config/auto.conf include/config/tristate.conf \
	 asm-generic
	$(Q)$(MAKE) $(build)=$(@)

# Objects we will link into vmlinux / subdirs we need to visit
init-y		:= init/
drivers-y	:= drivers/ sound/ firmware/
net-y		:= net/
libs-y		:= lib/
core-y		:= usr/
endif # KBUILD_EXTMOD

ifeq ($(dot-config),1)
# Read in config
-include include/config/auto.conf

ifeq ($(KBUILD_EXTMOD),)
# Read in dependencies to all Kconfig* files, make sure to run
# oldconfig if changes are detected.
-include include/config/auto.conf.cmd

# To avoid any implicit rule to kick in, define an empty command
$(KCONFIG_CONFIG) include/config/auto.conf.cmd: ;

# If .config is newer than include/config/auto.conf, someone tinkered
# with it and forgot to run make oldconfig.
# if auto.conf.cmd is missing then we are probably in a cleaned tree so
# we execute the config step to be sure to catch updated Kconfig files
include/config/%.conf: $(KCONFIG_CONFIG) include/config/auto.conf.cmd
	$(Q)$(MAKE) -f $(srctree)/Makefile silentoldconfig
else
# external modules needs include/generated/autoconf.h and include/config/auto.conf
# but do not care if they are up-to-date. Use auto.conf to trigger the test
PHONY += include/config/auto.conf

include/config/auto.conf:
	$(Q)test -e include/generated/autoconf.h -a -e $@ || (		\
	echo >&2;							\
	echo >&2 "  ERROR: Kernel configuration is invalid.";		\
	echo >&2 "         include/generated/autoconf.h or $@ are missing.";\
	echo >&2 "         Run 'make oldconfig && make prepare' on kernel src to fix it.";	\
	echo >&2 ;							\
	/bin/false)

endif # KBUILD_EXTMOD

else
# Dummy target needed, because used as prerequisite
include/config/auto.conf: ;
endif # $(dot-config)

# The all: target is the default when no target is given on the
# command line.
# This allow a user to issue only 'make' to build a kernel including modules
# Defaults to vmlinux, but the arch makefile usually adds further targets
all: vmlinux

include $(srctree)/arch/$(SRCARCH)/Makefile

KBUILD_CFLAGS	+= $(call cc-option,-fno-delete-null-pointer-checks,)

ifdef CONFIG_CC_OPTIMIZE_FOR_SIZE
KBUILD_CFLAGS	+= -Os $(call cc-disable-warning,maybe-uninitialized,)
else
KBUILD_CFLAGS	+= -O2
endif

ifdef CONFIG_READABLE_ASM
# Disable optimizations that make assembler listings hard to read.
# reorder blocks reorders the control in the function
# ipa clone creates specialized cloned functions
# partial inlining inlines only parts of functions
KBUILD_CFLAGS += $(call cc-option,-fno-reorder-blocks,) \
                 $(call cc-option,-fno-ipa-cp-clone,) \
                 $(call cc-option,-fno-partial-inlining)
endif

ifneq ($(CONFIG_FRAME_WARN),0)
KBUILD_CFLAGS += $(call cc-option,-Wframe-larger-than=${CONFIG_FRAME_WARN})
endif

# Handle stack protector mode.
ifdef CONFIG_CC_STACKPROTECTOR_REGULAR
  stackp-flag := -fstack-protector
  ifeq ($(call cc-option, $(stackp-flag)),)
    $(warning Cannot use CONFIG_CC_STACKPROTECTOR_REGULAR: \
             -fstack-protector not supported by compiler)
  endif
else
ifdef CONFIG_CC_STACKPROTECTOR_STRONG
  stackp-flag := -fstack-protector-strong
  ifeq ($(call cc-option, $(stackp-flag)),)
    $(warning Cannot use CONFIG_CC_STACKPROTECTOR_STRONG: \
	      -fstack-protector-strong not supported by compiler)
  endif
else
  # Force off for distro compilers that enable stack protector by default.
  stackp-flag := $(call cc-option, -fno-stack-protector)
endif
endif
KBUILD_CFLAGS += $(stackp-flag)

ifeq ($(COMPILER),clang)
KBUILD_CPPFLAGS += $(call cc-option,-Qunused-arguments,)
KBUILD_CPPFLAGS += $(call cc-option,-Wno-unknown-warning-option,)
KBUILD_CFLAGS += $(call cc-disable-warning, unused-variable)
KBUILD_CFLAGS += $(call cc-disable-warning, format-invalid-specifier)
KBUILD_CFLAGS += $(call cc-disable-warning, gnu)
# Quiet clang warning: comparison of unsigned expression < 0 is always false
KBUILD_CFLAGS += $(call cc-disable-warning, tautological-compare)
# CLANG uses a _MergedGlobals as optimization, but this breaks modpost, as the
# source of a reference will be _MergedGlobals and not on of the whitelisted names.
# See modpost pattern 2
KBUILD_CFLAGS += $(call cc-option, -mno-global-merge,)
else

# This warning generated too much noise in a regular build.
# Use make W=1 to enable this warning (see scripts/Makefile.build)
KBUILD_CFLAGS += $(call cc-disable-warning, unused-but-set-variable)
endif

ifdef CONFIG_FRAME_POINTER
KBUILD_CFLAGS	+= -fno-omit-frame-pointer -fno-optimize-sibling-calls
else
# Some targets (ARM with Thumb2, for example), can't be built with frame
# pointers.  For those, we don't have FUNCTION_TRACER automatically
# select FRAME_POINTER.  However, FUNCTION_TRACER adds -pg, and this is
# incompatible with -fomit-frame-pointer with current GCC, so we don't use
# -fomit-frame-pointer with FUNCTION_TRACER.
ifndef CONFIG_FUNCTION_TRACER
KBUILD_CFLAGS	+= -fomit-frame-pointer
endif
endif

KBUILD_CFLAGS   += $(call cc-option, -fno-var-tracking-assignments)

ifdef CONFIG_DEBUG_INFO
KBUILD_CFLAGS	+= -g
KBUILD_AFLAGS	+= -Wa,-gdwarf-2
endif

ifdef CONFIG_DEBUG_INFO_REDUCED
KBUILD_CFLAGS 	+= $(call cc-option, -femit-struct-debug-baseonly) \
		   $(call cc-option,-fno-var-tracking)
endif

ifdef CONFIG_FUNCTION_TRACER
ifdef CONFIG_HAVE_FENTRY
CC_USING_FENTRY	:= $(call cc-option, -mfentry -DCC_USING_FENTRY)
endif
KBUILD_CFLAGS	+= -pg $(CC_USING_FENTRY)
KBUILD_AFLAGS	+= $(CC_USING_FENTRY)
ifdef CONFIG_DYNAMIC_FTRACE
	ifdef CONFIG_HAVE_C_RECORDMCOUNT
		BUILD_C_RECORDMCOUNT := y
		export BUILD_C_RECORDMCOUNT
	endif
endif
endif

# We trigger additional mismatches with less inlining
ifdef CONFIG_DEBUG_SECTION_MISMATCH
KBUILD_CFLAGS += $(call cc-option, -fno-inline-functions-called-once)
endif

# arch Makefile may override CC so keep this after arch Makefile is included
NOSTDINC_FLAGS += -nostdinc -isystem $(shell $(CC) -print-file-name=include)
CHECKFLAGS     += $(NOSTDINC_FLAGS)

# warn about C99 declaration after statement
KBUILD_CFLAGS += $(call cc-option,-Wdeclaration-after-statement,)

# disable pointer signed / unsigned warnings in gcc 4.0
KBUILD_CFLAGS += $(call cc-disable-warning, pointer-sign)

# disable invalid "can't wrap" optimizations for signed / pointers
KBUILD_CFLAGS	+= $(call cc-option,-fno-strict-overflow)

# conserve stack if available
KBUILD_CFLAGS   += $(call cc-option,-fconserve-stack)

# disallow errors like 'EXPORT_GPL(foo);' with missing header
KBUILD_CFLAGS   += $(call cc-option,-Werror=implicit-int)

# require functions to have arguments in prototypes, not empty 'int foo()'
KBUILD_CFLAGS   += $(call cc-option,-Werror=strict-prototypes)

# Prohibit date/time macros, which would make the build non-deterministic
KBUILD_CFLAGS   += $(call cc-option,-Werror=date-time)

# use the deterministic mode of AR if available
KBUILD_ARFLAGS := $(call ar-option,D)

# check for 'asm goto'
ifeq ($(shell $(CONFIG_SHELL) $(srctree)/scripts/gcc-goto.sh $(CC)), y)
	KBUILD_CFLAGS += -DCC_HAVE_ASM_GOTO
endif

include $(srctree)/scripts/Makefile.extrawarn

# Add user supplied CPPFLAGS, AFLAGS and CFLAGS as the last assignments
KBUILD_CPPFLAGS += $(KCPPFLAGS)
KBUILD_AFLAGS += $(KAFLAGS)
KBUILD_CFLAGS += $(KCFLAGS)

# Use --build-id when available.
LDFLAGS_BUILD_ID = $(patsubst -Wl$(comma)%,%,\
			      $(call cc-ldoption, -Wl$(comma)--build-id,))
KBUILD_LDFLAGS_MODULE += $(LDFLAGS_BUILD_ID)
LDFLAGS_vmlinux += $(LDFLAGS_BUILD_ID)

ifeq ($(CONFIG_STRIP_ASM_SYMS),y)
LDFLAGS_vmlinux	+= $(call ld-option, -X,)
endif

# Default kernel image to build when no specific target is given.
# KBUILD_IMAGE may be overruled on the command line or
# set in the environment
# Also any assignments in arch/$(ARCH)/Makefile take precedence over
# this default value
export KBUILD_IMAGE ?= vmlinux

#
# INSTALL_PATH specifies where to place the updated kernel and system map
# images. Default is /boot, but you can set it to other values
export	INSTALL_PATH ?= /boot

#
# INSTALL_DTBS_PATH specifies a prefix for relocations required by build roots.
# Like INSTALL_MOD_PATH, it isn't defined in the Makefile, but can be passed as
# an argument if needed. Otherwise it defaults to the kernel install path
#
export INSTALL_DTBS_PATH ?= $(INSTALL_PATH)/dtbs/$(KERNELRELEASE)

#
# INSTALL_MOD_PATH specifies a prefix to MODLIB for module directory
# relocations required by build roots.  This is not defined in the
# makefile but the argument can be passed to make if needed.
#

MODLIB	= $(INSTALL_MOD_PATH)/lib/modules/$(KERNELRELEASE)
export MODLIB

#
# INSTALL_MOD_STRIP, if defined, will cause modules to be
# stripped after they are installed.  If INSTALL_MOD_STRIP is '1', then
# the default option --strip-debug will be used.  Otherwise,
# INSTALL_MOD_STRIP value will be used as the options to the strip command.

ifdef INSTALL_MOD_STRIP
ifeq ($(INSTALL_MOD_STRIP),1)
mod_strip_cmd = $(STRIP) --strip-debug
else
mod_strip_cmd = $(STRIP) $(INSTALL_MOD_STRIP)
endif # INSTALL_MOD_STRIP=1
else
mod_strip_cmd = true
endif # INSTALL_MOD_STRIP
export mod_strip_cmd

# Select initial ramdisk compression format, default is gzip(1).
# This shall be used by the dracut(8) tool while creating an initramfs image.
#
INITRD_COMPRESS-y                  := gzip
INITRD_COMPRESS-$(CONFIG_RD_BZIP2) := bzip2
INITRD_COMPRESS-$(CONFIG_RD_LZMA)  := lzma
INITRD_COMPRESS-$(CONFIG_RD_XZ)    := xz
INITRD_COMPRESS-$(CONFIG_RD_LZO)   := lzo
INITRD_COMPRESS-$(CONFIG_RD_LZ4)   := lz4
# do not export INITRD_COMPRESS, since we didn't actually
# choose a sane default compression above.
# export INITRD_COMPRESS := $(INITRD_COMPRESS-y)

ifdef CONFIG_MODULE_SIG_ALL
MODSECKEY = ./signing_key.priv
MODPUBKEY = ./signing_key.x509
export MODPUBKEY
mod_sign_cmd = perl $(srctree)/scripts/sign-file $(CONFIG_MODULE_SIG_HASH) $(MODSECKEY) $(MODPUBKEY)
else
mod_sign_cmd = true
endif
export mod_sign_cmd


ifeq ($(KBUILD_EXTMOD),)
core-y		+= kernel/ mm/ fs/ ipc/ security/ crypto/ block/

vmlinux-dirs	:= $(patsubst %/,%,$(filter %/, $(init-y) $(init-m) \
		     $(core-y) $(core-m) $(drivers-y) $(drivers-m) \
		     $(net-y) $(net-m) $(libs-y) $(libs-m)))

vmlinux-alldirs	:= $(sort $(vmlinux-dirs) $(patsubst %/,%,$(filter %/, \
		     $(init-n) $(init-) \
		     $(core-n) $(core-) $(drivers-n) $(drivers-) \
		     $(net-n)  $(net-)  $(libs-n)    $(libs-))))

init-y		:= $(patsubst %/, %/built-in.o, $(init-y))
core-y		:= $(patsubst %/, %/built-in.o, $(core-y))
drivers-y	:= $(patsubst %/, %/built-in.o, $(drivers-y))
net-y		:= $(patsubst %/, %/built-in.o, $(net-y))
libs-y1		:= $(patsubst %/, %/lib.a, $(libs-y))
libs-y2		:= $(patsubst %/, %/built-in.o, $(libs-y))
libs-y		:= $(libs-y1) $(libs-y2)

# Externally visible symbols (used by link-vmlinux.sh)
export KBUILD_VMLINUX_INIT := $(head-y) $(init-y)
export KBUILD_VMLINUX_MAIN := $(core-y) $(libs-y) $(drivers-y) $(net-y)
export KBUILD_LDS          := arch/$(SRCARCH)/kernel/vmlinux.lds
export LDFLAGS_vmlinux
# used by scripts/pacmage/Makefile
export KBUILD_ALLDIRS := $(sort $(filter-out arch/%,$(vmlinux-alldirs)) arch Documentation include samples scripts tools virt)

vmlinux-deps := $(KBUILD_LDS) $(KBUILD_VMLINUX_INIT) $(KBUILD_VMLINUX_MAIN)

# Final link of vmlinux
      cmd_link-vmlinux = $(CONFIG_SHELL) $< $(LD) $(LDFLAGS) $(LDFLAGS_vmlinux)
quiet_cmd_link-vmlinux = LINK    $@

# Include targets which we want to
# execute if the rest of the kernel build went well.
vmlinux: scripts/link-vmlinux.sh $(vmlinux-deps) FORCE
ifdef CONFIG_HEADERS_CHECK
	$(Q)$(MAKE) -f $(srctree)/Makefile headers_check
endif
ifdef CONFIG_SAMPLES
	$(Q)$(MAKE) $(build)=samples
endif
ifdef CONFIG_BUILD_DOCSRC
	$(Q)$(MAKE) $(build)=Documentation
endif
	+$(call if_changed,link-vmlinux)

# The actual objects are generated when descending,
# make sure no implicit rule kicks in
$(sort $(vmlinux-deps)): $(vmlinux-dirs) ;

# Handle descending into subdirectories listed in $(vmlinux-dirs)
# Preset locale variables to speed up the build process. Limit locale
# tweaks to this spot to avoid wrong language settings when running
# make menuconfig etc.
# Error messages still appears in the original language

PHONY += $(vmlinux-dirs)
$(vmlinux-dirs): prepare scripts
	$(Q)$(MAKE) $(build)=$@

define filechk_kernel.release
	echo "$(KERNELVERSION)$$($(CONFIG_SHELL) $(srctree)/scripts/setlocalversion $(srctree))"
endef

# Store (new) KERNELRELEASE string in include/config/kernel.release
include/config/kernel.release: include/config/auto.conf FORCE
	$(call filechk,kernel.release)


# Things we need to do before we recursively start building the kernel
# or the modules are listed in "prepare".
# A multi level approach is used. prepareN is processed before prepareN-1.
# archprepare is used in arch Makefiles and when processed asm symlink,
# version.h and scripts_basic is processed / created.

# Listed in dependency order
PHONY += prepare archprepare prepare0 prepare1 prepare2 prepare3

# prepare3 is used to check if we are building in a separate output directory,
# and if so do:
# 1) Check that make has not been executed in the kernel src $(srctree)
prepare3: include/config/kernel.release
ifneq ($(KBUILD_SRC),)
	@$(kecho) '  Using $(srctree) as source for kernel'
	$(Q)if [ -f $(srctree)/.config -o -d $(srctree)/include/config ]; then \
		echo >&2 "  $(srctree) is not clean, please run 'make mrproper'"; \
		echo >&2 "  in the '$(srctree)' directory.";\
		/bin/false; \
	fi;
endif

# prepare2 creates a makefile if using a separate output directory
prepare2: prepare3 outputmakefile asm-generic

prepare1: prepare2 $(version_h) include/generated/utsrelease.h \
                   include/config/auto.conf
	$(cmd_crmodverdir)

archprepare: archheaders archscripts prepare1 scripts_basic

prepare0: archprepare FORCE
	$(Q)$(MAKE) $(build)=.

# All the preparing..
prepare: prepare0

# Generate some files
# ---------------------------------------------------------------------------

# KERNELRELEASE can change from a few different places, meaning version.h
# needs to be updated, so this check is forced on all builds

uts_len := 64
define filechk_utsrelease.h
	if [ `echo -n "$(KERNELRELEASE)" | wc -c ` -gt $(uts_len) ]; then \
	  echo '"$(KERNELRELEASE)" exceeds $(uts_len) characters' >&2;    \
	  exit 1;                                                         \
	fi;                                                               \
	(echo \#define UTS_RELEASE \"$(KERNELRELEASE)\";)
endef

define filechk_version.h
	(echo \#define LINUX_VERSION_CODE $(shell                         \
	expr $(VERSION) \* 65536 + 0$(PATCHLEVEL) \* 256 + 0$(SUBLEVEL)); \
	echo '#define KERNEL_VERSION(a,b,c) (((a) << 16) + ((b) << 8) + (c))';)
endef

$(version_h): $(srctree)/Makefile FORCE
	$(call filechk,version.h)

include/generated/utsrelease.h: include/config/kernel.release FORCE
	$(call filechk,utsrelease.h)

PHONY += headerdep
headerdep:
	$(Q)find $(srctree)/include/ -name '*.h' | xargs --max-args 1 \
	$(srctree)/scripts/headerdep.pl -I$(srctree)/include

# ---------------------------------------------------------------------------

PHONY += depend dep
depend dep:
	@echo '*** Warning: make $@ is unnecessary now.'

# ---------------------------------------------------------------------------
# Firmware install
INSTALL_FW_PATH=$(INSTALL_MOD_PATH)/lib/firmware
export INSTALL_FW_PATH

PHONY += firmware_install
firmware_install: FORCE
	@mkdir -p $(objtree)/firmware
	$(Q)$(MAKE) -f $(srctree)/scripts/Makefile.fwinst obj=firmware __fw_install

# ---------------------------------------------------------------------------
# Kernel headers

#Default location for installed headers
export INSTALL_HDR_PATH = $(objtree)/usr

hdr-inst := -rR -f $(srctree)/scripts/Makefile.headersinst obj

# If we do an all arch process set dst to asm-$(hdr-arch)
hdr-dst = $(if $(KBUILD_HEADERS), dst=include/asm-$(hdr-arch), dst=include/asm)

PHONY += archheaders
archheaders:

PHONY += archscripts
archscripts:

PHONY += __headers
__headers: $(version_h) scripts_basic asm-generic archheaders archscripts FORCE
	$(Q)$(MAKE) $(build)=scripts build_unifdef

PHONY += headers_install_all
headers_install_all:
	$(Q)$(CONFIG_SHELL) $(srctree)/scripts/headers.sh install

PHONY += headers_install
headers_install: __headers
	$(if $(wildcard $(srctree)/arch/$(hdr-arch)/include/uapi/asm/Kbuild),, \
	  $(error Headers not exportable for the $(SRCARCH) architecture))
	$(Q)$(MAKE) $(hdr-inst)=include/uapi
	$(Q)$(MAKE) $(hdr-inst)=arch/$(hdr-arch)/include/uapi/asm $(hdr-dst)

PHONY += headers_check_all
headers_check_all: headers_install_all
	$(Q)$(CONFIG_SHELL) $(srctree)/scripts/headers.sh check

PHONY += headers_check
headers_check: headers_install
	$(Q)$(MAKE) $(hdr-inst)=include/uapi HDRCHECK=1
	$(Q)$(MAKE) $(hdr-inst)=arch/$(hdr-arch)/include/uapi/asm $(hdr-dst) HDRCHECK=1

# ---------------------------------------------------------------------------
# Modules

ifdef CONFIG_MODULES

# By default, build modules as well

all: modules

# Build modules
#
# A module can be listed more than once in obj-m resulting in
# duplicate lines in modules.order files.  Those are removed
# using awk while concatenating to the final file.

PHONY += modules
modules: $(vmlinux-dirs) $(if $(KBUILD_BUILTIN),vmlinux) modules.builtin
	$(Q)$(AWK) '!x[$$0]++' $(vmlinux-dirs:%=$(objtree)/%/modules.order) > $(objtree)/modules.order
	@$(kecho) '  Building modules, stage 2.';
	$(Q)$(MAKE) -f $(srctree)/scripts/Makefile.modpost
	$(Q)$(MAKE) -f $(srctree)/scripts/Makefile.fwinst obj=firmware __fw_modbuild

modules.builtin: $(vmlinux-dirs:%=%/modules.builtin)
	$(Q)$(AWK) '!x[$$0]++' $^ > $(objtree)/modules.builtin

%/modules.builtin: include/config/auto.conf
	$(Q)$(MAKE) $(modbuiltin)=$*


# Target to prepare building external modules
PHONY += modules_prepare
modules_prepare: prepare scripts

# Target to install modules
PHONY += modules_install
modules_install: _modinst_ _modinst_post

PHONY += _modinst_
_modinst_:
	@rm -rf $(MODLIB)/kernel
	@rm -f $(MODLIB)/source
	@mkdir -p $(MODLIB)/kernel
	@ln -s `cd $(srctree) && /bin/pwd` $(MODLIB)/source
	@if [ ! $(objtree) -ef  $(MODLIB)/build ]; then \
		rm -f $(MODLIB)/build ; \
		ln -s $(CURDIR) $(MODLIB)/build ; \
	fi
	@cp -f $(objtree)/modules.order $(MODLIB)/
	@cp -f $(objtree)/modules.builtin $(MODLIB)/
	$(Q)$(MAKE) -f $(srctree)/scripts/Makefile.modinst

# This depmod is only for convenience to give the initial
# boot a modules.dep even before / is mounted read-write.  However the
# boot script depmod is the master version.
PHONY += _modinst_post
_modinst_post: _modinst_
	$(Q)$(MAKE) -f $(srctree)/scripts/Makefile.fwinst obj=firmware __fw_modinst
	$(call cmd,depmod)

ifeq ($(CONFIG_MODULE_SIG), y)
PHONY += modules_sign
modules_sign:
	$(Q)$(MAKE) -f $(srctree)/scripts/Makefile.modsign
endif

else # CONFIG_MODULES

# Modules not configured
# ---------------------------------------------------------------------------

modules modules_install: FORCE
	@echo >&2
	@echo >&2 "The present kernel configuration has modules disabled."
	@echo >&2 "Type 'make config' and enable loadable module support."
	@echo >&2 "Then build a kernel with module support enabled."
	@echo >&2
	@exit 1

endif # CONFIG_MODULES

###
# Cleaning is done on three levels.
# make clean     Delete most generated files
#                Leave enough to build external modules
# make mrproper  Delete the current configuration, and all generated files
# make distclean Remove editor backup files, patch leftover files and the like

# Directories & files removed with 'make clean'
CLEAN_DIRS  += $(MODVERDIR)

# Directories & files removed with 'make mrproper'
MRPROPER_DIRS  += include/config usr/include include/generated          \
		  arch/*/include/generated .tmp_objdiff
MRPROPER_FILES += .config .config.old .version .old_version $(version_h) \
		  Module.symvers tags TAGS cscope* GPATH GTAGS GRTAGS GSYMS \
		  signing_key.priv signing_key.x509 x509.genkey		\
		  extra_certificates signing_key.x509.keyid		\
		  signing_key.x509.signer include/linux/version.h

# clean - Delete most, but leave enough to build external modules
#
clean: rm-dirs  := $(CLEAN_DIRS)
clean: rm-files := $(CLEAN_FILES)
clean-dirs      := $(addprefix _clean_, . $(vmlinux-alldirs) Documentation samples)

PHONY += $(clean-dirs) clean archclean vmlinuxclean
$(clean-dirs):
	$(Q)$(MAKE) $(clean)=$(patsubst _clean_%,%,$@)

vmlinuxclean:
	$(Q)$(CONFIG_SHELL) $(srctree)/scripts/link-vmlinux.sh clean

clean: archclean vmlinuxclean

# mrproper - Delete all generated files, including .config
#
mrproper: rm-dirs  := $(wildcard $(MRPROPER_DIRS))
mrproper: rm-files := $(wildcard $(MRPROPER_FILES))
mrproper-dirs      := $(addprefix _mrproper_,Documentation/DocBook scripts)

PHONY += $(mrproper-dirs) mrproper archmrproper
$(mrproper-dirs):
	$(Q)$(MAKE) $(clean)=$(patsubst _mrproper_%,%,$@)

mrproper: clean archmrproper $(mrproper-dirs)
	$(call cmd,rmdirs)
	$(call cmd,rmfiles)

# distclean
#
PHONY += distclean

distclean: mrproper
	@find $(srctree) $(RCS_FIND_IGNORE) \
		\( -name '*.orig' -o -name '*.rej' -o -name '*~' \
		-o -name '*.bak' -o -name '#*#' -o -name '.*.orig' \
		-o -name '.*.rej' -o -name '*%'  -o -name 'core' \) \
		-type f -print | xargs rm -f


# Packaging of the kernel to various formats
# ---------------------------------------------------------------------------
# rpm target kept for backward compatibility
package-dir	:= scripts/package

%src-pkg: FORCE
	$(Q)$(MAKE) $(build)=$(package-dir) $@
%pkg: include/config/kernel.release FORCE
	$(Q)$(MAKE) $(build)=$(package-dir) $@
rpm: include/config/kernel.release FORCE
	$(Q)$(MAKE) $(build)=$(package-dir) $@


# Brief documentation of the typical targets used
# ---------------------------------------------------------------------------

boards := $(wildcard $(srctree)/arch/$(SRCARCH)/configs/*_defconfig)
boards := $(notdir $(boards))
board-dirs := $(dir $(wildcard $(srctree)/arch/$(SRCARCH)/configs/*/*_defconfig))
board-dirs := $(sort $(notdir $(board-dirs:/=)))

help:
	@echo  'Cleaning targets:'
	@echo  '  clean		  - Remove most generated files but keep the config and'
	@echo  '                    enough build support to build external modules'
	@echo  '  mrproper	  - Remove all generated files + config + various backup files'
	@echo  '  distclean	  - mrproper + remove editor backup and patch files'
	@echo  ''
	@echo  'Configuration targets:'
	@$(MAKE) -f $(srctree)/scripts/kconfig/Makefile help
	@echo  ''
	@echo  'Other generic targets:'
	@echo  '  all		  - Build all targets marked with [*]'
	@echo  '* vmlinux	  - Build the bare kernel'
	@echo  '* modules	  - Build all modules'
	@echo  '  modules_install - Install all modules to INSTALL_MOD_PATH (default: /)'
	@echo  '  firmware_install- Install all firmware to INSTALL_FW_PATH'
	@echo  '                    (default: $$(INSTALL_MOD_PATH)/lib/firmware)'
	@echo  '  dir/            - Build all files in dir and below'
	@echo  '  dir/file.[oisS] - Build specified target only'
	@echo  '  dir/file.lst    - Build specified mixed source/assembly target only'
	@echo  '                    (requires a recent binutils and recent build (System.map))'
	@echo  '  dir/file.ko     - Build module including final link'
	@echo  '  modules_prepare - Set up for building external modules'
	@echo  '  tags/TAGS	  - Generate tags file for editors'
	@echo  '  cscope	  - Generate cscope index'
	@echo  '  gtags           - Generate GNU GLOBAL index'
	@echo  '  kernelrelease	  - Output the release version string'
	@echo  '  kernelversion	  - Output the version stored in Makefile'
	@echo  '  image_name	  - Output the image name'
	@echo  '  headers_install - Install sanitised kernel headers to INSTALL_HDR_PATH'; \
	 echo  '                    (default: $(INSTALL_HDR_PATH))'; \
	 echo  ''
	@echo  'Static analysers'
	@echo  '  checkstack      - Generate a list of stack hogs'
	@echo  '  namespacecheck  - Name space analysis on compiled kernel'
	@echo  '  versioncheck    - Sanity check on version.h usage'
	@echo  '  includecheck    - Check for duplicate included header files'
	@echo  '  export_report   - List the usages of all exported symbols'
	@echo  '  headers_check   - Sanity check on exported headers'
	@echo  '  headerdep       - Detect inclusion cycles in headers'
	@$(MAKE) -f $(srctree)/scripts/Makefile.help checker-help
	@echo  ''
	@echo  'Kernel packaging:'
	@$(MAKE) $(build)=$(package-dir) help
	@echo  ''
	@echo  'Documentation targets:'
	@$(MAKE) -f $(srctree)/Documentation/DocBook/Makefile dochelp
	@echo  ''
	@echo  'Architecture specific targets ($(SRCARCH)):'
	@$(if $(archhelp),$(archhelp),\
		echo '  No architecture specific help defined for $(SRCARCH)')
	@echo  ''
	@$(if $(boards), \
		$(foreach b, $(boards), \
		printf "  %-24s - Build for %s\\n" $(b) $(subst _defconfig,,$(b));) \
		echo '')
	@$(if $(board-dirs), \
		$(foreach b, $(board-dirs), \
		printf "  %-16s - Show %s-specific targets\\n" help-$(b) $(b);) \
		printf "  %-16s - Show all of the above\\n" help-boards; \
		echo '')

	@echo  '  make V=0|1 [targets] 0 => quiet build (default), 1 => verbose build'
	@echo  '  make V=2   [targets] 2 => give reason for rebuild of target'
	@echo  '  make O=dir [targets] Locate all output files in "dir", including .config'
	@echo  '  make C=1   [targets] Check all c source with $$CHECK (sparse by default)'
	@echo  '  make C=2   [targets] Force check of all c source with $$CHECK'
	@echo  '  make RECORDMCOUNT_WARN=1 [targets] Warn about ignored mcount sections'
	@echo  '  make W=n   [targets] Enable extra gcc checks, n=1,2,3 where'
	@echo  '		1: warnings which may be relevant and do not occur too often'
	@echo  '		2: warnings which occur quite often but may still be relevant'
	@echo  '		3: more obscure warnings, can most likely be ignored'
	@echo  '		Multiple levels can be combined with W=12 or W=123'
	@echo  ''
	@echo  'Execute "make" or "make all" to build all targets marked with [*] '
	@echo  'For further info see the ./README file'


help-board-dirs := $(addprefix help-,$(board-dirs))

help-boards: $(help-board-dirs)

boards-per-dir = $(notdir $(wildcard $(srctree)/arch/$(SRCARCH)/configs/$*/*_defconfig))

$(help-board-dirs): help-%:
	@echo  'Architecture specific targets ($(SRCARCH) $*):'
	@$(if $(boards-per-dir), \
		$(foreach b, $(boards-per-dir), \
		printf "  %-24s - Build for %s\\n" $*/$(b) $(subst _defconfig,,$(b));) \
		echo '')


# Documentation targets
# ---------------------------------------------------------------------------
%docs: scripts_basic FORCE
	$(Q)$(MAKE) $(build)=scripts build_docproc
	$(Q)$(MAKE) $(build)=Documentation/DocBook $@

else # KBUILD_EXTMOD

###
# External module support.
# When building external modules the kernel used as basis is considered
# read-only, and no consistency checks are made and the make
# system is not used on the basis kernel. If updates are required
# in the basis kernel ordinary make commands (without M=...) must
# be used.
#
# The following are the only valid targets when building external
# modules.
# make M=dir clean     Delete all automatically generated files
# make M=dir modules   Make all modules in specified dir
# make M=dir	       Same as 'make M=dir modules'
# make M=dir modules_install
#                      Install the modules built in the module directory
#                      Assumes install directory is already created

# We are always building modules
KBUILD_MODULES := 1
PHONY += crmodverdir
crmodverdir:
	$(cmd_crmodverdir)

PHONY += $(objtree)/Module.symvers
$(objtree)/Module.symvers:
	@test -e $(objtree)/Module.symvers || ( \
	echo; \
	echo "  WARNING: Symbol version dump $(objtree)/Module.symvers"; \
	echo "           is missing; modules will have no dependencies and modversions."; \
	echo )

module-dirs := $(addprefix _module_,$(KBUILD_EXTMOD))
PHONY += $(module-dirs) modules
$(module-dirs): crmodverdir $(objtree)/Module.symvers
	$(Q)$(MAKE) $(build)=$(patsubst _module_%,%,$@)

modules: $(module-dirs)
	@$(kecho) '  Building modules, stage 2.';
	$(Q)$(MAKE) -f $(srctree)/scripts/Makefile.modpost

PHONY += modules_install
modules_install: _emodinst_ _emodinst_post

install-dir := $(if $(INSTALL_MOD_DIR),$(INSTALL_MOD_DIR),extra)
PHONY += _emodinst_
_emodinst_:
	$(Q)mkdir -p $(MODLIB)/$(install-dir)
	$(Q)$(MAKE) -f $(srctree)/scripts/Makefile.modinst

PHONY += _emodinst_post
_emodinst_post: _emodinst_
	$(call cmd,depmod)

clean-dirs := $(addprefix _clean_,$(KBUILD_EXTMOD))

PHONY += $(clean-dirs) clean
$(clean-dirs):
	$(Q)$(MAKE) $(clean)=$(patsubst _clean_%,%,$@)

clean:	rm-dirs := $(MODVERDIR)
clean: rm-files := $(KBUILD_EXTMOD)/Module.symvers

help:
	@echo  '  Building external modules.'
	@echo  '  Syntax: make -C path/to/kernel/src M=$$PWD target'
	@echo  ''
	@echo  '  modules         - default target, build the module(s)'
	@echo  '  modules_install - install the module'
	@echo  '  clean           - remove generated files in module directory only'
	@echo  ''

# Dummies...
PHONY += prepare scripts
prepare: ;
scripts: ;
endif # KBUILD_EXTMOD

clean: $(clean-dirs)
	$(call cmd,rmdirs)
	$(call cmd,rmfiles)
	@find $(if $(KBUILD_EXTMOD), $(KBUILD_EXTMOD), .) $(RCS_FIND_IGNORE) \
		\( -name '*.[oas]' -o -name '*.ko' -o -name '.*.cmd' \
		-o -name '*.ko.*' \
		-o -name '.*.d' -o -name '.*.tmp' -o -name '*.mod.c' \
		-o -name '*.symtypes' -o -name 'modules.order' \
		-o -name modules.builtin -o -name '.tmp_*.o.*' \
		-o -name '*.gcno' \) -type f -print | xargs rm -f

# Generate tags for editors
# ---------------------------------------------------------------------------
quiet_cmd_tags = GEN     $@
      cmd_tags = $(CONFIG_SHELL) $(srctree)/scripts/tags.sh $@

tags TAGS cscope gtags: FORCE
	$(call cmd,tags)

# Scripts to check various things for consistency
# ---------------------------------------------------------------------------

PHONY += includecheck versioncheck coccicheck namespacecheck export_report

includecheck:
	find $(srctree)/* $(RCS_FIND_IGNORE) \
		-name '*.[hcS]' -type f -print | sort \
		| xargs $(PERL) -w $(srctree)/scripts/checkincludes.pl

versioncheck:
	find $(srctree)/* $(RCS_FIND_IGNORE) \
		-name '*.[hcS]' -type f -print | sort \
		| xargs $(PERL) -w $(srctree)/scripts/checkversion.pl

coccicheck:
	$(Q)$(CONFIG_SHELL) $(srctree)/scripts/$@

namespacecheck:
	$(PERL) $(srctree)/scripts/namespace.pl

export_report:
	$(PERL) $(srctree)/scripts/export_report.pl

endif #ifeq ($(config-targets),1)
endif #ifeq ($(mixed-targets),1)

PHONY += checkstack kernelrelease kernelversion image_name

# UML needs a little special treatment here.  It wants to use the host
# toolchain, so needs $(SUBARCH) passed to checkstack.pl.  Everyone
# else wants $(ARCH), including people doing cross-builds, which means
# that $(SUBARCH) doesn't work here.
ifeq ($(ARCH), um)
CHECKSTACK_ARCH := $(SUBARCH)
else
CHECKSTACK_ARCH := $(ARCH)
endif
checkstack:
	$(OBJDUMP) -d vmlinux $$(find . -name '*.ko') | \
	$(PERL) $(src)/scripts/checkstack.pl $(CHECKSTACK_ARCH)

kernelrelease:
	@echo "$(KERNELVERSION)$$($(CONFIG_SHELL) $(srctree)/scripts/setlocalversion $(srctree))"

kernelversion:
	@echo $(KERNELVERSION)

image_name:
	@echo $(KBUILD_IMAGE)

# Clear a bunch of variables before executing the submake
tools/: FORCE
	$(Q)mkdir -p $(objtree)/tools
	$(Q)$(MAKE) LDFLAGS= MAKEFLAGS="$(filter --j% -j,$(MAKEFLAGS))" O=$(objtree) subdir=tools -C $(src)/tools/

tools/%: FORCE
	$(Q)mkdir -p $(objtree)/tools
	$(Q)$(MAKE) LDFLAGS= MAKEFLAGS="$(filter --j% -j,$(MAKEFLAGS))" O=$(objtree) subdir=tools -C $(src)/tools/ $*

# Single targets
# ---------------------------------------------------------------------------
# Single targets are compatible with:
# - build with mixed source and output
# - build with separate output dir 'make O=...'
# - external modules
#
#  target-dir => where to store outputfile
#  build-dir  => directory in kernel source tree to use

ifeq ($(KBUILD_EXTMOD),)
        build-dir  = $(patsubst %/,%,$(dir $@))
        target-dir = $(dir $@)
else
        zap-slash=$(filter-out .,$(patsubst %/,%,$(dir $@)))
        build-dir  = $(KBUILD_EXTMOD)$(if $(zap-slash),/$(zap-slash))
        target-dir = $(if $(KBUILD_EXTMOD),$(dir $<),$(dir $@))
endif

%.s: %.c prepare scripts FORCE
	$(Q)$(MAKE) $(build)=$(build-dir) $(target-dir)$(notdir $@)
%.i: %.c prepare scripts FORCE
	$(Q)$(MAKE) $(build)=$(build-dir) $(target-dir)$(notdir $@)
%.o: %.c prepare scripts FORCE
	$(Q)$(MAKE) $(build)=$(build-dir) $(target-dir)$(notdir $@)
%.lst: %.c prepare scripts FORCE
	$(Q)$(MAKE) $(build)=$(build-dir) $(target-dir)$(notdir $@)
%.s: %.S prepare scripts FORCE
	$(Q)$(MAKE) $(build)=$(build-dir) $(target-dir)$(notdir $@)
%.o: %.S prepare scripts FORCE
	$(Q)$(MAKE) $(build)=$(build-dir) $(target-dir)$(notdir $@)
%.symtypes: %.c prepare scripts FORCE
	$(Q)$(MAKE) $(build)=$(build-dir) $(target-dir)$(notdir $@)

# Modules
/: prepare scripts FORCE
	$(cmd_crmodverdir)
	$(Q)$(MAKE) KBUILD_MODULES=$(if $(CONFIG_MODULES),1) \
	$(build)=$(build-dir)
%/: prepare scripts FORCE
	$(cmd_crmodverdir)
	$(Q)$(MAKE) KBUILD_MODULES=$(if $(CONFIG_MODULES),1) \
	$(build)=$(build-dir)
%.ko: prepare scripts FORCE
	$(cmd_crmodverdir)
	$(Q)$(MAKE) KBUILD_MODULES=$(if $(CONFIG_MODULES),1)   \
	$(build)=$(build-dir) $(@:.ko=.o)
	$(Q)$(MAKE) -f $(srctree)/scripts/Makefile.modpost

# FIXME Should go into a make.lib or something
# ===========================================================================

quiet_cmd_rmdirs = $(if $(wildcard $(rm-dirs)),CLEAN   $(wildcard $(rm-dirs)))
      cmd_rmdirs = rm -rf $(rm-dirs)

quiet_cmd_rmfiles = $(if $(wildcard $(rm-files)),CLEAN   $(wildcard $(rm-files)))
      cmd_rmfiles = rm -f $(rm-files)

# Run depmod only if we have System.map and depmod is executable
quiet_cmd_depmod = DEPMOD  $(KERNELRELEASE)
      cmd_depmod = $(CONFIG_SHELL) $(srctree)/scripts/depmod.sh $(DEPMOD) \
                   $(KERNELRELEASE) "$(patsubst y,_,$(CONFIG_HAVE_UNDERSCORE_SYMBOL_PREFIX))"

# Create temporary dir for module support files
# clean it up only when building all modules
cmd_crmodverdir = $(Q)mkdir -p $(MODVERDIR) \
                  $(if $(KBUILD_MODULES),; rm -f $(MODVERDIR)/*)

# read all saved command lines

targets := $(wildcard $(sort $(targets)))
cmd_files := $(wildcard .*.cmd $(foreach f,$(targets),$(dir $(f)).$(notdir $(f)).cmd))

ifneq ($(cmd_files),)
  $(cmd_files): ;	# Do not try to update included dependency files
  include $(cmd_files)
endif

# Shorthand for $(Q)$(MAKE) -f scripts/Makefile.clean obj=dir
# Usage:
# $(Q)$(MAKE) $(clean)=dir
clean := -f $(if $(KBUILD_SRC),$(srctree)/)scripts/Makefile.clean obj

endif	# skip-makefile

PHONY += FORCE
FORCE:

# Declare the contents of the .PHONY variable as phony.  We keep that
# information in a variable so we can use it in if_changed and friends.
.PHONY: $(PHONY)<|MERGE_RESOLUTION|>--- conflicted
+++ resolved
@@ -1,11 +1,7 @@
 VERSION = 3
 PATCHLEVEL = 16
 SUBLEVEL = 0
-<<<<<<< HEAD
-EXTRAVERSION = -rc6
-=======
 EXTRAVERSION = -rc7
->>>>>>> 6f9e3b4e
 NAME = Shuffling Zombie Juror
 
 # *DOCUMENTATION*
