/*
 *   linux/mm/fremap.c
 * 
 * Explicit pagetable population and nonlinear (random) mappings support.
 *
 * started by Ingo Molnar, Copyright (C) 2002, 2003
 */
#include <linux/export.h>
#include <linux/backing-dev.h>
#include <linux/mm.h>
#include <linux/swap.h>
#include <linux/file.h>
#include <linux/mman.h>
#include <linux/pagemap.h>
#include <linux/swapops.h>
#include <linux/rmap.h>
#include <linux/syscalls.h>
#include <linux/mmu_notifier.h>

#include <asm/mmu_context.h>
#include <asm/cacheflush.h>
#include <asm/tlbflush.h>

#include "internal.h"

static void zap_pte(struct mm_struct *mm, struct vm_area_struct *vma,
			unsigned long addr, pte_t *ptep)
{
	pte_t pte = *ptep;

	if (pte_present(pte)) {
		struct page *page;

		flush_cache_page(vma, addr, pte_pfn(pte));
		pte = ptep_clear_flush(vma, addr, ptep);
		page = vm_normal_page(vma, addr, pte);
		if (page) {
			if (pte_dirty(pte))
				set_page_dirty(page);
			page_remove_rmap(page);
			page_cache_release(page);
			update_hiwater_rss(mm);
			dec_mm_counter(mm, MM_FILEPAGES);
		}
	} else {
		if (!pte_file(pte))
			free_swap_and_cache(pte_to_swp_entry(pte));
		pte_clear_not_present_full(mm, addr, ptep, 0);
	}
}

/*
 * Install a file pte to a given virtual memory address, release any
 * previously existing mapping.
 */
static int install_file_pte(struct mm_struct *mm, struct vm_area_struct *vma,
		unsigned long addr, unsigned long pgoff, pgprot_t prot)
{
	int err = -ENOMEM;
	pte_t *pte;
	spinlock_t *ptl;

	pte = get_locked_pte(mm, addr, &ptl);
	if (!pte)
		goto out;

	if (!pte_none(*pte))
		zap_pte(mm, vma, addr, pte);

	set_pte_at(mm, addr, pte, pgoff_to_pte(pgoff));
	/*
	 * We don't need to run update_mmu_cache() here because the "file pte"
	 * being installed by install_file_pte() is not a real pte - it's a
	 * non-present entry (like a swap entry), noting what file offset should
	 * be mapped there when there's a fault (in a non-linear vma where
	 * that's not obvious).
	 */
	pte_unmap_unlock(pte, ptl);
	err = 0;
out:
	return err;
}

int generic_file_remap_pages(struct vm_area_struct *vma, unsigned long addr,
			     unsigned long size, pgoff_t pgoff)
{
	struct mm_struct *mm = vma->vm_mm;
	int err;

	do {
		err = install_file_pte(mm, vma, addr, pgoff, vma->vm_page_prot);
		if (err)
			return err;

		size -= PAGE_SIZE;
		addr += PAGE_SIZE;
		pgoff++;
	} while (size);

	return 0;
}
EXPORT_SYMBOL(generic_file_remap_pages);

/**
 * sys_remap_file_pages - remap arbitrary pages of an existing VM_SHARED vma
 * @start: start of the remapped virtual memory range
 * @size: size of the remapped virtual memory range
 * @prot: new protection bits of the range (see NOTE)
 * @pgoff: to-be-mapped page of the backing store file
 * @flags: 0 or MAP_NONBLOCKED - the later will cause no IO.
 *
 * sys_remap_file_pages remaps arbitrary pages of an existing VM_SHARED vma
 * (shared backing store file).
 *
 * This syscall works purely via pagetables, so it's the most efficient
 * way to map the same (large) file into a given virtual window. Unlike
 * mmap()/mremap() it does not create any new vmas. The new mappings are
 * also safe across swapout.
 *
 * NOTE: the @prot parameter right now is ignored (but must be zero),
 * and the vma's default protection is used. Arbitrary protections
 * might be implemented in the future.
 */
SYSCALL_DEFINE5(remap_file_pages, unsigned long, start, unsigned long, size,
		unsigned long, prot, unsigned long, pgoff, unsigned long, flags)
{
	struct mm_struct *mm = current->mm;
	struct address_space *mapping;
	struct vm_area_struct *vma;
	int err = -EINVAL;
	int has_write_lock = 0;
	vm_flags_t vm_flags = 0;

	if (prot)
		return err;
	/*
	 * Sanitize the syscall parameters:
	 */
	start = start & PAGE_MASK;
	size = size & PAGE_MASK;

	/* Does the address range wrap, or is the span zero-sized? */
	if (start + size <= start)
		return err;

	/* Does pgoff wrap? */
	if (pgoff + (size >> PAGE_SHIFT) < pgoff)
		return err;

	/* Can we represent this offset inside this architecture's pte's? */
#if PTE_FILE_MAX_BITS < BITS_PER_LONG
	if (pgoff + (size >> PAGE_SHIFT) >= (1UL << PTE_FILE_MAX_BITS))
		return err;
#endif

	/* We need down_write() to change vma->vm_flags. */
	down_read(&mm->mmap_sem);
 retry:
	vma = find_vma(mm, start);

	/*
	 * Make sure the vma is shared, that it supports prefaulting,
	 * and that the remapped range is valid and fully within
	 * the single existing vma.
	 */
	if (!vma || !(vma->vm_flags & VM_SHARED))
		goto out;

	if (!vma->vm_ops || !vma->vm_ops->remap_pages)
		goto out;

	if (start < vma->vm_start || start + size > vma->vm_end)
		goto out;

	/* Must set VM_NONLINEAR before any pages are populated. */
	if (!(vma->vm_flags & VM_NONLINEAR)) {
		/*
		 * vm_private_data is used as a swapout cursor
		 * in a VM_NONLINEAR vma.
		 */
		if (vma->vm_private_data)
			goto out;

		/* Don't need a nonlinear mapping, exit success */
		if (pgoff == linear_page_index(vma, start)) {
			err = 0;
			goto out;
		}

		if (!has_write_lock) {
get_write_lock:
			up_read(&mm->mmap_sem);
			down_write(&mm->mmap_sem);
			has_write_lock = 1;
			goto retry;
		}
		mapping = vma->vm_file->f_mapping;
		/*
		 * page_mkclean doesn't work on nonlinear vmas, so if
		 * dirty pages need to be accounted, emulate with linear
		 * vmas.
		 */
		if (mapping_cap_account_dirty(mapping)) {
			unsigned long addr;
<<<<<<< HEAD
			struct file *file = vma->vm_file;

			vma_get_file(vma);
			addr = mmap_region(file, start, size,
					vma->vm_flags, pgoff);
			vma_fput(vma);
=======
			struct file *file = get_file(vma->vm_file);
			/* mmap_region may free vma; grab the info now */
			vm_flags = vma->vm_flags;

			addr = mmap_region(file, start, size, vm_flags, pgoff);
			fput(file);
>>>>>>> 7e1fa8f3
			if (IS_ERR_VALUE(addr)) {
				err = addr;
			} else {
				BUG_ON(addr != start);
				err = 0;
			}
			goto out_freed;
		}
		mutex_lock(&mapping->i_mmap_mutex);
		flush_dcache_mmap_lock(mapping);
		vma->vm_flags |= VM_NONLINEAR;
		vma_interval_tree_remove(vma, &mapping->i_mmap);
		vma_nonlinear_insert(vma, &mapping->i_mmap_nonlinear);
		flush_dcache_mmap_unlock(mapping);
		mutex_unlock(&mapping->i_mmap_mutex);
	}

	if (vma->vm_flags & VM_LOCKED) {
		/*
		 * drop PG_Mlocked flag for over-mapped range
		 */
		if (!has_write_lock)
			goto get_write_lock;
		vm_flags = vma->vm_flags;
		munlock_vma_pages_range(vma, start, start + size);
		vma->vm_flags = vm_flags;
	}

	mmu_notifier_invalidate_range_start(mm, start, start + size);
	err = vma->vm_ops->remap_pages(vma, start, size, pgoff);
	mmu_notifier_invalidate_range_end(mm, start, start + size);

	/*
	 * We can't clear VM_NONLINEAR because we'd have to do
	 * it after ->populate completes, and that would prevent
	 * downgrading the lock.  (Locks can't be upgraded).
	 */

out:
	if (vma)
		vm_flags = vma->vm_flags;
out_freed:
	if (likely(!has_write_lock))
		up_read(&mm->mmap_sem);
	else
		up_write(&mm->mmap_sem);
	if (!err && ((vm_flags & VM_LOCKED) || !(flags & MAP_NONBLOCK)))
		mm_populate(start, size);

	return err;
}<|MERGE_RESOLUTION|>--- conflicted
+++ resolved
@@ -202,21 +202,14 @@
 		 */
 		if (mapping_cap_account_dirty(mapping)) {
 			unsigned long addr;
-<<<<<<< HEAD
-			struct file *file = vma->vm_file;
-
-			vma_get_file(vma);
-			addr = mmap_region(file, start, size,
-					vma->vm_flags, pgoff);
-			vma_fput(vma);
-=======
 			struct file *file = get_file(vma->vm_file);
 			/* mmap_region may free vma; grab the info now */
 			vm_flags = vma->vm_flags;
 
+			vma_get_file(vma);
 			addr = mmap_region(file, start, size, vm_flags, pgoff);
+			vma_fput(vma);
 			fput(file);
->>>>>>> 7e1fa8f3
 			if (IS_ERR_VALUE(addr)) {
 				err = addr;
 			} else {
