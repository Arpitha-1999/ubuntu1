/*
 * Copyright (c) 2009-2010 Chelsio, Inc. All rights reserved.
 *
 * This software is available to you under a choice of one of two
 * licenses.  You may choose to be licensed under the terms of the GNU
 * General Public License (GPL) Version 2, available from the file
 * COPYING in the main directory of this source tree, or the
 * OpenIB.org BSD license below:
 *
 *     Redistribution and use in source and binary forms, with or
 *     without modification, are permitted provided that the following
 *     conditions are met:
 *
 *      - Redistributions of source code must retain the above
 *        copyright notice, this list of conditions and the following
 *        disclaimer.
 *
 *      - Redistributions in binary form must reproduce the above
 *        copyright notice, this list of conditions and the following
 *        disclaimer in the documentation and/or other materials
 *        provided with the distribution.
 *
 * THE SOFTWARE IS PROVIDED "AS IS", WITHOUT WARRANTY OF ANY KIND,
 * EXPRESS OR IMPLIED, INCLUDING BUT NOT LIMITED TO THE WARRANTIES OF
 * MERCHANTABILITY, FITNESS FOR A PARTICULAR PURPOSE AND
 * NONINFRINGEMENT. IN NO EVENT SHALL THE AUTHORS OR COPYRIGHT HOLDERS
 * BE LIABLE FOR ANY CLAIM, DAMAGES OR OTHER LIABILITY, WHETHER IN AN
 * ACTION OF CONTRACT, TORT OR OTHERWISE, ARISING FROM, OUT OF OR IN
 * CONNECTION WITH THE SOFTWARE OR THE USE OR OTHER DEALINGS IN THE
 * SOFTWARE.
 */

#include <linux/module.h>

#include "iw_cxgb4.h"

static int db_delay_usecs = 1;
module_param(db_delay_usecs, int, 0644);
MODULE_PARM_DESC(db_delay_usecs, "Usecs to delay awaiting db fifo to drain");

static int ocqp_support = 1;
module_param(ocqp_support, int, 0644);
MODULE_PARM_DESC(ocqp_support, "Support on-chip SQs (default=1)");

int db_fc_threshold = 1000;
module_param(db_fc_threshold, int, 0644);
MODULE_PARM_DESC(db_fc_threshold,
		 "QP count/threshold that triggers"
		 " automatic db flow control mode (default = 1000)");

int db_coalescing_threshold;
module_param(db_coalescing_threshold, int, 0644);
MODULE_PARM_DESC(db_coalescing_threshold,
		 "QP count/threshold that triggers"
		 " disabling db coalescing (default = 0)");

static int max_fr_immd = T4_MAX_FR_IMMD;
module_param(max_fr_immd, int, 0644);
MODULE_PARM_DESC(max_fr_immd, "fastreg threshold for using DSGL instead of immedate");

static int alloc_ird(struct c4iw_dev *dev, u32 ird)
{
	int ret = 0;

	spin_lock_irq(&dev->lock);
	if (ird <= dev->avail_ird)
		dev->avail_ird -= ird;
	else
		ret = -ENOMEM;
	spin_unlock_irq(&dev->lock);

	if (ret)
		dev_warn(&dev->rdev.lldi.pdev->dev,
			 "device IRD resources exhausted\n");

	return ret;
}

static void free_ird(struct c4iw_dev *dev, int ird)
{
	spin_lock_irq(&dev->lock);
	dev->avail_ird += ird;
	spin_unlock_irq(&dev->lock);
}

static void set_state(struct c4iw_qp *qhp, enum c4iw_qp_state state)
{
	unsigned long flag;
	spin_lock_irqsave(&qhp->lock, flag);
	qhp->attr.state = state;
	spin_unlock_irqrestore(&qhp->lock, flag);
}

static void dealloc_oc_sq(struct c4iw_rdev *rdev, struct t4_sq *sq)
{
	c4iw_ocqp_pool_free(rdev, sq->dma_addr, sq->memsize);
}

static void dealloc_host_sq(struct c4iw_rdev *rdev, struct t4_sq *sq)
{
	dma_free_coherent(&(rdev->lldi.pdev->dev), sq->memsize, sq->queue,
			  pci_unmap_addr(sq, mapping));
}

static void dealloc_sq(struct c4iw_rdev *rdev, struct t4_sq *sq)
{
	if (t4_sq_onchip(sq))
		dealloc_oc_sq(rdev, sq);
	else
		dealloc_host_sq(rdev, sq);
}

static int alloc_oc_sq(struct c4iw_rdev *rdev, struct t4_sq *sq)
{
	if (!ocqp_support || !ocqp_supported(&rdev->lldi))
		return -ENOSYS;
	sq->dma_addr = c4iw_ocqp_pool_alloc(rdev, sq->memsize);
	if (!sq->dma_addr)
		return -ENOMEM;
	sq->phys_addr = rdev->oc_mw_pa + sq->dma_addr -
			rdev->lldi.vr->ocq.start;
	sq->queue = (__force union t4_wr *)(rdev->oc_mw_kva + sq->dma_addr -
					    rdev->lldi.vr->ocq.start);
	sq->flags |= T4_SQ_ONCHIP;
	return 0;
}

static int alloc_host_sq(struct c4iw_rdev *rdev, struct t4_sq *sq)
{
	sq->queue = dma_alloc_coherent(&(rdev->lldi.pdev->dev), sq->memsize,
				       &(sq->dma_addr), GFP_KERNEL);
	if (!sq->queue)
		return -ENOMEM;
	sq->phys_addr = virt_to_phys(sq->queue);
	pci_unmap_addr_set(sq, mapping, sq->dma_addr);
	return 0;
}

static int alloc_sq(struct c4iw_rdev *rdev, struct t4_sq *sq, int user)
{
	int ret = -ENOSYS;
	if (user)
		ret = alloc_oc_sq(rdev, sq);
	if (ret)
		ret = alloc_host_sq(rdev, sq);
	return ret;
}

static int destroy_qp(struct c4iw_rdev *rdev, struct t4_wq *wq,
		      struct c4iw_dev_ucontext *uctx)
{
	/*
	 * uP clears EQ contexts when the connection exits rdma mode,
	 * so no need to post a RESET WR for these EQs.
	 */
	dma_free_coherent(&(rdev->lldi.pdev->dev),
			  wq->rq.memsize, wq->rq.queue,
			  dma_unmap_addr(&wq->rq, mapping));
	dealloc_sq(rdev, &wq->sq);
	c4iw_rqtpool_free(rdev, wq->rq.rqt_hwaddr, wq->rq.rqt_size);
	kfree(wq->rq.sw_rq);
	kfree(wq->sq.sw_sq);
	c4iw_put_qpid(rdev, wq->rq.qid, uctx);
	c4iw_put_qpid(rdev, wq->sq.qid, uctx);
	return 0;
}

/*
 * Determine the BAR2 virtual address and qid. If pbar2_pa is not NULL,
 * then this is a user mapping so compute the page-aligned physical address
 * for mapping.
 */
void __iomem *c4iw_bar2_addrs(struct c4iw_rdev *rdev, unsigned int qid,
			      enum cxgb4_bar2_qtype qtype,
			      unsigned int *pbar2_qid, u64 *pbar2_pa)
{
	u64 bar2_qoffset;
	int ret;

	ret = cxgb4_bar2_sge_qregs(rdev->lldi.ports[0], qid, qtype,
				   pbar2_pa ? 1 : 0,
				   &bar2_qoffset, pbar2_qid);
	if (ret)
		return NULL;

	if (pbar2_pa)
		*pbar2_pa = (rdev->bar2_pa + bar2_qoffset) & PAGE_MASK;

	if (is_t4(rdev->lldi.adapter_type))
		return NULL;

	return rdev->bar2_kva + bar2_qoffset;
}

static int create_qp(struct c4iw_rdev *rdev, struct t4_wq *wq,
		     struct t4_cq *rcq, struct t4_cq *scq,
		     struct c4iw_dev_ucontext *uctx)
{
	int user = (uctx != &rdev->uctx);
	struct fw_ri_res_wr *res_wr;
	struct fw_ri_res *res;
	int wr_len;
	struct c4iw_wr_wait wr_wait;
	struct sk_buff *skb;
	int ret = 0;
	int eqsize;

	wq->sq.qid = c4iw_get_qpid(rdev, uctx);
	if (!wq->sq.qid)
		return -ENOMEM;

	wq->rq.qid = c4iw_get_qpid(rdev, uctx);
	if (!wq->rq.qid) {
		ret = -ENOMEM;
		goto free_sq_qid;
	}

	if (!user) {
		wq->sq.sw_sq = kzalloc(wq->sq.size * sizeof *wq->sq.sw_sq,
				 GFP_KERNEL);
		if (!wq->sq.sw_sq) {
			ret = -ENOMEM;
			goto free_rq_qid;
		}

		wq->rq.sw_rq = kzalloc(wq->rq.size * sizeof *wq->rq.sw_rq,
				 GFP_KERNEL);
		if (!wq->rq.sw_rq) {
			ret = -ENOMEM;
			goto free_sw_sq;
		}
	}

	/*
	 * RQT must be a power of 2 and at least 16 deep.
	 */
	wq->rq.rqt_size = roundup_pow_of_two(max_t(u16, wq->rq.size, 16));
	wq->rq.rqt_hwaddr = c4iw_rqtpool_alloc(rdev, wq->rq.rqt_size);
	if (!wq->rq.rqt_hwaddr) {
		ret = -ENOMEM;
		goto free_sw_rq;
	}

	ret = alloc_sq(rdev, &wq->sq, user);
	if (ret)
		goto free_hwaddr;
	memset(wq->sq.queue, 0, wq->sq.memsize);
	dma_unmap_addr_set(&wq->sq, mapping, wq->sq.dma_addr);

	wq->rq.queue = dma_alloc_coherent(&(rdev->lldi.pdev->dev),
					  wq->rq.memsize, &(wq->rq.dma_addr),
					  GFP_KERNEL);
	if (!wq->rq.queue) {
		ret = -ENOMEM;
		goto free_sq;
	}
	PDBG("%s sq base va 0x%p pa 0x%llx rq base va 0x%p pa 0x%llx\n",
		__func__, wq->sq.queue,
		(unsigned long long)virt_to_phys(wq->sq.queue),
		wq->rq.queue,
		(unsigned long long)virt_to_phys(wq->rq.queue));
	memset(wq->rq.queue, 0, wq->rq.memsize);
	dma_unmap_addr_set(&wq->rq, mapping, wq->rq.dma_addr);

	wq->db = rdev->lldi.db_reg;

	wq->sq.bar2_va = c4iw_bar2_addrs(rdev, wq->sq.qid, T4_BAR2_QTYPE_EGRESS,
					 &wq->sq.bar2_qid,
					 user ? &wq->sq.bar2_pa : NULL);
	wq->rq.bar2_va = c4iw_bar2_addrs(rdev, wq->rq.qid, T4_BAR2_QTYPE_EGRESS,
					 &wq->rq.bar2_qid,
					 user ? &wq->rq.bar2_pa : NULL);

	/*
	 * User mode must have bar2 access.
	 */
	if (user && (!wq->sq.bar2_pa || !wq->rq.bar2_pa)) {
		pr_warn(MOD "%s: sqid %u or rqid %u not in BAR2 range.\n",
			pci_name(rdev->lldi.pdev), wq->sq.qid, wq->rq.qid);
		goto free_dma;
	}

	wq->rdev = rdev;
	wq->rq.msn = 1;

	/* build fw_ri_res_wr */
	wr_len = sizeof *res_wr + 2 * sizeof *res;

	skb = alloc_skb(wr_len, GFP_KERNEL);
	if (!skb) {
		ret = -ENOMEM;
		goto free_dma;
	}
	set_wr_txq(skb, CPL_PRIORITY_CONTROL, 0);

	res_wr = (struct fw_ri_res_wr *)__skb_put(skb, wr_len);
	memset(res_wr, 0, wr_len);
	res_wr->op_nres = cpu_to_be32(
			FW_WR_OP_V(FW_RI_RES_WR) |
			FW_RI_RES_WR_NRES_V(2) |
			FW_WR_COMPL_F);
	res_wr->len16_pkd = cpu_to_be32(DIV_ROUND_UP(wr_len, 16));
	res_wr->cookie = (uintptr_t)&wr_wait;
	res = res_wr->res;
	res->u.sqrq.restype = FW_RI_RES_TYPE_SQ;
	res->u.sqrq.op = FW_RI_RES_OP_WRITE;

	/*
	 * eqsize is the number of 64B entries plus the status page size.
	 */
	eqsize = wq->sq.size * T4_SQ_NUM_SLOTS +
		rdev->hw_queue.t4_eq_status_entries;

	res->u.sqrq.fetchszm_to_iqid = cpu_to_be32(
		FW_RI_RES_WR_HOSTFCMODE_V(0) |	/* no host cidx updates */
		FW_RI_RES_WR_CPRIO_V(0) |	/* don't keep in chip cache */
		FW_RI_RES_WR_PCIECHN_V(0) |	/* set by uP at ri_init time */
		(t4_sq_onchip(&wq->sq) ? FW_RI_RES_WR_ONCHIP_F : 0) |
		FW_RI_RES_WR_IQID_V(scq->cqid));
	res->u.sqrq.dcaen_to_eqsize = cpu_to_be32(
		FW_RI_RES_WR_DCAEN_V(0) |
		FW_RI_RES_WR_DCACPU_V(0) |
		FW_RI_RES_WR_FBMIN_V(2) |
		FW_RI_RES_WR_FBMAX_V(2) |
		FW_RI_RES_WR_CIDXFTHRESHO_V(0) |
		FW_RI_RES_WR_CIDXFTHRESH_V(0) |
		FW_RI_RES_WR_EQSIZE_V(eqsize));
	res->u.sqrq.eqid = cpu_to_be32(wq->sq.qid);
	res->u.sqrq.eqaddr = cpu_to_be64(wq->sq.dma_addr);
	res++;
	res->u.sqrq.restype = FW_RI_RES_TYPE_RQ;
	res->u.sqrq.op = FW_RI_RES_OP_WRITE;

	/*
	 * eqsize is the number of 64B entries plus the status page size.
	 */
	eqsize = wq->rq.size * T4_RQ_NUM_SLOTS +
		rdev->hw_queue.t4_eq_status_entries;
	res->u.sqrq.fetchszm_to_iqid = cpu_to_be32(
		FW_RI_RES_WR_HOSTFCMODE_V(0) |	/* no host cidx updates */
		FW_RI_RES_WR_CPRIO_V(0) |	/* don't keep in chip cache */
		FW_RI_RES_WR_PCIECHN_V(0) |	/* set by uP at ri_init time */
		FW_RI_RES_WR_IQID_V(rcq->cqid));
	res->u.sqrq.dcaen_to_eqsize = cpu_to_be32(
		FW_RI_RES_WR_DCAEN_V(0) |
		FW_RI_RES_WR_DCACPU_V(0) |
		FW_RI_RES_WR_FBMIN_V(2) |
		FW_RI_RES_WR_FBMAX_V(2) |
		FW_RI_RES_WR_CIDXFTHRESHO_V(0) |
		FW_RI_RES_WR_CIDXFTHRESH_V(0) |
		FW_RI_RES_WR_EQSIZE_V(eqsize));
	res->u.sqrq.eqid = cpu_to_be32(wq->rq.qid);
	res->u.sqrq.eqaddr = cpu_to_be64(wq->rq.dma_addr);

	c4iw_init_wr_wait(&wr_wait);

	ret = c4iw_ofld_send(rdev, skb);
	if (ret)
		goto free_dma;
	ret = c4iw_wait_for_reply(rdev, &wr_wait, 0, wq->sq.qid, __func__);
	if (ret)
		goto free_dma;

	PDBG("%s sqid 0x%x rqid 0x%x kdb 0x%p sq_bar2_addr %p rq_bar2_addr %p\n",
	     __func__, wq->sq.qid, wq->rq.qid, wq->db,
	     wq->sq.bar2_va, wq->rq.bar2_va);

	return 0;
free_dma:
	dma_free_coherent(&(rdev->lldi.pdev->dev),
			  wq->rq.memsize, wq->rq.queue,
			  dma_unmap_addr(&wq->rq, mapping));
free_sq:
	dealloc_sq(rdev, &wq->sq);
free_hwaddr:
	c4iw_rqtpool_free(rdev, wq->rq.rqt_hwaddr, wq->rq.rqt_size);
free_sw_rq:
	kfree(wq->rq.sw_rq);
free_sw_sq:
	kfree(wq->sq.sw_sq);
free_rq_qid:
	c4iw_put_qpid(rdev, wq->rq.qid, uctx);
free_sq_qid:
	c4iw_put_qpid(rdev, wq->sq.qid, uctx);
	return ret;
}

static int build_immd(struct t4_sq *sq, struct fw_ri_immd *immdp,
		      struct ib_send_wr *wr, int max, u32 *plenp)
{
	u8 *dstp, *srcp;
	u32 plen = 0;
	int i;
	int rem, len;

	dstp = (u8 *)immdp->data;
	for (i = 0; i < wr->num_sge; i++) {
		if ((plen + wr->sg_list[i].length) > max)
			return -EMSGSIZE;
		srcp = (u8 *)(unsigned long)wr->sg_list[i].addr;
		plen += wr->sg_list[i].length;
		rem = wr->sg_list[i].length;
		while (rem) {
			if (dstp == (u8 *)&sq->queue[sq->size])
				dstp = (u8 *)sq->queue;
			if (rem <= (u8 *)&sq->queue[sq->size] - dstp)
				len = rem;
			else
				len = (u8 *)&sq->queue[sq->size] - dstp;
			memcpy(dstp, srcp, len);
			dstp += len;
			srcp += len;
			rem -= len;
		}
	}
	len = roundup(plen + sizeof *immdp, 16) - (plen + sizeof *immdp);
	if (len)
		memset(dstp, 0, len);
	immdp->op = FW_RI_DATA_IMMD;
	immdp->r1 = 0;
	immdp->r2 = 0;
	immdp->immdlen = cpu_to_be32(plen);
	*plenp = plen;
	return 0;
}

static int build_isgl(__be64 *queue_start, __be64 *queue_end,
		      struct fw_ri_isgl *isglp, struct ib_sge *sg_list,
		      int num_sge, u32 *plenp)

{
	int i;
	u32 plen = 0;
	__be64 *flitp = (__be64 *)isglp->sge;

	for (i = 0; i < num_sge; i++) {
		if ((plen + sg_list[i].length) < plen)
			return -EMSGSIZE;
		plen += sg_list[i].length;
		*flitp = cpu_to_be64(((u64)sg_list[i].lkey << 32) |
				     sg_list[i].length);
		if (++flitp == queue_end)
			flitp = queue_start;
		*flitp = cpu_to_be64(sg_list[i].addr);
		if (++flitp == queue_end)
			flitp = queue_start;
	}
	*flitp = (__force __be64)0;
	isglp->op = FW_RI_DATA_ISGL;
	isglp->r1 = 0;
	isglp->nsge = cpu_to_be16(num_sge);
	isglp->r2 = 0;
	if (plenp)
		*plenp = plen;
	return 0;
}

static int build_rdma_send(struct t4_sq *sq, union t4_wr *wqe,
			   struct ib_send_wr *wr, u8 *len16)
{
	u32 plen;
	int size;
	int ret;

	if (wr->num_sge > T4_MAX_SEND_SGE)
		return -EINVAL;
	switch (wr->opcode) {
	case IB_WR_SEND:
		if (wr->send_flags & IB_SEND_SOLICITED)
			wqe->send.sendop_pkd = cpu_to_be32(
				FW_RI_SEND_WR_SENDOP_V(FW_RI_SEND_WITH_SE));
		else
			wqe->send.sendop_pkd = cpu_to_be32(
				FW_RI_SEND_WR_SENDOP_V(FW_RI_SEND));
		wqe->send.stag_inv = 0;
		break;
	case IB_WR_SEND_WITH_INV:
		if (wr->send_flags & IB_SEND_SOLICITED)
			wqe->send.sendop_pkd = cpu_to_be32(
				FW_RI_SEND_WR_SENDOP_V(FW_RI_SEND_WITH_SE_INV));
		else
			wqe->send.sendop_pkd = cpu_to_be32(
				FW_RI_SEND_WR_SENDOP_V(FW_RI_SEND_WITH_INV));
		wqe->send.stag_inv = cpu_to_be32(wr->ex.invalidate_rkey);
		break;

	default:
		return -EINVAL;
	}
	wqe->send.r3 = 0;
	wqe->send.r4 = 0;

	plen = 0;
	if (wr->num_sge) {
		if (wr->send_flags & IB_SEND_INLINE) {
			ret = build_immd(sq, wqe->send.u.immd_src, wr,
					 T4_MAX_SEND_INLINE, &plen);
			if (ret)
				return ret;
			size = sizeof wqe->send + sizeof(struct fw_ri_immd) +
			       plen;
		} else {
			ret = build_isgl((__be64 *)sq->queue,
					 (__be64 *)&sq->queue[sq->size],
					 wqe->send.u.isgl_src,
					 wr->sg_list, wr->num_sge, &plen);
			if (ret)
				return ret;
			size = sizeof wqe->send + sizeof(struct fw_ri_isgl) +
			       wr->num_sge * sizeof(struct fw_ri_sge);
		}
	} else {
		wqe->send.u.immd_src[0].op = FW_RI_DATA_IMMD;
		wqe->send.u.immd_src[0].r1 = 0;
		wqe->send.u.immd_src[0].r2 = 0;
		wqe->send.u.immd_src[0].immdlen = 0;
		size = sizeof wqe->send + sizeof(struct fw_ri_immd);
		plen = 0;
	}
	*len16 = DIV_ROUND_UP(size, 16);
	wqe->send.plen = cpu_to_be32(plen);
	return 0;
}

static int build_rdma_write(struct t4_sq *sq, union t4_wr *wqe,
			    struct ib_send_wr *wr, u8 *len16)
{
	u32 plen;
	int size;
	int ret;

	if (wr->num_sge > T4_MAX_SEND_SGE)
		return -EINVAL;
	wqe->write.r2 = 0;
	wqe->write.stag_sink = cpu_to_be32(rdma_wr(wr)->rkey);
	wqe->write.to_sink = cpu_to_be64(rdma_wr(wr)->remote_addr);
	if (wr->num_sge) {
		if (wr->send_flags & IB_SEND_INLINE) {
			ret = build_immd(sq, wqe->write.u.immd_src, wr,
					 T4_MAX_WRITE_INLINE, &plen);
			if (ret)
				return ret;
			size = sizeof wqe->write + sizeof(struct fw_ri_immd) +
			       plen;
		} else {
			ret = build_isgl((__be64 *)sq->queue,
					 (__be64 *)&sq->queue[sq->size],
					 wqe->write.u.isgl_src,
					 wr->sg_list, wr->num_sge, &plen);
			if (ret)
				return ret;
			size = sizeof wqe->write + sizeof(struct fw_ri_isgl) +
			       wr->num_sge * sizeof(struct fw_ri_sge);
		}
	} else {
		wqe->write.u.immd_src[0].op = FW_RI_DATA_IMMD;
		wqe->write.u.immd_src[0].r1 = 0;
		wqe->write.u.immd_src[0].r2 = 0;
		wqe->write.u.immd_src[0].immdlen = 0;
		size = sizeof wqe->write + sizeof(struct fw_ri_immd);
		plen = 0;
	}
	*len16 = DIV_ROUND_UP(size, 16);
	wqe->write.plen = cpu_to_be32(plen);
	return 0;
}

static int build_rdma_read(union t4_wr *wqe, struct ib_send_wr *wr, u8 *len16)
{
	if (wr->num_sge > 1)
		return -EINVAL;
	if (wr->num_sge) {
		wqe->read.stag_src = cpu_to_be32(rdma_wr(wr)->rkey);
		wqe->read.to_src_hi = cpu_to_be32((u32)(rdma_wr(wr)->remote_addr
							>> 32));
		wqe->read.to_src_lo = cpu_to_be32((u32)rdma_wr(wr)->remote_addr);
		wqe->read.stag_sink = cpu_to_be32(wr->sg_list[0].lkey);
		wqe->read.plen = cpu_to_be32(wr->sg_list[0].length);
		wqe->read.to_sink_hi = cpu_to_be32((u32)(wr->sg_list[0].addr
							 >> 32));
		wqe->read.to_sink_lo = cpu_to_be32((u32)(wr->sg_list[0].addr));
	} else {
		wqe->read.stag_src = cpu_to_be32(2);
		wqe->read.to_src_hi = 0;
		wqe->read.to_src_lo = 0;
		wqe->read.stag_sink = cpu_to_be32(2);
		wqe->read.plen = 0;
		wqe->read.to_sink_hi = 0;
		wqe->read.to_sink_lo = 0;
	}
	wqe->read.r2 = 0;
	wqe->read.r5 = 0;
	*len16 = DIV_ROUND_UP(sizeof wqe->read, 16);
	return 0;
}

static int build_rdma_recv(struct c4iw_qp *qhp, union t4_recv_wr *wqe,
			   struct ib_recv_wr *wr, u8 *len16)
{
	int ret;

	ret = build_isgl((__be64 *)qhp->wq.rq.queue,
			 (__be64 *)&qhp->wq.rq.queue[qhp->wq.rq.size],
			 &wqe->recv.isgl, wr->sg_list, wr->num_sge, NULL);
	if (ret)
		return ret;
	*len16 = DIV_ROUND_UP(sizeof wqe->recv +
			      wr->num_sge * sizeof(struct fw_ri_sge), 16);
	return 0;
}

static void build_tpte_memreg(struct fw_ri_fr_nsmr_tpte_wr *fr,
			      struct ib_reg_wr *wr, struct c4iw_mr *mhp,
			      u8 *len16)
{
	__be64 *p = (__be64 *)fr->pbl;

	fr->r2 = cpu_to_be32(0);
	fr->stag = cpu_to_be32(mhp->ibmr.rkey);

	fr->tpte.valid_to_pdid = cpu_to_be32(FW_RI_TPTE_VALID_F |
		FW_RI_TPTE_STAGKEY_V((mhp->ibmr.rkey & FW_RI_TPTE_STAGKEY_M)) |
		FW_RI_TPTE_STAGSTATE_V(1) |
		FW_RI_TPTE_STAGTYPE_V(FW_RI_STAG_NSMR) |
		FW_RI_TPTE_PDID_V(mhp->attr.pdid));
	fr->tpte.locread_to_qpid = cpu_to_be32(
		FW_RI_TPTE_PERM_V(c4iw_ib_to_tpt_access(wr->access)) |
		FW_RI_TPTE_ADDRTYPE_V(FW_RI_VA_BASED_TO) |
		FW_RI_TPTE_PS_V(ilog2(wr->mr->page_size) - 12));
	fr->tpte.nosnoop_pbladdr = cpu_to_be32(FW_RI_TPTE_PBLADDR_V(
		PBL_OFF(&mhp->rhp->rdev, mhp->attr.pbl_addr)>>3));
	fr->tpte.dca_mwbcnt_pstag = cpu_to_be32(0);
	fr->tpte.len_hi = cpu_to_be32(0);
	fr->tpte.len_lo = cpu_to_be32(mhp->ibmr.length);
	fr->tpte.va_hi = cpu_to_be32(mhp->ibmr.iova >> 32);
	fr->tpte.va_lo_fbo = cpu_to_be32(mhp->ibmr.iova & 0xffffffff);

	p[0] = cpu_to_be64((u64)mhp->mpl[0]);
	p[1] = cpu_to_be64((u64)mhp->mpl[1]);

	*len16 = DIV_ROUND_UP(sizeof(*fr), 16);
}

static int build_memreg(struct t4_sq *sq, union t4_wr *wqe,
			struct ib_reg_wr *wr, struct c4iw_mr *mhp, u8 *len16,
			bool dsgl_supported)
{
	struct fw_ri_immd *imdp;
	__be64 *p;
	int i;
	int pbllen = roundup(mhp->mpl_len * sizeof(u64), 32);
	int rem;

	if (mhp->mpl_len > t4_max_fr_depth(dsgl_supported && use_dsgl))
		return -EINVAL;

	wqe->fr.qpbinde_to_dcacpu = 0;
	wqe->fr.pgsz_shift = ilog2(wr->mr->page_size) - 12;
	wqe->fr.addr_type = FW_RI_VA_BASED_TO;
	wqe->fr.mem_perms = c4iw_ib_to_tpt_access(wr->access);
	wqe->fr.len_hi = 0;
	wqe->fr.len_lo = cpu_to_be32(mhp->ibmr.length);
	wqe->fr.stag = cpu_to_be32(wr->key);
	wqe->fr.va_hi = cpu_to_be32(mhp->ibmr.iova >> 32);
	wqe->fr.va_lo_fbo = cpu_to_be32(mhp->ibmr.iova &
					0xffffffff);

	if (dsgl_supported && use_dsgl && (pbllen > max_fr_immd)) {
		struct fw_ri_dsgl *sglp;

		for (i = 0; i < mhp->mpl_len; i++)
			mhp->mpl[i] = (__force u64)cpu_to_be64((u64)mhp->mpl[i]);

		sglp = (struct fw_ri_dsgl *)(&wqe->fr + 1);
		sglp->op = FW_RI_DATA_DSGL;
		sglp->r1 = 0;
		sglp->nsge = cpu_to_be16(1);
		sglp->addr0 = cpu_to_be64(mhp->mpl_addr);
		sglp->len0 = cpu_to_be32(pbllen);

		*len16 = DIV_ROUND_UP(sizeof(wqe->fr) + sizeof(*sglp), 16);
	} else {
		imdp = (struct fw_ri_immd *)(&wqe->fr + 1);
		imdp->op = FW_RI_DATA_IMMD;
		imdp->r1 = 0;
		imdp->r2 = 0;
		imdp->immdlen = cpu_to_be32(pbllen);
		p = (__be64 *)(imdp + 1);
		rem = pbllen;
		for (i = 0; i < mhp->mpl_len; i++) {
			*p = cpu_to_be64((u64)mhp->mpl[i]);
			rem -= sizeof(*p);
			if (++p == (__be64 *)&sq->queue[sq->size])
				p = (__be64 *)sq->queue;
		}
		BUG_ON(rem < 0);
		while (rem) {
			*p = 0;
			rem -= sizeof(*p);
			if (++p == (__be64 *)&sq->queue[sq->size])
				p = (__be64 *)sq->queue;
		}
		*len16 = DIV_ROUND_UP(sizeof(wqe->fr) + sizeof(*imdp)
				      + pbllen, 16);
	}
	return 0;
}

<<<<<<< HEAD
static int build_inv_stag(struct c4iw_dev *dev, union t4_wr *wqe,
			  struct ib_send_wr *wr, u8 *len16)
=======
static int build_inv_stag(union t4_wr *wqe, struct ib_send_wr *wr, u8 *len16)
>>>>>>> 5cc5084d
{
	struct c4iw_mr *mhp = get_mhp(dev, wr->ex.invalidate_rkey >> 8);

	mhp->attr.state = 0;
	wqe->inv.stag_inv = cpu_to_be32(wr->ex.invalidate_rkey);
	wqe->inv.r2 = 0;
	*len16 = DIV_ROUND_UP(sizeof wqe->inv, 16);
	return 0;
}

static void _free_qp(struct kref *kref)
{
	struct c4iw_qp *qhp;

	qhp = container_of(kref, struct c4iw_qp, kref);
	PDBG("%s qhp %p\n", __func__, qhp);
	kfree(qhp);
}

void c4iw_qp_add_ref(struct ib_qp *qp)
{
	PDBG("%s ib_qp %p\n", __func__, qp);
	kref_get(&to_c4iw_qp(qp)->kref);
}

void c4iw_qp_rem_ref(struct ib_qp *qp)
{
	PDBG("%s ib_qp %p\n", __func__, qp);
	kref_put(&to_c4iw_qp(qp)->kref, _free_qp);
}

static void add_to_fc_list(struct list_head *head, struct list_head *entry)
{
	if (list_empty(entry))
		list_add_tail(entry, head);
}

static int ring_kernel_sq_db(struct c4iw_qp *qhp, u16 inc)
{
	unsigned long flags;

	spin_lock_irqsave(&qhp->rhp->lock, flags);
	spin_lock(&qhp->lock);
	if (qhp->rhp->db_state == NORMAL)
		t4_ring_sq_db(&qhp->wq, inc, NULL);
	else {
		add_to_fc_list(&qhp->rhp->db_fc_list, &qhp->db_fc_entry);
		qhp->wq.sq.wq_pidx_inc += inc;
	}
	spin_unlock(&qhp->lock);
	spin_unlock_irqrestore(&qhp->rhp->lock, flags);
	return 0;
}

static int ring_kernel_rq_db(struct c4iw_qp *qhp, u16 inc)
{
	unsigned long flags;

	spin_lock_irqsave(&qhp->rhp->lock, flags);
	spin_lock(&qhp->lock);
	if (qhp->rhp->db_state == NORMAL)
		t4_ring_rq_db(&qhp->wq, inc, NULL);
	else {
		add_to_fc_list(&qhp->rhp->db_fc_list, &qhp->db_fc_entry);
		qhp->wq.rq.wq_pidx_inc += inc;
	}
	spin_unlock(&qhp->lock);
	spin_unlock_irqrestore(&qhp->rhp->lock, flags);
	return 0;
}

int c4iw_post_send(struct ib_qp *ibqp, struct ib_send_wr *wr,
		   struct ib_send_wr **bad_wr)
{
	int err = 0;
	u8 len16 = 0;
	enum fw_wr_opcodes fw_opcode = 0;
	enum fw_ri_wr_flags fw_flags;
	struct c4iw_qp *qhp;
	union t4_wr *wqe = NULL;
	u32 num_wrs;
	struct t4_swsqe *swsqe;
	unsigned long flag;
	u16 idx = 0;

	qhp = to_c4iw_qp(ibqp);
	spin_lock_irqsave(&qhp->lock, flag);
	if (t4_wq_in_error(&qhp->wq)) {
		spin_unlock_irqrestore(&qhp->lock, flag);
		*bad_wr = wr;
		return -EINVAL;
	}
	num_wrs = t4_sq_avail(&qhp->wq);
	if (num_wrs == 0) {
		spin_unlock_irqrestore(&qhp->lock, flag);
		*bad_wr = wr;
		return -ENOMEM;
	}
	while (wr) {
		if (num_wrs == 0) {
			err = -ENOMEM;
			*bad_wr = wr;
			break;
		}
		wqe = (union t4_wr *)((u8 *)qhp->wq.sq.queue +
		      qhp->wq.sq.wq_pidx * T4_EQ_ENTRY_SIZE);

		fw_flags = 0;
		if (wr->send_flags & IB_SEND_SOLICITED)
			fw_flags |= FW_RI_SOLICITED_EVENT_FLAG;
		if (wr->send_flags & IB_SEND_SIGNALED || qhp->sq_sig_all)
			fw_flags |= FW_RI_COMPLETION_FLAG;
		swsqe = &qhp->wq.sq.sw_sq[qhp->wq.sq.pidx];
		switch (wr->opcode) {
		case IB_WR_SEND_WITH_INV:
		case IB_WR_SEND:
			if (wr->send_flags & IB_SEND_FENCE)
				fw_flags |= FW_RI_READ_FENCE_FLAG;
			fw_opcode = FW_RI_SEND_WR;
			if (wr->opcode == IB_WR_SEND)
				swsqe->opcode = FW_RI_SEND;
			else
				swsqe->opcode = FW_RI_SEND_WITH_INV;
			err = build_rdma_send(&qhp->wq.sq, wqe, wr, &len16);
			break;
		case IB_WR_RDMA_WRITE:
			fw_opcode = FW_RI_RDMA_WRITE_WR;
			swsqe->opcode = FW_RI_RDMA_WRITE;
			err = build_rdma_write(&qhp->wq.sq, wqe, wr, &len16);
			break;
		case IB_WR_RDMA_READ:
		case IB_WR_RDMA_READ_WITH_INV:
			fw_opcode = FW_RI_RDMA_READ_WR;
			swsqe->opcode = FW_RI_READ_REQ;
			if (wr->opcode == IB_WR_RDMA_READ_WITH_INV) {
				c4iw_invalidate_mr(qhp->rhp,
						   wr->sg_list[0].lkey);
				fw_flags = FW_RI_RDMA_READ_INVALIDATE;
			} else {
				fw_flags = 0;
			}
			err = build_rdma_read(wqe, wr, &len16);
			if (err)
				break;
			swsqe->read_len = wr->sg_list[0].length;
			if (!qhp->wq.sq.oldest_read)
				qhp->wq.sq.oldest_read = swsqe;
			break;
		case IB_WR_REG_MR: {
			struct c4iw_mr *mhp = to_c4iw_mr(reg_wr(wr)->mr);

			swsqe->opcode = FW_RI_FAST_REGISTER;
			if (qhp->rhp->rdev.lldi.fr_nsmr_tpte_wr_support &&
			    !mhp->attr.state && mhp->mpl_len <= 2) {
				fw_opcode = FW_RI_FR_NSMR_TPTE_WR;
				build_tpte_memreg(&wqe->fr_tpte, reg_wr(wr),
						  mhp, &len16);
			} else {
				fw_opcode = FW_RI_FR_NSMR_WR;
				err = build_memreg(&qhp->wq.sq, wqe, reg_wr(wr),
				       mhp, &len16,
				       qhp->rhp->rdev.lldi.ulptx_memwrite_dsgl);
				if (err)
					break;
			}
			mhp->attr.state = 1;
			break;
		}
		case IB_WR_LOCAL_INV:
			if (wr->send_flags & IB_SEND_FENCE)
				fw_flags |= FW_RI_LOCAL_FENCE_FLAG;
			fw_opcode = FW_RI_INV_LSTAG_WR;
			swsqe->opcode = FW_RI_LOCAL_INV;
<<<<<<< HEAD
			err = build_inv_stag(qhp->rhp, wqe, wr, &len16);
=======
			err = build_inv_stag(wqe, wr, &len16);
			c4iw_invalidate_mr(qhp->rhp, wr->ex.invalidate_rkey);
>>>>>>> 5cc5084d
			break;
		default:
			PDBG("%s post of type=%d TBD!\n", __func__,
			     wr->opcode);
			err = -EINVAL;
		}
		if (err) {
			*bad_wr = wr;
			break;
		}
		swsqe->idx = qhp->wq.sq.pidx;
		swsqe->complete = 0;
		swsqe->signaled = (wr->send_flags & IB_SEND_SIGNALED) ||
				  qhp->sq_sig_all;
		swsqe->flushed = 0;
		swsqe->wr_id = wr->wr_id;
		if (c4iw_wr_log) {
			swsqe->sge_ts = cxgb4_read_sge_timestamp(
					qhp->rhp->rdev.lldi.ports[0]);
			getnstimeofday(&swsqe->host_ts);
		}

		init_wr_hdr(wqe, qhp->wq.sq.pidx, fw_opcode, fw_flags, len16);

		PDBG("%s cookie 0x%llx pidx 0x%x opcode 0x%x read_len %u\n",
		     __func__, (unsigned long long)wr->wr_id, qhp->wq.sq.pidx,
		     swsqe->opcode, swsqe->read_len);
		wr = wr->next;
		num_wrs--;
		t4_sq_produce(&qhp->wq, len16);
		idx += DIV_ROUND_UP(len16*16, T4_EQ_ENTRY_SIZE);
	}
	if (!qhp->rhp->rdev.status_page->db_off) {
		t4_ring_sq_db(&qhp->wq, idx, wqe);
		spin_unlock_irqrestore(&qhp->lock, flag);
	} else {
		spin_unlock_irqrestore(&qhp->lock, flag);
		ring_kernel_sq_db(qhp, idx);
	}
	return err;
}

int c4iw_post_receive(struct ib_qp *ibqp, struct ib_recv_wr *wr,
		      struct ib_recv_wr **bad_wr)
{
	int err = 0;
	struct c4iw_qp *qhp;
	union t4_recv_wr *wqe = NULL;
	u32 num_wrs;
	u8 len16 = 0;
	unsigned long flag;
	u16 idx = 0;

	qhp = to_c4iw_qp(ibqp);
	spin_lock_irqsave(&qhp->lock, flag);
	if (t4_wq_in_error(&qhp->wq)) {
		spin_unlock_irqrestore(&qhp->lock, flag);
		*bad_wr = wr;
		return -EINVAL;
	}
	num_wrs = t4_rq_avail(&qhp->wq);
	if (num_wrs == 0) {
		spin_unlock_irqrestore(&qhp->lock, flag);
		*bad_wr = wr;
		return -ENOMEM;
	}
	while (wr) {
		if (wr->num_sge > T4_MAX_RECV_SGE) {
			err = -EINVAL;
			*bad_wr = wr;
			break;
		}
		wqe = (union t4_recv_wr *)((u8 *)qhp->wq.rq.queue +
					   qhp->wq.rq.wq_pidx *
					   T4_EQ_ENTRY_SIZE);
		if (num_wrs)
			err = build_rdma_recv(qhp, wqe, wr, &len16);
		else
			err = -ENOMEM;
		if (err) {
			*bad_wr = wr;
			break;
		}

		qhp->wq.rq.sw_rq[qhp->wq.rq.pidx].wr_id = wr->wr_id;
		if (c4iw_wr_log) {
			qhp->wq.rq.sw_rq[qhp->wq.rq.pidx].sge_ts =
				cxgb4_read_sge_timestamp(
						qhp->rhp->rdev.lldi.ports[0]);
			getnstimeofday(
				&qhp->wq.rq.sw_rq[qhp->wq.rq.pidx].host_ts);
		}

		wqe->recv.opcode = FW_RI_RECV_WR;
		wqe->recv.r1 = 0;
		wqe->recv.wrid = qhp->wq.rq.pidx;
		wqe->recv.r2[0] = 0;
		wqe->recv.r2[1] = 0;
		wqe->recv.r2[2] = 0;
		wqe->recv.len16 = len16;
		PDBG("%s cookie 0x%llx pidx %u\n", __func__,
		     (unsigned long long) wr->wr_id, qhp->wq.rq.pidx);
		t4_rq_produce(&qhp->wq, len16);
		idx += DIV_ROUND_UP(len16*16, T4_EQ_ENTRY_SIZE);
		wr = wr->next;
		num_wrs--;
	}
	if (!qhp->rhp->rdev.status_page->db_off) {
		t4_ring_rq_db(&qhp->wq, idx, wqe);
		spin_unlock_irqrestore(&qhp->lock, flag);
	} else {
		spin_unlock_irqrestore(&qhp->lock, flag);
		ring_kernel_rq_db(qhp, idx);
	}
	return err;
}

static inline void build_term_codes(struct t4_cqe *err_cqe, u8 *layer_type,
				    u8 *ecode)
{
	int status;
	int tagged;
	int opcode;
	int rqtype;
	int send_inv;

	if (!err_cqe) {
		*layer_type = LAYER_RDMAP|DDP_LOCAL_CATA;
		*ecode = 0;
		return;
	}

	status = CQE_STATUS(err_cqe);
	opcode = CQE_OPCODE(err_cqe);
	rqtype = RQ_TYPE(err_cqe);
	send_inv = (opcode == FW_RI_SEND_WITH_INV) ||
		   (opcode == FW_RI_SEND_WITH_SE_INV);
	tagged = (opcode == FW_RI_RDMA_WRITE) ||
		 (rqtype && (opcode == FW_RI_READ_RESP));

	switch (status) {
	case T4_ERR_STAG:
		if (send_inv) {
			*layer_type = LAYER_RDMAP|RDMAP_REMOTE_OP;
			*ecode = RDMAP_CANT_INV_STAG;
		} else {
			*layer_type = LAYER_RDMAP|RDMAP_REMOTE_PROT;
			*ecode = RDMAP_INV_STAG;
		}
		break;
	case T4_ERR_PDID:
		*layer_type = LAYER_RDMAP|RDMAP_REMOTE_PROT;
		if ((opcode == FW_RI_SEND_WITH_INV) ||
		    (opcode == FW_RI_SEND_WITH_SE_INV))
			*ecode = RDMAP_CANT_INV_STAG;
		else
			*ecode = RDMAP_STAG_NOT_ASSOC;
		break;
	case T4_ERR_QPID:
		*layer_type = LAYER_RDMAP|RDMAP_REMOTE_PROT;
		*ecode = RDMAP_STAG_NOT_ASSOC;
		break;
	case T4_ERR_ACCESS:
		*layer_type = LAYER_RDMAP|RDMAP_REMOTE_PROT;
		*ecode = RDMAP_ACC_VIOL;
		break;
	case T4_ERR_WRAP:
		*layer_type = LAYER_RDMAP|RDMAP_REMOTE_PROT;
		*ecode = RDMAP_TO_WRAP;
		break;
	case T4_ERR_BOUND:
		if (tagged) {
			*layer_type = LAYER_DDP|DDP_TAGGED_ERR;
			*ecode = DDPT_BASE_BOUNDS;
		} else {
			*layer_type = LAYER_RDMAP|RDMAP_REMOTE_PROT;
			*ecode = RDMAP_BASE_BOUNDS;
		}
		break;
	case T4_ERR_INVALIDATE_SHARED_MR:
	case T4_ERR_INVALIDATE_MR_WITH_MW_BOUND:
		*layer_type = LAYER_RDMAP|RDMAP_REMOTE_OP;
		*ecode = RDMAP_CANT_INV_STAG;
		break;
	case T4_ERR_ECC:
	case T4_ERR_ECC_PSTAG:
	case T4_ERR_INTERNAL_ERR:
		*layer_type = LAYER_RDMAP|RDMAP_LOCAL_CATA;
		*ecode = 0;
		break;
	case T4_ERR_OUT_OF_RQE:
		*layer_type = LAYER_DDP|DDP_UNTAGGED_ERR;
		*ecode = DDPU_INV_MSN_NOBUF;
		break;
	case T4_ERR_PBL_ADDR_BOUND:
		*layer_type = LAYER_DDP|DDP_TAGGED_ERR;
		*ecode = DDPT_BASE_BOUNDS;
		break;
	case T4_ERR_CRC:
		*layer_type = LAYER_MPA|DDP_LLP;
		*ecode = MPA_CRC_ERR;
		break;
	case T4_ERR_MARKER:
		*layer_type = LAYER_MPA|DDP_LLP;
		*ecode = MPA_MARKER_ERR;
		break;
	case T4_ERR_PDU_LEN_ERR:
		*layer_type = LAYER_DDP|DDP_UNTAGGED_ERR;
		*ecode = DDPU_MSG_TOOBIG;
		break;
	case T4_ERR_DDP_VERSION:
		if (tagged) {
			*layer_type = LAYER_DDP|DDP_TAGGED_ERR;
			*ecode = DDPT_INV_VERS;
		} else {
			*layer_type = LAYER_DDP|DDP_UNTAGGED_ERR;
			*ecode = DDPU_INV_VERS;
		}
		break;
	case T4_ERR_RDMA_VERSION:
		*layer_type = LAYER_RDMAP|RDMAP_REMOTE_OP;
		*ecode = RDMAP_INV_VERS;
		break;
	case T4_ERR_OPCODE:
		*layer_type = LAYER_RDMAP|RDMAP_REMOTE_OP;
		*ecode = RDMAP_INV_OPCODE;
		break;
	case T4_ERR_DDP_QUEUE_NUM:
		*layer_type = LAYER_DDP|DDP_UNTAGGED_ERR;
		*ecode = DDPU_INV_QN;
		break;
	case T4_ERR_MSN:
	case T4_ERR_MSN_GAP:
	case T4_ERR_MSN_RANGE:
	case T4_ERR_IRD_OVERFLOW:
		*layer_type = LAYER_DDP|DDP_UNTAGGED_ERR;
		*ecode = DDPU_INV_MSN_RANGE;
		break;
	case T4_ERR_TBIT:
		*layer_type = LAYER_DDP|DDP_LOCAL_CATA;
		*ecode = 0;
		break;
	case T4_ERR_MO:
		*layer_type = LAYER_DDP|DDP_UNTAGGED_ERR;
		*ecode = DDPU_INV_MO;
		break;
	default:
		*layer_type = LAYER_RDMAP|DDP_LOCAL_CATA;
		*ecode = 0;
		break;
	}
}

static void post_terminate(struct c4iw_qp *qhp, struct t4_cqe *err_cqe,
			   gfp_t gfp)
{
	struct fw_ri_wr *wqe;
	struct sk_buff *skb;
	struct terminate_message *term;

	PDBG("%s qhp %p qid 0x%x tid %u\n", __func__, qhp, qhp->wq.sq.qid,
	     qhp->ep->hwtid);

	skb = skb_dequeue(&qhp->ep->com.ep_skb_list);
	if (WARN_ON(!skb))
		return;

	set_wr_txq(skb, CPL_PRIORITY_DATA, qhp->ep->txq_idx);

	wqe = (struct fw_ri_wr *)__skb_put(skb, sizeof(*wqe));
	memset(wqe, 0, sizeof *wqe);
	wqe->op_compl = cpu_to_be32(FW_WR_OP_V(FW_RI_INIT_WR));
	wqe->flowid_len16 = cpu_to_be32(
		FW_WR_FLOWID_V(qhp->ep->hwtid) |
		FW_WR_LEN16_V(DIV_ROUND_UP(sizeof(*wqe), 16)));

	wqe->u.terminate.type = FW_RI_TYPE_TERMINATE;
	wqe->u.terminate.immdlen = cpu_to_be32(sizeof *term);
	term = (struct terminate_message *)wqe->u.terminate.termmsg;
	if (qhp->attr.layer_etype == (LAYER_MPA|DDP_LLP)) {
		term->layer_etype = qhp->attr.layer_etype;
		term->ecode = qhp->attr.ecode;
	} else
		build_term_codes(err_cqe, &term->layer_etype, &term->ecode);
	c4iw_ofld_send(&qhp->rhp->rdev, skb);
}

/*
 * Assumes qhp lock is held.
 */
static void __flush_qp(struct c4iw_qp *qhp, struct c4iw_cq *rchp,
		       struct c4iw_cq *schp)
{
	int count;
	int rq_flushed, sq_flushed;
	unsigned long flag;

	PDBG("%s qhp %p rchp %p schp %p\n", __func__, qhp, rchp, schp);

	/* locking hierarchy: cq lock first, then qp lock. */
	spin_lock_irqsave(&rchp->lock, flag);
	spin_lock(&qhp->lock);

	if (qhp->wq.flushed) {
		spin_unlock(&qhp->lock);
		spin_unlock_irqrestore(&rchp->lock, flag);
		return;
	}
	qhp->wq.flushed = 1;

	c4iw_flush_hw_cq(rchp);
	c4iw_count_rcqes(&rchp->cq, &qhp->wq, &count);
	rq_flushed = c4iw_flush_rq(&qhp->wq, &rchp->cq, count);
	spin_unlock(&qhp->lock);
	spin_unlock_irqrestore(&rchp->lock, flag);

	/* locking hierarchy: cq lock first, then qp lock. */
	spin_lock_irqsave(&schp->lock, flag);
	spin_lock(&qhp->lock);
	if (schp != rchp)
		c4iw_flush_hw_cq(schp);
	sq_flushed = c4iw_flush_sq(qhp);
	spin_unlock(&qhp->lock);
	spin_unlock_irqrestore(&schp->lock, flag);

	if (schp == rchp) {
		if (t4_clear_cq_armed(&rchp->cq) &&
		    (rq_flushed || sq_flushed)) {
			spin_lock_irqsave(&rchp->comp_handler_lock, flag);
			(*rchp->ibcq.comp_handler)(&rchp->ibcq,
						   rchp->ibcq.cq_context);
			spin_unlock_irqrestore(&rchp->comp_handler_lock, flag);
		}
	} else {
		if (t4_clear_cq_armed(&rchp->cq) && rq_flushed) {
			spin_lock_irqsave(&rchp->comp_handler_lock, flag);
			(*rchp->ibcq.comp_handler)(&rchp->ibcq,
						   rchp->ibcq.cq_context);
			spin_unlock_irqrestore(&rchp->comp_handler_lock, flag);
		}
		if (t4_clear_cq_armed(&schp->cq) && sq_flushed) {
			spin_lock_irqsave(&schp->comp_handler_lock, flag);
			(*schp->ibcq.comp_handler)(&schp->ibcq,
						   schp->ibcq.cq_context);
			spin_unlock_irqrestore(&schp->comp_handler_lock, flag);
		}
	}
}

static void flush_qp(struct c4iw_qp *qhp)
{
	struct c4iw_cq *rchp, *schp;
	unsigned long flag;

	rchp = to_c4iw_cq(qhp->ibqp.recv_cq);
	schp = to_c4iw_cq(qhp->ibqp.send_cq);

	t4_set_wq_in_error(&qhp->wq);
	if (qhp->ibqp.uobject) {
		t4_set_cq_in_error(&rchp->cq);
		spin_lock_irqsave(&rchp->comp_handler_lock, flag);
		(*rchp->ibcq.comp_handler)(&rchp->ibcq, rchp->ibcq.cq_context);
		spin_unlock_irqrestore(&rchp->comp_handler_lock, flag);
		if (schp != rchp) {
			t4_set_cq_in_error(&schp->cq);
			spin_lock_irqsave(&schp->comp_handler_lock, flag);
			(*schp->ibcq.comp_handler)(&schp->ibcq,
					schp->ibcq.cq_context);
			spin_unlock_irqrestore(&schp->comp_handler_lock, flag);
		}
		return;
	}
	__flush_qp(qhp, rchp, schp);
}

static int rdma_fini(struct c4iw_dev *rhp, struct c4iw_qp *qhp,
		     struct c4iw_ep *ep)
{
	struct fw_ri_wr *wqe;
	int ret;
	struct sk_buff *skb;

	PDBG("%s qhp %p qid 0x%x tid %u\n", __func__, qhp, qhp->wq.sq.qid,
	     ep->hwtid);

	skb = skb_dequeue(&ep->com.ep_skb_list);
	if (WARN_ON(!skb))
		return -ENOMEM;

	set_wr_txq(skb, CPL_PRIORITY_DATA, ep->txq_idx);

	wqe = (struct fw_ri_wr *)__skb_put(skb, sizeof(*wqe));
	memset(wqe, 0, sizeof *wqe);
	wqe->op_compl = cpu_to_be32(
		FW_WR_OP_V(FW_RI_INIT_WR) |
		FW_WR_COMPL_F);
	wqe->flowid_len16 = cpu_to_be32(
		FW_WR_FLOWID_V(ep->hwtid) |
		FW_WR_LEN16_V(DIV_ROUND_UP(sizeof(*wqe), 16)));
	wqe->cookie = (uintptr_t)&ep->com.wr_wait;

	wqe->u.fini.type = FW_RI_TYPE_FINI;
	ret = c4iw_ofld_send(&rhp->rdev, skb);
	if (ret)
		goto out;

	ret = c4iw_wait_for_reply(&rhp->rdev, &ep->com.wr_wait, qhp->ep->hwtid,
			     qhp->wq.sq.qid, __func__);
out:
	PDBG("%s ret %d\n", __func__, ret);
	return ret;
}

static void build_rtr_msg(u8 p2p_type, struct fw_ri_init *init)
{
	PDBG("%s p2p_type = %d\n", __func__, p2p_type);
	memset(&init->u, 0, sizeof init->u);
	switch (p2p_type) {
	case FW_RI_INIT_P2PTYPE_RDMA_WRITE:
		init->u.write.opcode = FW_RI_RDMA_WRITE_WR;
		init->u.write.stag_sink = cpu_to_be32(1);
		init->u.write.to_sink = cpu_to_be64(1);
		init->u.write.u.immd_src[0].op = FW_RI_DATA_IMMD;
		init->u.write.len16 = DIV_ROUND_UP(sizeof init->u.write +
						   sizeof(struct fw_ri_immd),
						   16);
		break;
	case FW_RI_INIT_P2PTYPE_READ_REQ:
		init->u.write.opcode = FW_RI_RDMA_READ_WR;
		init->u.read.stag_src = cpu_to_be32(1);
		init->u.read.to_src_lo = cpu_to_be32(1);
		init->u.read.stag_sink = cpu_to_be32(1);
		init->u.read.to_sink_lo = cpu_to_be32(1);
		init->u.read.len16 = DIV_ROUND_UP(sizeof init->u.read, 16);
		break;
	}
}

static int rdma_init(struct c4iw_dev *rhp, struct c4iw_qp *qhp)
{
	struct fw_ri_wr *wqe;
	int ret;
	struct sk_buff *skb;

	PDBG("%s qhp %p qid 0x%x tid %u ird %u ord %u\n", __func__, qhp,
	     qhp->wq.sq.qid, qhp->ep->hwtid, qhp->ep->ird, qhp->ep->ord);

	skb = alloc_skb(sizeof *wqe, GFP_KERNEL);
	if (!skb) {
		ret = -ENOMEM;
		goto out;
	}
	ret = alloc_ird(rhp, qhp->attr.max_ird);
	if (ret) {
		qhp->attr.max_ird = 0;
		kfree_skb(skb);
		goto out;
	}
	set_wr_txq(skb, CPL_PRIORITY_DATA, qhp->ep->txq_idx);

	wqe = (struct fw_ri_wr *)__skb_put(skb, sizeof(*wqe));
	memset(wqe, 0, sizeof *wqe);
	wqe->op_compl = cpu_to_be32(
		FW_WR_OP_V(FW_RI_INIT_WR) |
		FW_WR_COMPL_F);
	wqe->flowid_len16 = cpu_to_be32(
		FW_WR_FLOWID_V(qhp->ep->hwtid) |
		FW_WR_LEN16_V(DIV_ROUND_UP(sizeof(*wqe), 16)));

	wqe->cookie = (uintptr_t)&qhp->ep->com.wr_wait;

	wqe->u.init.type = FW_RI_TYPE_INIT;
	wqe->u.init.mpareqbit_p2ptype =
		FW_RI_WR_MPAREQBIT_V(qhp->attr.mpa_attr.initiator) |
		FW_RI_WR_P2PTYPE_V(qhp->attr.mpa_attr.p2p_type);
	wqe->u.init.mpa_attrs = FW_RI_MPA_IETF_ENABLE;
	if (qhp->attr.mpa_attr.recv_marker_enabled)
		wqe->u.init.mpa_attrs |= FW_RI_MPA_RX_MARKER_ENABLE;
	if (qhp->attr.mpa_attr.xmit_marker_enabled)
		wqe->u.init.mpa_attrs |= FW_RI_MPA_TX_MARKER_ENABLE;
	if (qhp->attr.mpa_attr.crc_enabled)
		wqe->u.init.mpa_attrs |= FW_RI_MPA_CRC_ENABLE;

	wqe->u.init.qp_caps = FW_RI_QP_RDMA_READ_ENABLE |
			    FW_RI_QP_RDMA_WRITE_ENABLE |
			    FW_RI_QP_BIND_ENABLE;
	if (!qhp->ibqp.uobject)
		wqe->u.init.qp_caps |= FW_RI_QP_FAST_REGISTER_ENABLE |
				     FW_RI_QP_STAG0_ENABLE;
	wqe->u.init.nrqe = cpu_to_be16(t4_rqes_posted(&qhp->wq));
	wqe->u.init.pdid = cpu_to_be32(qhp->attr.pd);
	wqe->u.init.qpid = cpu_to_be32(qhp->wq.sq.qid);
	wqe->u.init.sq_eqid = cpu_to_be32(qhp->wq.sq.qid);
	wqe->u.init.rq_eqid = cpu_to_be32(qhp->wq.rq.qid);
	wqe->u.init.scqid = cpu_to_be32(qhp->attr.scq);
	wqe->u.init.rcqid = cpu_to_be32(qhp->attr.rcq);
	wqe->u.init.ord_max = cpu_to_be32(qhp->attr.max_ord);
	wqe->u.init.ird_max = cpu_to_be32(qhp->attr.max_ird);
	wqe->u.init.iss = cpu_to_be32(qhp->ep->snd_seq);
	wqe->u.init.irs = cpu_to_be32(qhp->ep->rcv_seq);
	wqe->u.init.hwrqsize = cpu_to_be32(qhp->wq.rq.rqt_size);
	wqe->u.init.hwrqaddr = cpu_to_be32(qhp->wq.rq.rqt_hwaddr -
					 rhp->rdev.lldi.vr->rq.start);
	if (qhp->attr.mpa_attr.initiator)
		build_rtr_msg(qhp->attr.mpa_attr.p2p_type, &wqe->u.init);

	ret = c4iw_ofld_send(&rhp->rdev, skb);
	if (ret)
		goto err1;

	ret = c4iw_wait_for_reply(&rhp->rdev, &qhp->ep->com.wr_wait,
				  qhp->ep->hwtid, qhp->wq.sq.qid, __func__);
	if (!ret)
		goto out;
err1:
	free_ird(rhp, qhp->attr.max_ird);
out:
	PDBG("%s ret %d\n", __func__, ret);
	return ret;
}

int c4iw_modify_qp(struct c4iw_dev *rhp, struct c4iw_qp *qhp,
		   enum c4iw_qp_attr_mask mask,
		   struct c4iw_qp_attributes *attrs,
		   int internal)
{
	int ret = 0;
	struct c4iw_qp_attributes newattr = qhp->attr;
	int disconnect = 0;
	int terminate = 0;
	int abort = 0;
	int free = 0;
	struct c4iw_ep *ep = NULL;

	PDBG("%s qhp %p sqid 0x%x rqid 0x%x ep %p state %d -> %d\n", __func__,
	     qhp, qhp->wq.sq.qid, qhp->wq.rq.qid, qhp->ep, qhp->attr.state,
	     (mask & C4IW_QP_ATTR_NEXT_STATE) ? attrs->next_state : -1);

	mutex_lock(&qhp->mutex);

	/* Process attr changes if in IDLE */
	if (mask & C4IW_QP_ATTR_VALID_MODIFY) {
		if (qhp->attr.state != C4IW_QP_STATE_IDLE) {
			ret = -EIO;
			goto out;
		}
		if (mask & C4IW_QP_ATTR_ENABLE_RDMA_READ)
			newattr.enable_rdma_read = attrs->enable_rdma_read;
		if (mask & C4IW_QP_ATTR_ENABLE_RDMA_WRITE)
			newattr.enable_rdma_write = attrs->enable_rdma_write;
		if (mask & C4IW_QP_ATTR_ENABLE_RDMA_BIND)
			newattr.enable_bind = attrs->enable_bind;
		if (mask & C4IW_QP_ATTR_MAX_ORD) {
			if (attrs->max_ord > c4iw_max_read_depth) {
				ret = -EINVAL;
				goto out;
			}
			newattr.max_ord = attrs->max_ord;
		}
		if (mask & C4IW_QP_ATTR_MAX_IRD) {
			if (attrs->max_ird > cur_max_read_depth(rhp)) {
				ret = -EINVAL;
				goto out;
			}
			newattr.max_ird = attrs->max_ird;
		}
		qhp->attr = newattr;
	}

	if (mask & C4IW_QP_ATTR_SQ_DB) {
		ret = ring_kernel_sq_db(qhp, attrs->sq_db_inc);
		goto out;
	}
	if (mask & C4IW_QP_ATTR_RQ_DB) {
		ret = ring_kernel_rq_db(qhp, attrs->rq_db_inc);
		goto out;
	}

	if (!(mask & C4IW_QP_ATTR_NEXT_STATE))
		goto out;
	if (qhp->attr.state == attrs->next_state)
		goto out;

	switch (qhp->attr.state) {
	case C4IW_QP_STATE_IDLE:
		switch (attrs->next_state) {
		case C4IW_QP_STATE_RTS:
			if (!(mask & C4IW_QP_ATTR_LLP_STREAM_HANDLE)) {
				ret = -EINVAL;
				goto out;
			}
			if (!(mask & C4IW_QP_ATTR_MPA_ATTR)) {
				ret = -EINVAL;
				goto out;
			}
			qhp->attr.mpa_attr = attrs->mpa_attr;
			qhp->attr.llp_stream_handle = attrs->llp_stream_handle;
			qhp->ep = qhp->attr.llp_stream_handle;
			set_state(qhp, C4IW_QP_STATE_RTS);

			/*
			 * Ref the endpoint here and deref when we
			 * disassociate the endpoint from the QP.  This
			 * happens in CLOSING->IDLE transition or *->ERROR
			 * transition.
			 */
			c4iw_get_ep(&qhp->ep->com);
			ret = rdma_init(rhp, qhp);
			if (ret)
				goto err;
			break;
		case C4IW_QP_STATE_ERROR:
			set_state(qhp, C4IW_QP_STATE_ERROR);
			flush_qp(qhp);
			break;
		default:
			ret = -EINVAL;
			goto out;
		}
		break;
	case C4IW_QP_STATE_RTS:
		switch (attrs->next_state) {
		case C4IW_QP_STATE_CLOSING:
			BUG_ON(atomic_read(&qhp->ep->com.kref.refcount) < 2);
			t4_set_wq_in_error(&qhp->wq);
			set_state(qhp, C4IW_QP_STATE_CLOSING);
			ep = qhp->ep;
			if (!internal) {
				abort = 0;
				disconnect = 1;
				c4iw_get_ep(&qhp->ep->com);
			}
			ret = rdma_fini(rhp, qhp, ep);
			if (ret)
				goto err;
			break;
		case C4IW_QP_STATE_TERMINATE:
			t4_set_wq_in_error(&qhp->wq);
			set_state(qhp, C4IW_QP_STATE_TERMINATE);
			qhp->attr.layer_etype = attrs->layer_etype;
			qhp->attr.ecode = attrs->ecode;
			ep = qhp->ep;
			if (!internal) {
				c4iw_get_ep(&qhp->ep->com);
				terminate = 1;
				disconnect = 1;
			} else {
				terminate = qhp->attr.send_term;
				ret = rdma_fini(rhp, qhp, ep);
				if (ret)
					goto err;
			}
			break;
		case C4IW_QP_STATE_ERROR:
			t4_set_wq_in_error(&qhp->wq);
			set_state(qhp, C4IW_QP_STATE_ERROR);
			if (!internal) {
				abort = 1;
				disconnect = 1;
				ep = qhp->ep;
				c4iw_get_ep(&qhp->ep->com);
			}
			goto err;
			break;
		default:
			ret = -EINVAL;
			goto out;
		}
		break;
	case C4IW_QP_STATE_CLOSING:
		if (!internal) {
			ret = -EINVAL;
			goto out;
		}
		switch (attrs->next_state) {
		case C4IW_QP_STATE_IDLE:
			flush_qp(qhp);
			set_state(qhp, C4IW_QP_STATE_IDLE);
			qhp->attr.llp_stream_handle = NULL;
			c4iw_put_ep(&qhp->ep->com);
			qhp->ep = NULL;
			wake_up(&qhp->wait);
			break;
		case C4IW_QP_STATE_ERROR:
			goto err;
		default:
			ret = -EINVAL;
			goto err;
		}
		break;
	case C4IW_QP_STATE_ERROR:
		if (attrs->next_state != C4IW_QP_STATE_IDLE) {
			ret = -EINVAL;
			goto out;
		}
		if (!t4_sq_empty(&qhp->wq) || !t4_rq_empty(&qhp->wq)) {
			ret = -EINVAL;
			goto out;
		}
		set_state(qhp, C4IW_QP_STATE_IDLE);
		break;
	case C4IW_QP_STATE_TERMINATE:
		if (!internal) {
			ret = -EINVAL;
			goto out;
		}
		goto err;
		break;
	default:
		printk(KERN_ERR "%s in a bad state %d\n",
		       __func__, qhp->attr.state);
		ret = -EINVAL;
		goto err;
		break;
	}
	goto out;
err:
	PDBG("%s disassociating ep %p qpid 0x%x\n", __func__, qhp->ep,
	     qhp->wq.sq.qid);

	/* disassociate the LLP connection */
	qhp->attr.llp_stream_handle = NULL;
	if (!ep)
		ep = qhp->ep;
	qhp->ep = NULL;
	set_state(qhp, C4IW_QP_STATE_ERROR);
	free = 1;
	abort = 1;
	BUG_ON(!ep);
	flush_qp(qhp);
	wake_up(&qhp->wait);
out:
	mutex_unlock(&qhp->mutex);

	if (terminate)
		post_terminate(qhp, NULL, internal ? GFP_ATOMIC : GFP_KERNEL);

	/*
	 * If disconnect is 1, then we need to initiate a disconnect
	 * on the EP.  This can be a normal close (RTS->CLOSING) or
	 * an abnormal close (RTS/CLOSING->ERROR).
	 */
	if (disconnect) {
		c4iw_ep_disconnect(ep, abort, internal ? GFP_ATOMIC :
							 GFP_KERNEL);
		c4iw_put_ep(&ep->com);
	}

	/*
	 * If free is 1, then we've disassociated the EP from the QP
	 * and we need to dereference the EP.
	 */
	if (free)
		c4iw_put_ep(&ep->com);
	PDBG("%s exit state %d\n", __func__, qhp->attr.state);
	return ret;
}

int c4iw_destroy_qp(struct ib_qp *ib_qp)
{
	struct c4iw_dev *rhp;
	struct c4iw_qp *qhp;
	struct c4iw_qp_attributes attrs;
	struct c4iw_ucontext *ucontext;

	qhp = to_c4iw_qp(ib_qp);
	rhp = qhp->rhp;

	attrs.next_state = C4IW_QP_STATE_ERROR;
	if (qhp->attr.state == C4IW_QP_STATE_TERMINATE)
		c4iw_modify_qp(rhp, qhp, C4IW_QP_ATTR_NEXT_STATE, &attrs, 1);
	else
		c4iw_modify_qp(rhp, qhp, C4IW_QP_ATTR_NEXT_STATE, &attrs, 0);
	wait_event(qhp->wait, !qhp->ep);

	remove_handle(rhp, &rhp->qpidr, qhp->wq.sq.qid);

	spin_lock_irq(&rhp->lock);
	if (!list_empty(&qhp->db_fc_entry))
		list_del_init(&qhp->db_fc_entry);
	spin_unlock_irq(&rhp->lock);
	free_ird(rhp, qhp->attr.max_ird);

	ucontext = ib_qp->uobject ?
		   to_c4iw_ucontext(ib_qp->uobject->context) : NULL;
	destroy_qp(&rhp->rdev, &qhp->wq,
		   ucontext ? &ucontext->uctx : &rhp->rdev.uctx);

	c4iw_qp_rem_ref(ib_qp);

	PDBG("%s ib_qp %p qpid 0x%0x\n", __func__, ib_qp, qhp->wq.sq.qid);
	return 0;
}

struct ib_qp *c4iw_create_qp(struct ib_pd *pd, struct ib_qp_init_attr *attrs,
			     struct ib_udata *udata)
{
	struct c4iw_dev *rhp;
	struct c4iw_qp *qhp;
	struct c4iw_pd *php;
	struct c4iw_cq *schp;
	struct c4iw_cq *rchp;
	struct c4iw_create_qp_resp uresp;
	unsigned int sqsize, rqsize;
	struct c4iw_ucontext *ucontext;
	int ret;
	struct c4iw_mm_entry *sq_key_mm, *rq_key_mm = NULL, *sq_db_key_mm;
	struct c4iw_mm_entry *rq_db_key_mm = NULL, *ma_sync_key_mm = NULL;

	PDBG("%s ib_pd %p\n", __func__, pd);

	if (attrs->qp_type != IB_QPT_RC)
		return ERR_PTR(-EINVAL);

	php = to_c4iw_pd(pd);
	rhp = php->rhp;
	schp = get_chp(rhp, ((struct c4iw_cq *)attrs->send_cq)->cq.cqid);
	rchp = get_chp(rhp, ((struct c4iw_cq *)attrs->recv_cq)->cq.cqid);
	if (!schp || !rchp)
		return ERR_PTR(-EINVAL);

	if (attrs->cap.max_inline_data > T4_MAX_SEND_INLINE)
		return ERR_PTR(-EINVAL);

	if (attrs->cap.max_recv_wr > rhp->rdev.hw_queue.t4_max_rq_size)
		return ERR_PTR(-E2BIG);
	rqsize = attrs->cap.max_recv_wr + 1;
	if (rqsize < 8)
		rqsize = 8;

	if (attrs->cap.max_send_wr > rhp->rdev.hw_queue.t4_max_sq_size)
		return ERR_PTR(-E2BIG);
	sqsize = attrs->cap.max_send_wr + 1;
	if (sqsize < 8)
		sqsize = 8;

	ucontext = pd->uobject ? to_c4iw_ucontext(pd->uobject->context) : NULL;

	qhp = kzalloc(sizeof(*qhp), GFP_KERNEL);
	if (!qhp)
		return ERR_PTR(-ENOMEM);
	qhp->wq.sq.size = sqsize;
	qhp->wq.sq.memsize =
		(sqsize + rhp->rdev.hw_queue.t4_eq_status_entries) *
		sizeof(*qhp->wq.sq.queue) + 16 * sizeof(__be64);
	qhp->wq.sq.flush_cidx = -1;
	qhp->wq.rq.size = rqsize;
	qhp->wq.rq.memsize =
		(rqsize + rhp->rdev.hw_queue.t4_eq_status_entries) *
		sizeof(*qhp->wq.rq.queue);

	if (ucontext) {
		qhp->wq.sq.memsize = roundup(qhp->wq.sq.memsize, PAGE_SIZE);
		qhp->wq.rq.memsize = roundup(qhp->wq.rq.memsize, PAGE_SIZE);
	}

	ret = create_qp(&rhp->rdev, &qhp->wq, &schp->cq, &rchp->cq,
			ucontext ? &ucontext->uctx : &rhp->rdev.uctx);
	if (ret)
		goto err1;

	attrs->cap.max_recv_wr = rqsize - 1;
	attrs->cap.max_send_wr = sqsize - 1;
	attrs->cap.max_inline_data = T4_MAX_SEND_INLINE;

	qhp->rhp = rhp;
	qhp->attr.pd = php->pdid;
	qhp->attr.scq = ((struct c4iw_cq *) attrs->send_cq)->cq.cqid;
	qhp->attr.rcq = ((struct c4iw_cq *) attrs->recv_cq)->cq.cqid;
	qhp->attr.sq_num_entries = attrs->cap.max_send_wr;
	qhp->attr.rq_num_entries = attrs->cap.max_recv_wr;
	qhp->attr.sq_max_sges = attrs->cap.max_send_sge;
	qhp->attr.sq_max_sges_rdma_write = attrs->cap.max_send_sge;
	qhp->attr.rq_max_sges = attrs->cap.max_recv_sge;
	qhp->attr.state = C4IW_QP_STATE_IDLE;
	qhp->attr.next_state = C4IW_QP_STATE_IDLE;
	qhp->attr.enable_rdma_read = 1;
	qhp->attr.enable_rdma_write = 1;
	qhp->attr.enable_bind = 1;
	qhp->attr.max_ord = 0;
	qhp->attr.max_ird = 0;
	qhp->sq_sig_all = attrs->sq_sig_type == IB_SIGNAL_ALL_WR;
	spin_lock_init(&qhp->lock);
	init_completion(&qhp->sq_drained);
	init_completion(&qhp->rq_drained);
	mutex_init(&qhp->mutex);
	init_waitqueue_head(&qhp->wait);
	kref_init(&qhp->kref);

	ret = insert_handle(rhp, &rhp->qpidr, qhp, qhp->wq.sq.qid);
	if (ret)
		goto err2;

	if (udata) {
		sq_key_mm = kmalloc(sizeof(*sq_key_mm), GFP_KERNEL);
		if (!sq_key_mm) {
			ret = -ENOMEM;
			goto err3;
		}
		rq_key_mm = kmalloc(sizeof(*rq_key_mm), GFP_KERNEL);
		if (!rq_key_mm) {
			ret = -ENOMEM;
			goto err4;
		}
		sq_db_key_mm = kmalloc(sizeof(*sq_db_key_mm), GFP_KERNEL);
		if (!sq_db_key_mm) {
			ret = -ENOMEM;
			goto err5;
		}
		rq_db_key_mm = kmalloc(sizeof(*rq_db_key_mm), GFP_KERNEL);
		if (!rq_db_key_mm) {
			ret = -ENOMEM;
			goto err6;
		}
		if (t4_sq_onchip(&qhp->wq.sq)) {
			ma_sync_key_mm = kmalloc(sizeof(*ma_sync_key_mm),
						 GFP_KERNEL);
			if (!ma_sync_key_mm) {
				ret = -ENOMEM;
				goto err7;
			}
			uresp.flags = C4IW_QPF_ONCHIP;
		} else
			uresp.flags = 0;
		uresp.qid_mask = rhp->rdev.qpmask;
		uresp.sqid = qhp->wq.sq.qid;
		uresp.sq_size = qhp->wq.sq.size;
		uresp.sq_memsize = qhp->wq.sq.memsize;
		uresp.rqid = qhp->wq.rq.qid;
		uresp.rq_size = qhp->wq.rq.size;
		uresp.rq_memsize = qhp->wq.rq.memsize;
		spin_lock(&ucontext->mmap_lock);
		if (ma_sync_key_mm) {
			uresp.ma_sync_key = ucontext->key;
			ucontext->key += PAGE_SIZE;
		} else {
			uresp.ma_sync_key =  0;
		}
		uresp.sq_key = ucontext->key;
		ucontext->key += PAGE_SIZE;
		uresp.rq_key = ucontext->key;
		ucontext->key += PAGE_SIZE;
		uresp.sq_db_gts_key = ucontext->key;
		ucontext->key += PAGE_SIZE;
		uresp.rq_db_gts_key = ucontext->key;
		ucontext->key += PAGE_SIZE;
		spin_unlock(&ucontext->mmap_lock);
		ret = ib_copy_to_udata(udata, &uresp, sizeof uresp);
		if (ret)
			goto err8;
		sq_key_mm->key = uresp.sq_key;
		sq_key_mm->addr = qhp->wq.sq.phys_addr;
		sq_key_mm->len = PAGE_ALIGN(qhp->wq.sq.memsize);
		insert_mmap(ucontext, sq_key_mm);
		rq_key_mm->key = uresp.rq_key;
		rq_key_mm->addr = virt_to_phys(qhp->wq.rq.queue);
		rq_key_mm->len = PAGE_ALIGN(qhp->wq.rq.memsize);
		insert_mmap(ucontext, rq_key_mm);
		sq_db_key_mm->key = uresp.sq_db_gts_key;
		sq_db_key_mm->addr = (u64)(unsigned long)qhp->wq.sq.bar2_pa;
		sq_db_key_mm->len = PAGE_SIZE;
		insert_mmap(ucontext, sq_db_key_mm);
		rq_db_key_mm->key = uresp.rq_db_gts_key;
		rq_db_key_mm->addr = (u64)(unsigned long)qhp->wq.rq.bar2_pa;
		rq_db_key_mm->len = PAGE_SIZE;
		insert_mmap(ucontext, rq_db_key_mm);
		if (ma_sync_key_mm) {
			ma_sync_key_mm->key = uresp.ma_sync_key;
			ma_sync_key_mm->addr =
				(pci_resource_start(rhp->rdev.lldi.pdev, 0) +
				PCIE_MA_SYNC_A) & PAGE_MASK;
			ma_sync_key_mm->len = PAGE_SIZE;
			insert_mmap(ucontext, ma_sync_key_mm);
		}
	}
	qhp->ibqp.qp_num = qhp->wq.sq.qid;
	init_timer(&(qhp->timer));
	INIT_LIST_HEAD(&qhp->db_fc_entry);
	PDBG("%s sq id %u size %u memsize %zu num_entries %u "
	     "rq id %u size %u memsize %zu num_entries %u\n", __func__,
	     qhp->wq.sq.qid, qhp->wq.sq.size, qhp->wq.sq.memsize,
	     attrs->cap.max_send_wr, qhp->wq.rq.qid, qhp->wq.rq.size,
	     qhp->wq.rq.memsize, attrs->cap.max_recv_wr);
	return &qhp->ibqp;
err8:
	kfree(ma_sync_key_mm);
err7:
	kfree(rq_db_key_mm);
err6:
	kfree(sq_db_key_mm);
err5:
	kfree(rq_key_mm);
err4:
	kfree(sq_key_mm);
err3:
	remove_handle(rhp, &rhp->qpidr, qhp->wq.sq.qid);
err2:
	destroy_qp(&rhp->rdev, &qhp->wq,
		   ucontext ? &ucontext->uctx : &rhp->rdev.uctx);
err1:
	kfree(qhp);
	return ERR_PTR(ret);
}

int c4iw_ib_modify_qp(struct ib_qp *ibqp, struct ib_qp_attr *attr,
		      int attr_mask, struct ib_udata *udata)
{
	struct c4iw_dev *rhp;
	struct c4iw_qp *qhp;
	enum c4iw_qp_attr_mask mask = 0;
	struct c4iw_qp_attributes attrs;

	PDBG("%s ib_qp %p\n", __func__, ibqp);

	/* iwarp does not support the RTR state */
	if ((attr_mask & IB_QP_STATE) && (attr->qp_state == IB_QPS_RTR))
		attr_mask &= ~IB_QP_STATE;

	/* Make sure we still have something left to do */
	if (!attr_mask)
		return 0;

	memset(&attrs, 0, sizeof attrs);
	qhp = to_c4iw_qp(ibqp);
	rhp = qhp->rhp;

	attrs.next_state = c4iw_convert_state(attr->qp_state);
	attrs.enable_rdma_read = (attr->qp_access_flags &
			       IB_ACCESS_REMOTE_READ) ?  1 : 0;
	attrs.enable_rdma_write = (attr->qp_access_flags &
				IB_ACCESS_REMOTE_WRITE) ? 1 : 0;
	attrs.enable_bind = (attr->qp_access_flags & IB_ACCESS_MW_BIND) ? 1 : 0;


	mask |= (attr_mask & IB_QP_STATE) ? C4IW_QP_ATTR_NEXT_STATE : 0;
	mask |= (attr_mask & IB_QP_ACCESS_FLAGS) ?
			(C4IW_QP_ATTR_ENABLE_RDMA_READ |
			 C4IW_QP_ATTR_ENABLE_RDMA_WRITE |
			 C4IW_QP_ATTR_ENABLE_RDMA_BIND) : 0;

	/*
	 * Use SQ_PSN and RQ_PSN to pass in IDX_INC values for
	 * ringing the queue db when we're in DB_FULL mode.
	 * Only allow this on T4 devices.
	 */
	attrs.sq_db_inc = attr->sq_psn;
	attrs.rq_db_inc = attr->rq_psn;
	mask |= (attr_mask & IB_QP_SQ_PSN) ? C4IW_QP_ATTR_SQ_DB : 0;
	mask |= (attr_mask & IB_QP_RQ_PSN) ? C4IW_QP_ATTR_RQ_DB : 0;
	if (!is_t4(to_c4iw_qp(ibqp)->rhp->rdev.lldi.adapter_type) &&
	    (mask & (C4IW_QP_ATTR_SQ_DB|C4IW_QP_ATTR_RQ_DB)))
		return -EINVAL;

	return c4iw_modify_qp(rhp, qhp, mask, &attrs, 0);
}

struct ib_qp *c4iw_get_qp(struct ib_device *dev, int qpn)
{
	PDBG("%s ib_dev %p qpn 0x%x\n", __func__, dev, qpn);
	return (struct ib_qp *)get_qhp(to_c4iw_dev(dev), qpn);
}

int c4iw_ib_query_qp(struct ib_qp *ibqp, struct ib_qp_attr *attr,
		     int attr_mask, struct ib_qp_init_attr *init_attr)
{
	struct c4iw_qp *qhp = to_c4iw_qp(ibqp);

	memset(attr, 0, sizeof *attr);
	memset(init_attr, 0, sizeof *init_attr);
	attr->qp_state = to_ib_qp_state(qhp->attr.state);
	init_attr->cap.max_send_wr = qhp->attr.sq_num_entries;
	init_attr->cap.max_recv_wr = qhp->attr.rq_num_entries;
	init_attr->cap.max_send_sge = qhp->attr.sq_max_sges;
	init_attr->cap.max_recv_sge = qhp->attr.sq_max_sges;
	init_attr->cap.max_inline_data = T4_MAX_SEND_INLINE;
	init_attr->sq_sig_type = qhp->sq_sig_all ? IB_SIGNAL_ALL_WR : 0;
	return 0;
}

static void move_qp_to_err(struct c4iw_qp *qp)
{
	struct c4iw_qp_attributes attrs = { .next_state = C4IW_QP_STATE_ERROR };

	(void)c4iw_modify_qp(qp->rhp, qp, C4IW_QP_ATTR_NEXT_STATE, &attrs, 1);
}

void c4iw_drain_sq(struct ib_qp *ibqp)
{
	struct c4iw_qp *qp = to_c4iw_qp(ibqp);
	unsigned long flag;
	bool need_to_wait;

	move_qp_to_err(qp);
	spin_lock_irqsave(&qp->lock, flag);
	need_to_wait = !t4_sq_empty(&qp->wq);
	spin_unlock_irqrestore(&qp->lock, flag);

	if (need_to_wait)
		wait_for_completion(&qp->sq_drained);
}

void c4iw_drain_rq(struct ib_qp *ibqp)
{
	struct c4iw_qp *qp = to_c4iw_qp(ibqp);
	unsigned long flag;
	bool need_to_wait;

	move_qp_to_err(qp);
	spin_lock_irqsave(&qp->lock, flag);
	need_to_wait = !t4_rq_empty(&qp->wq);
	spin_unlock_irqrestore(&qp->lock, flag);

	if (need_to_wait)
		wait_for_completion(&qp->rq_drained);
}<|MERGE_RESOLUTION|>--- conflicted
+++ resolved
@@ -706,16 +706,8 @@
 	return 0;
 }
 
-<<<<<<< HEAD
-static int build_inv_stag(struct c4iw_dev *dev, union t4_wr *wqe,
-			  struct ib_send_wr *wr, u8 *len16)
-=======
 static int build_inv_stag(union t4_wr *wqe, struct ib_send_wr *wr, u8 *len16)
->>>>>>> 5cc5084d
-{
-	struct c4iw_mr *mhp = get_mhp(dev, wr->ex.invalidate_rkey >> 8);
-
-	mhp->attr.state = 0;
+{
 	wqe->inv.stag_inv = cpu_to_be32(wr->ex.invalidate_rkey);
 	wqe->inv.r2 = 0;
 	*len16 = DIV_ROUND_UP(sizeof wqe->inv, 16);
@@ -885,12 +877,8 @@
 				fw_flags |= FW_RI_LOCAL_FENCE_FLAG;
 			fw_opcode = FW_RI_INV_LSTAG_WR;
 			swsqe->opcode = FW_RI_LOCAL_INV;
-<<<<<<< HEAD
-			err = build_inv_stag(qhp->rhp, wqe, wr, &len16);
-=======
 			err = build_inv_stag(wqe, wr, &len16);
 			c4iw_invalidate_mr(qhp->rhp, wr->ex.invalidate_rkey);
->>>>>>> 5cc5084d
 			break;
 		default:
 			PDBG("%s post of type=%d TBD!\n", __func__,
