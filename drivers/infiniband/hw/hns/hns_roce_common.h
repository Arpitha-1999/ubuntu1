/*
 * Copyright (c) 2016 Hisilicon Limited.
 *
 * This software is available to you under a choice of one of two
 * licenses.  You may choose to be licensed under the terms of the GNU
 * General Public License (GPL) Version 2, available from the file
 * COPYING in the main directory of this source tree, or the
 * OpenIB.org BSD license below:
 *
 *     Redistribution and use in source and binary forms, with or
 *     without modification, are permitted provided that the following
 *     conditions are met:
 *
 *      - Redistributions of source code must retain the above
 *        copyright notice, this list of conditions and the following
 *        disclaimer.
 *
 *      - Redistributions in binary form must reproduce the above
 *        copyright notice, this list of conditions and the following
 *        disclaimer in the documentation and/or other materials
 *        provided with the distribution.
 *
 * THE SOFTWARE IS PROVIDED "AS IS", WITHOUT WARRANTY OF ANY KIND,
 * EXPRESS OR IMPLIED, INCLUDING BUT NOT LIMITED TO THE WARRANTIES OF
 * MERCHANTABILITY, FITNESS FOR A PARTICULAR PURPOSE AND
 * NONINFRINGEMENT. IN NO EVENT SHALL THE AUTHORS OR COPYRIGHT HOLDERS
 * BE LIABLE FOR ANY CLAIM, DAMAGES OR OTHER LIABILITY, WHETHER IN AN
 * ACTION OF CONTRACT, TORT OR OTHERWISE, ARISING FROM, OUT OF OR IN
 * CONNECTION WITH THE SOFTWARE OR THE USE OR OTHER DEALINGS IN THE
 * SOFTWARE.
 */

#ifndef _HNS_ROCE_COMMON_H
#define _HNS_ROCE_COMMON_H

#ifndef assert
#define assert(cond)
#endif

#define roce_write(dev, reg, val)	writel((val), (dev)->reg_base + (reg))
#define roce_read(dev, reg)		readl((dev)->reg_base + (reg))
#define roce_raw_write(value, addr) \
	__raw_writel((__force u32)cpu_to_le32(value), (addr))

#define roce_get_field(origin, mask, shift) \
	(((le32_to_cpu(origin)) & (mask)) >> (shift))

#define roce_get_bit(origin, shift) \
	roce_get_field((origin), (1ul << (shift)), (shift))

#define roce_set_field(origin, mask, shift, val) \
	do { \
		(origin) &= ~cpu_to_le32(mask); \
		(origin) |= cpu_to_le32(((u32)(val) << (shift)) & (mask)); \
	} while (0)

#define roce_set_bit(origin, shift, val) \
	roce_set_field((origin), (1ul << (shift)), (shift), (val))

/*
 * roce_hw_index_cmp_lt - Compare two hardware index values in hisilicon
 *                        SOC, check if a is less than b.
 * @a: hardware index value
 * @b: hardware index value
 * @bits: the number of bits of a and b, range: 0~31.
 *
 * Hardware index increases continuously till max value, and then restart
 * from zero, again and again. Because the bits of reg field is often
 * limited, the reg field can only hold the low bits of the hardware index
 * in hisilicon SOC.
 * In some scenes we need to compare two values(a,b) getted from two reg
 * fields in this driver, for example:
 * If a equals 0xfffe, b equals 0x1 and bits equals 16, we think b has
 * incresed from 0xffff to 0x1 and a is less than b.
 * If a equals 0xfffe, b equals 0x0xf001 and bits equals 16, we think a
 * is bigger than b.
 *
 * Return true on a less than b, otherwise false.
 */
#define roce_hw_index_mask(bits)	((1ul << (bits)) - 1)
#define roce_hw_index_shift(bits)	(32 - (bits))
#define roce_hw_index_cmp_lt(a, b, bits) \
	((int)((((a) - (b)) & roce_hw_index_mask(bits)) << \
		roce_hw_index_shift(bits)) < 0)

#define ROCEE_GLB_CFG_ROCEE_DB_SQ_MODE_S 3
#define ROCEE_GLB_CFG_ROCEE_DB_OTH_MODE_S 4

#define ROCEE_GLB_CFG_SQ_EXT_DB_MODE_S 5

#define ROCEE_GLB_CFG_OTH_EXT_DB_MODE_S 6

#define ROCEE_GLB_CFG_ROCEE_PORT_ST_S 10
#define ROCEE_GLB_CFG_ROCEE_PORT_ST_M  \
	(((1UL << 6) - 1) << ROCEE_GLB_CFG_ROCEE_PORT_ST_S)

#define ROCEE_GLB_CFG_TRP_RAQ_DROP_EN_S 16

#define ROCEE_DMAE_USER_CFG1_ROCEE_STREAM_ID_TB_CFG_S 0
#define ROCEE_DMAE_USER_CFG1_ROCEE_STREAM_ID_TB_CFG_M  \
	(((1UL << 24) - 1) << ROCEE_DMAE_USER_CFG1_ROCEE_STREAM_ID_TB_CFG_S)

#define ROCEE_DMAE_USER_CFG1_ROCEE_CACHE_TB_CFG_S 24
#define ROCEE_DMAE_USER_CFG1_ROCEE_CACHE_TB_CFG_M  \
	(((1UL << 4) - 1) << ROCEE_DMAE_USER_CFG1_ROCEE_CACHE_TB_CFG_S)

#define ROCEE_DMAE_USER_CFG2_ROCEE_STREAM_ID_PKT_CFG_S 0
#define ROCEE_DMAE_USER_CFG2_ROCEE_STREAM_ID_PKT_CFG_M   \
	(((1UL << 24) - 1) << ROCEE_DMAE_USER_CFG2_ROCEE_STREAM_ID_PKT_CFG_S)

#define ROCEE_DMAE_USER_CFG2_ROCEE_CACHE_PKT_CFG_S 24
#define ROCEE_DMAE_USER_CFG2_ROCEE_CACHE_PKT_CFG_M   \
	(((1UL << 4) - 1) << ROCEE_DMAE_USER_CFG2_ROCEE_CACHE_PKT_CFG_S)

#define ROCEE_DB_SQ_WL_ROCEE_DB_SQ_WL_S 0
#define ROCEE_DB_SQ_WL_ROCEE_DB_SQ_WL_M   \
	(((1UL << 16) - 1) << ROCEE_DB_SQ_WL_ROCEE_DB_SQ_WL_S)

#define ROCEE_DB_SQ_WL_ROCEE_DB_SQ_WL_EMPTY_S 16
#define ROCEE_DB_SQ_WL_ROCEE_DB_SQ_WL_EMPTY_M   \
	(((1UL << 16) - 1) << ROCEE_DB_SQ_WL_ROCEE_DB_SQ_WL_EMPTY_S)

#define ROCEE_DB_OTHERS_WL_ROCEE_DB_OTH_WL_S 0
#define ROCEE_DB_OTHERS_WL_ROCEE_DB_OTH_WL_M   \
	(((1UL << 16) - 1) << ROCEE_DB_OTHERS_WL_ROCEE_DB_OTH_WL_S)

#define ROCEE_DB_OTHERS_WL_ROCEE_DB_OTH_WL_EMPTY_S 16
#define ROCEE_DB_OTHERS_WL_ROCEE_DB_OTH_WL_EMPTY_M   \
	(((1UL << 16) - 1) << ROCEE_DB_OTHERS_WL_ROCEE_DB_OTH_WL_EMPTY_S)

#define ROCEE_RAQ_WL_ROCEE_RAQ_WL_S 0
#define ROCEE_RAQ_WL_ROCEE_RAQ_WL_M   \
	(((1UL << 8) - 1) << ROCEE_RAQ_WL_ROCEE_RAQ_WL_S)

#define ROCEE_WRMS_POL_TIME_INTERVAL_WRMS_POL_TIME_INTERVAL_S 0
#define ROCEE_WRMS_POL_TIME_INTERVAL_WRMS_POL_TIME_INTERVAL_M   \
	(((1UL << 15) - 1) << \
	ROCEE_WRMS_POL_TIME_INTERVAL_WRMS_POL_TIME_INTERVAL_S)

#define ROCEE_WRMS_POL_TIME_INTERVAL_WRMS_RAQ_TIMEOUT_CHK_CFG_S 16
#define ROCEE_WRMS_POL_TIME_INTERVAL_WRMS_RAQ_TIMEOUT_CHK_CFG_M   \
	(((1UL << 4) - 1) << \
	ROCEE_WRMS_POL_TIME_INTERVAL_WRMS_RAQ_TIMEOUT_CHK_CFG_S)

#define ROCEE_WRMS_POL_TIME_INTERVAL_WRMS_RAQ_TIMEOUT_CHK_EN_S 20

#define ROCEE_WRMS_POL_TIME_INTERVAL_WRMS_EXT_RAQ_MODE 21

#define ROCEE_EXT_DB_SQ_H_EXT_DB_SQ_SHIFT_S 0
#define ROCEE_EXT_DB_SQ_H_EXT_DB_SQ_SHIFT_M   \
	(((1UL << 5) - 1) << ROCEE_EXT_DB_SQ_H_EXT_DB_SQ_SHIFT_S)

#define ROCEE_EXT_DB_SQ_H_EXT_DB_SQ_BA_H_S 5
#define ROCEE_EXT_DB_SQ_H_EXT_DB_SQ_BA_H_M   \
	(((1UL << 5) - 1) << ROCEE_EXT_DB_SQ_H_EXT_DB_SQ_BA_H_S)

#define ROCEE_EXT_DB_OTH_H_EXT_DB_OTH_SHIFT_S 0
#define ROCEE_EXT_DB_OTH_H_EXT_DB_OTH_SHIFT_M   \
	(((1UL << 5) - 1) << ROCEE_EXT_DB_OTH_H_EXT_DB_OTH_SHIFT_S)

#define ROCEE_EXT_DB_SQ_H_EXT_DB_OTH_BA_H_S 5
#define ROCEE_EXT_DB_SQ_H_EXT_DB_OTH_BA_H_M   \
	(((1UL << 5) - 1) << ROCEE_EXT_DB_SQ_H_EXT_DB_OTH_BA_H_S)

#define ROCEE_EXT_RAQ_H_EXT_RAQ_SHIFT_S 0
#define ROCEE_EXT_RAQ_H_EXT_RAQ_SHIFT_M   \
	(((1UL << 5) - 1) << ROCEE_EXT_RAQ_H_EXT_RAQ_SHIFT_S)

#define ROCEE_EXT_RAQ_H_EXT_RAQ_BA_H_S 8
#define ROCEE_EXT_RAQ_H_EXT_RAQ_BA_H_M   \
	(((1UL << 5) - 1) << ROCEE_EXT_RAQ_H_EXT_RAQ_BA_H_S)

#define ROCEE_BT_CMD_H_ROCEE_BT_CMD_IN_MDF_S 0
#define ROCEE_BT_CMD_H_ROCEE_BT_CMD_IN_MDF_M   \
	(((1UL << 19) - 1) << ROCEE_BT_CMD_H_ROCEE_BT_CMD_IN_MDF_S)

#define ROCEE_BT_CMD_H_ROCEE_BT_CMD_S 19

#define ROCEE_BT_CMD_H_ROCEE_BT_CMD_MDF_S 20
#define ROCEE_BT_CMD_H_ROCEE_BT_CMD_MDF_M   \
	(((1UL << 2) - 1) << ROCEE_BT_CMD_H_ROCEE_BT_CMD_MDF_S)

#define ROCEE_BT_CMD_H_ROCEE_BT_CMD_BA_H_S 22
#define ROCEE_BT_CMD_H_ROCEE_BT_CMD_BA_H_M   \
	(((1UL << 5) - 1) << ROCEE_BT_CMD_H_ROCEE_BT_CMD_BA_H_S)

#define ROCEE_BT_CMD_H_ROCEE_BT_CMD_HW_SYNS_S 31

#define ROCEE_QP1C_CFG0_0_ROCEE_QP1C_QP_ST_S 0
#define ROCEE_QP1C_CFG0_0_ROCEE_QP1C_QP_ST_M   \
	(((1UL << 3) - 1) << ROCEE_QP1C_CFG0_0_ROCEE_QP1C_QP_ST_S)

#define ROCEE_QP1C_CFG3_0_ROCEE_QP1C_RQ_HEAD_S 0
#define ROCEE_QP1C_CFG3_0_ROCEE_QP1C_RQ_HEAD_M   \
	(((1UL << 15) - 1) << ROCEE_QP1C_CFG3_0_ROCEE_QP1C_RQ_HEAD_S)

#define ROCEE_MB6_ROCEE_MB_CMD_S 0
#define ROCEE_MB6_ROCEE_MB_CMD_M   \
	(((1UL << 8) - 1) << ROCEE_MB6_ROCEE_MB_CMD_S)

#define ROCEE_MB6_ROCEE_MB_CMD_MDF_S 8
#define ROCEE_MB6_ROCEE_MB_CMD_MDF_M   \
	(((1UL << 4) - 1) << ROCEE_MB6_ROCEE_MB_CMD_MDF_S)

#define ROCEE_MB6_ROCEE_MB_EVENT_S 14

#define ROCEE_MB6_ROCEE_MB_HW_RUN_S 15

#define ROCEE_MB6_ROCEE_MB_TOKEN_S 16
#define ROCEE_MB6_ROCEE_MB_TOKEN_M   \
	(((1UL << 16) - 1) << ROCEE_MB6_ROCEE_MB_TOKEN_S)

#define ROCEE_DB_OTHERS_H_ROCEE_DB_OTH_INP_H_S 0
#define ROCEE_DB_OTHERS_H_ROCEE_DB_OTH_INP_H_M   \
	(((1UL << 24) - 1) << ROCEE_DB_OTHERS_H_ROCEE_DB_OTH_INP_H_S)

#define ROCEE_DB_OTHERS_H_ROCEE_DB_OTH_CMD_MDF_S 24
#define ROCEE_DB_OTHERS_H_ROCEE_DB_OTH_CMD_MDF_M   \
	(((1UL << 4) - 1) << ROCEE_DB_OTHERS_H_ROCEE_DB_OTH_CMD_MDF_S)

#define ROCEE_DB_OTHERS_H_ROCEE_DB_OTH_CMD_S 28
#define ROCEE_DB_OTHERS_H_ROCEE_DB_OTH_CMD_M   \
	(((1UL << 3) - 1) << ROCEE_DB_OTHERS_H_ROCEE_DB_OTH_CMD_S)

#define ROCEE_DB_OTHERS_H_ROCEE_DB_OTH_HW_SYNS_S 31

#define ROCEE_SMAC_H_ROCEE_SMAC_H_S 0
#define ROCEE_SMAC_H_ROCEE_SMAC_H_M   \
	(((1UL << 16) - 1) << ROCEE_SMAC_H_ROCEE_SMAC_H_S)

#define ROCEE_SMAC_H_ROCEE_PORT_MTU_S 16
#define ROCEE_SMAC_H_ROCEE_PORT_MTU_M   \
	(((1UL << 4) - 1) << ROCEE_SMAC_H_ROCEE_PORT_MTU_S)

#define ROCEE_CAEP_AEQC_AEQE_SHIFT_CAEP_AEQC_STATE_S 0
#define ROCEE_CAEP_AEQC_AEQE_SHIFT_CAEP_AEQC_STATE_M   \
	(((1UL << 2) - 1) << ROCEE_CAEP_AEQC_AEQE_SHIFT_CAEP_AEQC_STATE_S)

#define ROCEE_CAEP_AEQC_AEQE_SHIFT_CAEP_AEQC_AEQE_SHIFT_S 8
#define ROCEE_CAEP_AEQC_AEQE_SHIFT_CAEP_AEQC_AEQE_SHIFT_M   \
	(((1UL << 4) - 1) << ROCEE_CAEP_AEQC_AEQE_SHIFT_CAEP_AEQC_AEQE_SHIFT_S)

#define ROCEE_CAEP_AEQC_AEQE_SHIFT_CAEP_AEQ_ALM_OVF_INT_ST_S 17

#define ROCEE_CAEP_AEQE_CUR_IDX_CAEP_AEQ_BT_H_S 0
#define ROCEE_CAEP_AEQE_CUR_IDX_CAEP_AEQ_BT_H_M   \
	(((1UL << 5) - 1) << ROCEE_CAEP_AEQE_CUR_IDX_CAEP_AEQ_BT_H_S)

#define ROCEE_CAEP_AEQE_CUR_IDX_CAEP_AEQE_CUR_IDX_S 16
#define ROCEE_CAEP_AEQE_CUR_IDX_CAEP_AEQE_CUR_IDX_M   \
	(((1UL << 16) - 1) << ROCEE_CAEP_AEQE_CUR_IDX_CAEP_AEQE_CUR_IDX_S)

#define ROCEE_CAEP_AEQE_CONS_IDX_CAEP_AEQE_CONS_IDX_S 0
#define ROCEE_CAEP_AEQE_CONS_IDX_CAEP_AEQE_CONS_IDX_M   \
	(((1UL << 16) - 1) << ROCEE_CAEP_AEQE_CONS_IDX_CAEP_AEQE_CONS_IDX_S)

#define ROCEE_CAEP_CEQC_SHIFT_CAEP_CEQ_ALM_OVF_INT_ST_S 16
#define ROCEE_CAEP_CE_IRQ_MASK_CAEP_CEQ_ALM_OVF_MASK_S 1
#define ROCEE_CAEP_CEQ_ALM_OVF_CAEP_CEQ_ALM_OVF_S 0

#define ROCEE_CAEP_AE_MASK_CAEP_AEQ_ALM_OVF_MASK_S 0
#define ROCEE_CAEP_AE_MASK_CAEP_AE_IRQ_MASK_S 1

#define ROCEE_CAEP_AE_ST_CAEP_AEQ_ALM_OVF_S 0

#define ROCEE_SDB_ISSUE_PTR_SDB_ISSUE_PTR_S 0
#define ROCEE_SDB_ISSUE_PTR_SDB_ISSUE_PTR_M   \
	(((1UL << 28) - 1) << ROCEE_SDB_ISSUE_PTR_SDB_ISSUE_PTR_S)

#define ROCEE_SDB_SEND_PTR_SDB_SEND_PTR_S 0
#define ROCEE_SDB_SEND_PTR_SDB_SEND_PTR_M   \
	(((1UL << 28) - 1) << ROCEE_SDB_SEND_PTR_SDB_SEND_PTR_S)

#define ROCEE_SDB_PTR_CMP_BITS 28

#define ROCEE_SDB_INV_CNT_SDB_INV_CNT_S 0
#define ROCEE_SDB_INV_CNT_SDB_INV_CNT_M   \
	(((1UL << 16) - 1) << ROCEE_SDB_INV_CNT_SDB_INV_CNT_S)

#define ROCEE_SDB_RETRY_CNT_SDB_RETRY_CT_S	0
#define ROCEE_SDB_RETRY_CNT_SDB_RETRY_CT_M	\
	(((1UL << 16) - 1) << ROCEE_SDB_RETRY_CNT_SDB_RETRY_CT_S)

#define ROCEE_SDB_CNT_CMP_BITS 16

#define ROCEE_TSP_BP_ST_QH_FIFO_ENTRY_S	20

#define ROCEE_CNT_CLR_CE_CNT_CLR_CE_S 0

/*************ROCEE_REG DEFINITION****************/
#define ROCEE_VENDOR_ID_REG			0x0
#define ROCEE_VENDOR_PART_ID_REG		0x4

#define ROCEE_SYS_IMAGE_GUID_L_REG		0xC
#define ROCEE_SYS_IMAGE_GUID_H_REG		0x10

#define ROCEE_PORT_GID_L_0_REG			0x50
#define ROCEE_PORT_GID_ML_0_REG			0x54
#define ROCEE_PORT_GID_MH_0_REG			0x58
#define ROCEE_PORT_GID_H_0_REG			0x5C

#define ROCEE_BT_CMD_H_REG			0x204

#define ROCEE_SMAC_L_0_REG			0x240
#define ROCEE_SMAC_H_0_REG			0x244

#define ROCEE_QP1C_CFG3_0_REG			0x27C

#define ROCEE_CAEP_AEQE_CONS_IDX_REG		0x3AC
#define ROCEE_CAEP_CEQC_CONS_IDX_0_REG		0x3BC

#define ROCEE_ECC_UCERR_ALM1_REG		0xB38
#define ROCEE_ECC_UCERR_ALM2_REG		0xB3C
#define ROCEE_ECC_CERR_ALM1_REG			0xB44
#define ROCEE_ECC_CERR_ALM2_REG			0xB48

#define ROCEE_ACK_DELAY_REG			0x14
#define ROCEE_GLB_CFG_REG			0x18

#define ROCEE_DMAE_USER_CFG1_REG		0x40
#define ROCEE_DMAE_USER_CFG2_REG		0x44

#define ROCEE_DB_SQ_WL_REG			0x154
#define ROCEE_DB_OTHERS_WL_REG			0x158
#define ROCEE_RAQ_WL_REG			0x15C
#define ROCEE_WRMS_POL_TIME_INTERVAL_REG	0x160
#define ROCEE_EXT_DB_SQ_REG			0x164
#define ROCEE_EXT_DB_SQ_H_REG			0x168
#define ROCEE_EXT_DB_OTH_REG			0x16C

#define ROCEE_EXT_DB_OTH_H_REG			0x170
#define ROCEE_EXT_DB_SQ_WL_EMPTY_REG		0x174
#define ROCEE_EXT_DB_SQ_WL_REG			0x178
#define ROCEE_EXT_DB_OTHERS_WL_EMPTY_REG	0x17C
#define ROCEE_EXT_DB_OTHERS_WL_REG		0x180
#define ROCEE_EXT_RAQ_REG			0x184
#define ROCEE_EXT_RAQ_H_REG			0x188

#define ROCEE_CAEP_CE_INTERVAL_CFG_REG		0x190
#define ROCEE_CAEP_CE_BURST_NUM_CFG_REG		0x194
#define ROCEE_BT_CMD_L_REG			0x200

#define ROCEE_MB1_REG				0x210
#define ROCEE_MB6_REG				0x224
#define ROCEE_DB_SQ_L_0_REG			0x230
#define ROCEE_DB_OTHERS_L_0_REG			0x238
#define ROCEE_QP1C_CFG0_0_REG			0x270

#define ROCEE_CAEP_AEQC_AEQE_SHIFT_REG		0x3A0
#define ROCEE_CAEP_CEQC_SHIFT_0_REG		0x3B0
#define ROCEE_CAEP_CE_IRQ_MASK_0_REG		0x3C0
#define ROCEE_CAEP_CEQ_ALM_OVF_0_REG		0x3C4
#define ROCEE_CAEP_AE_MASK_REG			0x6C8
#define ROCEE_CAEP_AE_ST_REG			0x6CC

#define ROCEE_SDB_ISSUE_PTR_REG			0x758
#define ROCEE_SDB_SEND_PTR_REG			0x75C
#define ROCEE_CAEP_CQE_WCMD_EMPTY		0x850
#define ROCEE_SCAEP_WR_CQE_CNT			0x8D0
#define ROCEE_SDB_INV_CNT_REG			0x9A4
#define ROCEE_SDB_RETRY_CNT_REG			0x9AC
#define ROCEE_TSP_BP_ST_REG			0x9EC
#define ROCEE_ECC_UCERR_ALM0_REG		0xB34
#define ROCEE_ECC_CERR_ALM0_REG			0xB40

/* V2 ROCEE REG */
#define ROCEE_TX_CMQ_BASEADDR_L_REG		0x07000
#define ROCEE_TX_CMQ_BASEADDR_H_REG		0x07004
#define ROCEE_TX_CMQ_DEPTH_REG			0x07008
#define ROCEE_TX_CMQ_TAIL_REG			0x07010
#define ROCEE_TX_CMQ_HEAD_REG			0x07014

#define ROCEE_RX_CMQ_BASEADDR_L_REG		0x07018
#define ROCEE_RX_CMQ_BASEADDR_H_REG		0x0701c
#define ROCEE_RX_CMQ_DEPTH_REG			0x07020
#define ROCEE_RX_CMQ_TAIL_REG			0x07024
#define ROCEE_RX_CMQ_HEAD_REG			0x07028

<<<<<<< HEAD
=======
#define ROCEE_VF_MB_CFG0_REG			0x40
#define ROCEE_VF_MB_STATUS_REG			0x58

#define ROCEE_VF_EQ_DB_CFG0_REG			0x238
#define ROCEE_VF_EQ_DB_CFG1_REG			0x23C

>>>>>>> 661e50bc
#define ROCEE_VF_SMAC_CFG0_REG			0x12000
#define ROCEE_VF_SMAC_CFG1_REG			0x12004

#define ROCEE_VF_SGID_CFG0_REG			0x10000
#define ROCEE_VF_SGID_CFG1_REG			0x10004
#define ROCEE_VF_SGID_CFG2_REG			0x10008
#define ROCEE_VF_SGID_CFG3_REG			0x1000c
#define ROCEE_VF_SGID_CFG4_REG			0x10010

<<<<<<< HEAD
=======
#define ROCEE_VF_ABN_INT_CFG_REG		0x13000
#define ROCEE_VF_ABN_INT_ST_REG			0x13004
#define ROCEE_VF_ABN_INT_EN_REG			0x13008
#define ROCEE_VF_EVENT_INT_EN_REG		0x1300c

>>>>>>> 661e50bc
#endif /* _HNS_ROCE_COMMON_H */<|MERGE_RESOLUTION|>--- conflicted
+++ resolved
@@ -376,15 +376,12 @@
 #define ROCEE_RX_CMQ_TAIL_REG			0x07024
 #define ROCEE_RX_CMQ_HEAD_REG			0x07028
 
-<<<<<<< HEAD
-=======
 #define ROCEE_VF_MB_CFG0_REG			0x40
 #define ROCEE_VF_MB_STATUS_REG			0x58
 
 #define ROCEE_VF_EQ_DB_CFG0_REG			0x238
 #define ROCEE_VF_EQ_DB_CFG1_REG			0x23C
 
->>>>>>> 661e50bc
 #define ROCEE_VF_SMAC_CFG0_REG			0x12000
 #define ROCEE_VF_SMAC_CFG1_REG			0x12004
 
@@ -394,12 +391,9 @@
 #define ROCEE_VF_SGID_CFG3_REG			0x1000c
 #define ROCEE_VF_SGID_CFG4_REG			0x10010
 
-<<<<<<< HEAD
-=======
 #define ROCEE_VF_ABN_INT_CFG_REG		0x13000
 #define ROCEE_VF_ABN_INT_ST_REG			0x13004
 #define ROCEE_VF_ABN_INT_EN_REG			0x13008
 #define ROCEE_VF_EVENT_INT_EN_REG		0x1300c
 
->>>>>>> 661e50bc
 #endif /* _HNS_ROCE_COMMON_H */