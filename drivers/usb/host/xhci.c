--- conflicted
+++ resolved
@@ -760,12 +760,8 @@
 {
 	struct xhci_hcd *xhci = hcd_to_xhci(hcd);
 
-<<<<<<< HEAD
 #ifdef CONFIG_PCI
-	if (xhci->quirks && XHCI_SPURIOUS_REBOOT)
-=======
 	if (xhci->quirks & XHCI_SPURIOUS_REBOOT)
->>>>>>> 1c7eb280
 		usb_disable_xhci_ports(to_pci_dev(hcd->self.controller));
 #endif
 
