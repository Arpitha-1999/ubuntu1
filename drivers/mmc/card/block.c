/*
 * Block driver for media (i.e., flash cards)
 *
 * Copyright 2002 Hewlett-Packard Company
 * Copyright 2005-2008 Pierre Ossman
 *
 * Use consistent with the GNU GPL is permitted,
 * provided that this copyright notice is
 * preserved in its entirety in all copies and derived works.
 *
 * HEWLETT-PACKARD COMPANY MAKES NO WARRANTIES, EXPRESSED OR IMPLIED,
 * AS TO THE USEFULNESS OR CORRECTNESS OF THIS CODE OR ITS
 * FITNESS FOR ANY PARTICULAR PURPOSE.
 *
 * Many thanks to Alessandro Rubini and Jonathan Corbet!
 *
 * Author:  Andrew Christian
 *          28 May 2002
 */
#include <linux/moduleparam.h>
#include <linux/module.h>
#include <linux/init.h>

#include <linux/kernel.h>
#include <linux/fs.h>
#include <linux/slab.h>
#include <linux/errno.h>
#include <linux/hdreg.h>
#include <linux/kdev_t.h>
#include <linux/blkdev.h>
#include <linux/mutex.h>
#include <linux/scatterlist.h>
#include <linux/string_helpers.h>
#include <linux/delay.h>
#include <linux/capability.h>
#include <linux/compat.h>
#include <linux/blktrace_api.h>

#include <linux/mmc/ioctl.h>
#include <linux/mmc/card.h>
#include <linux/mmc/host.h>
#include <linux/mmc/mmc.h>
#include <linux/mmc/sd.h>
#include <linux/mmc/mmc_trace.h>

#include <asm/uaccess.h>

#include "queue.h"

MODULE_ALIAS("mmc:block");
#ifdef MODULE_PARAM_PREFIX
#undef MODULE_PARAM_PREFIX
#endif
#define MODULE_PARAM_PREFIX "mmcblk."

#define INAND_CMD38_ARG_EXT_CSD  113
#define INAND_CMD38_ARG_ERASE    0x00
#define INAND_CMD38_ARG_TRIM     0x01
#define INAND_CMD38_ARG_SECERASE 0x80
#define INAND_CMD38_ARG_SECTRIM1 0x81
#define INAND_CMD38_ARG_SECTRIM2 0x88

#define mmc_req_rel_wr(req)	(((req->cmd_flags & REQ_FUA) || \
			(req->cmd_flags & REQ_META)) && \
			(rq_data_dir(req) == WRITE))
#define PACKED_CMD_VER		0x01
#define PACKED_CMD_RD		0x01
#define PACKED_CMD_WR		0x02

static DEFINE_MUTEX(block_mutex);

/*
 * The defaults come from config options but can be overriden by module
 * or bootarg options.
 */
static int perdev_minors = CONFIG_MMC_BLOCK_MINORS;

/*
 * We've only got one major, so number of mmcblk devices is
 * limited to 256 / number of minors per device.
 */
static int max_devices;

/* 256 minors, so at most 256 separate devices */
static DECLARE_BITMAP(dev_use, 256);
static DECLARE_BITMAP(name_use, 256);

/*
 * There is one mmc_blk_data per slot.
 */
struct mmc_blk_data {
	spinlock_t	lock;
	struct gendisk	*disk;
	struct mmc_queue queue;
	struct list_head part;

	unsigned int	flags;
#define MMC_BLK_CMD23	(1 << 0)	/* Can do SET_BLOCK_COUNT for multiblock */
#define MMC_BLK_REL_WR	(1 << 1)	/* MMC Reliable write support */

	unsigned int	usage;
	unsigned int	read_only;
	unsigned int	part_type;
	unsigned int	name_idx;
	unsigned int	reset_done;
#define MMC_BLK_READ		BIT(0)
#define MMC_BLK_WRITE		BIT(1)
#define MMC_BLK_DISCARD		BIT(2)
#define MMC_BLK_SECDISCARD	BIT(3)
#define MMC_BLK_WR_HDR		BIT(4)

	/*
	 * Only set in main mmc_blk_data associated
	 * with mmc_card with mmc_set_drvdata, and keeps
	 * track of the current selected device partition.
	 */
	unsigned int	part_curr;
	struct device_attribute force_ro;
	struct device_attribute power_ro_lock;
	int	area_type;
};

static DEFINE_MUTEX(open_lock);

enum {
	MMC_PACKED_N_IDX = -1,
	MMC_PACKED_N_ZERO,
	MMC_PACKED_N_SINGLE,
};

module_param(perdev_minors, int, 0444);
MODULE_PARM_DESC(perdev_minors, "Minors numbers to allocate per device");

static inline void mmc_blk_clear_packed(struct mmc_queue_req *mqrq)
{
	mqrq->packed_cmd = MMC_PACKED_NONE;
	mqrq->packed_num = MMC_PACKED_N_ZERO;
	mqrq->packed_sg_flag = MMC_PACKED_NONE_SG;
	mqrq->mmc_active.__mrq = NULL;
	mqrq->mmc_active.__cond = false;
}

static struct mmc_blk_data *mmc_blk_get(struct gendisk *disk)
{
	struct mmc_blk_data *md;

	mutex_lock(&open_lock);
	md = disk->private_data;
	if (md && md->usage == 0)
		md = NULL;
	if (md)
		md->usage++;
	mutex_unlock(&open_lock);

	return md;
}

static inline int mmc_get_devidx(struct gendisk *disk)
{
	int devidx = disk->first_minor / perdev_minors;
	return devidx;
}

static void mmc_blk_put(struct mmc_blk_data *md)
{
	mutex_lock(&open_lock);
	md->usage--;
	if (md->usage == 0) {
		int devidx = mmc_get_devidx(md->disk);
		blk_cleanup_queue(md->queue.queue);

		__clear_bit(devidx, dev_use);

		put_disk(md->disk);
		kfree(md);
	}
	mutex_unlock(&open_lock);
}

static ssize_t power_ro_lock_show(struct device *dev,
		struct device_attribute *attr, char *buf)
{
	int ret;
	struct mmc_blk_data *md = mmc_blk_get(dev_to_disk(dev));
	struct mmc_card *card = md->queue.card;
	int locked = 0;

	if (card->ext_csd.boot_ro_lock & EXT_CSD_BOOT_WP_B_PERM_WP_EN)
		locked = 2;
	else if (card->ext_csd.boot_ro_lock & EXT_CSD_BOOT_WP_B_PWR_WP_EN)
		locked = 1;

	ret = snprintf(buf, PAGE_SIZE, "%d\n", locked);

	return ret;
}

static ssize_t power_ro_lock_store(struct device *dev,
		struct device_attribute *attr, const char *buf, size_t count)
{
	int ret;
	struct mmc_blk_data *md, *part_md;
	struct mmc_card *card;
	unsigned long set;

	if (kstrtoul(buf, 0, &set))
		return -EINVAL;

	if (set != 1)
		return count;

	md = mmc_blk_get(dev_to_disk(dev));
	card = md->queue.card;

	mmc_claim_host(card->host);

	ret = mmc_switch(card, EXT_CSD_CMD_SET_NORMAL, EXT_CSD_BOOT_WP,
				card->ext_csd.boot_ro_lock |
				EXT_CSD_BOOT_WP_B_PWR_WP_EN,
				card->ext_csd.part_time);
	if (ret)
		pr_err("%s: Locking boot partition ro until next power on failed: %d\n", md->disk->disk_name, ret);
	else
		card->ext_csd.boot_ro_lock |= EXT_CSD_BOOT_WP_B_PWR_WP_EN;

	mmc_release_host(card->host);

	if (!ret) {
		pr_info("%s: Locking boot partition ro until next power on\n",
			md->disk->disk_name);
		set_disk_ro(md->disk, 1);

		list_for_each_entry(part_md, &md->part, part)
			if (part_md->area_type == MMC_BLK_DATA_AREA_BOOT) {
				pr_info("%s: Locking boot partition ro until next power on\n", part_md->disk->disk_name);
				set_disk_ro(part_md->disk, 1);
			}
	}

	mmc_blk_put(md);
	return count;
}

static ssize_t force_ro_show(struct device *dev, struct device_attribute *attr,
			     char *buf)
{
	int ret;
	struct mmc_blk_data *md = mmc_blk_get(dev_to_disk(dev));

	ret = snprintf(buf, PAGE_SIZE, "%d",
		       get_disk_ro(dev_to_disk(dev)) ^
		       md->read_only);
	mmc_blk_put(md);
	return ret;
}

static ssize_t force_ro_store(struct device *dev, struct device_attribute *attr,
			      const char *buf, size_t count)
{
	int ret;
	char *end;
	struct mmc_blk_data *md = mmc_blk_get(dev_to_disk(dev));
	unsigned long set = simple_strtoul(buf, &end, 0);
	if (end == buf) {
		ret = -EINVAL;
		goto out;
	}

	set_disk_ro(dev_to_disk(dev), set || md->read_only);
	ret = count;
out:
	mmc_blk_put(md);
	return ret;
}

static int mmc_blk_open(struct block_device *bdev, fmode_t mode)
{
	struct mmc_blk_data *md = mmc_blk_get(bdev->bd_disk);
	int ret = -ENXIO;

	mutex_lock(&block_mutex);
	if (md) {
		if (md->usage == 2)
			check_disk_change(bdev);
		ret = 0;

		if ((mode & FMODE_WRITE) && md->read_only) {
			mmc_blk_put(md);
			ret = -EROFS;
		}
	}
	mutex_unlock(&block_mutex);

	return ret;
}

static int mmc_blk_release(struct gendisk *disk, fmode_t mode)
{
	struct mmc_blk_data *md = disk->private_data;

	mutex_lock(&block_mutex);
	mmc_blk_put(md);
	mutex_unlock(&block_mutex);
	return 0;
}

static int
mmc_blk_getgeo(struct block_device *bdev, struct hd_geometry *geo)
{
	geo->cylinders = get_capacity(bdev->bd_disk) / (4 * 16);
	geo->heads = 4;
	geo->sectors = 16;
	return 0;
}

struct mmc_blk_ioc_data {
	struct mmc_ioc_cmd ic;
	unsigned char *buf;
	u64 buf_bytes;
};

static struct mmc_blk_ioc_data *mmc_blk_ioctl_copy_from_user(
	struct mmc_ioc_cmd __user *user)
{
	struct mmc_blk_ioc_data *idata;
	int err;

	idata = kzalloc(sizeof(*idata), GFP_KERNEL);
	if (!idata) {
		err = -ENOMEM;
		goto out;
	}

	if (copy_from_user(&idata->ic, user, sizeof(idata->ic))) {
		err = -EFAULT;
		goto idata_err;
	}

	idata->buf_bytes = (u64) idata->ic.blksz * idata->ic.blocks;
	if (idata->buf_bytes > MMC_IOC_MAX_BYTES) {
		err = -EOVERFLOW;
		goto idata_err;
	}

	if (!idata->buf_bytes)
		return idata;

	idata->buf = kzalloc(idata->buf_bytes, GFP_KERNEL);
	if (!idata->buf) {
		err = -ENOMEM;
		goto idata_err;
	}

	if (copy_from_user(idata->buf, (void __user *)(unsigned long)
					idata->ic.data_ptr, idata->buf_bytes)) {
		err = -EFAULT;
		goto copy_err;
	}

	return idata;

copy_err:
	kfree(idata->buf);
idata_err:
	kfree(idata);
out:
	return ERR_PTR(err);
}

struct scatterlist *mmc_blk_get_sg(struct mmc_card *card,
     unsigned char *buf, int *sg_len, int size)
{
	struct scatterlist *sg;
	struct scatterlist *sl;
	int total_sec_cnt, sec_cnt;
	int max_seg_size, len;

	total_sec_cnt = size;
	max_seg_size = card->host->max_seg_size;
	len = (size - 1 + max_seg_size) / max_seg_size;
	sl = kmalloc(sizeof(struct scatterlist) * len, GFP_KERNEL);

	if (!sl) {
		return NULL;
	}
	sg = (struct scatterlist *)sl;
	sg_init_table(sg, len);

	while (total_sec_cnt) {
		if (total_sec_cnt < max_seg_size)
			sec_cnt = total_sec_cnt;
		else
			sec_cnt = max_seg_size;
			sg_set_page(sg, virt_to_page(buf), sec_cnt, offset_in_page(buf));
			buf = buf + sec_cnt;
			total_sec_cnt = total_sec_cnt - sec_cnt;
			if (total_sec_cnt == 0)
				break;
			sg = sg_next(sg);
	}

	if (sg)
		sg_mark_end(sg);
	*sg_len = len;
	return sl;
}

static int mmc_blk_ioctl_cmd(struct block_device *bdev,
	struct mmc_ioc_cmd __user *ic_ptr)
{
	struct mmc_blk_ioc_data *idata;
	struct mmc_blk_data *md;
	struct mmc_card *card;
	struct mmc_command cmd = {0};
	struct mmc_data data = {0};
	struct mmc_request mrq = {NULL};
	struct scatterlist *sg = 0;
	int err = 0;

	/*
	 * The caller must have CAP_SYS_RAWIO, and must be calling this on the
	 * whole block device, not on a partition.  This prevents overspray
	 * between sibling partitions.
	 */
	if ((!capable(CAP_SYS_RAWIO)) || (bdev != bdev->bd_contains))
		return -EPERM;

	idata = mmc_blk_ioctl_copy_from_user(ic_ptr);
	if (IS_ERR(idata))
		return PTR_ERR(idata);

	md = mmc_blk_get(bdev->bd_disk);
	if (!md) {
		err = -EINVAL;
		goto err_kfree;
	}

	card = md->queue.card;
	if (IS_ERR(card)) {
		err = PTR_ERR(card);
		goto cmd_done;
	}

	cmd.opcode = idata->ic.opcode;
	cmd.arg = idata->ic.arg;
	cmd.flags = idata->ic.flags;

	if (idata->buf_bytes) {
		int len;
		data.blksz = idata->ic.blksz;
		data.blocks = idata->ic.blocks;

		sg = mmc_blk_get_sg(card, idata->buf, &len, idata->buf_bytes);
		data.sg = sg;
		data.sg_len = len;

		if (idata->ic.write_flag)
			data.flags = MMC_DATA_WRITE;
		else
			data.flags = MMC_DATA_READ;

		/* data.flags must already be set before doing this. */
		mmc_set_data_timeout(&data, card);

		/* Allow overriding the timeout_ns for empirical tuning. */
		if (idata->ic.data_timeout_ns)
			data.timeout_ns = idata->ic.data_timeout_ns;

		if ((cmd.flags & MMC_RSP_R1B) == MMC_RSP_R1B) {
			/*
			 * Pretend this is a data transfer and rely on the
			 * host driver to compute timeout.  When all host
			 * drivers support cmd.cmd_timeout for R1B, this
			 * can be changed to:
			 *
			 *     mrq.data = NULL;
			 *     cmd.cmd_timeout = idata->ic.cmd_timeout_ms;
			 */
			data.timeout_ns = idata->ic.cmd_timeout_ms * 1000000;
		}

		mrq.data = &data;
	}

	mrq.cmd = &cmd;

	mmc_claim_host(card->host);

	if (idata->ic.is_acmd) {
		err = mmc_app_cmd(card->host, card);
		if (err)
			goto cmd_rel_host;
	}

	mmc_wait_for_req(card->host, &mrq);

	if (cmd.error) {
		dev_err(mmc_dev(card->host), "%s: cmd error %d\n",
						__func__, cmd.error);
		err = cmd.error;
		goto cmd_rel_host;
	}
	if (data.error) {
		dev_err(mmc_dev(card->host), "%s: data error %d\n",
						__func__, data.error);
		err = data.error;
		goto cmd_rel_host;
	}

	/*
	 * According to the SD specs, some commands require a delay after
	 * issuing the command.
	 */
	if (idata->ic.postsleep_min_us)
		usleep_range(idata->ic.postsleep_min_us, idata->ic.postsleep_max_us);

	if (copy_to_user(&(ic_ptr->response), cmd.resp, sizeof(cmd.resp))) {
		err = -EFAULT;
		goto cmd_rel_host;
	}

	if (!idata->ic.write_flag) {
		if (copy_to_user((void __user *)(unsigned long) idata->ic.data_ptr,
						idata->buf, idata->buf_bytes)) {
			err = -EFAULT;
			goto cmd_rel_host;
		}
	}

cmd_rel_host:
	mmc_release_host(card->host);

cmd_done:
	mmc_blk_put(md);
	if (sg)
		kfree(sg);

err_kfree:
	kfree(idata->buf);
	kfree(idata);
	return err;
}

static int mmc_blk_ioctl(struct block_device *bdev, fmode_t mode,
	unsigned int cmd, unsigned long arg)
{
	int ret = -EINVAL;
	if (cmd == MMC_IOC_CMD)
		ret = mmc_blk_ioctl_cmd(bdev, (struct mmc_ioc_cmd __user *)arg);
	return ret;
}

#ifdef CONFIG_COMPAT
static int mmc_blk_compat_ioctl(struct block_device *bdev, fmode_t mode,
	unsigned int cmd, unsigned long arg)
{
	return mmc_blk_ioctl(bdev, mode, cmd, (unsigned long) compat_ptr(arg));
}
#endif

static const struct block_device_operations mmc_bdops = {
	.open			= mmc_blk_open,
	.release		= mmc_blk_release,
	.getgeo			= mmc_blk_getgeo,
	.owner			= THIS_MODULE,
	.ioctl			= mmc_blk_ioctl,
#ifdef CONFIG_COMPAT
	.compat_ioctl		= mmc_blk_compat_ioctl,
#endif
};

static inline int mmc_blk_part_switch(struct mmc_card *card,
				      struct mmc_blk_data *md)
{
	int ret;
	struct mmc_blk_data *main_md = mmc_get_drvdata(card);

	if (main_md->part_curr == md->part_type)
		return 0;

	if (mmc_card_mmc(card)) {
		u8 part_config = card->ext_csd.part_config;

		part_config &= ~EXT_CSD_PART_CONFIG_ACC_MASK;
		part_config |= md->part_type;

		ret = mmc_switch(card, EXT_CSD_CMD_SET_NORMAL,
				 EXT_CSD_PART_CONFIG, part_config,
				 card->ext_csd.part_time);
		if (ret)
			return ret;

		card->ext_csd.part_config = part_config;
	}

	main_md->part_curr = md->part_type;
	return 0;
}

static u32 mmc_sd_num_wr_blocks(struct mmc_card *card)
{
	int err;
	u32 result;
	__be32 *blocks;

	struct mmc_request mrq = {NULL};
	struct mmc_command cmd = {0};
	struct mmc_data data = {0};
	unsigned int timeout_us;

	struct scatterlist sg;

	cmd.opcode = MMC_APP_CMD;
	cmd.arg = card->rca << 16;
	cmd.flags = MMC_RSP_SPI_R1 | MMC_RSP_R1 | MMC_CMD_AC;

	err = mmc_wait_for_cmd(card->host, &cmd, 0);
	if (err)
		return (u32)-1;
	if (!mmc_host_is_spi(card->host) && !(cmd.resp[0] & R1_APP_CMD))
		return (u32)-1;

	memset(&cmd, 0, sizeof(struct mmc_command));

	cmd.opcode = SD_APP_SEND_NUM_WR_BLKS;
	cmd.arg = 0;
	cmd.flags = MMC_RSP_SPI_R1 | MMC_RSP_R1 | MMC_CMD_ADTC;

	data.timeout_ns = card->csd.tacc_ns * 100;
	data.timeout_clks = card->csd.tacc_clks * 100;

	timeout_us = data.timeout_ns / 1000;
	timeout_us += data.timeout_clks * 1000 /
		(card->host->ios.clock / 1000);

	if (timeout_us > 100000) {
		data.timeout_ns = 100000000;
		data.timeout_clks = 0;
	}

	data.blksz = 4;
	data.blocks = 1;
	data.flags = MMC_DATA_READ;
	data.sg = &sg;
	data.sg_len = 1;

	mrq.cmd = &cmd;
	mrq.data = &data;

	blocks = kmalloc(4, GFP_KERNEL);
	if (!blocks)
		return (u32)-1;

	sg_init_one(&sg, blocks, 4);

	mmc_wait_for_req(card->host, &mrq);

	result = ntohl(*blocks);
	kfree(blocks);

	if (cmd.error || data.error)
		result = (u32)-1;

	return result;
}

static int send_stop(struct mmc_card *card, u32 *status)
{
	struct mmc_command cmd = {0};
	int err;

	cmd.opcode = MMC_STOP_TRANSMISSION;
	cmd.flags = MMC_RSP_SPI_R1B | MMC_RSP_R1B | MMC_CMD_AC;
	err = mmc_wait_for_cmd(card->host, &cmd, 5);
	if (err == 0)
		*status = cmd.resp[0];
	return err;
}

static int get_card_status(struct mmc_card *card, u32 *status, int retries)
{
	struct mmc_command cmd = {0};
	int err;

	cmd.opcode = MMC_SEND_STATUS;
	if (!mmc_host_is_spi(card->host))
		cmd.arg = card->rca << 16;
	cmd.flags = MMC_RSP_SPI_R2 | MMC_RSP_R1 | MMC_CMD_AC;
	err = mmc_wait_for_cmd(card->host, &cmd, retries);
	if (err == 0)
		*status = cmd.resp[0];
	return err;
}

#define ERR_NOMEDIUM	3
#define ERR_RETRY	2
#define ERR_ABORT	1
#define ERR_CONTINUE	0

static int mmc_blk_cmd_error(struct request *req, const char *name, int error,
	bool status_valid, u32 status)
{
	switch (error) {
	case -EILSEQ:
		/* response crc error, retry the r/w cmd */
		pr_err("%s: %s sending %s command, card status %#x\n",
			req->rq_disk->disk_name, "response CRC error",
			name, status);
		return ERR_RETRY;

	case -ETIMEDOUT:
		pr_err("%s: %s sending %s command, card status %#x\n",
			req->rq_disk->disk_name, "timed out", name, status);

		/* If the status cmd initially failed, retry the r/w cmd */
		if (!status_valid) {
			pr_err("%s: status not valid, retrying timeout\n", req->rq_disk->disk_name);
			return ERR_RETRY;
		}
		/*
		 * If it was a r/w cmd crc error, or illegal command
		 * (eg, issued in wrong state) then retry - we should
		 * have corrected the state problem above.
		 */
		if (status & (R1_COM_CRC_ERROR | R1_ILLEGAL_COMMAND)) {
			pr_err("%s: command error, retrying timeout\n", req->rq_disk->disk_name);
			return ERR_RETRY;
		}

		/* Otherwise abort the command */
		pr_err("%s: not retrying timeout\n", req->rq_disk->disk_name);
		return ERR_ABORT;

	default:
		/* We don't understand the error code the driver gave us */
		pr_err("%s: unknown error %d sending read/write command, card status %#x\n",
		       req->rq_disk->disk_name, error, status);
		return ERR_ABORT;
	}
}

/*
 * Initial r/w and stop cmd error recovery.
 * We don't know whether the card received the r/w cmd or not, so try to
 * restore things back to a sane state.  Essentially, we do this as follows:
 * - Obtain card status.  If the first attempt to obtain card status fails,
 *   the status word will reflect the failed status cmd, not the failed
 *   r/w cmd.  If we fail to obtain card status, it suggests we can no
 *   longer communicate with the card.
 * - Check the card state.  If the card received the cmd but there was a
 *   transient problem with the response, it might still be in a data transfer
 *   mode.  Try to send it a stop command.  If this fails, we can't recover.
 * - If the r/w cmd failed due to a response CRC error, it was probably
 *   transient, so retry the cmd.
 * - If the r/w cmd timed out, but we didn't get the r/w cmd status, retry.
 * - If the r/w cmd timed out, and the r/w cmd failed due to CRC error or
 *   illegal cmd, retry.
 * Otherwise we don't understand what happened, so abort.
 */
static int mmc_blk_cmd_recovery(struct mmc_card *card, struct request *req,
	struct mmc_blk_request *brq, int *ecc_err)
{
	bool prev_cmd_status_valid = true;
	u32 status, stop_status = 0;
	int err, retry;

	if (mmc_card_removed(card))
		return ERR_NOMEDIUM;

	/*
	 * Try to get card status which indicates both the card state
	 * and why there was no response.  If the first attempt fails,
	 * we can't be sure the returned status is for the r/w command.
	 */
	for (retry = 2; retry >= 0; retry--) {
		err = get_card_status(card, &status, 0);
		if (!err)
			break;

		prev_cmd_status_valid = false;
		pr_err("%s: error %d sending status command, %sing\n",
		       req->rq_disk->disk_name, err, retry ? "retry" : "abort");
	}

	/* We couldn't get a response from the card.  Give up. */
	if (err) {
		/* Check if the card is removed */
		if (mmc_detect_card_removed(card->host))
			return ERR_NOMEDIUM;
		return ERR_ABORT;
	}

	/* Flag ECC errors */
	if ((status & R1_CARD_ECC_FAILED) ||
	    (brq->stop.resp[0] & R1_CARD_ECC_FAILED) ||
	    (brq->cmd.resp[0] & R1_CARD_ECC_FAILED))
		*ecc_err = 1;

	/*
	 * Check the current card state.  If it is in some data transfer
	 * mode, tell it to stop (and hopefully transition back to TRAN.)
	 */
	if (R1_CURRENT_STATE(status) == R1_STATE_DATA ||
	    R1_CURRENT_STATE(status) == R1_STATE_RCV) {
		err = send_stop(card, &stop_status);
		if (err)
			pr_err("%s: error %d sending stop command\n",
			       req->rq_disk->disk_name, err);

		/*
		 * If the stop cmd also timed out, the card is probably
		 * not present, so abort.  Other errors are bad news too.
		 */
		if (err)
			return ERR_ABORT;
		if (stop_status & R1_CARD_ECC_FAILED)
			*ecc_err = 1;
	}

	/* Check for set block count errors */
	if (brq->sbc.error)
		return mmc_blk_cmd_error(req, "SET_BLOCK_COUNT", brq->sbc.error,
				prev_cmd_status_valid, status);

	/* Check for r/w command errors */
	if (brq->cmd.error)
		return mmc_blk_cmd_error(req, "r/w cmd", brq->cmd.error,
				prev_cmd_status_valid, status);

	/* Data errors */
	if (!brq->stop.error)
		return ERR_CONTINUE;

	/* Now for stop errors.  These aren't fatal to the transfer. */
	pr_err("%s: error %d sending stop command, original cmd response %#x, card status %#x\n",
	       req->rq_disk->disk_name, brq->stop.error,
	       brq->cmd.resp[0], status);

	/*
	 * Subsitute in our own stop status as this will give the error
	 * state which happened during the execution of the r/w command.
	 */
	if (stop_status) {
		brq->stop.resp[0] = stop_status;
		brq->stop.error = 0;
	}
	return ERR_CONTINUE;
}

static int mmc_blk_reset(struct mmc_blk_data *md, struct mmc_host *host,
			 int type)
{
	int err;

	if (md->reset_done & type)
		return -EEXIST;

	md->reset_done |= type;
	err = mmc_hw_reset(host);
	/* Ensure we switch back to the correct partition */
	if (err != -EOPNOTSUPP) {
		struct mmc_blk_data *main_md = mmc_get_drvdata(host->card);
		int part_err;

		main_md->part_curr = main_md->part_type;
		part_err = mmc_blk_part_switch(host->card, md);
		if (part_err) {
			/*
			 * We have failed to get back into the correct
			 * partition, so we need to abort the whole request.
			 */
			return -ENODEV;
		}
	}
	return err;
}

static inline void mmc_blk_reset_success(struct mmc_blk_data *md, int type)
{
	md->reset_done &= ~type;
}

static int mmc_blk_issue_discard_rq(struct mmc_queue *mq, struct request *req)
{
	struct mmc_blk_data *md = mq->data;
	struct mmc_card *card = md->queue.card;
	unsigned int from, nr, arg;
	int err = 0, type = MMC_BLK_DISCARD;

	if (!mmc_can_erase(card)) {
		err = -EOPNOTSUPP;
		goto out;
	}

	from = blk_rq_pos(req);
	nr = blk_rq_sectors(req);

	if (mmc_can_discard(card))
		arg = MMC_DISCARD_ARG;
	else if (mmc_can_trim(card))
		arg = MMC_TRIM_ARG;
	else
		arg = MMC_ERASE_ARG;
retry:
	if (card->quirks & MMC_QUIRK_INAND_CMD38) {
		err = mmc_switch(card, EXT_CSD_CMD_SET_NORMAL,
				 INAND_CMD38_ARG_EXT_CSD,
				 arg == MMC_TRIM_ARG ?
				 INAND_CMD38_ARG_TRIM :
				 INAND_CMD38_ARG_ERASE,
				 0);
		if (err)
			goto out;
	}
	err = mmc_erase(card, from, nr, arg);
out:
	if (err == -EIO && !mmc_blk_reset(md, card->host, type))
		goto retry;
	if (!err)
		mmc_blk_reset_success(md, type);
	spin_lock_irq(&md->lock);
	__blk_end_request(req, err, blk_rq_bytes(req));
	spin_unlock_irq(&md->lock);

	return err ? 0 : 1;
}

static int mmc_blk_issue_secdiscard_rq(struct mmc_queue *mq,
				       struct request *req)
{
	struct mmc_blk_data *md = mq->data;
	struct mmc_card *card = md->queue.card;
	unsigned int from, nr, arg, trim_arg, erase_arg;
	int err = 0, type = MMC_BLK_SECDISCARD;

	if (!(mmc_can_secure_erase_trim(card) || mmc_can_sanitize(card))) {
		err = -EOPNOTSUPP;
		goto out;
	}

	from = blk_rq_pos(req);
	nr = blk_rq_sectors(req);

	/* The sanitize operation is supported at v4.5 only */
	if (mmc_can_sanitize(card)) {
		erase_arg = MMC_ERASE_ARG;
		trim_arg = MMC_TRIM_ARG;
	} else {
		erase_arg = MMC_SECURE_ERASE_ARG;
		trim_arg = MMC_SECURE_TRIM1_ARG;
	}

	if (mmc_erase_group_aligned(card, from, nr))
		arg = erase_arg;
	else if (mmc_can_trim(card))
		arg = trim_arg;
	else {
		err = -EINVAL;
		goto out;
	}
retry:
	if (card->quirks & MMC_QUIRK_INAND_CMD38) {
		err = mmc_switch(card, EXT_CSD_CMD_SET_NORMAL,
				 INAND_CMD38_ARG_EXT_CSD,
				 arg == MMC_SECURE_TRIM1_ARG ?
				 INAND_CMD38_ARG_SECTRIM1 :
				 INAND_CMD38_ARG_SECERASE,
				 0);
		if (err)
			goto out_retry;
	}

	err = mmc_erase(card, from, nr, arg);
	if (err == -EIO)
		goto out_retry;
	if (err)
		goto out;

	if (arg == MMC_SECURE_TRIM1_ARG) {
		if (card->quirks & MMC_QUIRK_INAND_CMD38) {
			err = mmc_switch(card, EXT_CSD_CMD_SET_NORMAL,
					 INAND_CMD38_ARG_EXT_CSD,
					 INAND_CMD38_ARG_SECTRIM2,
					 0);
			if (err)
				goto out_retry;
		}

		err = mmc_erase(card, from, nr, MMC_SECURE_TRIM2_ARG);
		if (err == -EIO)
			goto out_retry;
		if (err)
			goto out;
	}

	if (mmc_can_sanitize(card))
		err = mmc_switch(card, EXT_CSD_CMD_SET_NORMAL,
				 EXT_CSD_SANITIZE_START, 1, 0);
out_retry:
	if (err && !mmc_blk_reset(md, card->host, type))
		goto retry;
	if (!err)
		mmc_blk_reset_success(md, type);
out:
	spin_lock_irq(&md->lock);
	__blk_end_request(req, err, blk_rq_bytes(req));
	spin_unlock_irq(&md->lock);

	return err ? 0 : 1;
}

static int mmc_blk_issue_flush(struct mmc_queue *mq, struct request *req)
{
	struct mmc_blk_data *md = mq->data;
	struct mmc_card *card = md->queue.card;
	int ret = 0;

	ret = mmc_flush_cache(card);
	if (ret)
		ret = -EIO;

	spin_lock_irq(&md->lock);
	__blk_end_request_all(req, ret);
	spin_unlock_irq(&md->lock);

	return ret ? 0 : 1;
}

/*
 * Reformat current write as a reliable write, supporting
 * both legacy and the enhanced reliable write MMC cards.
 * In each transfer we'll handle only as much as a single
 * reliable write can handle, thus finish the request in
 * partial completions.
 */
static inline void mmc_apply_rel_rw(struct mmc_blk_request *brq,
				    struct mmc_card *card,
				    struct request *req)
{
	if (!(card->ext_csd.rel_param & EXT_CSD_WR_REL_PARAM_EN)) {
		/* Legacy mode imposes restrictions on transfers. */
		if (!IS_ALIGNED(brq->cmd.arg, card->ext_csd.rel_sectors))
			brq->data.blocks = 1;

		if (brq->data.blocks > card->ext_csd.rel_sectors)
			brq->data.blocks = card->ext_csd.rel_sectors;
		else if (brq->data.blocks < card->ext_csd.rel_sectors)
			brq->data.blocks = 1;
	}
}

#define CMD_ERRORS							\
	(R1_OUT_OF_RANGE |	/* Command argument out of range */	\
	 R1_ADDRESS_ERROR |	/* Misaligned address */		\
	 R1_BLOCK_LEN_ERROR |	/* Transferred block length incorrect */\
	 R1_WP_VIOLATION |	/* Tried to write to protected block */	\
	 R1_CC_ERROR |		/* Card controller error */		\
	 R1_ERROR)		/* General/unknown error */

static int mmc_blk_err_check(struct mmc_card *card,
			     struct mmc_async_req *areq)
{
	struct mmc_queue_req *mq_mrq = container_of(areq, struct mmc_queue_req,
						    mmc_active);
	struct mmc_blk_request *brq = &mq_mrq->brq;
	struct request *req = mq_mrq->req;
	int ecc_err = 0;

	/*
	 * sbc.error indicates a problem with the set block count
	 * command.  No data will have been transferred.
	 *
	 * cmd.error indicates a problem with the r/w command.  No
	 * data will have been transferred.
	 *
	 * stop.error indicates a problem with the stop command.  Data
	 * may have been transferred, or may still be transferring.
	 */
	if (brq->sbc.error || brq->cmd.error || brq->stop.error ||
	    brq->data.error) {
		switch (mmc_blk_cmd_recovery(card, req, brq, &ecc_err)) {
		case ERR_RETRY:
			return MMC_BLK_RETRY;
		case ERR_ABORT:
			return MMC_BLK_ABORT;
		case ERR_NOMEDIUM:
			return MMC_BLK_NOMEDIUM;
		case ERR_CONTINUE:
			break;
		}
	}

	/*
	 * Check for errors relating to the execution of the
	 * initial command - such as address errors.  No data
	 * has been transferred.
	 */
	if (brq->cmd.resp[0] & CMD_ERRORS) {
		pr_err("%s: r/w command failed, status = %#x\n",
		       req->rq_disk->disk_name, brq->cmd.resp[0]);
		return MMC_BLK_ABORT;
	}

	/*
	 * Everything else is either success, or a data error of some
	 * kind.  If it was a write, we may have transitioned to
	 * program mode, which we have to wait for it to complete.
	 */
	if ((!mmc_host_is_spi(card->host) && rq_data_dir(req) != READ) ||
			(mq_mrq->packed_cmd == MMC_PACKED_WR_HDR)) {
		u32 status;
		do {
			int err = get_card_status(card, &status, 5);
			if (err) {
				pr_err("%s: error %d requesting status\n",
				       req->rq_disk->disk_name, err);
				return MMC_BLK_CMD_ERR;
			}
			/*
			 * Some cards mishandle the status bits,
			 * so make sure to check both the busy
			 * indication and the card state.
			 */
		} while (!(status & R1_READY_FOR_DATA) ||
			 (R1_CURRENT_STATE(status) == R1_STATE_PRG));
	}

	if (brq->data.error) {
		pr_err("%s: error %d transferring data, sector %u, nr %u, cmd response %#x, card status %#x\n",
		       req->rq_disk->disk_name, brq->data.error,
		       (unsigned)blk_rq_pos(req),
		       (unsigned)blk_rq_sectors(req),
		       brq->cmd.resp[0], brq->stop.resp[0]);

		if (rq_data_dir(req) == READ &&
				mq_mrq->packed_cmd != MMC_PACKED_WR_HDR) {
			if (ecc_err)
				return MMC_BLK_ECC_ERR;
			return MMC_BLK_DATA_ERR;
		} else {
			return MMC_BLK_CMD_ERR;
		}
	}

	if (!brq->data.bytes_xfered)
		return MMC_BLK_RETRY;

	if (mq_mrq->packed_cmd != MMC_PACKED_NONE) {
		if (unlikely(brq->data.blocks << 9 != brq->data.bytes_xfered))
			return MMC_BLK_PARTIAL;
		else
			return MMC_BLK_SUCCESS;
	}

	if (blk_rq_bytes(req) != brq->data.bytes_xfered)
		return MMC_BLK_PARTIAL;

	return MMC_BLK_SUCCESS;
}

static int mmc_blk_packed_err_check(struct mmc_card *card,
				    struct mmc_async_req *areq)
{
	struct mmc_queue_req *mq_rq = container_of(areq, struct mmc_queue_req,
			mmc_active);
	struct request *req = mq_rq->req;
	int err, check, status;
	u8 ext_csd[512];

	mq_rq->packed_retries--;
	check = mmc_blk_err_check(card, areq);
	err = get_card_status(card, &status, 0);
	if (err) {
		pr_err("%s: error %d sending status command\n",
				req->rq_disk->disk_name, err);
		return MMC_BLK_ABORT;
	}

	if (status & R1_EXP_EVENT) {
		err = mmc_send_ext_csd(card, ext_csd);
		if (err) {
			pr_err("%s: error %d sending ext_csd\n",
					req->rq_disk->disk_name, err);
			return MMC_BLK_ABORT;
		}

		if ((ext_csd[EXT_CSD_EXP_EVENTS_STATUS] &
					EXT_CSD_PACKED_FAILURE) &&
				(ext_csd[EXT_CSD_PACKED_CMD_STATUS] &
				 EXT_CSD_PACKED_GENERIC_ERROR)) {
			if (ext_csd[EXT_CSD_PACKED_CMD_STATUS] &
					EXT_CSD_PACKED_INDEXED_ERROR) {
				mq_rq->packed_fail_idx =
				  ext_csd[EXT_CSD_PACKED_FAILURE_INDEX] - 1;
				return MMC_BLK_PARTIAL;
			}
		}
	}

	return check;
}

static void mmc_blk_rw_rq_prep(struct mmc_queue_req *mqrq,
			       struct mmc_card *card,
			       int disable_multi,
			       struct mmc_queue *mq)
{
	u32 readcmd, writecmd;
	struct mmc_blk_request *brq = &mqrq->brq;
	struct request *req = mqrq->req;
	struct mmc_blk_data *md = mq->data;
	bool do_data_tag;

	/*
	 * Reliable writes are used to implement Forced Unit Access and
	 * REQ_META accesses, and are supported only on MMCs.
	 *
	 * XXX: this really needs a good explanation of why REQ_META
	 * is treated special.
	 */
	bool do_rel_wr = ((req->cmd_flags & REQ_FUA) ||
			  (req->cmd_flags & REQ_META)) &&
		(rq_data_dir(req) == WRITE) &&
		(md->flags & MMC_BLK_REL_WR);

	memset(brq, 0, sizeof(struct mmc_blk_request));
	brq->mrq.cmd = &brq->cmd;
	brq->mrq.data = &brq->data;

	brq->cmd.arg = blk_rq_pos(req);
	if (!mmc_card_blockaddr(card))
		brq->cmd.arg <<= 9;
	brq->cmd.flags = MMC_RSP_SPI_R1 | MMC_RSP_R1 | MMC_CMD_ADTC;
	brq->data.blksz = 512;
	brq->stop.opcode = MMC_STOP_TRANSMISSION;
	brq->stop.arg = 0;
	brq->stop.flags = MMC_RSP_SPI_R1B | MMC_RSP_R1B | MMC_CMD_AC;
	brq->data.blocks = blk_rq_sectors(req);

	/*
	 * The block layer doesn't support all sector count
	 * restrictions, so we need to be prepared for too big
	 * requests.
	 */
	if (brq->data.blocks > card->host->max_blk_count)
		brq->data.blocks = card->host->max_blk_count;

	if (brq->data.blocks > 1) {
		/*
		 * After a read error, we redo the request one sector
		 * at a time in order to accurately determine which
		 * sectors can be read successfully.
		 */
		if (disable_multi)
			brq->data.blocks = 1;

		/* Some controllers can't do multiblock reads due to hw bugs */
		if (card->host->caps2 & MMC_CAP2_NO_MULTI_READ &&
		    rq_data_dir(req) == READ)
			brq->data.blocks = 1;
	}

	if (brq->data.blocks > 1 || do_rel_wr) {
		/* SPI multiblock writes terminate using a special
		 * token, not a STOP_TRANSMISSION request.
		 */
		if (!mmc_host_is_spi(card->host) ||
		    rq_data_dir(req) == READ)
			brq->mrq.stop = &brq->stop;
		readcmd = MMC_READ_MULTIPLE_BLOCK;
		writecmd = MMC_WRITE_MULTIPLE_BLOCK;
	} else {
		brq->mrq.stop = NULL;
		readcmd = MMC_READ_SINGLE_BLOCK;
		writecmd = MMC_WRITE_BLOCK;
	}
	if (rq_data_dir(req) == READ) {
		brq->cmd.opcode = readcmd;
		brq->data.flags |= MMC_DATA_READ;
	} else {
		brq->cmd.opcode = writecmd;
		brq->data.flags |= MMC_DATA_WRITE;
	}

	if (do_rel_wr)
		mmc_apply_rel_rw(brq, card, req);

	/*
	 * Data tag is used only during writing meta data to speed
	 * up write and any subsequent read of this meta data
	 */
	do_data_tag = (card->ext_csd.data_tag_unit_size) &&
		(req->cmd_flags & REQ_META) &&
		(rq_data_dir(req) == WRITE) &&
		((brq->data.blocks * brq->data.blksz) >=
		 card->ext_csd.data_tag_unit_size);

	/*
	 * Pre-defined multi-block transfers are preferable to
	 * open ended-ones (and necessary for reliable writes).
	 * However, it is not sufficient to just send CMD23,
	 * and avoid the final CMD12, as on an error condition
	 * CMD12 (stop) needs to be sent anyway. This, coupled
	 * with Auto-CMD23 enhancements provided by some
	 * hosts, means that the complexity of dealing
	 * with this is best left to the host. If CMD23 is
	 * supported by card and host, we'll fill sbc in and let
	 * the host deal with handling it correctly. This means
	 * that for hosts that don't expose MMC_CAP_CMD23, no
	 * change of behavior will be observed.
	 *
	 * N.B: Some MMC cards experience perf degradation.
	 * We'll avoid using CMD23-bounded multiblock writes for
	 * these, while retaining features like reliable writes.
	 */
	if ((md->flags & MMC_BLK_CMD23) && mmc_op_multi(brq->cmd.opcode) &&
	    (do_rel_wr || !(card->quirks & MMC_QUIRK_BLK_NO_CMD23) ||
	     do_data_tag)) {
		brq->sbc.opcode = MMC_SET_BLOCK_COUNT;
		brq->sbc.arg = brq->data.blocks |
			(do_rel_wr ? (1 << 31) : 0) |
			(do_data_tag ? (1 << 29) : 0);
		brq->sbc.flags = MMC_RSP_R1 | MMC_CMD_AC;
		brq->mrq.sbc = &brq->sbc;
	}

	mmc_set_data_timeout(&brq->data, card);

	brq->data.sg = mqrq->sg;
	brq->data.sg_len = mmc_queue_map_sg(mq, mqrq);

	/*
	 * Adjust the sg list so it is the same size as the
	 * request.
	 */
	if (brq->data.blocks != blk_rq_sectors(req)) {
		int i, data_size = brq->data.blocks << 9;
		struct scatterlist *sg;

		for_each_sg(brq->data.sg, sg, brq->data.sg_len, i) {
			data_size -= sg->length;
			if (data_size <= 0) {
				sg->length += data_size;
				i++;
				break;
			}
		}
		brq->data.sg_len = i;
	}

	mqrq->mmc_active.mrq = &brq->mrq;
	mqrq->mmc_active.err_check = mmc_blk_err_check;

	mmc_queue_bounce_pre(mqrq);
}

static u8 mmc_blk_prep_packed_list(struct mmc_queue *mq, struct request *req)
{
	struct request_queue *q = mq->queue;
	struct mmc_card *card = mq->card;
	struct request *cur = req, *next = NULL;
	struct mmc_blk_data *md = mq->data;
	bool en_rel_wr = card->ext_csd.rel_param & EXT_CSD_WR_REL_PARAM_EN;
	unsigned int req_sectors = 0, phys_segments = 0;
	unsigned int max_blk_count, max_phys_segs;
	u8 put_back = 0;
	u8 max_packed_rw = 0;
	u8 reqs = 0;

	mmc_blk_clear_packed(mq->mqrq_cur);

	if (!(md->flags & MMC_BLK_CMD23) ||
			!card->ext_csd.packed_event_en)
		goto no_packed;

	if ((rq_data_dir(cur) == WRITE) &&
			(card->host->caps2 & MMC_CAP2_PACKED_WR))
		max_packed_rw = card->ext_csd.max_packed_writes;
	else if ((rq_data_dir(cur) == READ) &&
			(card->host->caps2 & MMC_CAP2_PACKED_RD))
		max_packed_rw = card->ext_csd.max_packed_reads;

	if (max_packed_rw == 0)
		goto no_packed;

	if (mmc_req_rel_wr(cur) &&
			(md->flags & MMC_BLK_REL_WR) &&
			!en_rel_wr)
		goto no_packed;

	max_blk_count = min(card->host->max_blk_count,
			card->host->max_req_size >> 9);
	if (unlikely(max_blk_count > 0xffff))
		max_blk_count = 0xffff;

	max_phys_segs = queue_max_segments(q);
	req_sectors += blk_rq_sectors(cur);
	phys_segments += cur->nr_phys_segments;

	if (rq_data_dir(cur) == WRITE) {
		req_sectors++;
		phys_segments++;
	}

	while (reqs < max_packed_rw - 1) {
		spin_lock_irq(q->queue_lock);
		next = blk_fetch_request(q);
		spin_unlock_irq(q->queue_lock);
		if (!next)
			break;

		if (next->cmd_flags & REQ_DISCARD ||
				next->cmd_flags & REQ_FLUSH) {
			put_back = 1;
			break;
		}

		if (rq_data_dir(cur) != rq_data_dir(next)) {
			put_back = 1;
			break;
		}

		if (mmc_req_rel_wr(next) &&
				(md->flags & MMC_BLK_REL_WR) &&
				!en_rel_wr) {
			put_back = 1;
			break;
		}

		req_sectors += blk_rq_sectors(next);
		if (req_sectors > max_blk_count) {
			put_back = 1;
			break;
		}

		phys_segments +=  next->nr_phys_segments;
		if (phys_segments > max_phys_segs) {
			put_back = 1;
			break;
		}

		list_add_tail(&next->queuelist, &mq->mqrq_cur->packed_list);
		cur = next;
		reqs++;
	}

	if (put_back) {
		spin_lock_irq(q->queue_lock);
		blk_requeue_request(q, next);
		spin_unlock_irq(q->queue_lock);
	}

	if (reqs > 0) {
		list_add(&req->queuelist, &mq->mqrq_cur->packed_list);
		mq->mqrq_cur->packed_num = ++reqs;
		mq->mqrq_cur->packed_retries = reqs;
		return reqs;
	}

no_packed:
	mmc_blk_clear_packed(mq->mqrq_cur);
	return 0;
}

static void mmc_blk_packed_rrq_prep(struct mmc_queue_req *mqrq,
			       struct mmc_card *card,
			       struct mmc_queue *mq)
{
	struct mmc_queue_req *__mqrq = mq->mqrq_hdr;
	struct mmc_blk_request *brq = &mqrq->brq;
	struct request *req = mqrq->req;

	mqrq->packed_cmd = MMC_PACKED_READ;
	mqrq->packed_sg_flag = MMC_PACKED_RD_SG;

	memset(brq, 0, sizeof(struct mmc_blk_request));
	brq->mrq.cmd = &brq->cmd;
	brq->mrq.data = &brq->data;
	brq->mrq.stop = &brq->stop;

	brq->cmd.opcode = MMC_READ_MULTIPLE_BLOCK;
	brq->cmd.arg = blk_rq_pos(req);
	if (!mmc_card_blockaddr(card))
		brq->cmd.arg <<= 9;
	brq->cmd.flags = MMC_RSP_SPI_R1 | MMC_RSP_R1 | MMC_CMD_ADTC;
	brq->data.blksz = 512;
	brq->data.blocks = mqrq->packed_blocks;
	brq->data.flags |= MMC_DATA_READ;

	brq->stop.opcode = MMC_STOP_TRANSMISSION;
	brq->stop.arg = 0;
	brq->stop.flags = MMC_RSP_SPI_R1B | MMC_RSP_R1B | MMC_CMD_AC;

	mmc_set_data_timeout(&brq->data, card);

	brq->data.sg = mqrq->sg;
	brq->data.sg_len = mmc_queue_map_sg(mq, mqrq);

	mqrq->mmc_active.mrq = &brq->mrq;
	mqrq->mmc_active.__mrq = NULL;
	mqrq->mmc_active.__cond = true;
	mqrq->mmc_active.err_check = mmc_blk_packed_err_check;
	__mqrq->mmc_active.__mrq = &brq->mrq;
}

static void mmc_blk_packed_hdr_wrq_prep(struct mmc_queue_req *mqrq,
					struct mmc_card *card,
					struct mmc_queue *mq)
{
	struct mmc_queue_req *__mqrq;
	struct mmc_blk_request *brq;
	struct request *req = mqrq->req;
	struct request *prq;
	struct mmc_blk_data *md = mq->data;
	bool do_rel_wr, do_data_tag;
	u32 *packed_cmd_hdr;
	u8 i = 1;

	if (rq_data_dir(req) == READ) {
		__mqrq = mq->mqrq_hdr;
		__mqrq->packed_cmd = MMC_PACKED_WR_HDR;
		__mqrq->packed_sg_flag = MMC_PACKED_HDR_SG;
		__mqrq->req = mqrq->req;
	} else {
		__mqrq = mqrq;
		__mqrq->packed_cmd = MMC_PACKED_WRITE;
		__mqrq->packed_sg_flag = MMC_PACKED_WR_SG;
	}

	brq = &__mqrq->brq;
	packed_cmd_hdr = __mqrq->packed_cmd_hdr;

	mqrq->packed_blocks = 0;
	mqrq->packed_fail_idx = MMC_PACKED_N_IDX;

	memset(packed_cmd_hdr, 0, sizeof(__mqrq->packed_cmd_hdr));
	packed_cmd_hdr[0] = (mqrq->packed_num << 16) |
		(((rq_data_dir(req) == READ) ?
		  PACKED_CMD_RD : PACKED_CMD_WR) << 8) |
		PACKED_CMD_VER;

	/*
	 * Argument for each entry of packed group
	 */
	list_for_each_entry(prq, &mqrq->packed_list, queuelist) {
		do_rel_wr = mmc_req_rel_wr(prq) && (md->flags & MMC_BLK_REL_WR);
		do_data_tag = (card->ext_csd.data_tag_unit_size) &&
			(prq->cmd_flags & REQ_META) &&
			(rq_data_dir(prq) == WRITE) &&
			((brq->data.blocks * brq->data.blksz) >=
			 card->ext_csd.data_tag_unit_size);
		/* Argument of CMD23 */
		packed_cmd_hdr[(i * 2)] =
			(do_rel_wr ? MMC_CMD23_ARG_REL_WR : 0) |
			(do_data_tag ? MMC_CMD23_ARG_TAG_REQ : 0) |
			blk_rq_sectors(prq);
		/* Argument of CMD18 or CMD25 */
		packed_cmd_hdr[((i * 2)) + 1] =
			mmc_card_blockaddr(card) ?
			blk_rq_pos(prq) : blk_rq_pos(prq) << 9;
		mqrq->packed_blocks += blk_rq_sectors(prq);
		i++;
	}

	memset(brq, 0, sizeof(struct mmc_blk_request));
	brq->mrq.cmd = &brq->cmd;
	brq->mrq.data = &brq->data;
	brq->mrq.sbc = &brq->sbc;
	brq->mrq.stop = &brq->stop;

	brq->sbc.opcode = MMC_SET_BLOCK_COUNT;
	brq->sbc.arg = MMC_CMD23_ARG_PACKED |
		((rq_data_dir(req) == READ) ? 1 : mqrq->packed_blocks + 1);
	brq->sbc.flags = MMC_RSP_R1 | MMC_CMD_AC;

	brq->cmd.opcode = MMC_WRITE_MULTIPLE_BLOCK;
	brq->cmd.arg = blk_rq_pos(req);
	if (!mmc_card_blockaddr(card))
		brq->cmd.arg <<= 9;
	brq->cmd.flags = MMC_RSP_SPI_R1 | MMC_RSP_R1 | MMC_CMD_ADTC;

	brq->data.blksz = 512;
	/*
	 * Write separately the packd command header only for packed read.
	 * In case of packed write, header is sent with blocks of data.
	 */
	brq->data.blocks = (rq_data_dir(req) == READ) ?
		1 : mqrq->packed_blocks + 1;
	brq->data.flags |= MMC_DATA_WRITE;

	brq->stop.opcode = MMC_STOP_TRANSMISSION;
	brq->stop.arg = 0;
	brq->stop.flags = MMC_RSP_SPI_R1B | MMC_RSP_R1B | MMC_CMD_AC;

	mmc_set_data_timeout(&brq->data, card);

	brq->data.sg = __mqrq->sg;
	brq->data.sg_len = mmc_queue_map_sg(mq, __mqrq);

	__mqrq->mmc_active.mrq = &brq->mrq;

	if (rq_data_dir(req) == READ)
		__mqrq->mmc_active.err_check = mmc_blk_err_check;
	else
		__mqrq->mmc_active.err_check = mmc_blk_packed_err_check;

	mmc_queue_bounce_pre(__mqrq);

	/*
	 * In case of packed read, header is split with data.
	 * Prepare the data ahead for packed read.
	 * This will preserve the asynchronos transfer.
	 */
	if (rq_data_dir(req) == READ)
		mmc_blk_packed_rrq_prep(mqrq, card, mq);
}

static int mmc_blk_cmd_err(struct mmc_blk_data *md, struct mmc_card *card,
			   struct mmc_blk_request *brq, struct request *req,
			   int ret)
{
	struct mmc_queue_req *mq_rq;
	mq_rq = container_of(brq, struct mmc_queue_req, brq);

	/*
	 * If this is an SD card and we're writing, we can first
	 * mark the known good sectors as ok.
	 *
	 * If the card is not SD, we can still ok written sectors
	 * as reported by the controller (which might be less than
	 * the real number of written sectors, but never more).
	 */
	if (mmc_card_sd(card)) {
		u32 blocks;

		blocks = mmc_sd_num_wr_blocks(card);
		if (blocks != (u32)-1) {
			spin_lock_irq(&md->lock);
			ret = __blk_end_request(req, 0, blocks << 9);
			spin_unlock_irq(&md->lock);
		}
	} else {
		if (mq_rq->packed_cmd == MMC_PACKED_NONE) {
			spin_lock_irq(&md->lock);
			ret = __blk_end_request(req, 0, brq->data.bytes_xfered);
			spin_unlock_irq(&md->lock);
		}
	}
	return ret;
}

static int mmc_blk_end_packed_req(struct mmc_queue *mq,
		struct mmc_queue_req *mq_rq)
{
	struct mmc_blk_data *md = mq->data;
	struct request *prq;
	int idx = mq_rq->packed_fail_idx, i = 0;
	int ret = 0;

	while (!list_empty(&mq_rq->packed_list)) {
		prq = list_entry_rq(mq_rq->packed_list.next);
		if (idx == i) {
			/* retry from error index */
			mq_rq->packed_num -= idx;
			mq_rq->req = prq;
			ret = 1;

			if (mq_rq->packed_num == MMC_PACKED_N_SINGLE) {
				list_del_init(&prq->queuelist);
				mmc_blk_clear_packed(mq_rq);
			}
			return ret;
		}
		list_del_init(&prq->queuelist);
		spin_lock_irq(&md->lock);
		__blk_end_request(prq, 0, blk_rq_bytes(prq));
		spin_unlock_irq(&md->lock);
		i++;
	}

	mmc_blk_clear_packed(mq_rq);
	return ret;
}

static int mmc_blk_chk_hdr_err(struct mmc_queue *mq, int status)
{
	struct mmc_blk_data *md = mq->data;
	struct mmc_card *card = md->queue.card;
	int type = MMC_BLK_WR_HDR, err = 0;

	switch (status) {
	case MMC_BLK_PARTIAL:
	case MMC_BLK_RETRY:
		err = 0;
		break;
	case MMC_BLK_CMD_ERR:
	case MMC_BLK_ABORT:
	case MMC_BLK_DATA_ERR:
	case MMC_BLK_ECC_ERR:
		err = mmc_blk_reset(md, card->host, type);
		if (!err)
			mmc_blk_reset_success(md, type);
		break;
	}

	return err;
}

static int mmc_blk_issue_packed_rd(struct mmc_queue *mq,
		struct mmc_queue_req *mq_rq)
{
	struct mmc_blk_data *md = mq->data;
	struct mmc_card *card = md->queue.card;
	int status, ret = -EIO, retry = 2;

	do {
		mmc_start_req(card->host, &mq_rq->mmc_active, &status);
		if (!status) {
			ret = 0;
			break;
		}

		ret = mmc_blk_chk_hdr_err(mq, status);
		if (ret)
			break;
		mmc_blk_packed_hdr_wrq_prep(mq_rq, card, mq);
		mmc_start_req(card->host, &mq->mqrq_hdr->mmc_active, NULL);
	} while (retry-- > 0);

	return ret;
}

static void mmc_blk_abort_packed_req(struct mmc_queue *mq,
		struct mmc_queue_req *mq_rq)
{
	struct mmc_blk_data *md = mq->data;
	struct request *prq;

	while (!list_empty(&mq_rq->packed_list)) {
		prq = list_entry_rq(mq_rq->packed_list.next);
		list_del_init(&prq->queuelist);
		spin_lock_irq(&md->lock);
		__blk_end_request(prq, -EIO, blk_rq_bytes(prq));
		spin_unlock_irq(&md->lock);
	}

	mmc_blk_clear_packed(mq_rq);
}

static void mmc_blk_revert_packed_req(struct mmc_queue *mq,
				      struct mmc_queue_req *mq_rq)
{
	struct request *prq;
	struct request_queue *q = mq->queue;

	while (!list_empty(&mq_rq->packed_list)) {
		prq = list_entry_rq(mq_rq->packed_list.prev);
		if (prq->queuelist.prev != &mq_rq->packed_list) {
			list_del_init(&prq->queuelist);
			spin_lock_irq(q->queue_lock);
			blk_requeue_request(mq->queue, prq);
			spin_unlock_irq(q->queue_lock);
		} else {
			list_del_init(&prq->queuelist);
		}
	}

	mmc_blk_clear_packed(mq_rq);
}

static int mmc_blk_issue_rw_rq(struct mmc_queue *mq, struct request *rqc)
{
	struct mmc_blk_data *md = mq->data;
	struct mmc_card *card = md->queue.card;
	struct mmc_blk_request *brq = &mq->mqrq_cur->brq;
	int ret = 1, disable_multi = 0, retry = 0, type;
	enum mmc_blk_status status;
	struct mmc_queue_req *mq_rq;
	struct request *req;
	struct mmc_async_req *areq;
	const u8 packed_num = 2;
	u8 reqs = 0;

	if (!rqc && !mq->mqrq_prev->req)
		return 0;

	if (rqc)
		reqs = mmc_blk_prep_packed_list(mq, rqc);

	do {
		if (rqc) {
			if (reqs >= packed_num)
				mmc_blk_packed_hdr_wrq_prep(mq->mqrq_cur,
						card, mq);
			else
				mmc_blk_rw_rq_prep(mq->mqrq_cur, card, 0, mq);

			if (mq->mqrq_cur->packed_cmd == MMC_PACKED_READ)
				areq = &mq->mqrq_hdr->mmc_active;
			else
				areq = &mq->mqrq_cur->mmc_active;
		} else
			areq = NULL;

		areq = mmc_start_req(card->host, areq, (int *) &status);
		if (!areq) {
			if (mq->mqrq_cur->packed_cmd == MMC_PACKED_READ)
				goto snd_packed_rd;
			if (status == MMC_BLK_NEW_REQUEST)
				mq->flags |= MMC_QUEUE_NEW_REQUEST;
			return 0;
		}

		mq_rq = container_of(areq, struct mmc_queue_req, mmc_active);
		brq = &mq_rq->brq;
		req = mq_rq->req;
		type = rq_data_dir(req) == READ ? MMC_BLK_READ : MMC_BLK_WRITE;
		mmc_queue_bounce_post(mq_rq);

		switch (status) {
		case MMC_BLK_SUCCESS:
		case MMC_BLK_PARTIAL:
			/*
			 * A block was successfully transferred.
			 */
			mmc_blk_reset_success(md, type);

			if (mq_rq->packed_cmd != MMC_PACKED_NONE) {
				ret = mmc_blk_end_packed_req(mq, mq_rq);
				break;
			} else {
				spin_lock_irq(&md->lock);
				ret = __blk_end_request(req, 0,
						brq->data.bytes_xfered);
				spin_unlock_irq(&md->lock);
			}
			/*
			 * If the blk_end_request function returns non-zero even
			 * though all data has been transferred and no errors
			 * were returned by the host controller, it's a bug.
			 */
			if (status == MMC_BLK_SUCCESS && ret) {
				pr_err("%s BUG rq_tot %d d_xfer %d\n",
				       __func__, blk_rq_bytes(req),
				       brq->data.bytes_xfered);
				rqc = NULL;
				goto cmd_abort;
			}
			break;
		case MMC_BLK_CMD_ERR:
			ret = mmc_blk_cmd_err(md, card, brq, req, ret);
			if (!mmc_blk_reset(md, card->host, type))
				break;
			goto cmd_abort;
		case MMC_BLK_RETRY:
			if (retry++ < 5)
				break;
			/* Fall through */
		case MMC_BLK_ABORT:
			if (!mmc_blk_reset(md, card->host, type))
				break;
			goto cmd_abort;
		case MMC_BLK_DATA_ERR: {
			int err;

			err = mmc_blk_reset(md, card->host, type);
			if (!err)
				break;
			if (err == -ENODEV ||
				mq_rq->packed_cmd != MMC_PACKED_NONE)
				goto cmd_abort;
			/* Fall through */
		}
		case MMC_BLK_ECC_ERR:
			if (brq->data.blocks > 1) {
				/* Redo read one sector at a time */
				pr_warning("%s: retrying using single block read\n",
					   req->rq_disk->disk_name);
				disable_multi = 1;
				break;
			}
			/*
			 * After an error, we redo I/O one sector at a
			 * time, so we only reach here after trying to
			 * read a single sector.
			 */
			spin_lock_irq(&md->lock);
			ret = __blk_end_request(req, -EIO,
						brq->data.blksz);
			spin_unlock_irq(&md->lock);
			if (!ret)
				goto start_new_req;
			break;
		case MMC_BLK_NOMEDIUM:
			goto cmd_abort;
		default:
			pr_err("%s: Unhandled return value (%d)",
					req->rq_disk->disk_name, status);
			goto cmd_abort;
		}

		if (ret) {
			if (mq_rq->packed_cmd == MMC_PACKED_NONE) {
				/*
				 * In case of a incomplete request
				 * prepare it again and resend.
				 */
				mmc_blk_rw_rq_prep(mq_rq, card,
						disable_multi, mq);
				mmc_start_req(card->host,
						&mq_rq->mmc_active, NULL);
			} else {
				if (!mq_rq->packed_retries)
					goto cmd_abort;
				mmc_blk_packed_hdr_wrq_prep(mq_rq, card, mq);
				if (mq_rq->packed_cmd == MMC_PACKED_READ) {
					mmc_start_req(card->host,
						&mq->mqrq_hdr->mmc_active,
						NULL);
					if (mmc_blk_issue_packed_rd(mq, mq_rq))
						goto cmd_abort;
				} else
					mmc_start_req(card->host,
						&mq_rq->mmc_active, NULL);
			}
		}
	} while (ret);

snd_packed_rd:
	if (mq->mqrq_cur->packed_cmd == MMC_PACKED_READ) {
		if (mmc_blk_issue_packed_rd(mq, mq->mqrq_cur))
			goto start_new_req;
	}
	return 1;

 cmd_abort:
	if (mq_rq->packed_cmd == MMC_PACKED_NONE) {
		spin_lock_irq(&md->lock);
		if (mmc_card_removed(card))
			req->cmd_flags |= REQ_QUIET;
		while (ret)
			ret = __blk_end_request(req, -EIO,
					blk_rq_cur_bytes(req));
		spin_unlock_irq(&md->lock);
	} else {
		mmc_blk_abort_packed_req(mq, mq_rq);
	}

 start_new_req:
	if (rqc) {
		/*
		 * If current request is packed, it needs to put back.
		 */
		if (mq->mqrq_cur->packed_cmd != MMC_PACKED_NONE)
			mmc_blk_revert_packed_req(mq, mq->mqrq_cur);

		mmc_blk_rw_rq_prep(mq->mqrq_cur, card, 0, mq);
		mmc_start_req(card->host, &mq->mqrq_cur->mmc_active, NULL);
	}

	return 0;
}

static int mmc_blk_issue_rq(struct mmc_queue *mq, struct request *req)
{
	int ret;
	struct mmc_blk_data *md = mq->data;
	struct mmc_card *card = md->queue.card;
	struct mmc_host *host = card->host;
	unsigned long flags;

#ifdef CONFIG_MMC_BLOCK_DEFERRED_RESUME
	if (mmc_bus_needs_resume(card->host)) {
		mmc_resume_bus(card->host);
	}
#endif

	if (req && !mq->mqrq_prev->req)
		/* claim host only for the first request */
		mmc_claim_host(card->host);

	ret = mmc_blk_part_switch(card, md);
	if (ret) {
		if (req) {
			spin_lock_irq(&md->lock);
			__blk_end_request_all(req, -EIO);
			spin_unlock_irq(&md->lock);
		}
		ret = 0;
		goto out;
	}

	mq->flags &= ~MMC_QUEUE_NEW_REQUEST;

	/* for mmc trace */
	card->host->mqrq_prev = mq->mqrq_prev;
	card->host->mqrq_cur = mq->mqrq_cur;

	if (req && req->cmd_flags & REQ_DISCARD) {
		/* complete ongoing async transfer before issuing discard */
		if (card->host->areq)
			mmc_blk_issue_rw_rq(mq, NULL);
<<<<<<< HEAD
		if ((req->cmd_flags & REQ_SECURE) &&
			(card->host->caps2 & MMC_CAP2_SECURE_ERASE_EN))
=======
		if (req->cmd_flags & REQ_SECURE &&
			!(card->quirks & MMC_QUIRK_SEC_ERASE_TRIM_BROKEN))
>>>>>>> 1c7eb280
			ret = mmc_blk_issue_secdiscard_rq(mq, req);
		else
			ret = mmc_blk_issue_discard_rq(mq, req);
	} else if (req && req->cmd_flags & REQ_FLUSH) {
		/* complete ongoing async transfer before issuing flush */
		if (card->host->areq)
			mmc_blk_issue_rw_rq(mq, NULL);
		ret = mmc_blk_issue_flush(mq, req);
	} else {
		if (!req && host->areq) {
			spin_lock_irqsave(&host->context_info.lock, flags);
			host->context_info.is_waiting_last_req = true;
			spin_unlock_irqrestore(&host->context_info.lock, flags);
		}
		ret = mmc_blk_issue_rw_rq(mq, req);
	}

	/* for mmc trace */
	card->host->mqrq_prev = NULL;
	card->host->mqrq_cur = NULL;
out:
	if (!req && !(mq->flags & MMC_QUEUE_NEW_REQUEST))
		/* release host only when there are no more requests */
		mmc_release_host(card->host);
	return ret;
}

static inline int mmc_blk_readonly(struct mmc_card *card)
{
	return mmc_card_readonly(card) ||
	       !(card->csd.cmdclass & CCC_BLOCK_WRITE);
}

static struct mmc_blk_data *mmc_blk_alloc_req(struct mmc_card *card,
					      struct device *parent,
					      sector_t size,
					      bool default_ro,
					      const char *subname,
					      int area_type)
{
	struct mmc_blk_data *md;
	int devidx, ret;

	devidx = find_first_zero_bit(dev_use, max_devices);
	if (devidx >= max_devices)
		return ERR_PTR(-ENOSPC);
	__set_bit(devidx, dev_use);

	md = kzalloc(sizeof(struct mmc_blk_data), GFP_KERNEL);
	if (!md) {
		ret = -ENOMEM;
		goto out;
	}

	/*
	 * !subname implies we are creating main mmc_blk_data that will be
	 * associated with mmc_card with mmc_set_drvdata. Due to device
	 * partitions, devidx will not coincide with a per-physical card
	 * index anymore so we keep track of a name index.
	 */
	if (!subname) {
		md->name_idx = find_first_zero_bit(name_use, max_devices);
		__set_bit(md->name_idx, name_use);
	} else
		md->name_idx = ((struct mmc_blk_data *)
				dev_to_disk(parent)->private_data)->name_idx;

	md->area_type = area_type;

	/*
	 * Set the read-only status based on the supported commands
	 * and the write protect switch.
	 */
	md->read_only = mmc_blk_readonly(card);

	md->disk = alloc_disk(perdev_minors);
	if (md->disk == NULL) {
		ret = -ENOMEM;
		goto err_kfree;
	}

	spin_lock_init(&md->lock);
	INIT_LIST_HEAD(&md->part);
	md->usage = 1;

	ret = mmc_init_queue(&md->queue, card, &md->lock, subname);
	if (ret)
		goto err_putdisk;

	md->queue.issue_fn = mmc_blk_issue_rq;
	md->queue.data = md;

	md->disk->major	= MMC_BLOCK_MAJOR;
	md->disk->first_minor = devidx * perdev_minors;
	md->disk->fops = &mmc_bdops;
	md->disk->private_data = md;
	md->disk->queue = md->queue.queue;
	md->disk->driverfs_dev = parent;
	set_disk_ro(md->disk, md->read_only || default_ro);
	md->disk->flags = GENHD_FL_EXT_DEVT;

	/*
	 * As discussed on lkml, GENHD_FL_REMOVABLE should:
	 *
	 * - be set for removable media with permanent block devices
	 * - be unset for removable block devices with permanent media
	 *
	 * Since MMC block devices clearly fall under the second
	 * case, we do not set GENHD_FL_REMOVABLE.  Userspace
	 * should use the block device creation/destruction hotplug
	 * messages to tell when the card is present.
	 */

	snprintf(md->disk->disk_name, sizeof(md->disk->disk_name),
		 "mmcblk%d%s", md->name_idx, subname ? subname : "");

	blk_queue_logical_block_size(md->queue.queue, 512);
	set_capacity(md->disk, size);

	if (mmc_host_cmd23(card->host)) {
		if (mmc_card_mmc(card) ||
		    (mmc_card_sd(card) &&
		     card->scr.cmds & SD_SCR_CMD23_SUPPORT &&
		     mmc_sd_card_uhs(card)))
			md->flags |= MMC_BLK_CMD23;
	}

	if (mmc_card_mmc(card) &&
	    md->flags & MMC_BLK_CMD23 &&
	    ((card->ext_csd.rel_param & EXT_CSD_WR_REL_PARAM_EN) ||
	     card->ext_csd.rel_sectors)) {
		md->flags |= MMC_BLK_REL_WR;
		blk_queue_flush(md->queue.queue, REQ_FLUSH | REQ_FUA);
	}

	return md;

 err_putdisk:
	put_disk(md->disk);
 err_kfree:
	kfree(md);
 out:
	return ERR_PTR(ret);
}

static struct mmc_blk_data *mmc_blk_alloc(struct mmc_card *card)
{
	sector_t size;
	struct mmc_blk_data *md;

	if (!mmc_card_sd(card) && mmc_card_blockaddr(card)) {
		/*
		 * The EXT_CSD sector count is in number or 512 byte
		 * sectors.
		 */
		size = card->ext_csd.sectors;
	} else {
		/*
		 * The CSD capacity field is in units of read_blkbits.
		 * set_capacity takes units of 512 bytes.
		 */
		size = card->csd.capacity << (card->csd.read_blkbits - 9);
	}

	md = mmc_blk_alloc_req(card, &card->dev, size, false, NULL,
					MMC_BLK_DATA_AREA_MAIN);
	return md;
}

static int mmc_blk_alloc_part(struct mmc_card *card,
			      struct mmc_blk_data *md,
			      unsigned int part_type,
			      sector_t size,
			      bool default_ro,
			      const char *subname,
			      int area_type)
{
	char cap_str[10];
	struct mmc_blk_data *part_md;

	part_md = mmc_blk_alloc_req(card, disk_to_dev(md->disk), size, default_ro,
				    subname, area_type);
	if (IS_ERR(part_md))
		return PTR_ERR(part_md);
	part_md->part_type = part_type;
	list_add(&part_md->part, &md->part);

	string_get_size((u64)get_capacity(part_md->disk) << 9, STRING_UNITS_2,
			cap_str, sizeof(cap_str));
	pr_info("%s: %s %s partition %u %s\n",
	       part_md->disk->disk_name, mmc_card_id(card),
	       mmc_card_name(card), part_md->part_type, cap_str);
	return 0;
}

/* MMC Physical partitions consist of two boot partitions and
 * up to four general purpose partitions.
 * For each partition enabled in EXT_CSD a block device will be allocatedi
 * to provide access to the partition.
 */
#if 0 // unused
static int mmc_blk_alloc_parts(struct mmc_card *card, struct mmc_blk_data *md)
{
	int idx, ret = 0;

	if (!mmc_card_mmc(card))
		return 0;

	for (idx = 0; idx < card->nr_parts; idx++) {
		if (card->part[idx].size) {
			ret = mmc_blk_alloc_part(card, md,
				card->part[idx].part_cfg,
				card->part[idx].size >> 9,
				card->part[idx].force_ro,
				card->part[idx].name,
				card->part[idx].area_type);
			if (ret)
				return ret;
		}
	}

	return ret;
}
#endif

static void mmc_blk_remove_req(struct mmc_blk_data *md)
{
	struct mmc_card *card;

	if (md) {
		card = md->queue.card;
		if (md->disk->flags & GENHD_FL_UP) {
			device_remove_file(disk_to_dev(md->disk), &md->force_ro);
			if ((md->area_type & MMC_BLK_DATA_AREA_BOOT) &&
					card->ext_csd.boot_ro_lockable)
				device_remove_file(disk_to_dev(md->disk),
					&md->power_ro_lock);

			/* Stop new requests from getting into the queue */
			del_gendisk(md->disk);
		}

		/* Then flush out any already in there */
		mmc_cleanup_queue(&md->queue);
		mmc_blk_put(md);
	}
}

static void mmc_blk_remove_parts(struct mmc_card *card,
				 struct mmc_blk_data *md)
{
	struct list_head *pos, *q;
	struct mmc_blk_data *part_md;

	__clear_bit(md->name_idx, name_use);
	list_for_each_safe(pos, q, &md->part) {
		part_md = list_entry(pos, struct mmc_blk_data, part);
		list_del(pos);
		mmc_blk_remove_req(part_md);
	}
}

static int mmc_add_disk(struct mmc_blk_data *md)
{
	int ret;
	struct mmc_card *card = md->queue.card;

	add_disk(md->disk);
	md->force_ro.show = force_ro_show;
	md->force_ro.store = force_ro_store;
	sysfs_attr_init(&md->force_ro.attr);
	md->force_ro.attr.name = "force_ro";
	md->force_ro.attr.mode = S_IRUGO | S_IWUSR;
	ret = device_create_file(disk_to_dev(md->disk), &md->force_ro);
	if (ret)
		goto force_ro_fail;

	if ((md->area_type & MMC_BLK_DATA_AREA_BOOT) &&
	     card->ext_csd.boot_ro_lockable) {
		umode_t mode;

		if (card->ext_csd.boot_ro_lock & EXT_CSD_BOOT_WP_B_PWR_WP_DIS)
			mode = S_IRUGO;
		else
			mode = S_IRUGO | S_IWUSR;

		md->power_ro_lock.show = power_ro_lock_show;
		md->power_ro_lock.store = power_ro_lock_store;
		sysfs_attr_init(&md->power_ro_lock.attr);
		md->power_ro_lock.attr.mode = mode;
		md->power_ro_lock.attr.name =
					"ro_lock_until_next_power_on";
		ret = device_create_file(disk_to_dev(md->disk),
				&md->power_ro_lock);
		if (ret)
			goto power_ro_lock_fail;
	}
	return ret;

power_ro_lock_fail:
	device_remove_file(disk_to_dev(md->disk), &md->force_ro);
force_ro_fail:
	del_gendisk(md->disk);

	return ret;
}

#define CID_MANFID_SANDISK	0x2
#define CID_MANFID_TOSHIBA	0x11
#define CID_MANFID_MICRON	0x13
#define CID_MANFID_SAMSUNG	0x15

static const struct mmc_fixup blk_fixups[] =
{
	MMC_FIXUP("SEM02G", CID_MANFID_SANDISK, 0x100, add_quirk,
		  MMC_QUIRK_INAND_CMD38),
	MMC_FIXUP("SEM04G", CID_MANFID_SANDISK, 0x100, add_quirk,
		  MMC_QUIRK_INAND_CMD38),
	MMC_FIXUP("SEM08G", CID_MANFID_SANDISK, 0x100, add_quirk,
		  MMC_QUIRK_INAND_CMD38),
	MMC_FIXUP("SEM16G", CID_MANFID_SANDISK, 0x100, add_quirk,
		  MMC_QUIRK_INAND_CMD38),
	MMC_FIXUP("SEM32G", CID_MANFID_SANDISK, 0x100, add_quirk,
		  MMC_QUIRK_INAND_CMD38),

	/*
	 * Some MMC cards experience performance degradation with CMD23
	 * instead of CMD12-bounded multiblock transfers. For now we'll
	 * black list what's bad...
	 * - Certain Toshiba cards.
	 *
	 * N.B. This doesn't affect SD cards.
	 */
	MMC_FIXUP("MMC08G", CID_MANFID_TOSHIBA, CID_OEMID_ANY, add_quirk_mmc,
		  MMC_QUIRK_BLK_NO_CMD23),
	MMC_FIXUP("MMC16G", CID_MANFID_TOSHIBA, CID_OEMID_ANY, add_quirk_mmc,
		  MMC_QUIRK_BLK_NO_CMD23),
	MMC_FIXUP("MMC32G", CID_MANFID_TOSHIBA, CID_OEMID_ANY, add_quirk_mmc,
		  MMC_QUIRK_BLK_NO_CMD23),

	/*
	 * Some Micron MMC cards needs longer data read timeout than
	 * indicated in CSD.
	 */
	MMC_FIXUP(CID_NAME_ANY, CID_MANFID_MICRON, 0x200, add_quirk_mmc,
		  MMC_QUIRK_LONG_READ_TIME),

	/*
	 * On these Samsung MoviNAND parts, performing secure erase or
	 * secure trim can result in unrecoverable corruption due to a
	 * firmware bug.
	 */
	MMC_FIXUP("M8G2FA", CID_MANFID_SAMSUNG, CID_OEMID_ANY, add_quirk_mmc,
		  MMC_QUIRK_SEC_ERASE_TRIM_BROKEN),
	MMC_FIXUP("MAG4FA", CID_MANFID_SAMSUNG, CID_OEMID_ANY, add_quirk_mmc,
		  MMC_QUIRK_SEC_ERASE_TRIM_BROKEN),
	MMC_FIXUP("MBG8FA", CID_MANFID_SAMSUNG, CID_OEMID_ANY, add_quirk_mmc,
		  MMC_QUIRK_SEC_ERASE_TRIM_BROKEN),
	MMC_FIXUP("MCGAFA", CID_MANFID_SAMSUNG, CID_OEMID_ANY, add_quirk_mmc,
		  MMC_QUIRK_SEC_ERASE_TRIM_BROKEN),
	MMC_FIXUP("VAL00M", CID_MANFID_SAMSUNG, CID_OEMID_ANY, add_quirk_mmc,
		  MMC_QUIRK_SEC_ERASE_TRIM_BROKEN),
	MMC_FIXUP("VYL00M", CID_MANFID_SAMSUNG, CID_OEMID_ANY, add_quirk_mmc,
		  MMC_QUIRK_SEC_ERASE_TRIM_BROKEN),
	MMC_FIXUP("KYL00M", CID_MANFID_SAMSUNG, CID_OEMID_ANY, add_quirk_mmc,
		  MMC_QUIRK_SEC_ERASE_TRIM_BROKEN),
	MMC_FIXUP("VZL00M", CID_MANFID_SAMSUNG, CID_OEMID_ANY, add_quirk_mmc,
		  MMC_QUIRK_SEC_ERASE_TRIM_BROKEN),

	END_FIXUP
};

#ifdef CONFIG_MMC_SUPPORT_BKOPS_MODE
static ssize_t bkops_mode_show(struct device *dev,
		struct device_attribute *attr, char *buf)
{
	struct gendisk *disk;
	struct mmc_blk_data *md;
	struct mmc_card *card;

	disk = dev_to_disk(dev);

	if (disk)
		md = disk->private_data;
	else
		goto show_out;

	if (md)
		card = md->queue.card;
	else
		goto show_out;

	return snprintf(buf, PAGE_SIZE, "%u\n", card->bkops_enable);

show_out:
	return snprintf(buf, PAGE_SIZE, "\n");
}

static ssize_t bkops_mode_store(struct device *dev,
		struct device_attribute *attr, const char *buf, size_t count)
{
	struct gendisk *disk;
	struct mmc_blk_data *md;
	struct mmc_card *card;
	u8 value;
	int err = 0;

	disk = dev_to_disk(dev);

	if (disk)
		md = disk->private_data;
	else
		goto store_out;

	if (md)
		card = md->queue.card;
	else
		goto store_out;

	if (kstrtou8(buf, 0, &value))
		goto store_out;

	err = mmc_bkops_enable(card->host, value);
	if (err)
		return err;

	mmc_add_trace_msg(md->queue.queue, "bkops_en : %d",
				card->bkops_enable);
	return count;
store_out:
	return -EINVAL;
}

static inline void mmc_blk_bkops_sysfs_init(struct mmc_card *card)
{
	struct mmc_blk_data *md = mmc_get_drvdata(card);

	card->bkops_attr.show = bkops_mode_show;
	card->bkops_attr.store = bkops_mode_store;
	sysfs_attr_init(&card->bkops_attr.attr);
	card->bkops_attr.attr.name = "bkops_en";
	card->bkops_attr.attr.mode = S_IRUGO | S_IWUSR;

	if (device_create_file((disk_to_dev(md->disk)), &card->bkops_attr))
		pr_err("%s: Failed to create bkops_en sysfs entry\n",
				mmc_hostname(card->host));
}
#else
static inline void mmc_blk_bkops_sysfs_init(struct mmc_card *card)
{
}
#endif

static int mmc_blk_probe(struct mmc_card *card)
{
	struct mmc_blk_data *md, *part_md;
	char cap_str[10];

	/*
	 * Check that the card supports the command class(es) we need.
	 */
	if (!(card->csd.cmdclass & CCC_BLOCK_READ))
		return -ENODEV;

	md = mmc_blk_alloc(card);
	if (IS_ERR(md))
		return PTR_ERR(md);

	string_get_size((u64)get_capacity(md->disk) << 9, STRING_UNITS_2,
			cap_str, sizeof(cap_str));
	pr_info("%s: %s %s %s %s\n",
		md->disk->disk_name, mmc_card_id(card), mmc_card_name(card),
		cap_str, md->read_only ? "(ro)" : "");

	mmc_set_drvdata(card, md);
	mmc_fixup_device(card, blk_fixups);

#ifdef CONFIG_MMC_BLOCK_DEFERRED_RESUME
	mmc_set_bus_resume_policy(card->host, 1);
#endif
	if (mmc_add_disk(md))
		goto out;

	list_for_each_entry(part_md, &md->part, part) {
		if (mmc_add_disk(part_md))
			goto out;
	}

	/* init sysfs for bkops mode */
	if (card && mmc_card_mmc(card)) {
		mmc_blk_bkops_sysfs_init(card);
		spin_lock_init(&card->bkops_lock);
	}

	return 0;

 out:
	mmc_blk_remove_parts(card, md);
	mmc_blk_remove_req(md);
	return 0;
}

static void mmc_blk_remove(struct mmc_card *card)
{
	struct mmc_blk_data *md = mmc_get_drvdata(card);

	mmc_blk_remove_parts(card, md);
	mmc_claim_host(card->host);
	mmc_blk_part_switch(card, md);
	mmc_release_host(card->host);
	mmc_blk_remove_req(md);
	mmc_set_drvdata(card, NULL);
#ifdef CONFIG_MMC_BLOCK_DEFERRED_RESUME
	mmc_set_bus_resume_policy(card->host, 0);
#endif
}

#ifdef CONFIG_PM
static int mmc_blk_suspend(struct mmc_card *card)
{
	struct mmc_blk_data *part_md;
	struct mmc_blk_data *md = mmc_get_drvdata(card);

	if (md) {
		mmc_queue_suspend(&md->queue);
		list_for_each_entry(part_md, &md->part, part) {
			mmc_queue_suspend(&part_md->queue);
		}
	}
	return 0;
}

static int mmc_blk_resume(struct mmc_card *card)
{
	struct mmc_blk_data *part_md;
	struct mmc_blk_data *md = mmc_get_drvdata(card);

	if (md) {
		/*
		 * Resume involves the card going into idle state,
		 * so current partition is always the main one.
		 */
		md->part_curr = md->part_type;
		mmc_queue_resume(&md->queue);
		list_for_each_entry(part_md, &md->part, part) {
			mmc_queue_resume(&part_md->queue);
		}
	}
	return 0;
}
#else
#define	mmc_blk_suspend	NULL
#define mmc_blk_resume	NULL
#endif

static struct mmc_driver mmc_driver = {
	.drv		= {
		.name	= "mmcblk",
	},
	.probe		= mmc_blk_probe,
	.remove		= mmc_blk_remove,
	.suspend	= mmc_blk_suspend,
	.resume		= mmc_blk_resume,
};

static int __init mmc_blk_init(void)
{
	int res;

	if (perdev_minors != CONFIG_MMC_BLOCK_MINORS)
		pr_info("mmcblk: using %d minors per device\n", perdev_minors);

	max_devices = 256 / perdev_minors;

	res = register_blkdev(MMC_BLOCK_MAJOR, "mmc");
	if (res)
		goto out;

	res = mmc_register_driver(&mmc_driver);
	if (res)
		goto out2;

	return 0;
 out2:
	unregister_blkdev(MMC_BLOCK_MAJOR, "mmc");
 out:
	return res;
}

static void __exit mmc_blk_exit(void)
{
	mmc_unregister_driver(&mmc_driver);
	unregister_blkdev(MMC_BLOCK_MAJOR, "mmc");
}

module_init(mmc_blk_init);
module_exit(mmc_blk_exit);

MODULE_LICENSE("GPL");
MODULE_DESCRIPTION("Multimedia Card (MMC) block device driver");
<|MERGE_RESOLUTION|>--- conflicted
+++ resolved
@@ -2000,13 +2000,8 @@
 		/* complete ongoing async transfer before issuing discard */
 		if (card->host->areq)
 			mmc_blk_issue_rw_rq(mq, NULL);
-<<<<<<< HEAD
 		if ((req->cmd_flags & REQ_SECURE) &&
 			(card->host->caps2 & MMC_CAP2_SECURE_ERASE_EN))
-=======
-		if (req->cmd_flags & REQ_SECURE &&
-			!(card->quirks & MMC_QUIRK_SEC_ERASE_TRIM_BROKEN))
->>>>>>> 1c7eb280
 			ret = mmc_blk_issue_secdiscard_rq(mq, req);
 		else
 			ret = mmc_blk_issue_discard_rq(mq, req);
