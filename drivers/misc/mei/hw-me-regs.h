/* SPDX-License-Identifier: GPL-2.0 OR BSD-3-Clause */
/*
 * Copyright (c) 2003-2019, Intel Corporation. All rights reserved.
 * Intel Management Engine Interface (Intel MEI) Linux driver
 */
#ifndef _MEI_HW_MEI_REGS_H_
#define _MEI_HW_MEI_REGS_H_

/*
 * MEI device IDs
 */
#define MEI_DEV_ID_82946GZ    0x2974  /* 82946GZ/GL */
#define MEI_DEV_ID_82G35      0x2984  /* 82G35 Express */
#define MEI_DEV_ID_82Q965     0x2994  /* 82Q963/Q965 */
#define MEI_DEV_ID_82G965     0x29A4  /* 82P965/G965 */

#define MEI_DEV_ID_82GM965    0x2A04  /* Mobile PM965/GM965 */
#define MEI_DEV_ID_82GME965   0x2A14  /* Mobile GME965/GLE960 */

#define MEI_DEV_ID_ICH9_82Q35 0x29B4  /* 82Q35 Express */
#define MEI_DEV_ID_ICH9_82G33 0x29C4  /* 82G33/G31/P35/P31 Express */
#define MEI_DEV_ID_ICH9_82Q33 0x29D4  /* 82Q33 Express */
#define MEI_DEV_ID_ICH9_82X38 0x29E4  /* 82X38/X48 Express */
#define MEI_DEV_ID_ICH9_3200  0x29F4  /* 3200/3210 Server */

#define MEI_DEV_ID_ICH9_6     0x28B4  /* Bearlake */
#define MEI_DEV_ID_ICH9_7     0x28C4  /* Bearlake */
#define MEI_DEV_ID_ICH9_8     0x28D4  /* Bearlake */
#define MEI_DEV_ID_ICH9_9     0x28E4  /* Bearlake */
#define MEI_DEV_ID_ICH9_10    0x28F4  /* Bearlake */

#define MEI_DEV_ID_ICH9M_1    0x2A44  /* Cantiga */
#define MEI_DEV_ID_ICH9M_2    0x2A54  /* Cantiga */
#define MEI_DEV_ID_ICH9M_3    0x2A64  /* Cantiga */
#define MEI_DEV_ID_ICH9M_4    0x2A74  /* Cantiga */

#define MEI_DEV_ID_ICH10_1    0x2E04  /* Eaglelake */
#define MEI_DEV_ID_ICH10_2    0x2E14  /* Eaglelake */
#define MEI_DEV_ID_ICH10_3    0x2E24  /* Eaglelake */
#define MEI_DEV_ID_ICH10_4    0x2E34  /* Eaglelake */

#define MEI_DEV_ID_IBXPK_1    0x3B64  /* Calpella */
#define MEI_DEV_ID_IBXPK_2    0x3B65  /* Calpella */

#define MEI_DEV_ID_CPT_1      0x1C3A  /* Couger Point */
#define MEI_DEV_ID_PBG_1      0x1D3A  /* C600/X79 Patsburg */

#define MEI_DEV_ID_PPT_1      0x1E3A  /* Panther Point */
#define MEI_DEV_ID_PPT_2      0x1CBA  /* Panther Point */
#define MEI_DEV_ID_PPT_3      0x1DBA  /* Panther Point */

#define MEI_DEV_ID_LPT_H      0x8C3A  /* Lynx Point H */
#define MEI_DEV_ID_LPT_W      0x8D3A  /* Lynx Point - Wellsburg */
#define MEI_DEV_ID_LPT_LP     0x9C3A  /* Lynx Point LP */
#define MEI_DEV_ID_LPT_HR     0x8CBA  /* Lynx Point H Refresh */

#define MEI_DEV_ID_WPT_LP     0x9CBA  /* Wildcat Point LP */
#define MEI_DEV_ID_WPT_LP_2   0x9CBB  /* Wildcat Point LP 2 */

#define MEI_DEV_ID_SPT        0x9D3A  /* Sunrise Point */
#define MEI_DEV_ID_SPT_2      0x9D3B  /* Sunrise Point 2 */
#define MEI_DEV_ID_SPT_H      0xA13A  /* Sunrise Point H */
#define MEI_DEV_ID_SPT_H_2    0xA13B  /* Sunrise Point H 2 */

#define MEI_DEV_ID_LBG        0xA1BA  /* Lewisburg (SPT) */

#define MEI_DEV_ID_BXT_M      0x1A9A  /* Broxton M */
#define MEI_DEV_ID_APL_I      0x5A9A  /* Apollo Lake I */

#define MEI_DEV_ID_DNV_IE     0x19E5  /* Denverton IE */

#define MEI_DEV_ID_GLK        0x319A  /* Gemini Lake */

#define MEI_DEV_ID_KBP        0xA2BA  /* Kaby Point */
#define MEI_DEV_ID_KBP_2      0xA2BB  /* Kaby Point 2 */

#define MEI_DEV_ID_CNP_LP     0x9DE0  /* Cannon Point LP */
#define MEI_DEV_ID_CNP_LP_4   0x9DE4  /* Cannon Point LP 4 (iTouch) */
#define MEI_DEV_ID_CNP_H      0xA360  /* Cannon Point H */
#define MEI_DEV_ID_CNP_H_4    0xA364  /* Cannon Point H 4 (iTouch) */

#define MEI_DEV_ID_ICP_LP     0x34E0  /* Ice Lake Point LP */

<<<<<<< HEAD
=======
#define MEI_DEV_ID_TGP_LP     0xA0E0  /* Tiger Lake Point LP */

>>>>>>> ca8dd993
#define MEI_DEV_ID_MCC        0x4B70  /* Mule Creek Canyon (EHL) */
#define MEI_DEV_ID_MCC_4      0x4B75  /* Mule Creek Canyon 4 (EHL) */

/*
 * MEI HW Section
 */

/* Host Firmware Status Registers in PCI Config Space */
#define PCI_CFG_HFS_1         0x40
#  define PCI_CFG_HFS_1_D0I3_MSK     0x80000000
#define PCI_CFG_HFS_2         0x48
#define PCI_CFG_HFS_3         0x60
#define PCI_CFG_HFS_4         0x64
#define PCI_CFG_HFS_5         0x68
#define PCI_CFG_HFS_6         0x6C

/* MEI registers */
/* H_CB_WW - Host Circular Buffer (CB) Write Window register */
#define H_CB_WW    0
/* H_CSR - Host Control Status register */
#define H_CSR      4
/* ME_CB_RW - ME Circular Buffer Read Window register (read only) */
#define ME_CB_RW   8
/* ME_CSR_HA - ME Control Status Host Access register (read only) */
#define ME_CSR_HA  0xC
/* H_HGC_CSR - PGI register */
#define H_HPG_CSR  0x10
/* H_D0I3C - D0I3 Control  */
#define H_D0I3C    0x800

/* register bits of H_CSR (Host Control Status register) */
/* Host Circular Buffer Depth - maximum number of 32-bit entries in CB */
#define H_CBD             0xFF000000
/* Host Circular Buffer Write Pointer */
#define H_CBWP            0x00FF0000
/* Host Circular Buffer Read Pointer */
#define H_CBRP            0x0000FF00
/* Host Reset */
#define H_RST             0x00000010
/* Host Ready */
#define H_RDY             0x00000008
/* Host Interrupt Generate */
#define H_IG              0x00000004
/* Host Interrupt Status */
#define H_IS              0x00000002
/* Host Interrupt Enable */
#define H_IE              0x00000001
/* Host D0I3 Interrupt Enable */
#define H_D0I3C_IE        0x00000020
/* Host D0I3 Interrupt Status */
#define H_D0I3C_IS        0x00000040

/* H_CSR masks */
#define H_CSR_IE_MASK     (H_IE | H_D0I3C_IE)
#define H_CSR_IS_MASK     (H_IS | H_D0I3C_IS)

/* register bits of ME_CSR_HA (ME Control Status Host Access register) */
/* ME CB (Circular Buffer) Depth HRA (Host Read Access) - host read only
access to ME_CBD */
#define ME_CBD_HRA        0xFF000000
/* ME CB Write Pointer HRA - host read only access to ME_CBWP */
#define ME_CBWP_HRA       0x00FF0000
/* ME CB Read Pointer HRA - host read only access to ME_CBRP */
#define ME_CBRP_HRA       0x0000FF00
/* ME Power Gate Isolation Capability HRA  - host ready only access */
#define ME_PGIC_HRA       0x00000040
/* ME Reset HRA - host read only access to ME_RST */
#define ME_RST_HRA        0x00000010
/* ME Ready HRA - host read only access to ME_RDY */
#define ME_RDY_HRA        0x00000008
/* ME Interrupt Generate HRA - host read only access to ME_IG */
#define ME_IG_HRA         0x00000004
/* ME Interrupt Status HRA - host read only access to ME_IS */
#define ME_IS_HRA         0x00000002
/* ME Interrupt Enable HRA - host read only access to ME_IE */
#define ME_IE_HRA         0x00000001


/* H_HPG_CSR register bits */
#define H_HPG_CSR_PGIHEXR 0x00000001
#define H_HPG_CSR_PGI     0x00000002

/* H_D0I3C register bits */
#define H_D0I3C_CIP      0x00000001
#define H_D0I3C_IR       0x00000002
#define H_D0I3C_I3       0x00000004
#define H_D0I3C_RR       0x00000008

#endif /* _MEI_HW_MEI_REGS_H_ */<|MERGE_RESOLUTION|>--- conflicted
+++ resolved
@@ -81,11 +81,8 @@
 
 #define MEI_DEV_ID_ICP_LP     0x34E0  /* Ice Lake Point LP */
 
-<<<<<<< HEAD
-=======
 #define MEI_DEV_ID_TGP_LP     0xA0E0  /* Tiger Lake Point LP */
 
->>>>>>> ca8dd993
 #define MEI_DEV_ID_MCC        0x4B70  /* Mule Creek Canyon (EHL) */
 #define MEI_DEV_ID_MCC_4      0x4B75  /* Mule Creek Canyon 4 (EHL) */
 
