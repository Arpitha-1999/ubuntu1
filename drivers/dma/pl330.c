/*
 * Copyright (c) 2012 Samsung Electronics Co., Ltd.
 *		http://www.samsung.com
 *
 * Copyright (C) 2010 Samsung Electronics Co. Ltd.
 *	Jaswinder Singh <jassi.brar@samsung.com>
 *
 * This program is free software; you can redistribute it and/or modify
 * it under the terms of the GNU General Public License as published by
 * the Free Software Foundation; either version 2 of the License, or
 * (at your option) any later version.
 */

#include <linux/kernel.h>
#include <linux/io.h>
#include <linux/init.h>
#include <linux/slab.h>
#include <linux/module.h>
#include <linux/string.h>
#include <linux/delay.h>
#include <linux/interrupt.h>
#include <linux/dma-mapping.h>
#include <linux/dmaengine.h>
#include <linux/interrupt.h>
#include <linux/amba/bus.h>
#include <linux/amba/pl330.h>
#include <linux/pm_runtime.h>
#include <linux/scatterlist.h>
#include <linux/of.h>

#include <plat/cpu.h>

#include "dmaengine.h"

#define PL330_MAX_CHAN		8
#define PL330_MAX_IRQS		32
#define PL330_MAX_PERI		32

enum pl330_srccachectrl {
	SCCTRL0,	/* Noncacheable and nonbufferable */
	SCCTRL1,	/* Bufferable only */
	SCCTRL2,	/* Cacheable, but do not allocate */
	SCCTRL3,	/* Cacheable and bufferable, but do not allocate */
	SINVALID1,
	SINVALID2,
	SCCTRL6,	/* Cacheable write-through, allocate on reads only */
	SCCTRL7,	/* Cacheable write-back, allocate on reads only */
};

enum pl330_dstcachectrl {
	DCCTRL0,	/* Noncacheable and nonbufferable */
	DCCTRL1,	/* Bufferable only */
	DCCTRL2,	/* Cacheable, but do not allocate */
	DCCTRL3,	/* Cacheable and bufferable, but do not allocate */
	DINVALID1,	/* AWCACHE = 0x1000 */
	DINVALID2,
	DCCTRL6,	/* Cacheable write-through, allocate on writes only */
	DCCTRL7,	/* Cacheable write-back, allocate on writes only */
};

enum pl330_byteswap {
	SWAP_NO,
	SWAP_2,
	SWAP_4,
	SWAP_8,
	SWAP_16,
};

enum pl330_reqtype {
	MEMTOMEM,
	MEMTODEV,
	DEVTOMEM,
	DEVTODEV,
};

/* Register and Bit field Definitions */
#define DS			0x0
#define DS_ST_STOP		0x0
#define DS_ST_EXEC		0x1
#define DS_ST_CMISS		0x2
#define DS_ST_UPDTPC		0x3
#define DS_ST_WFE		0x4
#define DS_ST_ATBRR		0x5
#define DS_ST_QBUSY		0x6
#define DS_ST_WFP		0x7
#define DS_ST_KILL		0x8
#define DS_ST_CMPLT		0x9
#define DS_ST_FLTCMP		0xe
#define DS_ST_FAULT		0xf

#define DPC			0x4
#define INTEN			0x20
#define ES			0x24
#define INTSTATUS		0x28
#define INTCLR			0x2c
#define FSM			0x30
#define FSC			0x34
#define FTM			0x38

#define _FTC			0x40
#define FTC(n)			(_FTC + (n)*0x4)

#define _CS			0x100
#define CS(n)			(_CS + (n)*0x8)
#define CS_CNS			(1 << 21)

#define _CPC			0x104
#define CPC(n)			(_CPC + (n)*0x8)

#define _SA			0x400
#define SA(n)			(_SA + (n)*0x20)

#define _DA			0x404
#define DA(n)			(_DA + (n)*0x20)

#define _CC			0x408
#define CC(n)			(_CC + (n)*0x20)

#define CC_SRCINC		(1 << 0)
#define CC_DSTINC		(1 << 14)
#define CC_SRCPRI		(1 << 8)
#define CC_DSTPRI		(1 << 22)
#define CC_SRCNS		(1 << 9)
#define CC_DSTNS		(1 << 23)
#define CC_SRCIA		(1 << 10)
#define CC_DSTIA		(1 << 24)
#define CC_SRCBRSTLEN_SHFT	4
#define CC_DSTBRSTLEN_SHFT	18
#define CC_SRCBRSTSIZE_SHFT	1
#define CC_DSTBRSTSIZE_SHFT	15
#define CC_SRCCCTRL_SHFT	11
#define CC_SRCCCTRL_MASK	0x7
#define CC_DSTCCTRL_SHFT	25
#define CC_DRCCCTRL_MASK	0x7
#define CC_SWAP_SHFT		28

#define _LC0			0x40c
#define LC0(n)			(_LC0 + (n)*0x20)

#define _LC1			0x410
#define LC1(n)			(_LC1 + (n)*0x20)

#define DBGSTATUS		0xd00
#define DBG_BUSY		(1 << 0)

#define DBGCMD			0xd04
#define DBGINST0		0xd08
#define DBGINST1		0xd0c

#define CR0			0xe00
#define CR1			0xe04
#define CR2			0xe08
#define CR3			0xe0c
#define CR4			0xe10
#define CRD			0xe14

#define PERIPH_ID		0xfe0
#define PERIPH_REV_SHIFT	20
#define PERIPH_REV_MASK		0xf
#define PERIPH_REV_R0P0		0
#define PERIPH_REV_R1P0		1
#define PERIPH_REV_R1P1		2
#define PCELL_ID		0xff0

#define CR0_PERIPH_REQ_SET	(1 << 0)
#define CR0_BOOT_EN_SET		(1 << 1)
#define CR0_BOOT_MAN_NS		(1 << 2)
#define CR0_NUM_CHANS_SHIFT	4
#define CR0_NUM_CHANS_MASK	0x7
#define CR0_NUM_PERIPH_SHIFT	12
#define CR0_NUM_PERIPH_MASK	0x1f
#define CR0_NUM_EVENTS_SHIFT	17
#define CR0_NUM_EVENTS_MASK	0x1f

#define CR1_ICACHE_LEN_SHIFT	0
#define CR1_ICACHE_LEN_MASK	0x7
#define CR1_NUM_ICACHELINES_SHIFT	4
#define CR1_NUM_ICACHELINES_MASK	0xf

#define CRD_DATA_WIDTH_SHIFT	0
#define CRD_DATA_WIDTH_MASK	0x7
#define CRD_WR_CAP_SHIFT	4
#define CRD_WR_CAP_MASK		0x7
#define CRD_WR_Q_DEP_SHIFT	8
#define CRD_WR_Q_DEP_MASK	0xf
#define CRD_RD_CAP_SHIFT	12
#define CRD_RD_CAP_MASK		0x7
#define CRD_RD_Q_DEP_SHIFT	16
#define CRD_RD_Q_DEP_MASK	0xf
#define CRD_DATA_BUFF_SHIFT	20
#define CRD_DATA_BUFF_MASK	0x3ff

#define PART			0x330
#define DESIGNER		0x41
#define REVISION		0x0
#define INTEG_CFG		0x0
#define PERIPH_ID_VAL		((PART << 0) | (DESIGNER << 12))

#define PCELL_ID_VAL		0xb105f00d

#define PL330_STATE_STOPPED		(1 << 0)
#define PL330_STATE_EXECUTING		(1 << 1)
#define PL330_STATE_WFE			(1 << 2)
#define PL330_STATE_FAULTING		(1 << 3)
#define PL330_STATE_COMPLETING		(1 << 4)
#define PL330_STATE_WFP			(1 << 5)
#define PL330_STATE_KILLING		(1 << 6)
#define PL330_STATE_FAULT_COMPLETING	(1 << 7)
#define PL330_STATE_CACHEMISS		(1 << 8)
#define PL330_STATE_UPDTPC		(1 << 9)
#define PL330_STATE_ATBARRIER		(1 << 10)
#define PL330_STATE_QUEUEBUSY		(1 << 11)
#define PL330_STATE_INVALID		(1 << 15)

#define PL330_STABLE_STATES (PL330_STATE_STOPPED | PL330_STATE_EXECUTING \
				| PL330_STATE_WFE | PL330_STATE_FAULTING)

#define CMD_DMAADDH		0x54
#define CMD_DMAEND		0x00
#define CMD_DMAFLUSHP		0x35
#define CMD_DMAGO		0xa0
#define CMD_DMALD		0x04
#define CMD_DMALDP		0x25
#define CMD_DMALP		0x20
#define CMD_DMALPEND		0x28
#define CMD_DMAKILL		0x01
#define CMD_DMAMOV		0xbc
#define CMD_DMANOP		0x18
#define CMD_DMARMB		0x12
#define CMD_DMASEV		0x34
#define CMD_DMAST		0x08
#define CMD_DMASTP		0x29
#define CMD_DMASTZ		0x0c
#define CMD_DMAWFE		0x36
#define CMD_DMAWFP		0x30
#define CMD_DMAWMB		0x13

#define SZ_DMAADDH		3
#define SZ_DMAEND		1
#define SZ_DMAFLUSHP		2
#define SZ_DMALD		1
#define SZ_DMALDP		2
#define SZ_DMALP		2
#define SZ_DMALPEND		2
#define SZ_DMAKILL		1
#define SZ_DMAMOV		6
#define SZ_DMANOP		1
#define SZ_DMARMB		1
#define SZ_DMASEV		2
#define SZ_DMAST		1
#define SZ_DMASTP		2
#define SZ_DMASTZ		1
#define SZ_DMAWFE		2
#define SZ_DMAWFP		2
#define SZ_DMAWMB		1
#define SZ_DMAGO		6

#define BRST_LEN(ccr)		((((ccr) >> CC_SRCBRSTLEN_SHFT) & 0xf) + 1)
#define BRST_SIZE(ccr)		(1 << (((ccr) >> CC_SRCBRSTSIZE_SHFT) & 0x7))

#define BYTE_TO_BURST(b, ccr)	((b) / BRST_SIZE(ccr) / BRST_LEN(ccr))
#define BURST_TO_BYTE(c, ccr)	((c) * BRST_SIZE(ccr) * BRST_LEN(ccr))

/*
 * With 256 bytes, we can do more than 2.5MB and 5MB xfers per req
 * at 1byte/burst for P<->M and M<->M respectively.
 * For typical scenario, at 1word/burst, 10MB and 20MB xfers per req
 * should be enough for P<->M and M<->M respectively.
 */
#define MCODE_BUFF_PER_REQ	256

/* If the _pl330_req is available to the client */
#define IS_FREE(req)	(*((u8 *)((req)->mc_cpu)) == CMD_DMAEND)

/* Use this _only_ to wait on transient states */
#define UNTIL(t, s)	while (!(_state(t) & (s))) cpu_relax();

#ifdef PL330_DEBUG_MCGEN
static unsigned cmd_line;
#define PL330_DBGCMD_DUMP(off, x...)	do { \
						printk("%x:", cmd_line); \
						printk(x); \
						cmd_line += off; \
					} while (0)
#define PL330_DBGMC_START(addr)		(cmd_line = addr)
#else
#define PL330_DBGCMD_DUMP(off, x...)	do {} while (0)
#define PL330_DBGMC_START(addr)		do {} while (0)
#endif

/* The number of default descriptors */

#define NR_DEFAULT_DESC	16

/* Populated by the PL330 core driver for DMA API driver's info */
struct pl330_config {
	u32	periph_id;
	u32	pcell_id;
#define DMAC_MODE_NS	(1 << 0)
	unsigned int	mode;
	unsigned int	data_bus_width:10; /* In number of bits */
	unsigned int	data_buf_dep:10;
	unsigned int	num_chan:4;
	unsigned int	num_peri:6;
	u32		peri_ns;
	unsigned int	num_events:6;
	u32		irq_ns;
};

/* Handle to the DMAC provided to the PL330 core */
struct pl330_info {
	/* Owning device */
	struct device *dev;
	/* Size of MicroCode buffers for each channel. */
	unsigned mcbufsz;
	/* ioremap'ed address of PL330 registers. */
	void __iomem	*base;
	/* Client can freely use it. */
	void	*client_data;
	/* PL330 core data, Client must not touch it. */
	void	*pl330_data;
	/* Populated by the PL330 core driver during pl330_add */
	struct pl330_config	pcfg;
	/*
	 * If the DMAC has some reset mechanism, then the
	 * client may want to provide pointer to the method.
	 */
	void (*dmac_reset)(struct pl330_info *pi);
};

/**
 * Request Configuration.
 * The PL330 core does not modify this and uses the last
 * working configuration if the request doesn't provide any.
 *
 * The Client may want to provide this info only for the
 * first request and a request with new settings.
 */
struct pl330_reqcfg {
	/* Address Incrementing */
	unsigned dst_inc:1;
	unsigned src_inc:1;

	/*
	 * For now, the SRC & DST protection levels
	 * and burst size/length are assumed same.
	 */
	bool nonsecure;
	bool privileged;
	bool insnaccess;
	unsigned brst_len:5;
	unsigned brst_size:3; /* in power of 2 */

	enum pl330_dstcachectrl dcctl;
	enum pl330_srccachectrl scctl;
	enum pl330_byteswap swap;
	struct pl330_config *pcfg;
};

/*
 * One cycle of DMAC operation.
 * There may be more than one xfer in a request.
 */
struct pl330_xfer {
	u32 src_addr;
	u32 dst_addr;
	/* Size to xfer */
	u32 bytes;
	/*
	 * Pointer to next xfer in the list.
	 * The last xfer in the req must point to NULL.
	 */
	struct pl330_xfer *next;
};

/* The xfer callbacks are made with one of these arguments. */
enum pl330_op_err {
	/* The all xfers in the request were success. */
	PL330_ERR_NONE,
	/* If req aborted due to global error. */
	PL330_ERR_ABORT,
	/* If req failed due to problem with Channel. */
	PL330_ERR_FAIL,
};

/* A request defining Scatter-Gather List ending with NULL xfer. */
struct pl330_req {
	enum pl330_reqtype rqtype;
	/* Index of peripheral for the xfer. */
	unsigned peri:5;
	/* Unique token for this xfer, set by the client. */
	void *token;
	/* Callback to be called after xfer. */
	void (*xfer_cb)(void *token, enum pl330_op_err err);
	/* If NULL, req will be done at last set parameters. */
	struct pl330_reqcfg *cfg;
	/* Pointer to first xfer in the request. */
	struct pl330_xfer *x;
	/* Hook to attach to DMAC's list of reqs with due callback */
	struct list_head rqd;
	unsigned int infiniteloop;
};

enum pl330_chan_op {
	/* Start the channel */
	PL330_OP_START,
	/* Abort the active xfer */
	PL330_OP_ABORT,
	/* Stop xfer and flush queue */
	PL330_OP_FLUSH,
};

struct _xfer_spec {
	u32 ccr;
	struct pl330_req *r;
	struct pl330_xfer *x;
};

enum dmamov_dst {
	SAR = 0,
	CCR,
	DAR,
};

enum pl330_dst {
	SRC = 0,
	DST,
};

enum pl330_cond {
	SINGLE,
	BURST,
	ALWAYS,
};

struct _pl330_req {
	u32 mc_bus;
	void *mc_cpu;
	/* Number of bytes taken to setup MC for the req */
	u32 mc_len;
	struct pl330_req *r;
};

/* ToBeDone for tasklet */
struct _pl330_tbd {
	bool reset_dmac;
	bool reset_mngr;
	u8 reset_chan;
};

/* A DMAC Thread */
struct pl330_thread {
	u8 id;
	int ev;
	/* If the channel is not yet acquired by any client */
	bool free;
	/* Parent DMAC */
	struct pl330_dmac *dmac;
	/* Only two at a time */
	struct _pl330_req req[2];
	/* Index of the last enqueued request */
	unsigned lstenq;
	/* Index of the last submitted request or -1 if the DMA is stopped */
	int req_running;
};

enum pl330_dmac_state {
	UNINIT,
	INIT,
	DYING,
};

/* A DMAC */
struct pl330_dmac {
	spinlock_t		lock;
	/* Holds list of reqs with due callbacks */
	struct list_head	req_done;
	/* Pointer to platform specific stuff */
	struct pl330_info	*pinfo;
	/* Maximum possible events/irqs */
	int			events[32];
	/* BUS address of MicroCode buffer */
	u32			mcode_bus;
	/* CPU address of MicroCode buffer */
	void			*mcode_cpu;
	/* List of all Channel threads */
	struct pl330_thread	*channels;
	/* Pointer to the MANAGER thread */
	struct pl330_thread	*manager;
	/* To handle bad news in interrupt */
	struct tasklet_struct	tasks;
	struct _pl330_tbd	dmac_tbd;
	/* State of DMAC operation */
	enum pl330_dmac_state	state;
};

enum desc_status {
	/* In the DMAC pool */
	FREE,
	/*
	 * Allocted to some channel during prep_xxx
	 * Also may be sitting on the work_list.
	 */
	PREP,
	/*
	 * Sitting on the work_list and already submitted
	 * to the PL330 core. Not more than two descriptors
	 * of a channel can be BUSY at any time.
	 */
	BUSY,
	/*
	 * Sitting on the channel work_list but xfer done
	 * by PL330 core
	 */
	DONE,
};

struct dma_pl330_chan {
	/* Schedule desc completion */
	struct tasklet_struct task;

	/* DMA-Engine Channel */
	struct dma_chan chan;

	/* List of to be xfered descriptors */
	struct list_head work_list;

	/* Pointer to the DMAC that manages this channel,
	 * NULL if the channel is available to be acquired.
	 * As the parent, this DMAC also provides descriptors
	 * to the channel.
	 */
	struct dma_pl330_dmac *dmac;

	/* To protect channel manipulation */
	spinlock_t lock;

	/* Token of a hardware channel thread of PL330 DMAC
	 * NULL if the channel is available to be acquired.
	 */
	void *pl330_chid;

	/* For D-to-M and M-to-D channels */
	int burst_sz; /* the peripheral fifo width */
	int burst_len; /* the number of burst */
	dma_addr_t fifo_addr;

	/* for cyclic capability */
	bool cyclic;
};

struct dma_pl330_dmac {
	struct pl330_info pif;

	/* DMA-Engine Device */
	struct dma_device ddma;

	/* Pool of descriptors available for the DMAC's channels */
	struct list_head desc_pool;
	/* To protect desc_pool manipulation */
	spinlock_t pool_lock;

	/* Peripheral channels connected to this DMAC */
	struct dma_pl330_chan *peripherals; /* keep at end */

	struct clk *clk;
};

struct dma_pl330_desc {
	/* To attach to a queue as child */
	struct list_head node;

	/* Descriptor for the DMA Engine API */
	struct dma_async_tx_descriptor txd;

	/* Xfer for PL330 core */
	struct pl330_xfer px;

	struct pl330_reqcfg rqcfg;
	struct pl330_req req;

	enum desc_status status;

	/* The channel which currently holds this desc */
	struct dma_pl330_chan *pchan;
};

static inline void _callback(struct pl330_req *r, enum pl330_op_err err)
{
	if (r && r->xfer_cb)
		r->xfer_cb(r->token, err);
}

static inline bool _queue_empty(struct pl330_thread *thrd)
{
	return (IS_FREE(&thrd->req[0]) && IS_FREE(&thrd->req[1]))
		? true : false;
}

static inline bool _queue_full(struct pl330_thread *thrd)
{
	return (IS_FREE(&thrd->req[0]) || IS_FREE(&thrd->req[1]))
		? false : true;
}

static inline bool is_manager(struct pl330_thread *thrd)
{
	struct pl330_dmac *pl330 = thrd->dmac;

	/* MANAGER is indexed at the end */
	if (thrd->id == pl330->pinfo->pcfg.num_chan)
		return true;
	else
		return false;
}

/* If manager of the thread is in Non-Secure mode */
static inline bool _manager_ns(struct pl330_thread *thrd)
{
	struct pl330_dmac *pl330 = thrd->dmac;

	return (pl330->pinfo->pcfg.mode & DMAC_MODE_NS) ? true : false;
}

static inline u32 get_id(struct pl330_info *pi, u32 off)
{
	void __iomem *regs = pi->base;
	u32 id = 0;

	id |= (readb(regs + off + 0x0) << 0);
	id |= (readb(regs + off + 0x4) << 8);
	id |= (readb(regs + off + 0x8) << 16);
	id |= (readb(regs + off + 0xc) << 24);

	return id;
}

static inline u32 get_revision(u32 periph_id)
{
	return (periph_id >> PERIPH_REV_SHIFT) & PERIPH_REV_MASK;
}

static inline u32 _emit_ADDH(unsigned dry_run, u8 buf[],
		enum pl330_dst da, u16 val)
{
	if (dry_run)
		return SZ_DMAADDH;

	buf[0] = CMD_DMAADDH;
	buf[0] |= (da << 1);
	*((u16 *)&buf[1]) = val;

	PL330_DBGCMD_DUMP(SZ_DMAADDH, "\tDMAADDH %s %u\n",
		da == 1 ? "DA" : "SA", val);

	return SZ_DMAADDH;
}

static inline u32 _emit_END(unsigned dry_run, u8 buf[])
{
	if (dry_run)
		return SZ_DMAEND;

	buf[0] = CMD_DMAEND;

	PL330_DBGCMD_DUMP(SZ_DMAEND, "\tDMAEND\n");

	return SZ_DMAEND;
}

static inline u32 _emit_FLUSHP(unsigned dry_run, u8 buf[], u8 peri)
{
	if (dry_run)
		return SZ_DMAFLUSHP;

	buf[0] = CMD_DMAFLUSHP;

	peri &= 0x1f;
	peri <<= 3;
	buf[1] = peri;

	PL330_DBGCMD_DUMP(SZ_DMAFLUSHP, "\tDMAFLUSHP %u\n", peri >> 3);

	return SZ_DMAFLUSHP;
}

static inline u32 _emit_LD(unsigned dry_run, u8 buf[],	enum pl330_cond cond)
{
	if (dry_run)
		return SZ_DMALD;

	buf[0] = CMD_DMALD;

	if (cond == SINGLE)
		buf[0] |= (0 << 1) | (1 << 0);
	else if (cond == BURST)
		buf[0] |= (1 << 1) | (1 << 0);

	PL330_DBGCMD_DUMP(SZ_DMALD, "\tDMALD%c\n",
		cond == SINGLE ? 'S' : (cond == BURST ? 'B' : 'A'));

	return SZ_DMALD;
}

static inline u32 _emit_LDP(unsigned dry_run, u8 buf[],
		enum pl330_cond cond, u8 peri)
{
	if (dry_run)
		return SZ_DMALDP;

	buf[0] = CMD_DMALDP;

	if (cond == BURST)
		buf[0] |= (1 << 1);

	peri &= 0x1f;
	peri <<= 3;
	buf[1] = peri;

	PL330_DBGCMD_DUMP(SZ_DMALDP, "\tDMALDP%c %u\n",
		cond == SINGLE ? 'S' : 'B', peri >> 3);

	return SZ_DMALDP;
}

static inline u32 _emit_LP(unsigned dry_run, u8 buf[],
		unsigned loop, u8 cnt)
{
	if (dry_run)
		return SZ_DMALP;

	buf[0] = CMD_DMALP;

	if (loop)
		buf[0] |= (1 << 1);

	cnt--; /* DMAC increments by 1 internally */
	buf[1] = cnt;

	PL330_DBGCMD_DUMP(SZ_DMALP, "\tDMALP_%c %u\n", loop ? '1' : '0', cnt);

	return SZ_DMALP;
}

struct _arg_LPEND {
	enum pl330_cond cond;
	bool forever;
	unsigned loop;
	u8 bjump;
};

static inline u32 _emit_LPEND(unsigned dry_run, u8 buf[],
		const struct _arg_LPEND *arg)
{
	enum pl330_cond cond = arg->cond;
	bool forever = arg->forever;
	unsigned loop = arg->loop;
	u8 bjump = arg->bjump;

	if (dry_run)
		return SZ_DMALPEND;

	buf[0] = CMD_DMALPEND;

	if (loop)
		buf[0] |= (1 << 2);

	if (!forever)
		buf[0] |= (1 << 4);

	if (cond == SINGLE)
		buf[0] |= (0 << 1) | (1 << 0);
	else if (cond == BURST)
		buf[0] |= (1 << 1) | (1 << 0);

	buf[1] = bjump;

	PL330_DBGCMD_DUMP(SZ_DMALPEND, "\tDMALP%s%c_%c bjmpto_%x\n",
			forever ? "FE" : "END",
			cond == SINGLE ? 'S' : (cond == BURST ? 'B' : 'A'),
			loop ? '1' : '0',
			bjump);

	return SZ_DMALPEND;
}

static inline u32 _emit_KILL(unsigned dry_run, u8 buf[])
{
	if (dry_run)
		return SZ_DMAKILL;

	buf[0] = CMD_DMAKILL;

	return SZ_DMAKILL;
}

static inline u32 _emit_MOV(unsigned dry_run, u8 buf[],
		enum dmamov_dst dst, u32 val)
{
	if (dry_run)
		return SZ_DMAMOV;

	buf[0] = CMD_DMAMOV;
	buf[1] = dst;
	*((u32 *)&buf[2]) = val;

	PL330_DBGCMD_DUMP(SZ_DMAMOV, "\tDMAMOV %s 0x%x\n",
		dst == SAR ? "SAR" : (dst == DAR ? "DAR" : "CCR"), val);

	return SZ_DMAMOV;
}

static inline u32 _emit_NOP(unsigned dry_run, u8 buf[])
{
	if (dry_run)
		return SZ_DMANOP;

	buf[0] = CMD_DMANOP;

	PL330_DBGCMD_DUMP(SZ_DMANOP, "\tDMANOP\n");

	return SZ_DMANOP;
}

static inline u32 _emit_RMB(unsigned dry_run, u8 buf[])
{
	if (dry_run)
		return SZ_DMARMB;

	buf[0] = CMD_DMARMB;

	PL330_DBGCMD_DUMP(SZ_DMARMB, "\tDMARMB\n");

	return SZ_DMARMB;
}

static inline u32 _emit_SEV(unsigned dry_run, u8 buf[], u8 ev)
{
	if (dry_run)
		return SZ_DMASEV;

	buf[0] = CMD_DMASEV;

	ev &= 0x1f;
	ev <<= 3;
	buf[1] = ev;

	PL330_DBGCMD_DUMP(SZ_DMASEV, "\tDMASEV %u\n", ev >> 3);

	return SZ_DMASEV;
}

static inline u32 _emit_ST(unsigned dry_run, u8 buf[], enum pl330_cond cond)
{
	if (dry_run)
		return SZ_DMAST;

	buf[0] = CMD_DMAST;

	if (cond == SINGLE)
		buf[0] |= (0 << 1) | (1 << 0);
	else if (cond == BURST)
		buf[0] |= (1 << 1) | (1 << 0);

	PL330_DBGCMD_DUMP(SZ_DMAST, "\tDMAST%c\n",
		cond == SINGLE ? 'S' : (cond == BURST ? 'B' : 'A'));

	return SZ_DMAST;
}

static inline u32 _emit_STP(unsigned dry_run, u8 buf[],
		enum pl330_cond cond, u8 peri)
{
	if (dry_run)
		return SZ_DMASTP;

	buf[0] = CMD_DMASTP;

	if (cond == BURST)
		buf[0] |= (1 << 1);

	peri &= 0x1f;
	peri <<= 3;
	buf[1] = peri;

	PL330_DBGCMD_DUMP(SZ_DMASTP, "\tDMASTP%c %u\n",
		cond == SINGLE ? 'S' : 'B', peri >> 3);

	return SZ_DMASTP;
}

static inline u32 _emit_STZ(unsigned dry_run, u8 buf[])
{
	if (dry_run)
		return SZ_DMASTZ;

	buf[0] = CMD_DMASTZ;

	PL330_DBGCMD_DUMP(SZ_DMASTZ, "\tDMASTZ\n");

	return SZ_DMASTZ;
}

static inline u32 _emit_WFE(unsigned dry_run, u8 buf[], u8 ev,
		unsigned invalidate)
{
	if (dry_run)
		return SZ_DMAWFE;

	buf[0] = CMD_DMAWFE;

	ev &= 0x1f;
	ev <<= 3;
	buf[1] = ev;

	if (invalidate)
		buf[1] |= (1 << 1);

	PL330_DBGCMD_DUMP(SZ_DMAWFE, "\tDMAWFE %u%s\n",
		ev >> 3, invalidate ? ", I" : "");

	return SZ_DMAWFE;
}

static inline u32 _emit_WFP(unsigned dry_run, u8 buf[],
		enum pl330_cond cond, u8 peri)
{
	if (dry_run)
		return SZ_DMAWFP;

	buf[0] = CMD_DMAWFP;

	if (cond == SINGLE)
		buf[0] |= (0 << 1) | (0 << 0);
	else if (cond == BURST)
		buf[0] |= (1 << 1) | (0 << 0);
	else
		buf[0] |= (0 << 1) | (1 << 0);

	peri &= 0x1f;
	peri <<= 3;
	buf[1] = peri;

	PL330_DBGCMD_DUMP(SZ_DMAWFP, "\tDMAWFP%c %u\n",
		cond == SINGLE ? 'S' : (cond == BURST ? 'B' : 'P'), peri >> 3);

	return SZ_DMAWFP;
}

static inline u32 _emit_WMB(unsigned dry_run, u8 buf[])
{
	if (dry_run)
		return SZ_DMAWMB;

	buf[0] = CMD_DMAWMB;

	PL330_DBGCMD_DUMP(SZ_DMAWMB, "\tDMAWMB\n");

	return SZ_DMAWMB;
}

struct _arg_GO {
	u8 chan;
	u32 addr;
	unsigned ns;
};

static inline u32 _emit_GO(unsigned dry_run, u8 buf[],
		const struct _arg_GO *arg)
{
	u8 chan = arg->chan;
	u32 addr = arg->addr;
	unsigned ns = arg->ns;

	if (dry_run)
		return SZ_DMAGO;

	buf[0] = CMD_DMAGO;
	buf[0] |= (ns << 1);

	buf[1] = chan & 0x7;

	*((u32 *)&buf[2]) = addr;

	return SZ_DMAGO;
}

#define msecs_to_loops(t) (loops_per_jiffy / 1000 * HZ * t)

/* Returns Time-Out */
static bool _until_dmac_idle(struct pl330_thread *thrd)
{
	void __iomem *regs = thrd->dmac->pinfo->base;
	unsigned long loops = msecs_to_loops(5);

	do {
		/* Until Manager is Idle */
		if (!(readl(regs + DBGSTATUS) & DBG_BUSY))
			break;

		cpu_relax();
	} while (--loops);

	if (!loops)
		return true;

	return false;
}

static inline void _execute_DBGINSN(struct pl330_thread *thrd,
		u8 insn[], bool as_manager)
{
	void __iomem *regs = thrd->dmac->pinfo->base;
	u32 val;

	val = (insn[0] << 16) | (insn[1] << 24);
	if (!as_manager) {
		val |= (1 << 0);
		val |= (thrd->id << 8); /* Channel Number */
	}
	writel(val, regs + DBGINST0);

	val = *((u32 *)&insn[2]);
	writel(val, regs + DBGINST1);

	/* If timed out due to halted state-machine */
	if (_until_dmac_idle(thrd)) {
		dev_err(thrd->dmac->pinfo->dev, "DMAC halted!\n");
		return;
	}

	/* Get going */
	writel(0, regs + DBGCMD);
}

/*
 * Mark a _pl330_req as free.
 * We do it by writing DMAEND as the first instruction
 * because no valid request is going to have DMAEND as
 * its first instruction to execute.
 */
static void mark_free(struct pl330_thread *thrd, int idx)
{
	struct _pl330_req *req = &thrd->req[idx];

	_emit_END(0, req->mc_cpu);
	req->mc_len = 0;

	thrd->req_running = -1;
}

static inline u32 _state(struct pl330_thread *thrd)
{
	void __iomem *regs = thrd->dmac->pinfo->base;
	u32 val;

	if (is_manager(thrd))
		val = readl(regs + DS) & 0xf;
	else
		val = readl(regs + CS(thrd->id)) & 0xf;

	switch (val) {
	case DS_ST_STOP:
		return PL330_STATE_STOPPED;
	case DS_ST_EXEC:
		return PL330_STATE_EXECUTING;
	case DS_ST_CMISS:
		return PL330_STATE_CACHEMISS;
	case DS_ST_UPDTPC:
		return PL330_STATE_UPDTPC;
	case DS_ST_WFE:
		return PL330_STATE_WFE;
	case DS_ST_FAULT:
		return PL330_STATE_FAULTING;
	case DS_ST_ATBRR:
		if (is_manager(thrd))
			return PL330_STATE_INVALID;
		else
			return PL330_STATE_ATBARRIER;
	case DS_ST_QBUSY:
		if (is_manager(thrd))
			return PL330_STATE_INVALID;
		else
			return PL330_STATE_QUEUEBUSY;
	case DS_ST_WFP:
		if (is_manager(thrd))
			return PL330_STATE_INVALID;
		else
			return PL330_STATE_WFP;
	case DS_ST_KILL:
		if (is_manager(thrd))
			return PL330_STATE_INVALID;
		else
			return PL330_STATE_KILLING;
	case DS_ST_CMPLT:
		if (is_manager(thrd))
			return PL330_STATE_INVALID;
		else
			return PL330_STATE_COMPLETING;
	case DS_ST_FLTCMP:
		if (is_manager(thrd))
			return PL330_STATE_INVALID;
		else
			return PL330_STATE_FAULT_COMPLETING;
	default:
		return PL330_STATE_INVALID;
	}
}

static void _stop(struct pl330_thread *thrd)
{
	void __iomem *regs = thrd->dmac->pinfo->base;
	u8 insn[6] = {0, 0, 0, 0, 0, 0};

	if (_state(thrd) == PL330_STATE_FAULT_COMPLETING)
		UNTIL(thrd, PL330_STATE_FAULTING | PL330_STATE_KILLING);

	/* Return if nothing needs to be done */
	if (_state(thrd) == PL330_STATE_COMPLETING
		  || _state(thrd) == PL330_STATE_KILLING
		  || _state(thrd) == PL330_STATE_STOPPED)
		return;

	_emit_KILL(0, insn);

	/* Stop generating interrupts for SEV */
	writel(readl(regs + INTEN) & ~(1 << thrd->ev), regs + INTEN);

	_execute_DBGINSN(thrd, insn, is_manager(thrd));
}

/* Start doing req 'idx' of thread 'thrd' */
static bool _trigger(struct pl330_thread *thrd)
{
	void __iomem *regs = thrd->dmac->pinfo->base;
	struct _pl330_req *req;
	struct pl330_req *r;
	struct _arg_GO go;
	unsigned ns;
	u8 insn[6] = {0, 0, 0, 0, 0, 0};
	int idx;

	/* Return if already ACTIVE */
	if (_state(thrd) != PL330_STATE_STOPPED)
		return true;

	idx = 1 - thrd->lstenq;
	if (!IS_FREE(&thrd->req[idx]))
		req = &thrd->req[idx];
	else {
		idx = thrd->lstenq;
		if (!IS_FREE(&thrd->req[idx]))
			req = &thrd->req[idx];
		else
			req = NULL;
	}

	/* Return if no request */
	if (!req || !req->r)
		return true;

	r = req->r;

	if (r->cfg)
		ns = r->cfg->nonsecure ? 1 : 0;
	else if (readl(regs + CS(thrd->id)) & CS_CNS)
		ns = 1;
	else
		ns = 0;

	/* See 'Abort Sources' point-4 at Page 2-25 */
	if (_manager_ns(thrd) && !ns)
		dev_info(thrd->dmac->pinfo->dev, "%s:%d Recipe for ABORT!\n",
			__func__, __LINE__);

	go.chan = thrd->id;
	go.addr = req->mc_bus;
	go.ns = ns;
	_emit_GO(0, insn, &go);

	/* Set to generate interrupts for SEV */
	writel(readl(regs + INTEN) | (1 << thrd->ev), regs + INTEN);

	/* Only manager can execute GO */
	_execute_DBGINSN(thrd, insn, true);

	thrd->req_running = idx;

	return true;
}

static bool _start(struct pl330_thread *thrd)
{
	switch (_state(thrd)) {
	case PL330_STATE_FAULT_COMPLETING:
		UNTIL(thrd, PL330_STATE_FAULTING | PL330_STATE_KILLING);

		if (_state(thrd) == PL330_STATE_KILLING)
			UNTIL(thrd, PL330_STATE_STOPPED)

	case PL330_STATE_FAULTING:
		_stop(thrd);

	case PL330_STATE_KILLING:
	case PL330_STATE_COMPLETING:
		UNTIL(thrd, PL330_STATE_STOPPED)

	case PL330_STATE_STOPPED:
		return _trigger(thrd);

	case PL330_STATE_WFP:
	case PL330_STATE_QUEUEBUSY:
	case PL330_STATE_ATBARRIER:
	case PL330_STATE_UPDTPC:
	case PL330_STATE_CACHEMISS:
	case PL330_STATE_EXECUTING:
		return true;

	case PL330_STATE_WFE: /* For RESUME, nothing yet */
	default:
		return false;
	}
}

static inline int _ldst_memtomem(unsigned dry_run, u8 buf[],
		const struct _xfer_spec *pxs, int cyc)
{
	int off = 0;
	struct pl330_config *pcfg = pxs->r->cfg->pcfg;

	/* check lock-up free version */
	if (get_revision(pcfg->periph_id) >= PERIPH_REV_R1P0) {
		while (cyc--) {
			off += _emit_LD(dry_run, &buf[off], ALWAYS);
			off += _emit_ST(dry_run, &buf[off], ALWAYS);
		}
	} else {
		while (cyc--) {
			off += _emit_LD(dry_run, &buf[off], ALWAYS);
			off += _emit_RMB(dry_run, &buf[off]);
			off += _emit_ST(dry_run, &buf[off], ALWAYS);
			off += _emit_WMB(dry_run, &buf[off]);
		}
	}

	return off;
}

static inline int _ldst_devtomem(unsigned dry_run, u8 buf[],
		const struct _xfer_spec *pxs, int cyc)
{
	int off = 0;
	enum pl330_cond cond = (pxs->r->cfg->brst_len == 1) ? SINGLE : BURST;

	while (cyc--) {
		off += _emit_WFP(dry_run, &buf[off], cond, pxs->r->peri);
		off += _emit_LDP(dry_run, &buf[off], cond, pxs->r->peri);
		off += _emit_ST(dry_run, &buf[off], ALWAYS);
		off += _emit_FLUSHP(dry_run, &buf[off], pxs->r->peri);
	}

	return off;
}

static inline int _ldst_memtodev(unsigned dry_run, u8 buf[],
		const struct _xfer_spec *pxs, int cyc)
{
	int off = 0;
	enum pl330_cond cond = (pxs->r->cfg->brst_len == 1) ? SINGLE : BURST;

	while (cyc--) {
		off += _emit_WFP(dry_run, &buf[off], cond, pxs->r->peri);
		off += _emit_LD(dry_run, &buf[off], ALWAYS);
		off += _emit_STP(dry_run, &buf[off], cond, pxs->r->peri);
		off += _emit_FLUSHP(dry_run, &buf[off], pxs->r->peri);
	}

	return off;
}

static int _bursts(unsigned dry_run, u8 buf[],
		const struct _xfer_spec *pxs, int cyc)
{
	int off = 0;

	switch (pxs->r->rqtype) {
	case MEMTODEV:
		off += _ldst_memtodev(dry_run, &buf[off], pxs, cyc);
		break;
	case DEVTOMEM:
		off += _ldst_devtomem(dry_run, &buf[off], pxs, cyc);
		break;
	case MEMTOMEM:
		off += _ldst_memtomem(dry_run, &buf[off], pxs, cyc);
		break;
	default:
		off += 0x40000000; /* Scare off the Client */
		break;
	}

	return off;
}

/* Returns bytes consumed */
static inline int _loop_infiniteloop(unsigned dry_run, u8 buf[],
		unsigned long bursts, const struct _xfer_spec *pxs, int ev)
{
	int cyc, off;
	unsigned lcnt0, lcnt1, ljmp0, ljmp1, ljmpfe;
	struct _arg_LPEND lpend;

	off = 0;
	ljmpfe = off;
	lcnt0 = pxs->r->infiniteloop;

	if (bursts > 256) {
		lcnt1 = 256;
		cyc = bursts / 256;
	} else {
		lcnt1 = bursts;
		cyc = 1;
	}

	/* forever loop */
	off += _emit_MOV(dry_run, &buf[off], SAR, pxs->x->src_addr);
	off += _emit_MOV(dry_run, &buf[off], DAR, pxs->x->dst_addr);
	off += _emit_FLUSHP(dry_run, &buf[off], pxs->r->peri);

	/* loop0 */
	off += _emit_LP(dry_run, &buf[off], 0,  lcnt0);
	ljmp0 = off;

	/* loop1 */
	off += _emit_LP(dry_run, &buf[off], 1, lcnt1);
	ljmp1 = off;
	off += _bursts(dry_run, &buf[off], pxs, cyc);
	lpend.cond = ALWAYS;
	lpend.forever = false;
	lpend.loop = 1;
	lpend.bjump = off - ljmp1;
	off += _emit_LPEND(dry_run, &buf[off], &lpend);

	/* remainder */
	lcnt1 = bursts - (lcnt1 * cyc);

	if (lcnt1) {
		off += _emit_LP(dry_run, &buf[off], 1, lcnt1);
		ljmp1 = off;
		off += _bursts(dry_run, &buf[off], pxs, 1);
		lpend.cond = ALWAYS;
		lpend.forever = false;
		lpend.loop = 1;
		lpend.bjump = off - ljmp1;
		off += _emit_LPEND(dry_run, &buf[off], &lpend);
	}

	off += _emit_SEV(dry_run, &buf[off], ev);

	lpend.cond = ALWAYS;
	lpend.forever = false;
	lpend.loop = 0;
	lpend.bjump = off - ljmp0;
	off += _emit_LPEND(dry_run, &buf[off], &lpend);

	lpend.cond = ALWAYS;
	lpend.forever = true;
	lpend.loop = 1;
	lpend.bjump = off - ljmpfe;
	off +=  _emit_LPEND(dry_run, &buf[off], &lpend);

	return off;
}

/* Returns bytes consumed and updates bursts */
static inline int _loop(unsigned dry_run, u8 buf[],
		unsigned long *bursts, const struct _xfer_spec *pxs)
{
	int cyc, cycmax, szlp, szlpend, szbrst, off;
	unsigned lcnt0, lcnt1, ljmp0, ljmp1;
	struct _arg_LPEND lpend;

	/* Max iterations possible in DMALP is 256 */
	if (*bursts >= 256*256) {
		lcnt1 = 256;
		lcnt0 = 256;
		cyc = *bursts / lcnt1 / lcnt0;
	} else if (*bursts > 256) {
		lcnt1 = 256;
		lcnt0 = *bursts / lcnt1;
		cyc = 1;
	} else {
		lcnt1 = *bursts;
		lcnt0 = 0;
		cyc = 1;
	}

	szlp = _emit_LP(1, buf, 0, 0);
	szbrst = _bursts(1, buf, pxs, 1);

	lpend.cond = ALWAYS;
	lpend.forever = false;
	lpend.loop = 0;
	lpend.bjump = 0;
	szlpend = _emit_LPEND(1, buf, &lpend);

	if (lcnt0) {
		szlp *= 2;
		szlpend *= 2;
	}

	/*
	 * Max bursts that we can unroll due to limit on the
	 * size of backward jump that can be encoded in DMALPEND
	 * which is 8-bits and hence 255
	 */
	cycmax = (255 - (szlp + szlpend)) / szbrst;

	cyc = (cycmax < cyc) ? cycmax : cyc;

	off = 0;

	if (lcnt0) {
		off += _emit_LP(dry_run, &buf[off], 0, lcnt0);
		ljmp0 = off;
	}

	off += _emit_LP(dry_run, &buf[off], 1, lcnt1);
	ljmp1 = off;

	off += _bursts(dry_run, &buf[off], pxs, cyc);

	lpend.cond = ALWAYS;
	lpend.forever = false;
	lpend.loop = 1;
	lpend.bjump = off - ljmp1;
	off += _emit_LPEND(dry_run, &buf[off], &lpend);

	if (lcnt0) {
		lpend.cond = ALWAYS;
		lpend.forever = false;
		lpend.loop = 0;
		lpend.bjump = off - ljmp0;
		off += _emit_LPEND(dry_run, &buf[off], &lpend);
	}

	*bursts = lcnt1 * cyc;
	if (lcnt0)
		*bursts *= lcnt0;

	return off;
}

static inline int _setup_xfer_infiniteloop(unsigned dry_run, u8 buf[],
		const struct _xfer_spec *pxs, int ev)
{
	struct pl330_xfer *x = pxs->x;
	u32 ccr = pxs->ccr;
	unsigned long bursts = BYTE_TO_BURST(x->bytes, ccr);
	int off = 0;

	/* Setup Loop(s) */
	off += _loop_infiniteloop(dry_run, &buf[off], bursts, pxs, ev);

	return off;
}

static inline int _setup_loops(unsigned dry_run, u8 buf[],
		const struct _xfer_spec *pxs)
{
	struct pl330_xfer *x = pxs->x;
	u32 ccr = pxs->ccr;
	unsigned long c, bursts = BYTE_TO_BURST(x->bytes, ccr);
	int off = 0;

	while (bursts) {
		c = bursts;
		off += _loop(dry_run, &buf[off], &c, pxs);
		bursts -= c;
	}

	return off;
}

static inline int _setup_xfer(unsigned dry_run, u8 buf[],
		const struct _xfer_spec *pxs)
{
	struct pl330_xfer *x = pxs->x;
	int off = 0;

	/* DMAMOV SAR, x->src_addr */
	off += _emit_MOV(dry_run, &buf[off], SAR, x->src_addr);
	/* DMAMOV DAR, x->dst_addr */
	off += _emit_MOV(dry_run, &buf[off], DAR, x->dst_addr);
	off += _emit_FLUSHP(dry_run, &buf[off], pxs->r->peri);

	/* Setup Loop(s) */
	off += _setup_loops(dry_run, &buf[off], pxs);

	return off;
}

/*
 * A req is a sequence of one or more xfer units.
 * Returns the number of bytes taken to setup the MC for the req.
 */
static int _setup_req(unsigned dry_run, struct pl330_thread *thrd,
		unsigned index, struct _xfer_spec *pxs)
{
	struct _pl330_req *req = &thrd->req[index];
	struct pl330_xfer *x;
	u8 *buf = req->mc_cpu;
	int off = 0;

	PL330_DBGMC_START(req->mc_bus);

	/* DMAMOV CCR, ccr */
	off += _emit_MOV(dry_run, &buf[off], CCR, pxs->ccr);

	x = pxs->r->x;
	if (!pxs->r->infiniteloop) {
		do {
			/* Error if xfer length is not aligned at burst size */
			if (x->bytes % (BRST_SIZE(pxs->ccr) *
					BRST_LEN(pxs->ccr)))
				return -EINVAL;

			pxs->x = x;
			off += _setup_xfer(dry_run, &buf[off], pxs);

			x = x->next;
		} while (x);

		/* DMASEV peripheral/event */
		off += _emit_SEV(dry_run, &buf[off], thrd->ev);
		/* DMAEND */
		off += _emit_END(dry_run, &buf[off]);
	} else {
		/* Error if xfer length is not aligned at burst size */
		if (x->bytes % (BRST_SIZE(pxs->ccr) * BRST_LEN(pxs->ccr)))
			return -EINVAL;

		pxs->x = x;
		off += _setup_xfer_infiniteloop(dry_run, &buf[off],
						pxs, thrd->ev);
	}

	return off;
}

static inline u32 _prepare_ccr(const struct pl330_reqcfg *rqc)
{
	u32 ccr = 0;

	if (rqc->src_inc)
		ccr |= CC_SRCINC;

	if (rqc->dst_inc)
		ccr |= CC_DSTINC;

	/* We set same protection levels for Src and DST for now */
	if (rqc->privileged)
		ccr |= CC_SRCPRI | CC_DSTPRI;
	if (rqc->nonsecure)
		ccr |= CC_SRCNS | CC_DSTNS;
	if (rqc->insnaccess)
		ccr |= CC_SRCIA | CC_DSTIA;

	ccr |= (((rqc->brst_len - 1) & 0xf) << CC_SRCBRSTLEN_SHFT);
	ccr |= (((rqc->brst_len - 1) & 0xf) << CC_DSTBRSTLEN_SHFT);

	ccr |= (rqc->brst_size << CC_SRCBRSTSIZE_SHFT);
	ccr |= (rqc->brst_size << CC_DSTBRSTSIZE_SHFT);

	ccr |= (rqc->scctl << CC_SRCCCTRL_SHFT);
	ccr |= (rqc->dcctl << CC_DSTCCTRL_SHFT);

	ccr |= (rqc->swap << CC_SWAP_SHFT);

	return ccr;
}

static inline bool _is_valid(u32 ccr)
{
	enum pl330_dstcachectrl dcctl;
	enum pl330_srccachectrl scctl;

	dcctl = (ccr >> CC_DSTCCTRL_SHFT) & CC_DRCCCTRL_MASK;
	scctl = (ccr >> CC_SRCCCTRL_SHFT) & CC_SRCCCTRL_MASK;

	if (dcctl == DINVALID1 || dcctl == DINVALID2
			|| scctl == SINVALID1 || scctl == SINVALID2)
		return false;
	else
		return true;
}

/*
 * Submit a list of xfers after which the client wants notification.
 * Client is not notified after each xfer unit, just once after all
 * xfer units are done or some error occurs.
 */
static int pl330_submit_req(void *ch_id, struct pl330_req *r)
{
	struct pl330_thread *thrd = ch_id;
	struct pl330_dmac *pl330;
	struct pl330_info *pi;
	struct _xfer_spec xs;
	unsigned long flags;
	void __iomem *regs;
	unsigned idx;
	u32 ccr;
	int ret = 0;

	/* No Req or Unacquired Channel or DMAC */
	if (!r || !thrd || thrd->free)
		return -EINVAL;

	pl330 = thrd->dmac;
	pi = pl330->pinfo;
	regs = pi->base;

	if (pl330->state == DYING
		|| pl330->dmac_tbd.reset_chan & (1 << thrd->id)) {
		dev_info(thrd->dmac->pinfo->dev, "%s:%d\n",
			__func__, __LINE__);
		return -EAGAIN;
	}

	/* If request for non-existing peripheral */
	if (r->rqtype != MEMTOMEM && r->peri >= pi->pcfg.num_peri) {
		dev_info(thrd->dmac->pinfo->dev,
				"%s:%d Invalid peripheral(%u)!\n",
				__func__, __LINE__, r->peri);
		return -EINVAL;
	}

	spin_lock_irqsave(&pl330->lock, flags);

	if (_queue_full(thrd)) {
		ret = -EAGAIN;
		goto xfer_exit;
	}

<<<<<<< HEAD
=======

	/* Use last settings, if not provided */
>>>>>>> 1c7eb280
	if (r->cfg) {
		/* Prefer Secure Channel */
		if (!_manager_ns(thrd))
			r->cfg->nonsecure = 0;
		else
			r->cfg->nonsecure = 1;
<<<<<<< HEAD
		ccr = _prepare_ccr(r->cfg);
	} else {
		/* Use last settings, if not provided */
=======

		ccr = _prepare_ccr(r->cfg);
	} else {
>>>>>>> 1c7eb280
		ccr = readl(regs + CC(thrd->id));
	}

	/* If this req doesn't have valid xfer settings */
	if (!_is_valid(ccr)) {
		ret = -EINVAL;
		dev_info(thrd->dmac->pinfo->dev, "%s:%d Invalid CCR(%x)!\n",
			__func__, __LINE__, ccr);
		goto xfer_exit;
	}

	idx = IS_FREE(&thrd->req[0]) ? 0 : 1;

	xs.ccr = ccr;
	xs.r = r;

	/* First dry run to check if req is acceptable */
	ret = _setup_req(1, thrd, idx, &xs);
	if (ret < 0)
		goto xfer_exit;

	if (ret > pi->mcbufsz / 2) {
		dev_info(thrd->dmac->pinfo->dev,
			"%s:%d Trying increasing mcbufsz\n",
				__func__, __LINE__);
		ret = -ENOMEM;
		goto xfer_exit;
	}

	/* Hook the request */
	thrd->lstenq = idx;
	thrd->req[idx].mc_len = _setup_req(0, thrd, idx, &xs);
	thrd->req[idx].r = r;

	ret = 0;

xfer_exit:
	spin_unlock_irqrestore(&pl330->lock, flags);

	return ret;
}

static void pl330_dotask(unsigned long data)
{
	struct pl330_dmac *pl330 = (struct pl330_dmac *) data;
	struct pl330_info *pi = pl330->pinfo;
	unsigned long flags;
	int i;

	spin_lock_irqsave(&pl330->lock, flags);

	/* The DMAC itself gone nuts */
	if (pl330->dmac_tbd.reset_dmac) {
		pl330->state = DYING;
		/* Reset the manager too */
		pl330->dmac_tbd.reset_mngr = true;
		/* Clear the reset flag */
		pl330->dmac_tbd.reset_dmac = false;
	}

	if (pl330->dmac_tbd.reset_mngr) {
		_stop(pl330->manager);
		/* Reset all channels */
		pl330->dmac_tbd.reset_chan = (1 << pi->pcfg.num_chan) - 1;
		/* Clear the reset flag */
		pl330->dmac_tbd.reset_mngr = false;
	}

	for (i = 0; i < pi->pcfg.num_chan; i++) {

		if (pl330->dmac_tbd.reset_chan & (1 << i)) {
			struct pl330_thread *thrd = &pl330->channels[i];
			void __iomem *regs = pi->base;
			enum pl330_op_err err;

			_stop(thrd);

			if (readl(regs + FSC) & (1 << thrd->id))
				err = PL330_ERR_FAIL;
			else
				err = PL330_ERR_ABORT;

			spin_unlock_irqrestore(&pl330->lock, flags);

			_callback(thrd->req[1 - thrd->lstenq].r, err);
			_callback(thrd->req[thrd->lstenq].r, err);

			spin_lock_irqsave(&pl330->lock, flags);

			thrd->req[0].r = NULL;
			thrd->req[1].r = NULL;
			mark_free(thrd, 0);
			mark_free(thrd, 1);

			/* Clear the reset flag */
			pl330->dmac_tbd.reset_chan &= ~(1 << i);
		}
	}

	spin_unlock_irqrestore(&pl330->lock, flags);

	return;
}

/* Returns 1 if state was updated, 0 otherwise */
static int pl330_update(const struct pl330_info *pi)
{
	struct pl330_req *rqdone, *tmp;
	struct pl330_dmac *pl330;
	unsigned long flags;
	void __iomem *regs;
	u32 val;
	int id, ev, ret = 0;

	if (!pi || !pi->pl330_data)
		return 0;

	regs = pi->base;
	pl330 = pi->pl330_data;

	spin_lock_irqsave(&pl330->lock, flags);

	val = readl(regs + FSM) & 0x1;
	if (val)
		pl330->dmac_tbd.reset_mngr = true;
	else
		pl330->dmac_tbd.reset_mngr = false;

	val = readl(regs + FSC) & ((1 << pi->pcfg.num_chan) - 1);
	pl330->dmac_tbd.reset_chan |= val;
	if (val) {
		int i = 0;
		while (i < pi->pcfg.num_chan) {
			if (val & (1 << i)) {
				dev_info(pi->dev,
					"Reset Channel-%d\t CS-%x FTC-%x\n",
						i, readl(regs + CS(i)),
						readl(regs + FTC(i)));
				_stop(&pl330->channels[i]);
			}
			i++;
		}
	}

	/* Check which event happened i.e, thread notified */
	val = readl(regs + ES);
	if (pi->pcfg.num_events < 32
			&& val & ~((1 << pi->pcfg.num_events) - 1)) {
		pl330->dmac_tbd.reset_dmac = true;
		dev_err(pi->dev, "%s:%d Unexpected!\n", __func__, __LINE__);
		ret = 1;
		goto updt_exit;
	}

	for (ev = 0; ev < pi->pcfg.num_events; ev++) {
		if (val & (1 << ev)) { /* Event occurred */
			struct pl330_thread *thrd;
			u32 inten = readl(regs + INTEN);
			int active;

			/* Clear the event */
			if (inten & (1 << ev))
				writel(1 << ev, regs + INTCLR);

			ret = 1;

			id = pl330->events[ev];

			thrd = &pl330->channels[id];

			active = thrd->req_running;
			if (active == -1) /* Aborted */
				continue;

			rqdone = thrd->req[active].r;

			if (!rqdone->infiniteloop) {

				/* Detach the req */
				thrd->req[active].r = NULL;

				mark_free(thrd, active);

				/* Get going again ASAP */
				_start(thrd);
			}

			/* For now, just make a list of callbacks to be done */
			list_add_tail(&rqdone->rqd, &pl330->req_done);
		}
	}

	/* Now that we are in no hurry, do the callbacks */
	list_for_each_entry_safe(rqdone, tmp, &pl330->req_done, rqd) {
		list_del(&rqdone->rqd);

		spin_unlock_irqrestore(&pl330->lock, flags);
		_callback(rqdone, PL330_ERR_NONE);
		spin_lock_irqsave(&pl330->lock, flags);
	}

updt_exit:
	spin_unlock_irqrestore(&pl330->lock, flags);

	if (pl330->dmac_tbd.reset_dmac
			|| pl330->dmac_tbd.reset_mngr
			|| pl330->dmac_tbd.reset_chan) {
		ret = 1;
		tasklet_schedule(&pl330->tasks);
	}

	return ret;
}

static int pl330_chan_ctrl(void *ch_id, enum pl330_chan_op op)
{
	struct pl330_thread *thrd = ch_id;
	struct pl330_dmac *pl330;
	unsigned long flags;
	int ret = 0, active;

	if (!thrd || thrd->free || thrd->dmac->state == DYING)
		return -EINVAL;

	pl330 = thrd->dmac;
	active = thrd->req_running;

	spin_lock_irqsave(&pl330->lock, flags);

	switch (op) {
	case PL330_OP_FLUSH:
		/* Make sure the channel is stopped */
		_stop(thrd);

		thrd->req[0].r = NULL;
		thrd->req[1].r = NULL;
		mark_free(thrd, 0);
		mark_free(thrd, 1);
		break;

	case PL330_OP_ABORT:
		/* Make sure the channel is stopped */
		_stop(thrd);

		/* ABORT is only for the active req */
		if (active == -1)
			break;

		thrd->req[active].r = NULL;
		mark_free(thrd, active);

		/* Start the next */
	case PL330_OP_START:
		if ((active == -1) && !_start(thrd))
			ret = -EIO;
		break;

	default:
		ret = -EINVAL;
	}

	spin_unlock_irqrestore(&pl330->lock, flags);
	return ret;
}

/* Reserve an event */
static inline int _alloc_event(struct pl330_thread *thrd)
{
	struct pl330_dmac *pl330 = thrd->dmac;
	struct pl330_info *pi = pl330->pinfo;
	int ev;

	for (ev = 0; ev < pi->pcfg.num_events; ev++)
		if (pl330->events[ev] == -1) {
			pl330->events[ev] = thrd->id;
			return ev;
		}

	return -1;
}

static bool _chan_ns(const struct pl330_info *pi, int i)
{
	return pi->pcfg.irq_ns & (1 << i);
}

/* Upon success, returns IdentityToken for the
 * allocated channel, NULL otherwise.
 */
static void *pl330_request_channel(const struct pl330_info *pi)
{
	struct pl330_thread *thrd = NULL;
	struct pl330_dmac *pl330;
	unsigned long flags;
	int chans, i;

	if (!pi || !pi->pl330_data)
		return NULL;

	pl330 = pi->pl330_data;

	if (pl330->state == DYING)
		return NULL;

	chans = pi->pcfg.num_chan;

	spin_lock_irqsave(&pl330->lock, flags);

	for (i = 0; i < chans; i++) {
		thrd = &pl330->channels[i];
		if ((thrd->free) && (!_manager_ns(thrd) ||
					_chan_ns(pi, i))) {
			thrd->ev = _alloc_event(thrd);
			if (thrd->ev >= 0) {
				thrd->free = false;
				thrd->lstenq = 1;
				thrd->req[0].r = NULL;
				mark_free(thrd, 0);
				thrd->req[1].r = NULL;
				mark_free(thrd, 1);
				break;
			}
		}
		thrd = NULL;
	}

	spin_unlock_irqrestore(&pl330->lock, flags);

	return thrd;
}

/* Release an event */
static inline void _free_event(struct pl330_thread *thrd, int ev)
{
	struct pl330_dmac *pl330 = thrd->dmac;
	struct pl330_info *pi = pl330->pinfo;

	/* If the event is valid and was held by the thread */
	if (ev >= 0 && ev < pi->pcfg.num_events
			&& pl330->events[ev] == thrd->id)
		pl330->events[ev] = -1;
}

static void pl330_release_channel(void *ch_id)
{
	struct pl330_thread *thrd = ch_id;
	struct pl330_dmac *pl330;
	unsigned long flags;

	if (!thrd || thrd->free)
		return;

	_stop(thrd);

	_callback(thrd->req[1 - thrd->lstenq].r, PL330_ERR_ABORT);
	_callback(thrd->req[thrd->lstenq].r, PL330_ERR_ABORT);

	pl330 = thrd->dmac;

	spin_lock_irqsave(&pl330->lock, flags);
	_free_event(thrd, thrd->ev);
	thrd->free = true;
	spin_unlock_irqrestore(&pl330->lock, flags);
}

/* Initialize the structure for PL330 configuration, that can be used
 * by the client driver the make best use of the DMAC
 */
static void read_dmac_config(struct pl330_info *pi)
{
	void __iomem *regs = pi->base;
	u32 val;

	val = readl(regs + CRD) >> CRD_DATA_WIDTH_SHIFT;
	val &= CRD_DATA_WIDTH_MASK;
	pi->pcfg.data_bus_width = 8 * (1 << val);

	val = readl(regs + CRD) >> CRD_DATA_BUFF_SHIFT;
	val &= CRD_DATA_BUFF_MASK;
	pi->pcfg.data_buf_dep = val + 1;

	val = readl(regs + CR0) >> CR0_NUM_CHANS_SHIFT;
	val &= CR0_NUM_CHANS_MASK;
	val += 1;
	pi->pcfg.num_chan = val;

	val = readl(regs + CR0);
	if (val & CR0_PERIPH_REQ_SET) {
		val = (val >> CR0_NUM_PERIPH_SHIFT) & CR0_NUM_PERIPH_MASK;
		val += 1;
		pi->pcfg.num_peri = val;
		pi->pcfg.peri_ns = readl(regs + CR4);
	} else {
		pi->pcfg.num_peri = 0;
	}

	val = readl(regs + CR0);
	if (val & CR0_BOOT_MAN_NS)
		pi->pcfg.mode |= DMAC_MODE_NS;
	else
		pi->pcfg.mode &= ~DMAC_MODE_NS;

	val = readl(regs + CR0) >> CR0_NUM_EVENTS_SHIFT;
	val &= CR0_NUM_EVENTS_MASK;
	val += 1;
	pi->pcfg.num_events = val;

	pi->pcfg.irq_ns = readl(regs + CR3);

	pi->pcfg.periph_id = get_id(pi, PERIPH_ID);
	pi->pcfg.pcell_id = get_id(pi, PCELL_ID);
}

static inline void _reset_thread(struct pl330_thread *thrd)
{
	struct pl330_dmac *pl330 = thrd->dmac;
	struct pl330_info *pi = pl330->pinfo;

	thrd->req[0].mc_cpu = pl330->mcode_cpu
				+ (thrd->id * pi->mcbufsz);
	thrd->req[0].mc_bus = pl330->mcode_bus
				+ (thrd->id * pi->mcbufsz);
	thrd->req[0].r = NULL;
	mark_free(thrd, 0);

	thrd->req[1].mc_cpu = thrd->req[0].mc_cpu
				+ pi->mcbufsz / 2;
	thrd->req[1].mc_bus = thrd->req[0].mc_bus
				+ pi->mcbufsz / 2;
	thrd->req[1].r = NULL;
	mark_free(thrd, 1);
}

static int dmac_alloc_threads(struct pl330_dmac *pl330)
{
	struct pl330_info *pi = pl330->pinfo;
	int chans = pi->pcfg.num_chan;
	struct pl330_thread *thrd;
	int i;

	/* Allocate 1 Manager and 'chans' Channel threads */
	pl330->channels = kzalloc((1 + chans) * sizeof(*thrd),
					GFP_KERNEL);
	if (!pl330->channels)
		return -ENOMEM;

	/* Init Channel threads */
	for (i = 0; i < chans; i++) {
		thrd = &pl330->channels[i];
		thrd->id = i;
		thrd->dmac = pl330;
		_reset_thread(thrd);
		thrd->free = true;
	}

	/* MANAGER is indexed at the end */
	thrd = &pl330->channels[chans];
	thrd->id = chans;
	thrd->dmac = pl330;
	thrd->free = false;
	pl330->manager = thrd;

	return 0;
}

static int dmac_alloc_resources(struct pl330_dmac *pl330)
{
	struct pl330_info *pi = pl330->pinfo;
	int chans = pi->pcfg.num_chan;
	int ret;

	/*
	 * Alloc MicroCode buffer for 'chans' Channel threads.
	 * A channel's buffer offset is (Channel_Id * MCODE_BUFF_PERCHAN)
	 */
	pl330->mcode_cpu = dma_alloc_coherent(pi->dev,
				chans * pi->mcbufsz,
				&pl330->mcode_bus, GFP_KERNEL);
	if (!pl330->mcode_cpu) {
		dev_err(pi->dev, "%s:%d Can't allocate memory!\n",
			__func__, __LINE__);
		return -ENOMEM;
	}

	ret = dmac_alloc_threads(pl330);
	if (ret) {
		dev_err(pi->dev, "%s:%d Can't to create channels for DMAC!\n",
			__func__, __LINE__);
		dma_free_coherent(pi->dev,
				chans * pi->mcbufsz,
				pl330->mcode_cpu, pl330->mcode_bus);
		return ret;
	}

	return 0;
}

static int pl330_add(struct pl330_info *pi)
{
	struct pl330_dmac *pl330;
	void __iomem *regs;
	int i, ret;

	if (!pi || !pi->dev)
		return -EINVAL;

	/* If already added */
	if (pi->pl330_data)
		return -EINVAL;

	/*
	 * If the SoC can perform reset on the DMAC, then do it
	 * before reading its configuration.
	 */
	if (pi->dmac_reset)
		pi->dmac_reset(pi);

	regs = pi->base;

	/* Check if we can handle this DMAC */
	if ((get_id(pi, PERIPH_ID) & 0xfffff) != PERIPH_ID_VAL
	   || get_id(pi, PCELL_ID) != PCELL_ID_VAL) {
		dev_err(pi->dev, "PERIPH_ID 0x%x, PCELL_ID 0x%x !\n",
			get_id(pi, PERIPH_ID), get_id(pi, PCELL_ID));
		return -EINVAL;
	}

	/* Read the configuration of the DMAC */
	read_dmac_config(pi);

	if (pi->pcfg.num_events == 0) {
		dev_err(pi->dev, "%s:%d Can't work without events!\n",
			__func__, __LINE__);
		return -EINVAL;
	}

	pl330 = kzalloc(sizeof(*pl330), GFP_KERNEL);
	if (!pl330) {
		dev_err(pi->dev, "%s:%d Can't allocate memory!\n",
			__func__, __LINE__);
		return -ENOMEM;
	}

	/* Assign the info structure and private data */
	pl330->pinfo = pi;
	pi->pl330_data = pl330;

	spin_lock_init(&pl330->lock);

	INIT_LIST_HEAD(&pl330->req_done);

	/* Use default MC buffer size if not provided */
	if (!pi->mcbufsz)
		pi->mcbufsz = MCODE_BUFF_PER_REQ * 2;

	/* Mark all events as free */
	for (i = 0; i < pi->pcfg.num_events; i++)
		pl330->events[i] = -1;

	/* Allocate resources needed by the DMAC */
	ret = dmac_alloc_resources(pl330);
	if (ret) {
		dev_err(pi->dev, "Unable to create channels for DMAC\n");
		kfree(pl330);
		return ret;
	}

	tasklet_init(&pl330->tasks, pl330_dotask, (unsigned long) pl330);

	pl330->state = INIT;

	return 0;
}

static int dmac_free_threads(struct pl330_dmac *pl330)
{
	struct pl330_info *pi = pl330->pinfo;
	int chans = pi->pcfg.num_chan;
	struct pl330_thread *thrd;
	int i;

	/* Release Channel threads */
	for (i = 0; i < chans; i++) {
		thrd = &pl330->channels[i];
		pl330_release_channel((void *)thrd);
	}

	/* Free memory */
	kfree(pl330->channels);

	return 0;
}

static void dmac_free_resources(struct pl330_dmac *pl330)
{
	struct pl330_info *pi = pl330->pinfo;
	int chans = pi->pcfg.num_chan;

	dmac_free_threads(pl330);

	dma_free_coherent(pi->dev, chans * pi->mcbufsz,
				pl330->mcode_cpu, pl330->mcode_bus);
}

static void pl330_del(struct pl330_info *pi)
{
	struct pl330_dmac *pl330;

	if (!pi || !pi->pl330_data)
		return;

	pl330 = pi->pl330_data;

	pl330->state = UNINIT;

	tasklet_kill(&pl330->tasks);

	/* Free DMAC resources */
	dmac_free_resources(pl330);

	kfree(pl330);
	pi->pl330_data = NULL;
}

/* forward declaration */
static struct amba_driver pl330_driver;

static inline struct dma_pl330_chan *
to_pchan(struct dma_chan *ch)
{
	if (!ch)
		return NULL;

	return container_of(ch, struct dma_pl330_chan, chan);
}

static inline struct dma_pl330_desc *
to_desc(struct dma_async_tx_descriptor *tx)
{
	return container_of(tx, struct dma_pl330_desc, txd);
}

static inline void free_desc_list(struct list_head *list)
{
	struct dma_pl330_dmac *pdmac;
	struct dma_pl330_desc *desc;
	struct dma_pl330_chan *pch = NULL;
	unsigned long flags;

	/* Finish off the work list */
	list_for_each_entry(desc, list, node) {
		dma_async_tx_callback callback;
		void *param;

		/* All desc in a list belong to same channel */
		pch = desc->pchan;
		callback = desc->txd.callback;
		param = desc->txd.callback_param;

		if (callback)
			callback(param);

		desc->pchan = NULL;
	}

	/* pch will be unset if list was empty */
	if (!pch)
		return;

	pdmac = pch->dmac;

	spin_lock_irqsave(&pdmac->pool_lock, flags);
	list_splice_tail_init(list, &pdmac->desc_pool);
	spin_unlock_irqrestore(&pdmac->pool_lock, flags);
}

static inline void handle_cyclic_desc_list(struct list_head *list)
{
	struct dma_pl330_desc *desc;
	struct dma_pl330_chan *pch = NULL;
	unsigned long flags;

	list_for_each_entry(desc, list, node) {
		dma_async_tx_callback callback;

		/* Change status to reload it */
		desc->status = PREP;
		pch = desc->pchan;
		callback = desc->txd.callback;
		if (callback)
			callback(desc->txd.callback_param);
	}

	/* pch will be unset if list was empty */
	if (!pch)
		return;

	spin_lock_irqsave(&pch->lock, flags);
	list_splice_tail_init(list, &pch->work_list);
	spin_unlock_irqrestore(&pch->lock, flags);
}

static inline void fill_queue(struct dma_pl330_chan *pch)
{
	struct dma_pl330_desc *desc;
	struct pl330_thread *thrd = pch->pl330_chid;
	int ret;

	list_for_each_entry(desc, &pch->work_list, node) {

		/* If already submitted */
		if (desc->status == BUSY) {
			if (IS_FREE(&thrd->req[1 - thrd->lstenq]))
				continue;
			break;
		}

		ret = pl330_submit_req(pch->pl330_chid,
						&desc->req);
		if (!ret) {
			desc->status = BUSY;
			if (_queue_full(pch->pl330_chid))
				break;
		} else if (ret == -EAGAIN) {
			/* QFull or DMAC Dying */
			break;
		} else {
			/* Unacceptable request */
			desc->status = DONE;
			dev_err(pch->dmac->pif.dev, "%s:%d Bad Desc(%d)\n",
					__func__, __LINE__, desc->txd.cookie);
			tasklet_schedule(&pch->task);
		}
	}
}

static void pl330_tasklet(unsigned long data)
{
	struct dma_pl330_chan *pch = (struct dma_pl330_chan *)data;
	struct dma_pl330_desc *desc, *_dt;
	unsigned long flags;
	LIST_HEAD(list);
	spin_lock_irqsave(&pch->lock, flags);

	/* Pick up ripe tomatoes */
	list_for_each_entry_safe(desc, _dt, &pch->work_list, node)
		if (desc->status == DONE) {
			if (pch->cyclic)
				pch->chan.completed_cookie = desc->txd.cookie;
			else
				dma_cookie_complete(&desc->txd);
			list_move_tail(&desc->node, &list);
		}

	/* Try to submit a req imm. next to the last completed cookie */
	fill_queue(pch);

	/* Make sure the PL330 Channel thread is active */
	pl330_chan_ctrl(pch->pl330_chid, PL330_OP_START);

	spin_unlock_irqrestore(&pch->lock, flags);

	if (pch->cyclic)
		handle_cyclic_desc_list(&list);
	else
		free_desc_list(&list);
}

static void dma_pl330_rqcb(void *token, enum pl330_op_err err)
{
	struct dma_pl330_desc *desc = token;
	struct dma_pl330_chan *pch = desc->pchan;
	unsigned long flags;

	/* If desc aborted */
	if (!pch)
		return;

	spin_lock_irqsave(&pch->lock, flags);

	desc->status = DONE;

	spin_unlock_irqrestore(&pch->lock, flags);

	tasklet_schedule(&pch->task);
}

bool pl330_filter(struct dma_chan *chan, void *param)
{
	u8 *peri_id;

	if (chan->device->dev->driver != &pl330_driver.drv)
		return false;

#ifdef CONFIG_OF
	if (chan->device->dev->of_node) {
		const __be32 *prop_value;
		phandle phandle;
		struct device_node *node;

		prop_value = ((struct property *)param)->value;
		phandle = be32_to_cpup(prop_value++);
		node = of_find_node_by_phandle(phandle);
		return ((chan->private == node) &&
				(chan->chan_id == be32_to_cpup(prop_value)));
	}
#endif

	peri_id = chan->private;
	return *peri_id == (unsigned)param;
}
EXPORT_SYMBOL(pl330_filter);

static int pl330_alloc_chan_resources(struct dma_chan *chan)
{
	struct dma_pl330_chan *pch = to_pchan(chan);
	struct dma_pl330_dmac *pdmac = pch->dmac;
	unsigned long flags;

#ifdef CONFIG_PM_RUNTIME
	pm_runtime_get_sync(pdmac->pif.dev);
#endif

	spin_lock_irqsave(&pch->lock, flags);

	dma_cookie_init(chan);
	pch->cyclic = false;

	pch->pl330_chid = pl330_request_channel(&pdmac->pif);
	if (!pch->pl330_chid) {
		spin_unlock_irqrestore(&pch->lock, flags);
		return 0;
	}

	spin_unlock_irqrestore(&pch->lock, flags);

	return 1;
}

static int pl330_control(struct dma_chan *chan, enum dma_ctrl_cmd cmd, unsigned long arg)
{
	struct dma_pl330_chan *pch = to_pchan(chan);
	struct dma_pl330_desc *desc, *_dt;
	unsigned long flags;
	struct dma_pl330_dmac *pdmac = pch->dmac;
	struct dma_slave_config *slave_config;
	LIST_HEAD(list);

	switch (cmd) {
	case DMA_TERMINATE_ALL:
		spin_lock_irqsave(&pch->lock, flags);

		/* FLUSH the PL330 Channel thread */
		pl330_chan_ctrl(pch->pl330_chid, PL330_OP_FLUSH);

		/* Mark all desc done */
		list_for_each_entry_safe(desc, _dt, &pch->work_list , node) {
			desc->status = DONE;
			list_move_tail(&desc->node, &list);
		}

		list_splice_tail_init(&list, &pdmac->desc_pool);
		spin_unlock_irqrestore(&pch->lock, flags);
		break;
	case DMA_SLAVE_CONFIG:
		slave_config = (struct dma_slave_config *)arg;

		if (slave_config->direction == DMA_MEM_TO_DEV) {
			if (slave_config->dst_addr)
				pch->fifo_addr = slave_config->dst_addr;
			if (slave_config->dst_addr_width)
				pch->burst_sz = __ffs(slave_config->dst_addr_width);
			if (slave_config->dst_maxburst)
				pch->burst_len = slave_config->dst_maxburst;
		} else if (slave_config->direction == DMA_DEV_TO_MEM) {
			if (slave_config->src_addr)
				pch->fifo_addr = slave_config->src_addr;
			if (slave_config->src_addr_width)
				pch->burst_sz = __ffs(slave_config->src_addr_width);
			if (slave_config->src_maxburst)
				pch->burst_len = slave_config->src_maxburst;
		}
		break;
	default:
		dev_err(pch->dmac->pif.dev, "Not supported command.\n");
		return -ENXIO;
	}

	return 0;
}

static void pl330_free_chan_resources(struct dma_chan *chan)
{
	struct dma_pl330_chan *pch = to_pchan(chan);
	unsigned long flags;

	spin_lock_irqsave(&pch->lock, flags);

	pl330_release_channel(pch->pl330_chid);
	pch->pl330_chid = NULL;

	if (pch->cyclic)
		list_splice_tail_init(&pch->work_list, &pch->dmac->desc_pool);

	spin_unlock_irqrestore(&pch->lock, flags);

#ifdef CONFIG_PM_RUNTIME
	pm_runtime_put_sync(pch->dmac->pif.dev);
#endif
}

static enum dma_status
pl330_tx_status(struct dma_chan *chan, dma_cookie_t cookie,
		 struct dma_tx_state *txstate)
{
	return dma_cookie_status(chan, cookie, txstate);
}

static void pl330_issue_pending(struct dma_chan *chan)
{
	pl330_tasklet((unsigned long) to_pchan(chan));
}

/*
 * We returned the last one of the circular list of descriptor(s)
 * from prep_xxx, so the argument to submit corresponds to the last
 * descriptor of the list.
 */
static dma_cookie_t pl330_tx_submit(struct dma_async_tx_descriptor *tx)
{
	struct dma_pl330_desc *desc, *last = to_desc(tx);
	struct dma_pl330_chan *pch = to_pchan(tx->chan);
	dma_cookie_t cookie;
	unsigned long flags;

	spin_lock_irqsave(&pch->lock, flags);

	/* Assign cookies to all nodes */
	while (!list_empty(&last->node)) {
		desc = list_entry(last->node.next, struct dma_pl330_desc, node);

		dma_cookie_assign(&desc->txd);

		list_move_tail(&desc->node, &pch->work_list);
	}

	cookie = dma_cookie_assign(&last->txd);
	list_add_tail(&last->node, &pch->work_list);
	spin_unlock_irqrestore(&pch->lock, flags);

	return cookie;
}

static inline void _init_desc(struct dma_pl330_desc *desc)
{
	desc->pchan = NULL;
	desc->req.x = &desc->px;
	desc->req.token = desc;
	desc->rqcfg.swap = SWAP_NO;
	desc->rqcfg.privileged = 0;
	desc->rqcfg.insnaccess = 0;
	desc->rqcfg.scctl = SCCTRL0;
	desc->rqcfg.dcctl = DCCTRL0;
	desc->req.cfg = &desc->rqcfg;
	desc->req.xfer_cb = dma_pl330_rqcb;
	desc->txd.tx_submit = pl330_tx_submit;

	INIT_LIST_HEAD(&desc->node);
}

/* Returns the number of descriptors added to the DMAC pool */
int add_desc(struct dma_pl330_dmac *pdmac, gfp_t flg, int count)
{
	struct dma_pl330_desc *desc;
	unsigned long flags;
	int i;

	if (!pdmac)
		return 0;

	desc = kmalloc(count * sizeof(*desc), flg);
	if (!desc)
		return 0;

	spin_lock_irqsave(&pdmac->pool_lock, flags);

	for (i = 0; i < count; i++) {
		_init_desc(&desc[i]);
		list_add_tail(&desc[i].node, &pdmac->desc_pool);
	}

	spin_unlock_irqrestore(&pdmac->pool_lock, flags);

	return count;
}

static struct dma_pl330_desc *
pluck_desc(struct dma_pl330_dmac *pdmac)
{
	struct dma_pl330_desc *desc = NULL;
	unsigned long flags;

	if (!pdmac)
		return NULL;

	spin_lock_irqsave(&pdmac->pool_lock, flags);

	if (!list_empty(&pdmac->desc_pool)) {
		desc = list_entry(pdmac->desc_pool.next,
				struct dma_pl330_desc, node);

		list_del_init(&desc->node);

		desc->status = PREP;
		desc->txd.callback = NULL;
	}

	spin_unlock_irqrestore(&pdmac->pool_lock, flags);

	return desc;
}

static struct dma_pl330_desc *pl330_get_desc(struct dma_pl330_chan *pch)
{
	struct dma_pl330_dmac *pdmac = pch->dmac;
	u8 *peri_id = pch->chan.private;
	struct dma_pl330_desc *desc;

	/* Pluck one desc from the pool of DMAC */
	desc = pluck_desc(pdmac);

	/* If the DMAC pool is empty, alloc new */
	if (!desc) {
		if (!add_desc(pdmac, GFP_ATOMIC, 1))
			return NULL;

		/* Try again */
		desc = pluck_desc(pdmac);
		if (!desc) {
			dev_err(pch->dmac->pif.dev,
				"%s:%d ALERT!\n", __func__, __LINE__);
			return NULL;
		}
	}

	/* Initialize the descriptor */
	desc->pchan = pch;
	desc->txd.cookie = 0;
	async_tx_ack(&desc->txd);

	desc->req.infiniteloop = 0;
	desc->req.peri = peri_id ? pch->chan.chan_id : 0;
	desc->rqcfg.pcfg = &pch->dmac->pif.pcfg;

	dma_async_tx_descriptor_init(&desc->txd, &pch->chan);

	return desc;
}

static inline void fill_px(struct pl330_xfer *px,
		dma_addr_t dst, dma_addr_t src, size_t len)
{
	px->next = NULL;
	px->bytes = len;
	px->dst_addr = dst;
	px->src_addr = src;
}

static struct dma_pl330_desc *
__pl330_prep_dma_memcpy(struct dma_pl330_chan *pch, dma_addr_t dst,
		dma_addr_t src, size_t len)
{
	struct dma_pl330_desc *desc = pl330_get_desc(pch);

	if (!desc) {
		dev_err(pch->dmac->pif.dev, "%s:%d Unable to fetch desc\n",
			__func__, __LINE__);
		return NULL;
	}

	/*
	 * Ideally we should lookout for reqs bigger than
	 * those that can be programmed with 256 bytes of
	 * MC buffer, but considering a req size is seldom
	 * going to be word-unaligned and more than 200MB,
	 * we take it easy.
	 * Also, should the limit is reached we'd rather
	 * have the platform increase MC buffer size than
	 * complicating this API driver.
	 */
	fill_px(&desc->px, dst, src, len);

	return desc;
}

/* Call after fixing burst size */
static inline int get_burst_len(struct dma_pl330_desc *desc, size_t len)
{
	struct dma_pl330_chan *pch = desc->pchan;
	struct pl330_info *pi = &pch->dmac->pif;
	int burst_len;

	burst_len = pi->pcfg.data_bus_width / 8;
	burst_len *= pi->pcfg.data_buf_dep;
	burst_len >>= desc->rqcfg.brst_size;

	/* src/dst_burst_len can't be more than 16 */
	if (soc_is_exynos5410() && burst_len > 8)
		burst_len = 8;
	else if (burst_len > 16)
		burst_len = 16;

	while (burst_len > 1) {
		if (!(len % (burst_len << desc->rqcfg.brst_size)))
			break;
		burst_len--;
	}

	return burst_len;
}

static struct dma_async_tx_descriptor *pl330_prep_dma_cyclic(
		struct dma_chan *chan, dma_addr_t dma_addr, size_t len,
		size_t period_len, enum dma_transfer_direction direction,
		void *context)
{
	struct dma_pl330_desc *desc;
	struct dma_pl330_chan *pch = to_pchan(chan);
	dma_addr_t dst;
	dma_addr_t src;
	unsigned int *infinite = context;

	desc = pl330_get_desc(pch);
	if (!desc) {
		dev_err(pch->dmac->pif.dev, "%s:%d Unable to fetch desc\n",
			__func__, __LINE__);
		return NULL;
	}

	switch (direction) {
	case DMA_MEM_TO_DEV:
		desc->rqcfg.src_inc = 1;
		desc->rqcfg.dst_inc = 0;
		desc->req.rqtype = MEMTODEV;
		src = dma_addr;
		dst = pch->fifo_addr;
		break;
	case DMA_DEV_TO_MEM:
		desc->rqcfg.src_inc = 0;
		desc->rqcfg.dst_inc = 1;
		desc->req.rqtype = DEVTOMEM;
		src = pch->fifo_addr;
		dst = dma_addr;
		break;
	default:
		dev_err(pch->dmac->pif.dev, "%s:%d Invalid dma direction\n",
		__func__, __LINE__);
		return NULL;
	}

	desc->rqcfg.brst_size = pch->burst_sz;
	desc->rqcfg.brst_len = 1;
	desc->req.infiniteloop = *infinite;

	pch->cyclic = true;

	fill_px(&desc->px, dst, src, period_len);

	return &desc->txd;
}

static struct dma_async_tx_descriptor *
pl330_prep_dma_memcpy(struct dma_chan *chan, dma_addr_t dst,
		dma_addr_t src, size_t len, unsigned long flags)
{
	struct dma_pl330_desc *desc;
	struct dma_pl330_chan *pch = to_pchan(chan);
	struct pl330_info *pi;
	int burst;

	if (unlikely(!pch || !len))
		return NULL;

	pi = &pch->dmac->pif;

	desc = __pl330_prep_dma_memcpy(pch, dst, src, len);
	if (!desc)
		return NULL;

	desc->rqcfg.src_inc = 1;
	desc->rqcfg.dst_inc = 1;
	desc->req.rqtype = MEMTOMEM;

	/* Select max possible burst size */
	burst = pi->pcfg.data_bus_width / 8;

	while (burst > 1) {
		if (!(len % burst) && !(dst % burst) && !(src % burst))
			break;
		burst /= 2;
	}

	desc->rqcfg.brst_size = 0;
	while (burst != (1 << desc->rqcfg.brst_size))
		desc->rqcfg.brst_size++;

	desc->rqcfg.brst_len = get_burst_len(desc, len);

	desc->txd.flags = flags;

	return &desc->txd;
}

static struct dma_async_tx_descriptor *
pl330_prep_slave_sg(struct dma_chan *chan, struct scatterlist *sgl,
		unsigned int sg_len, enum dma_transfer_direction direction,
		unsigned long flg, void *context)
{
	struct dma_pl330_desc *first, *desc = NULL;
	struct dma_pl330_chan *pch = to_pchan(chan);
	struct scatterlist *sg;
	unsigned long flags;
	int i;
	dma_addr_t addr;

	if (unlikely(!pch || !sgl || !sg_len))
		return NULL;

	addr = pch->fifo_addr;

	first = NULL;

	for_each_sg(sgl, sg, sg_len, i) {

		desc = pl330_get_desc(pch);
		if (!desc) {
			struct dma_pl330_dmac *pdmac = pch->dmac;

			dev_err(pch->dmac->pif.dev,
				"%s:%d Unable to fetch desc\n",
				__func__, __LINE__);
			if (!first)
				return NULL;

			spin_lock_irqsave(&pdmac->pool_lock, flags);

			while (!list_empty(&first->node)) {
				desc = list_entry(first->node.next,
						struct dma_pl330_desc, node);
				list_move_tail(&desc->node, &pdmac->desc_pool);
			}

			list_move_tail(&first->node, &pdmac->desc_pool);

			spin_unlock_irqrestore(&pdmac->pool_lock, flags);

			return NULL;
		}

		if (!first)
			first = desc;
		else
			list_add_tail(&desc->node, &first->node);

		if (direction == DMA_MEM_TO_DEV) {
			desc->rqcfg.src_inc = 1;
			desc->rqcfg.dst_inc = 0;
			desc->req.rqtype = MEMTODEV;
			fill_px(&desc->px,
				addr, sg_dma_address(sg), sg_dma_len(sg));
		} else {
			desc->rqcfg.src_inc = 0;
			desc->rqcfg.dst_inc = 1;
			desc->req.rqtype = DEVTOMEM;
			fill_px(&desc->px,
				sg_dma_address(sg), addr, sg_dma_len(sg));
		}

		desc->rqcfg.brst_size = pch->burst_sz;
		desc->rqcfg.brst_len = pch->burst_len;
	}

	/* Return the last desc in the chain */
	desc->txd.flags = flg;
	return &desc->txd;
}

static irqreturn_t pl330_irq_handler(int irq, void *data)
{
	if (pl330_update(data))
		return IRQ_HANDLED;
	else
		return IRQ_NONE;
}

int pl330_dma_getposition(struct dma_chan *chan,
		dma_addr_t *src, dma_addr_t *dst)
{
	struct dma_pl330_chan *pch = to_pchan(chan);
	struct pl330_info *pi;
	void __iomem *regs;
	struct pl330_thread *thrd;

	if (unlikely(!pch))
		return -EINVAL;

	thrd = pch->pl330_chid;
	pi = &pch->dmac->pif;
	regs = pi->base;

	*src = readl(regs + SA(thrd->id));
	*dst = readl(regs + DA(thrd->id));

	return 0;
}
EXPORT_SYMBOL(pl330_dma_getposition);

static int __devinit
pl330_probe(struct amba_device *adev, const struct amba_id *id)
{
	struct dma_pl330_platdata *pdat;
	struct dma_pl330_dmac *pdmac;
	struct dma_pl330_chan *pch;
	struct pl330_info *pi;
	struct dma_device *pd;
	struct resource *res;
	int i, ret, irq;
	int num_chan;

	pdat = adev->dev.platform_data;

	/* Allocate a new DMAC and its Channels */
	pdmac = kzalloc(sizeof(*pdmac), GFP_KERNEL);
	if (!pdmac) {
		dev_err(&adev->dev, "unable to allocate mem\n");
		return -ENOMEM;
	}

	pi = &pdmac->pif;
	pi->dev = &adev->dev;
	pi->pl330_data = NULL;
	pi->mcbufsz = pdat ? pdat->mcbuf_sz : 0;

	res = &adev->res;
	request_mem_region(res->start, resource_size(res), "dma-pl330");

	pi->base = ioremap(res->start, resource_size(res));
	if (!pi->base) {
		ret = -ENXIO;
		goto probe_err1;
	}

	pdmac->clk = adev->pclk;

	amba_set_drvdata(adev, pdmac);

	irq = adev->irq[0];
	ret = request_irq(irq, pl330_irq_handler, 0,
			dev_name(&adev->dev), pi);
	if (ret)
		goto probe_err2;

	ret = pl330_add(pi);
	if (ret)
		goto probe_err3;

	INIT_LIST_HEAD(&pdmac->desc_pool);
	spin_lock_init(&pdmac->pool_lock);

	/* Create a descriptor pool of default size */
	if (!add_desc(pdmac, GFP_KERNEL, NR_DEFAULT_DESC))
		dev_warn(&adev->dev, "unable to allocate desc\n");

	pd = &pdmac->ddma;
	INIT_LIST_HEAD(&pd->channels);

	/* Initialize channel parameters */
	if (pdat)
		num_chan = max_t(int, pdat->nr_valid_peri, pi->pcfg.num_chan);
	else
		num_chan = max_t(int, pi->pcfg.num_peri, pi->pcfg.num_chan);

	pdmac->peripherals = kzalloc(num_chan * sizeof(*pch), GFP_KERNEL);
	if (!pdmac->peripherals) {
<<<<<<< HEAD
		dev_err(&adev->dev, "unable to allocate mem for channel\n");
		ret = -ENOMEM;
		goto probe_err4;
=======
		ret = -ENOMEM;
		dev_err(&adev->dev, "unable to allocate pdmac->peripherals\n");
		goto probe_err5;
>>>>>>> 1c7eb280
	}

	for (i = 0; i < num_chan; i++) {
		pch = &pdmac->peripherals[i];
		if (!adev->dev.of_node)
			pch->chan.private = pdat ? &pdat->peri_id[i] : NULL;
		else
			pch->chan.private = adev->dev.of_node;

		INIT_LIST_HEAD(&pch->work_list);
		spin_lock_init(&pch->lock);
		pch->pl330_chid = NULL;
		pch->chan.device = pd;
		pch->dmac = pdmac;

		tasklet_init(&pch->task, pl330_tasklet, (unsigned long)pch);

		/* Add the channel to the DMAC list */
		list_add_tail(&pch->chan.device_node, &pd->channels);
	}

	pd->dev = &adev->dev;
	if (pdat) {
		pd->cap_mask = pdat->cap_mask;
	} else {
		dma_cap_set(DMA_MEMCPY, pd->cap_mask);
		if (pi->pcfg.num_peri) {
			dma_cap_set(DMA_SLAVE, pd->cap_mask);
			dma_cap_set(DMA_CYCLIC, pd->cap_mask);
		}
	}

	pd->device_alloc_chan_resources = pl330_alloc_chan_resources;
	pd->device_free_chan_resources = pl330_free_chan_resources;
	pd->device_prep_dma_memcpy = pl330_prep_dma_memcpy;
	pd->device_prep_dma_cyclic = pl330_prep_dma_cyclic;
	pd->device_tx_status = pl330_tx_status;
	pd->device_prep_slave_sg = pl330_prep_slave_sg;
	pd->device_control = pl330_control;
	pd->device_issue_pending = pl330_issue_pending;

	if (pdat->copy_align)
		pd->copy_align = pdat->copy_align;

	ret = dma_async_device_register(pd);
	if (ret) {
		dev_err(&adev->dev, "unable to register DMAC\n");
		goto probe_err5;
	}

	dev_info(&adev->dev,
		"Loaded driver for PL330 DMAC-%d\n", adev->periphid);
	dev_info(&adev->dev,
		"\tDBUFF-%ux%ubytes Num_Chans-%u Num_Peri-%u Num_Events-%u\n",
		pi->pcfg.data_buf_dep,
		pi->pcfg.data_bus_width / 8, pi->pcfg.num_chan,
		pi->pcfg.num_peri, pi->pcfg.num_events);

#ifdef CONFIG_PM_RUNTIME
	pm_runtime_put_sync(&adev->dev);
#endif

	return 0;

probe_err5:
	for (i = 0; i < num_chan; i++) {
		pch = &pdmac->peripherals[i];
		tasklet_kill(&pch->task);
	}
	kfree(pdmac->peripherals);
probe_err4:
	pl330_del(pi);
probe_err3:
	free_irq(irq, pi);
probe_err2:
	iounmap(pi->base);
probe_err1:
	release_mem_region(res->start, resource_size(res));
	kfree(pdmac);

	return ret;
}

static int __devexit pl330_remove(struct amba_device *adev)
{
	struct dma_pl330_dmac *pdmac = amba_get_drvdata(adev);
	struct dma_pl330_chan *pch, *_p;
	struct pl330_info *pi;
	struct resource *res;
	int irq;

	if (!pdmac)
		return 0;

	amba_set_drvdata(adev, NULL);

	/* Idle the DMAC */
	list_for_each_entry_safe(pch, _p, &pdmac->ddma.channels,
			chan.device_node) {

		/* Remove the channel */
		list_del(&pch->chan.device_node);

		/* Flush the channel */
		pl330_control(&pch->chan, DMA_TERMINATE_ALL, 0);
		tasklet_kill(&pch->task);
		pl330_free_chan_resources(&pch->chan);
	}

	kfree(pdmac->peripherals);
	dma_async_device_unregister(&pdmac->ddma);

	pi = &pdmac->pif;

	pl330_del(pi);

	irq = adev->irq[0];
	free_irq(irq, pi);

	iounmap(pi->base);

	res = &adev->res;
	release_mem_region(res->start, resource_size(res));

	kfree(pdmac);

	return 0;
}

static struct amba_id pl330_ids[] = {
	{
		.id	= 0x00041330,
		.mask	= 0x000fffff,
	},
	{ 0, 0 },
};

MODULE_DEVICE_TABLE(amba, pl330_ids);

static struct amba_driver pl330_driver = {
	.drv = {
		.owner = THIS_MODULE,
		.name = "dma-pl330",
	},
	.id_table = pl330_ids,
	.probe = pl330_probe,
	.remove = pl330_remove,
};

module_amba_driver(pl330_driver);

MODULE_AUTHOR("Jaswinder Singh <jassi.brar@samsung.com>");
MODULE_DESCRIPTION("API Driver for PL330 DMAC");
MODULE_LICENSE("GPL");<|MERGE_RESOLUTION|>--- conflicted
+++ resolved
@@ -1641,26 +1641,17 @@
 		goto xfer_exit;
 	}
 
-<<<<<<< HEAD
-=======
-
 	/* Use last settings, if not provided */
->>>>>>> 1c7eb280
 	if (r->cfg) {
 		/* Prefer Secure Channel */
 		if (!_manager_ns(thrd))
 			r->cfg->nonsecure = 0;
 		else
 			r->cfg->nonsecure = 1;
-<<<<<<< HEAD
+	} else {
+		/* Use last settings, if not provided */
 		ccr = _prepare_ccr(r->cfg);
 	} else {
-		/* Use last settings, if not provided */
-=======
-
-		ccr = _prepare_ccr(r->cfg);
-	} else {
->>>>>>> 1c7eb280
 		ccr = readl(regs + CC(thrd->id));
 	}
 
@@ -3045,15 +3036,9 @@
 
 	pdmac->peripherals = kzalloc(num_chan * sizeof(*pch), GFP_KERNEL);
 	if (!pdmac->peripherals) {
-<<<<<<< HEAD
-		dev_err(&adev->dev, "unable to allocate mem for channel\n");
-		ret = -ENOMEM;
-		goto probe_err4;
-=======
 		ret = -ENOMEM;
 		dev_err(&adev->dev, "unable to allocate pdmac->peripherals\n");
 		goto probe_err5;
->>>>>>> 1c7eb280
 	}
 
 	for (i = 0; i < num_chan; i++) {
