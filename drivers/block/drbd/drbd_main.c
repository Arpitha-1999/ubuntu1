/*
   drbd.c

   This file is part of DRBD by Philipp Reisner and Lars Ellenberg.

   Copyright (C) 2001-2008, LINBIT Information Technologies GmbH.
   Copyright (C) 1999-2008, Philipp Reisner <philipp.reisner@linbit.com>.
   Copyright (C) 2002-2008, Lars Ellenberg <lars.ellenberg@linbit.com>.

   Thanks to Carter Burden, Bart Grantham and Gennadiy Nerubayev
   from Logicworks, Inc. for making SDP replication support possible.

   drbd is free software; you can redistribute it and/or modify
   it under the terms of the GNU General Public License as published by
   the Free Software Foundation; either version 2, or (at your option)
   any later version.

   drbd is distributed in the hope that it will be useful,
   but WITHOUT ANY WARRANTY; without even the implied warranty of
   MERCHANTABILITY or FITNESS FOR A PARTICULAR PURPOSE.  See the
   GNU General Public License for more details.

   You should have received a copy of the GNU General Public License
   along with drbd; see the file COPYING.  If not, write to
   the Free Software Foundation, 675 Mass Ave, Cambridge, MA 02139, USA.

 */

#include <linux/module.h>
#include <linux/drbd.h>
#include <asm/uaccess.h>
#include <asm/types.h>
#include <net/sock.h>
#include <linux/ctype.h>
#include <linux/mutex.h>
#include <linux/fs.h>
#include <linux/file.h>
#include <linux/proc_fs.h>
#include <linux/init.h>
#include <linux/mm.h>
#include <linux/memcontrol.h>
#include <linux/mm_inline.h>
#include <linux/slab.h>
#include <linux/random.h>
#include <linux/reboot.h>
#include <linux/notifier.h>
#include <linux/kthread.h>

#define __KERNEL_SYSCALLS__
#include <linux/unistd.h>
#include <linux/vmalloc.h>

#include <linux/drbd_limits.h>
#include "drbd_int.h"
#include "drbd_req.h" /* only for _req_mod in tl_release and tl_clear */

#include "drbd_vli.h"

static DEFINE_MUTEX(drbd_main_mutex);
int drbdd_init(struct drbd_thread *);
int drbd_worker(struct drbd_thread *);
int drbd_asender(struct drbd_thread *);

int drbd_init(void);
static int drbd_open(struct block_device *bdev, fmode_t mode);
static int drbd_release(struct gendisk *gd, fmode_t mode);
static int w_md_sync(struct drbd_work *w, int unused);
static void md_sync_timer_fn(unsigned long data);
<<<<<<< HEAD
static int w_bitmap_io(struct drbd_conf *mdev, struct drbd_work *w, int unused);
static int w_go_diskless(struct drbd_conf *mdev, struct drbd_work *w, int unused);
static void _tl_clear(struct drbd_conf *mdev);
=======
static int w_bitmap_io(struct drbd_work *w, int unused);
static int w_go_diskless(struct drbd_work *w, int unused);
>>>>>>> 328e0f12

MODULE_AUTHOR("Philipp Reisner <phil@linbit.com>, "
	      "Lars Ellenberg <lars@linbit.com>");
MODULE_DESCRIPTION("drbd - Distributed Replicated Block Device v" REL_VERSION);
MODULE_VERSION(REL_VERSION);
MODULE_LICENSE("GPL");
MODULE_PARM_DESC(minor_count, "Approximate number of drbd devices ("
		 __stringify(DRBD_MINOR_COUNT_MIN) "-" __stringify(DRBD_MINOR_COUNT_MAX) ")");
MODULE_ALIAS_BLOCKDEV_MAJOR(DRBD_MAJOR);

#include <linux/moduleparam.h>
/* allow_open_on_secondary */
MODULE_PARM_DESC(allow_oos, "DONT USE!");
/* thanks to these macros, if compiled into the kernel (not-module),
 * this becomes the boot parameter drbd.minor_count */
module_param(minor_count, uint, 0444);
module_param(disable_sendpage, bool, 0644);
module_param(allow_oos, bool, 0);
module_param(proc_details, int, 0644);

#ifdef CONFIG_DRBD_FAULT_INJECTION
int enable_faults;
int fault_rate;
static int fault_count;
int fault_devs;
/* bitmap of enabled faults */
module_param(enable_faults, int, 0664);
/* fault rate % value - applies to all enabled faults */
module_param(fault_rate, int, 0664);
/* count of faults inserted */
module_param(fault_count, int, 0664);
/* bitmap of devices to insert faults on */
module_param(fault_devs, int, 0644);
#endif

/* module parameter, defined */
unsigned int minor_count = DRBD_MINOR_COUNT_DEF;
<<<<<<< HEAD
bool disable_sendpage;
bool allow_oos;
unsigned int cn_idx = CN_IDX_DRBD;
=======
int disable_sendpage;
int allow_oos;
>>>>>>> 328e0f12
int proc_details;       /* Detail level in proc drbd*/

/* Module parameter for setting the user mode helper program
 * to run. Default is /sbin/drbdadm */
char usermode_helper[80] = "/sbin/drbdadm";

module_param_string(usermode_helper, usermode_helper, sizeof(usermode_helper), 0644);

/* in 2.6.x, our device mapping and config info contains our virtual gendisks
 * as member "struct gendisk *vdisk;"
 */
struct idr minors;
struct list_head drbd_tconns;  /* list of struct drbd_tconn */

struct kmem_cache *drbd_request_cache;
struct kmem_cache *drbd_ee_cache;	/* peer requests */
struct kmem_cache *drbd_bm_ext_cache;	/* bitmap extents */
struct kmem_cache *drbd_al_ext_cache;	/* activity log extents */
mempool_t *drbd_request_mempool;
mempool_t *drbd_ee_mempool;
mempool_t *drbd_md_io_page_pool;
struct bio_set *drbd_md_io_bio_set;

/* I do not use a standard mempool, because:
   1) I want to hand out the pre-allocated objects first.
   2) I want to be able to interrupt sleeping allocation with a signal.
   Note: This is a single linked list, the next pointer is the private
	 member of struct page.
 */
struct page *drbd_pp_pool;
spinlock_t   drbd_pp_lock;
int          drbd_pp_vacant;
wait_queue_head_t drbd_pp_wait;

DEFINE_RATELIMIT_STATE(drbd_ratelimit_state, 5 * HZ, 5);

static const struct block_device_operations drbd_ops = {
	.owner =   THIS_MODULE,
	.open =    drbd_open,
	.release = drbd_release,
};

<<<<<<< HEAD
struct bio *bio_alloc_drbd(gfp_t gfp_mask)
{
	if (!drbd_md_io_bio_set)
		return bio_alloc(gfp_mask, 1);

	return bio_alloc_bioset(gfp_mask, 1, drbd_md_io_bio_set);
}

#ifdef __CHECKER__
/* When checking with sparse, and this is an inline function, sparse will
   give tons of false positives. When this is a real functions sparse works.
 */
int _get_ldev_if_state(struct drbd_conf *mdev, enum drbd_disk_state mins)
{
	int io_allowed;

	atomic_inc(&mdev->local_cnt);
	io_allowed = (mdev->state.disk >= mins);
	if (!io_allowed) {
		if (atomic_dec_and_test(&mdev->local_cnt))
			wake_up(&mdev->misc_wait);
	}
	return io_allowed;
}

#endif

/**
 * DOC: The transfer log
 *
 * The transfer log is a single linked list of &struct drbd_tl_epoch objects.
 * mdev->newest_tle points to the head, mdev->oldest_tle points to the tail
 * of the list. There is always at least one &struct drbd_tl_epoch object.
 *
 * Each &struct drbd_tl_epoch has a circular double linked list of requests
 * attached.
 */
static int tl_init(struct drbd_conf *mdev)
{
	struct drbd_tl_epoch *b;

	/* during device minor initialization, we may well use GFP_KERNEL */
	b = kmalloc(sizeof(struct drbd_tl_epoch), GFP_KERNEL);
	if (!b)
		return 0;
	INIT_LIST_HEAD(&b->requests);
	INIT_LIST_HEAD(&b->w.list);
	b->next = NULL;
	b->br_number = 4711;
	b->n_writes = 0;
	b->w.cb = NULL; /* if this is != NULL, we need to dec_ap_pending in tl_clear */

	mdev->oldest_tle = b;
	mdev->newest_tle = b;
	INIT_LIST_HEAD(&mdev->out_of_sequence_requests);
	INIT_LIST_HEAD(&mdev->barrier_acked_requests);

	mdev->tl_hash = NULL;
	mdev->tl_hash_s = 0;

	return 1;
}

static void tl_cleanup(struct drbd_conf *mdev)
{
	D_ASSERT(mdev->oldest_tle == mdev->newest_tle);
	D_ASSERT(list_empty(&mdev->out_of_sequence_requests));
	kfree(mdev->oldest_tle);
	mdev->oldest_tle = NULL;
	kfree(mdev->unused_spare_tle);
	mdev->unused_spare_tle = NULL;
	kfree(mdev->tl_hash);
	mdev->tl_hash = NULL;
	mdev->tl_hash_s = 0;
}

/**
 * _tl_add_barrier() - Adds a barrier to the transfer log
 * @mdev:	DRBD device.
 * @new:	Barrier to be added before the current head of the TL.
 *
 * The caller must hold the req_lock.
 */
void _tl_add_barrier(struct drbd_conf *mdev, struct drbd_tl_epoch *new)
{
	struct drbd_tl_epoch *newest_before;

	INIT_LIST_HEAD(&new->requests);
	INIT_LIST_HEAD(&new->w.list);
	new->w.cb = NULL; /* if this is != NULL, we need to dec_ap_pending in tl_clear */
	new->next = NULL;
	new->n_writes = 0;

	newest_before = mdev->newest_tle;
	new->br_number = newest_before->br_number+1;
	if (mdev->newest_tle != new) {
		mdev->newest_tle->next = new;
		mdev->newest_tle = new;
	}
}

/**
 * tl_release() - Free or recycle the oldest &struct drbd_tl_epoch object of the TL
 * @mdev:	DRBD device.
 * @barrier_nr:	Expected identifier of the DRBD write barrier packet.
 * @set_size:	Expected number of requests before that barrier.
 *
 * In case the passed barrier_nr or set_size does not match the oldest
 * &struct drbd_tl_epoch objects this function will cause a termination
 * of the connection.
 */
void tl_release(struct drbd_conf *mdev, unsigned int barrier_nr,
		       unsigned int set_size)
{
	struct drbd_tl_epoch *b, *nob; /* next old barrier */
	struct list_head *le, *tle;
	struct drbd_request *r;

	spin_lock_irq(&mdev->req_lock);

	b = mdev->oldest_tle;

	/* first some paranoia code */
	if (b == NULL) {
		dev_err(DEV, "BAD! BarrierAck #%u received, but no epoch in tl!?\n",
			barrier_nr);
		goto bail;
	}
	if (b->br_number != barrier_nr) {
		dev_err(DEV, "BAD! BarrierAck #%u received, expected #%u!\n",
			barrier_nr, b->br_number);
		goto bail;
	}
	if (b->n_writes != set_size) {
		dev_err(DEV, "BAD! BarrierAck #%u received with n_writes=%u, expected n_writes=%u!\n",
			barrier_nr, set_size, b->n_writes);
		goto bail;
	}

	/* Clean up list of requests processed during current epoch */
	list_for_each_safe(le, tle, &b->requests) {
		r = list_entry(le, struct drbd_request, tl_requests);
		_req_mod(r, barrier_acked);
	}
	/* There could be requests on the list waiting for completion
	   of the write to the local disk. To avoid corruptions of
	   slab's data structures we have to remove the lists head.

	   Also there could have been a barrier ack out of sequence, overtaking
	   the write acks - which would be a bug and violating write ordering.
	   To not deadlock in case we lose connection while such requests are
	   still pending, we need some way to find them for the
	   _req_mode(connection_lost_while_pending).

	   These have been list_move'd to the out_of_sequence_requests list in
	   _req_mod(, barrier_acked) above.
	   */
	list_splice_init(&b->requests, &mdev->barrier_acked_requests);

	nob = b->next;
	if (drbd_test_and_clear_flag(mdev, CREATE_BARRIER)) {
		_tl_add_barrier(mdev, b);
		if (nob)
			mdev->oldest_tle = nob;
		/* if nob == NULL b was the only barrier, and becomes the new
		   barrier. Therefore mdev->oldest_tle points already to b */
	} else {
		D_ASSERT(nob != NULL);
		mdev->oldest_tle = nob;
		kfree(b);
	}

	spin_unlock_irq(&mdev->req_lock);
	dec_ap_pending(mdev);

	return;

bail:
	spin_unlock_irq(&mdev->req_lock);
	drbd_force_state(mdev, NS(conn, C_PROTOCOL_ERROR));
}


/**
 * _tl_restart() - Walks the transfer log, and applies an action to all requests
 * @mdev:	DRBD device.
 * @what:       The action/event to perform with all request objects
 *
 * @what might be one of connection_lost_while_pending, resend, fail_frozen_disk_io,
 * restart_frozen_disk_io.
 */
static void _tl_restart(struct drbd_conf *mdev, enum drbd_req_event what)
{
	struct drbd_tl_epoch *b, *tmp, **pn;
	struct list_head *le, *tle, carry_reads;
	struct drbd_request *req;
	int rv, n_writes, n_reads;

	b = mdev->oldest_tle;
	pn = &mdev->oldest_tle;
	while (b) {
		n_writes = 0;
		n_reads = 0;
		INIT_LIST_HEAD(&carry_reads);
		list_for_each_safe(le, tle, &b->requests) {
			req = list_entry(le, struct drbd_request, tl_requests);
			rv = _req_mod(req, what);

			n_writes += (rv & MR_WRITE) >> MR_WRITE_SHIFT;
			n_reads  += (rv & MR_READ) >> MR_READ_SHIFT;
		}
		tmp = b->next;

		if (n_writes) {
			if (what == resend) {
				b->n_writes = n_writes;
				if (b->w.cb == NULL) {
					b->w.cb = w_send_barrier;
					inc_ap_pending(mdev);
					drbd_set_flag(mdev, CREATE_BARRIER);
				}

				drbd_queue_work(&mdev->data.work, &b->w);
			}
			pn = &b->next;
		} else {
			if (n_reads)
				list_add(&carry_reads, &b->requests);
			/* there could still be requests on that ring list,
			 * in case local io is still pending */
			list_del(&b->requests);

			/* dec_ap_pending corresponding to queue_barrier.
			 * the newest barrier may not have been queued yet,
			 * in which case w.cb is still NULL. */
			if (b->w.cb != NULL)
				dec_ap_pending(mdev);

			if (b == mdev->newest_tle) {
				/* recycle, but reinit! */
				D_ASSERT(tmp == NULL);
				INIT_LIST_HEAD(&b->requests);
				list_splice(&carry_reads, &b->requests);
				INIT_LIST_HEAD(&b->w.list);
				b->w.cb = NULL;
				b->br_number = net_random();
				b->n_writes = 0;

				*pn = b;
				break;
			}
			*pn = tmp;
			kfree(b);
		}
		b = tmp;
		list_splice(&carry_reads, &b->requests);
	}

	/* Actions operating on the disk state, also want to work on
	   requests that got barrier acked. */

	list_for_each_safe(le, tle, &mdev->barrier_acked_requests) {
		req = list_entry(le, struct drbd_request, tl_requests);
		_req_mod(req, what);
	}
}


/**
 * tl_clear() - Clears all requests and &struct drbd_tl_epoch objects out of the TL
 * @mdev:	DRBD device.
 *
 * This is called after the connection to the peer was lost. The storage covered
 * by the requests on the transfer gets marked as our of sync. Called from the
 * receiver thread and the worker thread.
 */
void tl_clear(struct drbd_conf *mdev)
{
	spin_lock_irq(&mdev->req_lock);
	_tl_clear(mdev);
	spin_unlock_irq(&mdev->req_lock);
}

static void _tl_clear(struct drbd_conf *mdev)
{
	struct list_head *le, *tle;
	struct drbd_request *r;

	_tl_restart(mdev, connection_lost_while_pending);

	/* we expect this list to be empty. */
	D_ASSERT(list_empty(&mdev->out_of_sequence_requests));

	/* but just in case, clean it up anyways! */
	list_for_each_safe(le, tle, &mdev->out_of_sequence_requests) {
		r = list_entry(le, struct drbd_request, tl_requests);
		/* It would be nice to complete outside of spinlock.
		 * But this is easier for now. */
		_req_mod(r, connection_lost_while_pending);
	}

	/* ensure bit indicating barrier is required is clear */
	drbd_clear_flag(mdev, CREATE_BARRIER);

	memset(mdev->app_reads_hash, 0, APP_R_HSIZE*sizeof(void *));

}

void tl_restart(struct drbd_conf *mdev, enum drbd_req_event what)
{
	spin_lock_irq(&mdev->req_lock);
	_tl_restart(mdev, what);
	spin_unlock_irq(&mdev->req_lock);
}

/**
 * tl_abort_disk_io() - Abort disk I/O for all requests for a certain mdev in the TL
 * @mdev:	DRBD device.
 */
void tl_abort_disk_io(struct drbd_conf *mdev)
{
	struct drbd_tl_epoch *b;
	struct list_head *le, *tle;
	struct drbd_request *req;

	spin_lock_irq(&mdev->req_lock);
	b = mdev->oldest_tle;
	while (b) {
		list_for_each_safe(le, tle, &b->requests) {
			req = list_entry(le, struct drbd_request, tl_requests);
			if (!(req->rq_state & RQ_LOCAL_PENDING))
				continue;
			_req_mod(req, abort_disk_io);
		}
		b = b->next;
	}

	list_for_each_safe(le, tle, &mdev->barrier_acked_requests) {
		req = list_entry(le, struct drbd_request, tl_requests);
		if (!(req->rq_state & RQ_LOCAL_PENDING))
			continue;
		_req_mod(req, abort_disk_io);
	}

	spin_unlock_irq(&mdev->req_lock);
}

/**
 * cl_wide_st_chg() - true if the state change is a cluster wide one
 * @mdev:	DRBD device.
 * @os:		old (current) state.
 * @ns:		new (wanted) state.
 */
static int cl_wide_st_chg(struct drbd_conf *mdev,
			  union drbd_state os, union drbd_state ns)
{
	return (os.conn >= C_CONNECTED && ns.conn >= C_CONNECTED &&
		 ((os.role != R_PRIMARY && ns.role == R_PRIMARY) ||
		  (os.conn != C_STARTING_SYNC_T && ns.conn == C_STARTING_SYNC_T) ||
		  (os.conn != C_STARTING_SYNC_S && ns.conn == C_STARTING_SYNC_S) ||
		  (os.disk != D_FAILED && ns.disk == D_FAILED))) ||
		(os.conn >= C_CONNECTED && ns.conn == C_DISCONNECTING) ||
		(os.conn == C_CONNECTED && ns.conn == C_VERIFY_S);
}

enum drbd_state_rv
drbd_change_state(struct drbd_conf *mdev, enum chg_state_flags f,
		  union drbd_state mask, union drbd_state val)
{
	unsigned long flags;
	union drbd_state os, ns;
	enum drbd_state_rv rv;

	spin_lock_irqsave(&mdev->req_lock, flags);
	os = mdev->state;
	ns.i = (os.i & ~mask.i) | val.i;
	rv = _drbd_set_state(mdev, ns, f, NULL);
	ns = mdev->state;
	spin_unlock_irqrestore(&mdev->req_lock, flags);

	return rv;
}

/**
 * drbd_force_state() - Impose a change which happens outside our control on our state
 * @mdev:	DRBD device.
 * @mask:	mask of state bits to change.
 * @val:	value of new state bits.
 */
void drbd_force_state(struct drbd_conf *mdev,
	union drbd_state mask, union drbd_state val)
{
	drbd_change_state(mdev, CS_HARD, mask, val);
}

static enum drbd_state_rv is_valid_state(struct drbd_conf *, union drbd_state);
static enum drbd_state_rv is_valid_state_transition(struct drbd_conf *,
						    union drbd_state,
						    union drbd_state);
enum sanitize_state_warnings {
	NO_WARNING,
	ABORTED_ONLINE_VERIFY,
	ABORTED_RESYNC,
	CONNECTION_LOST_NEGOTIATING,
	IMPLICITLY_UPGRADED_DISK,
	IMPLICITLY_UPGRADED_PDSK,
};
static union drbd_state sanitize_state(struct drbd_conf *mdev, union drbd_state os,
				       union drbd_state ns, enum sanitize_state_warnings *warn);
int drbd_send_state_req(struct drbd_conf *,
			union drbd_state, union drbd_state);

static enum drbd_state_rv
_req_st_cond(struct drbd_conf *mdev, union drbd_state mask,
	     union drbd_state val)
{
	union drbd_state os, ns;
	unsigned long flags;
	enum drbd_state_rv rv;

	if (drbd_test_and_clear_flag(mdev, CL_ST_CHG_SUCCESS))
		return SS_CW_SUCCESS;

	if (drbd_test_and_clear_flag(mdev, CL_ST_CHG_FAIL))
		return SS_CW_FAILED_BY_PEER;

	rv = 0;
	spin_lock_irqsave(&mdev->req_lock, flags);
	os = mdev->state;
	ns.i = (os.i & ~mask.i) | val.i;
	ns = sanitize_state(mdev, os, ns, NULL);

	if (!cl_wide_st_chg(mdev, os, ns))
		rv = SS_CW_NO_NEED;
	if (!rv) {
		rv = is_valid_state(mdev, ns);
		if (rv == SS_SUCCESS) {
			rv = is_valid_state_transition(mdev, ns, os);
			if (rv == SS_SUCCESS)
				rv = SS_UNKNOWN_ERROR; /* cont waiting, otherwise fail. */
		}
	}
	spin_unlock_irqrestore(&mdev->req_lock, flags);

	return rv;
}

/**
 * drbd_req_state() - Perform an eventually cluster wide state change
 * @mdev:	DRBD device.
 * @mask:	mask of state bits to change.
 * @val:	value of new state bits.
 * @f:		flags
 *
 * Should not be called directly, use drbd_request_state() or
 * _drbd_request_state().
 */
static enum drbd_state_rv
drbd_req_state(struct drbd_conf *mdev, union drbd_state mask,
	       union drbd_state val, enum chg_state_flags f)
{
	struct completion done;
	unsigned long flags;
	union drbd_state os, ns;
	enum drbd_state_rv rv;

	init_completion(&done);

	if (f & CS_SERIALIZE)
		mutex_lock(&mdev->state_mutex);

	spin_lock_irqsave(&mdev->req_lock, flags);
	os = mdev->state;
	ns.i = (os.i & ~mask.i) | val.i;
	ns = sanitize_state(mdev, os, ns, NULL);

	if (cl_wide_st_chg(mdev, os, ns)) {
		rv = is_valid_state(mdev, ns);
		if (rv == SS_SUCCESS)
			rv = is_valid_state_transition(mdev, ns, os);
		spin_unlock_irqrestore(&mdev->req_lock, flags);

		if (rv < SS_SUCCESS) {
			if (f & CS_VERBOSE)
				print_st_err(mdev, os, ns, rv);
			goto abort;
		}

		drbd_state_lock(mdev);
		if (!drbd_send_state_req(mdev, mask, val)) {
			drbd_state_unlock(mdev);
			rv = SS_CW_FAILED_BY_PEER;
			if (f & CS_VERBOSE)
				print_st_err(mdev, os, ns, rv);
			goto abort;
		}

		if (mask.conn == C_MASK && val.conn == C_DISCONNECTING)
			drbd_set_flag(mdev, DISCONNECT_SENT);

		wait_event(mdev->state_wait,
			(rv = _req_st_cond(mdev, mask, val)));

		if (rv < SS_SUCCESS) {
			drbd_state_unlock(mdev);
			if (f & CS_VERBOSE)
				print_st_err(mdev, os, ns, rv);
			goto abort;
		}
		spin_lock_irqsave(&mdev->req_lock, flags);
		os = mdev->state;
		ns.i = (os.i & ~mask.i) | val.i;
		rv = _drbd_set_state(mdev, ns, f, &done);
		drbd_state_unlock(mdev);
	} else {
		rv = _drbd_set_state(mdev, ns, f, &done);
	}

	spin_unlock_irqrestore(&mdev->req_lock, flags);

	if (f & CS_WAIT_COMPLETE && rv == SS_SUCCESS) {
		D_ASSERT(current != mdev->worker.task);
		wait_for_completion(&done);
	}

abort:
	if (f & CS_SERIALIZE)
		mutex_unlock(&mdev->state_mutex);

	return rv;
}

/**
 * _drbd_request_state() - Request a state change (with flags)
 * @mdev:	DRBD device.
 * @mask:	mask of state bits to change.
 * @val:	value of new state bits.
 * @f:		flags
 *
 * Cousin of drbd_request_state(), useful with the CS_WAIT_COMPLETE
 * flag, or when logging of failed state change requests is not desired.
 */
enum drbd_state_rv
_drbd_request_state(struct drbd_conf *mdev, union drbd_state mask,
		    union drbd_state val, enum chg_state_flags f)
{
	enum drbd_state_rv rv;

	wait_event(mdev->state_wait,
		   (rv = drbd_req_state(mdev, mask, val, f)) != SS_IN_TRANSIENT_STATE);

	return rv;
}

static void print_st(struct drbd_conf *mdev, char *name, union drbd_state ns)
{
	dev_err(DEV, " %s = { cs:%s ro:%s/%s ds:%s/%s %c%c%c%c }\n",
	    name,
	    drbd_conn_str(ns.conn),
	    drbd_role_str(ns.role),
	    drbd_role_str(ns.peer),
	    drbd_disk_str(ns.disk),
	    drbd_disk_str(ns.pdsk),
	    is_susp(ns) ? 's' : 'r',
	    ns.aftr_isp ? 'a' : '-',
	    ns.peer_isp ? 'p' : '-',
	    ns.user_isp ? 'u' : '-'
	    );
}

void print_st_err(struct drbd_conf *mdev, union drbd_state os,
	          union drbd_state ns, enum drbd_state_rv err)
{
	if (err == SS_IN_TRANSIENT_STATE)
		return;
	dev_err(DEV, "State change failed: %s\n", drbd_set_st_err_str(err));
	print_st(mdev, " state", os);
	print_st(mdev, "wanted", ns);
}


/**
 * is_valid_state() - Returns an SS_ error code if ns is not valid
 * @mdev:	DRBD device.
 * @ns:		State to consider.
 */
static enum drbd_state_rv
is_valid_state(struct drbd_conf *mdev, union drbd_state ns)
{
	/* See drbd_state_sw_errors in drbd_strings.c */

	enum drbd_fencing_p fp;
	enum drbd_state_rv rv = SS_SUCCESS;

	fp = FP_DONT_CARE;
	if (get_ldev(mdev)) {
		fp = mdev->ldev->dc.fencing;
		put_ldev(mdev);
	}

	if (get_net_conf(mdev)) {
		if (!mdev->net_conf->two_primaries &&
		    ns.role == R_PRIMARY && ns.peer == R_PRIMARY)
			rv = SS_TWO_PRIMARIES;
		put_net_conf(mdev);
	}

	if (rv <= 0)
		/* already found a reason to abort */;
	else if (ns.role == R_SECONDARY && mdev->open_cnt)
		rv = SS_DEVICE_IN_USE;

	else if (ns.role == R_PRIMARY && ns.conn < C_CONNECTED && ns.disk < D_UP_TO_DATE)
		rv = SS_NO_UP_TO_DATE_DISK;

	else if (fp >= FP_RESOURCE &&
		 ns.role == R_PRIMARY && ns.conn < C_CONNECTED && ns.pdsk >= D_UNKNOWN)
		rv = SS_PRIMARY_NOP;

	else if (ns.role == R_PRIMARY && ns.disk <= D_INCONSISTENT && ns.pdsk <= D_INCONSISTENT)
		rv = SS_NO_UP_TO_DATE_DISK;

	else if (ns.conn > C_CONNECTED && ns.disk < D_INCONSISTENT)
		rv = SS_NO_LOCAL_DISK;

	else if (ns.conn > C_CONNECTED && ns.pdsk < D_INCONSISTENT)
		rv = SS_NO_REMOTE_DISK;

	else if (ns.conn > C_CONNECTED && ns.disk < D_UP_TO_DATE && ns.pdsk < D_UP_TO_DATE)
		rv = SS_NO_UP_TO_DATE_DISK;

	else if ((ns.conn == C_CONNECTED ||
		  ns.conn == C_WF_BITMAP_S ||
		  ns.conn == C_SYNC_SOURCE ||
		  ns.conn == C_PAUSED_SYNC_S) &&
		  ns.disk == D_OUTDATED)
		rv = SS_CONNECTED_OUTDATES;

	else if ((ns.conn == C_VERIFY_S || ns.conn == C_VERIFY_T) &&
		 (mdev->sync_conf.verify_alg[0] == 0))
		rv = SS_NO_VERIFY_ALG;

	else if ((ns.conn == C_VERIFY_S || ns.conn == C_VERIFY_T) &&
		  mdev->agreed_pro_version < 88)
		rv = SS_NOT_SUPPORTED;

	else if (ns.conn >= C_CONNECTED && ns.pdsk == D_UNKNOWN)
		rv = SS_CONNECTED_OUTDATES;

	return rv;
}

/**
 * is_valid_state_transition() - Returns an SS_ error code if the state transition is not possible
 * @mdev:	DRBD device.
 * @ns:		new state.
 * @os:		old state.
 */
static enum drbd_state_rv
is_valid_state_transition(struct drbd_conf *mdev, union drbd_state ns,
			  union drbd_state os)
{
	enum drbd_state_rv rv = SS_SUCCESS;

	if ((ns.conn == C_STARTING_SYNC_T || ns.conn == C_STARTING_SYNC_S) &&
	    os.conn > C_CONNECTED)
		rv = SS_RESYNC_RUNNING;

	if (ns.conn == C_DISCONNECTING && os.conn == C_STANDALONE)
		rv = SS_ALREADY_STANDALONE;

	if (ns.disk > D_ATTACHING && os.disk == D_DISKLESS)
		rv = SS_IS_DISKLESS;

	if (ns.conn == C_WF_CONNECTION && os.conn < C_UNCONNECTED)
		rv = SS_NO_NET_CONFIG;

	if (ns.disk == D_OUTDATED && os.disk < D_OUTDATED && os.disk != D_ATTACHING)
		rv = SS_LOWER_THAN_OUTDATED;

	if (ns.conn == C_DISCONNECTING && os.conn == C_UNCONNECTED)
		rv = SS_IN_TRANSIENT_STATE;

	if (ns.conn == os.conn && ns.conn == C_WF_REPORT_PARAMS)
		rv = SS_IN_TRANSIENT_STATE;

	/* While establishing a connection only allow cstate to change.
	   Delay/refuse role changes, detach attach etc... */
	if (drbd_test_flag(mdev, STATE_SENT) &&
	    !(os.conn == C_WF_REPORT_PARAMS ||
	      (ns.conn == C_WF_REPORT_PARAMS && os.conn == C_WF_CONNECTION)))
		rv = SS_IN_TRANSIENT_STATE;

	if ((ns.conn == C_VERIFY_S || ns.conn == C_VERIFY_T) && os.conn < C_CONNECTED)
		rv = SS_NEED_CONNECTION;

	if ((ns.conn == C_VERIFY_S || ns.conn == C_VERIFY_T) &&
	    ns.conn != os.conn && os.conn > C_CONNECTED)
		rv = SS_RESYNC_RUNNING;

	if ((ns.conn == C_STARTING_SYNC_S || ns.conn == C_STARTING_SYNC_T) &&
	    os.conn < C_CONNECTED)
		rv = SS_NEED_CONNECTION;

	if ((ns.conn == C_SYNC_TARGET || ns.conn == C_SYNC_SOURCE)
	    && os.conn < C_WF_REPORT_PARAMS)
		rv = SS_NEED_CONNECTION; /* No NetworkFailure -> SyncTarget etc... */

	return rv;
}

static void print_sanitize_warnings(struct drbd_conf *mdev, enum sanitize_state_warnings warn)
{
	static const char *msg_table[] = {
		[NO_WARNING] = "",
		[ABORTED_ONLINE_VERIFY] = "Online-verify aborted.",
		[ABORTED_RESYNC] = "Resync aborted.",
		[CONNECTION_LOST_NEGOTIATING] = "Connection lost while negotiating, no data!",
		[IMPLICITLY_UPGRADED_DISK] = "Implicitly upgraded disk",
		[IMPLICITLY_UPGRADED_PDSK] = "Implicitly upgraded pdsk",
	};

	if (warn != NO_WARNING)
		dev_warn(DEV, "%s\n", msg_table[warn]);
}

/**
 * sanitize_state() - Resolves implicitly necessary additional changes to a state transition
 * @mdev:	DRBD device.
 * @os:		old state.
 * @ns:		new state.
 * @warn_sync_abort:
 *
 * When we loose connection, we have to set the state of the peers disk (pdsk)
 * to D_UNKNOWN. This rule and many more along those lines are in this function.
 */
static union drbd_state sanitize_state(struct drbd_conf *mdev, union drbd_state os,
				       union drbd_state ns, enum sanitize_state_warnings *warn)
{
	enum drbd_fencing_p fp;
	enum drbd_disk_state disk_min, disk_max, pdsk_min, pdsk_max;

	if (warn)
		*warn = NO_WARNING;

	fp = FP_DONT_CARE;
	if (get_ldev(mdev)) {
		fp = mdev->ldev->dc.fencing;
		put_ldev(mdev);
	}

	/* Disallow Network errors to configure a device's network part */
	if ((ns.conn >= C_TIMEOUT && ns.conn <= C_TEAR_DOWN) &&
	    os.conn <= C_DISCONNECTING)
		ns.conn = os.conn;

	/* After a network error (+C_TEAR_DOWN) only C_UNCONNECTED or C_DISCONNECTING can follow.
	 * If you try to go into some Sync* state, that shall fail (elsewhere). */
	if (os.conn >= C_TIMEOUT && os.conn <= C_TEAR_DOWN &&
	    ns.conn != C_UNCONNECTED && ns.conn != C_DISCONNECTING && ns.conn <= C_CONNECTED)
		ns.conn = os.conn;

	/* we cannot fail (again) if we already detached */
	if (ns.disk == D_FAILED && os.disk == D_DISKLESS)
		ns.disk = D_DISKLESS;

	/* After C_DISCONNECTING only C_STANDALONE may follow */
	if (os.conn == C_DISCONNECTING && ns.conn != C_STANDALONE)
		ns.conn = os.conn;

	if (ns.conn < C_CONNECTED) {
		ns.peer_isp = 0;
		ns.peer = R_UNKNOWN;
		if (ns.pdsk > D_UNKNOWN || ns.pdsk < D_INCONSISTENT)
			ns.pdsk = D_UNKNOWN;
	}

	/* Clear the aftr_isp when becoming unconfigured */
	if (ns.conn == C_STANDALONE && ns.disk == D_DISKLESS && ns.role == R_SECONDARY)
		ns.aftr_isp = 0;

	/* Abort resync if a disk fails/detaches */
	if (os.conn > C_CONNECTED && ns.conn > C_CONNECTED &&
	    (ns.disk <= D_FAILED || ns.pdsk <= D_FAILED)) {
		if (warn)
			*warn =	os.conn == C_VERIFY_S || os.conn == C_VERIFY_T ?
				ABORTED_ONLINE_VERIFY : ABORTED_RESYNC;
		ns.conn = C_CONNECTED;
	}

	/* Connection breaks down before we finished "Negotiating" */
	if (ns.conn < C_CONNECTED && ns.disk == D_NEGOTIATING &&
	    get_ldev_if_state(mdev, D_NEGOTIATING)) {
		if (mdev->ed_uuid == mdev->ldev->md.uuid[UI_CURRENT]) {
			ns.disk = mdev->new_state_tmp.disk;
			ns.pdsk = mdev->new_state_tmp.pdsk;
		} else {
			if (warn)
				*warn = CONNECTION_LOST_NEGOTIATING;
			ns.disk = D_DISKLESS;
			ns.pdsk = D_UNKNOWN;
		}
		put_ldev(mdev);
	}

	/* D_CONSISTENT and D_OUTDATED vanish when we get connected */
	if (ns.conn >= C_CONNECTED && ns.conn < C_AHEAD) {
		if (ns.disk == D_CONSISTENT || ns.disk == D_OUTDATED)
			ns.disk = D_UP_TO_DATE;
		if (ns.pdsk == D_CONSISTENT || ns.pdsk == D_OUTDATED)
			ns.pdsk = D_UP_TO_DATE;
	}

	/* Implications of the connection stat on the disk states */
	disk_min = D_DISKLESS;
	disk_max = D_UP_TO_DATE;
	pdsk_min = D_INCONSISTENT;
	pdsk_max = D_UNKNOWN;
	switch ((enum drbd_conns)ns.conn) {
	case C_WF_BITMAP_T:
	case C_PAUSED_SYNC_T:
	case C_STARTING_SYNC_T:
	case C_WF_SYNC_UUID:
	case C_BEHIND:
		disk_min = D_INCONSISTENT;
		disk_max = D_OUTDATED;
		pdsk_min = D_UP_TO_DATE;
		pdsk_max = D_UP_TO_DATE;
		break;
	case C_VERIFY_S:
	case C_VERIFY_T:
		disk_min = D_UP_TO_DATE;
		disk_max = D_UP_TO_DATE;
		pdsk_min = D_UP_TO_DATE;
		pdsk_max = D_UP_TO_DATE;
		break;
	case C_CONNECTED:
		disk_min = D_DISKLESS;
		disk_max = D_UP_TO_DATE;
		pdsk_min = D_DISKLESS;
		pdsk_max = D_UP_TO_DATE;
		break;
	case C_WF_BITMAP_S:
	case C_PAUSED_SYNC_S:
	case C_STARTING_SYNC_S:
	case C_AHEAD:
		disk_min = D_UP_TO_DATE;
		disk_max = D_UP_TO_DATE;
		pdsk_min = D_INCONSISTENT;
		pdsk_max = D_CONSISTENT; /* D_OUTDATED would be nice. But explicit outdate necessary*/
		break;
	case C_SYNC_TARGET:
		disk_min = D_INCONSISTENT;
		disk_max = D_INCONSISTENT;
		pdsk_min = D_UP_TO_DATE;
		pdsk_max = D_UP_TO_DATE;
		break;
	case C_SYNC_SOURCE:
		disk_min = D_UP_TO_DATE;
		disk_max = D_UP_TO_DATE;
		pdsk_min = D_INCONSISTENT;
		pdsk_max = D_INCONSISTENT;
		break;
	case C_STANDALONE:
	case C_DISCONNECTING:
	case C_UNCONNECTED:
	case C_TIMEOUT:
	case C_BROKEN_PIPE:
	case C_NETWORK_FAILURE:
	case C_PROTOCOL_ERROR:
	case C_TEAR_DOWN:
	case C_WF_CONNECTION:
	case C_WF_REPORT_PARAMS:
	case C_MASK:
		break;
	}
	if (ns.disk > disk_max)
		ns.disk = disk_max;

	if (ns.disk < disk_min) {
		if (warn)
			*warn = IMPLICITLY_UPGRADED_DISK;
		ns.disk = disk_min;
	}
	if (ns.pdsk > pdsk_max)
		ns.pdsk = pdsk_max;

	if (ns.pdsk < pdsk_min) {
		if (warn)
			*warn = IMPLICITLY_UPGRADED_PDSK;
		ns.pdsk = pdsk_min;
	}

	if (fp == FP_STONITH &&
	    (ns.role == R_PRIMARY && ns.conn < C_CONNECTED && ns.pdsk > D_OUTDATED) &&
	    !(os.role == R_PRIMARY && os.conn < C_CONNECTED && os.pdsk > D_OUTDATED))
		ns.susp_fen = 1; /* Suspend IO while fence-peer handler runs (peer lost) */

	if (mdev->sync_conf.on_no_data == OND_SUSPEND_IO &&
	    (ns.role == R_PRIMARY && ns.disk < D_UP_TO_DATE && ns.pdsk < D_UP_TO_DATE) &&
	    !(os.role == R_PRIMARY && os.disk < D_UP_TO_DATE && os.pdsk < D_UP_TO_DATE))
		ns.susp_nod = 1; /* Suspend IO while no data available (no accessible data available) */

	if (ns.aftr_isp || ns.peer_isp || ns.user_isp) {
		if (ns.conn == C_SYNC_SOURCE)
			ns.conn = C_PAUSED_SYNC_S;
		if (ns.conn == C_SYNC_TARGET)
			ns.conn = C_PAUSED_SYNC_T;
	} else {
		if (ns.conn == C_PAUSED_SYNC_S)
			ns.conn = C_SYNC_SOURCE;
		if (ns.conn == C_PAUSED_SYNC_T)
			ns.conn = C_SYNC_TARGET;
	}

	return ns;
}

/* helper for __drbd_set_state */
static void set_ov_position(struct drbd_conf *mdev, enum drbd_conns cs)
{
	if (mdev->agreed_pro_version < 90)
		mdev->ov_start_sector = 0;
	mdev->rs_total = drbd_bm_bits(mdev);
	mdev->ov_position = 0;
	if (cs == C_VERIFY_T) {
		/* starting online verify from an arbitrary position
		 * does not fit well into the existing protocol.
		 * on C_VERIFY_T, we initialize ov_left and friends
		 * implicitly in receive_DataRequest once the
		 * first P_OV_REQUEST is received */
		mdev->ov_start_sector = ~(sector_t)0;
	} else {
		unsigned long bit = BM_SECT_TO_BIT(mdev->ov_start_sector);
		if (bit >= mdev->rs_total) {
			mdev->ov_start_sector =
				BM_BIT_TO_SECT(mdev->rs_total - 1);
			mdev->rs_total = 1;
		} else
			mdev->rs_total -= bit;
		mdev->ov_position = mdev->ov_start_sector;
	}
	mdev->ov_left = mdev->rs_total;
}

static void drbd_resume_al(struct drbd_conf *mdev)
{
	if (drbd_test_and_clear_flag(mdev, AL_SUSPENDED))
		dev_info(DEV, "Resumed AL updates\n");
}

/**
 * __drbd_set_state() - Set a new DRBD state
 * @mdev:	DRBD device.
 * @ns:		new state.
 * @flags:	Flags
 * @done:	Optional completion, that will get completed after the after_state_ch() finished
 *
 * Caller needs to hold req_lock, and global_state_lock. Do not call directly.
 */
enum drbd_state_rv
__drbd_set_state(struct drbd_conf *mdev, union drbd_state ns,
	         enum chg_state_flags flags, struct completion *done)
{
	union drbd_state os;
	enum drbd_state_rv rv = SS_SUCCESS;
	enum sanitize_state_warnings ssw;
	struct after_state_chg_work *ascw;

	os = mdev->state;

	ns = sanitize_state(mdev, os, ns, &ssw);

	if (ns.i == os.i)
		return SS_NOTHING_TO_DO;

	if (!(flags & CS_HARD)) {
		/*  pre-state-change checks ; only look at ns  */
		/* See drbd_state_sw_errors in drbd_strings.c */

		rv = is_valid_state(mdev, ns);
		if (rv < SS_SUCCESS) {
			/* If the old state was illegal as well, then let
			   this happen...*/

			if (is_valid_state(mdev, os) == rv)
				rv = is_valid_state_transition(mdev, ns, os);
		} else
			rv = is_valid_state_transition(mdev, ns, os);
	}

	if (rv < SS_SUCCESS) {
		if (flags & CS_VERBOSE)
			print_st_err(mdev, os, ns, rv);
		return rv;
	}

	print_sanitize_warnings(mdev, ssw);

	{
	char *pbp, pb[300];
	pbp = pb;
	*pbp = 0;
	if (ns.role != os.role)
		pbp += sprintf(pbp, "role( %s -> %s ) ",
			       drbd_role_str(os.role),
			       drbd_role_str(ns.role));
	if (ns.peer != os.peer)
		pbp += sprintf(pbp, "peer( %s -> %s ) ",
			       drbd_role_str(os.peer),
			       drbd_role_str(ns.peer));
	if (ns.conn != os.conn)
		pbp += sprintf(pbp, "conn( %s -> %s ) ",
			       drbd_conn_str(os.conn),
			       drbd_conn_str(ns.conn));
	if (ns.disk != os.disk)
		pbp += sprintf(pbp, "disk( %s -> %s ) ",
			       drbd_disk_str(os.disk),
			       drbd_disk_str(ns.disk));
	if (ns.pdsk != os.pdsk)
		pbp += sprintf(pbp, "pdsk( %s -> %s ) ",
			       drbd_disk_str(os.pdsk),
			       drbd_disk_str(ns.pdsk));
	if (is_susp(ns) != is_susp(os))
		pbp += sprintf(pbp, "susp( %d -> %d ) ",
			       is_susp(os),
			       is_susp(ns));
	if (ns.aftr_isp != os.aftr_isp)
		pbp += sprintf(pbp, "aftr_isp( %d -> %d ) ",
			       os.aftr_isp,
			       ns.aftr_isp);
	if (ns.peer_isp != os.peer_isp)
		pbp += sprintf(pbp, "peer_isp( %d -> %d ) ",
			       os.peer_isp,
			       ns.peer_isp);
	if (ns.user_isp != os.user_isp)
		pbp += sprintf(pbp, "user_isp( %d -> %d ) ",
			       os.user_isp,
			       ns.user_isp);
	dev_info(DEV, "%s\n", pb);
	}

	/* solve the race between becoming unconfigured,
	 * worker doing the cleanup, and
	 * admin reconfiguring us:
	 * on (re)configure, first set CONFIG_PENDING,
	 * then wait for a potentially exiting worker,
	 * start the worker, and schedule one no_op.
	 * then proceed with configuration.
	 */
	if (ns.disk == D_DISKLESS &&
	    ns.conn == C_STANDALONE &&
	    ns.role == R_SECONDARY &&
	    !drbd_test_and_set_flag(mdev, CONFIG_PENDING))
		drbd_set_flag(mdev, DEVICE_DYING);

	/* if we are going -> D_FAILED or D_DISKLESS, grab one extra reference
	 * on the ldev here, to be sure the transition -> D_DISKLESS resp.
	 * drbd_ldev_destroy() won't happen before our corresponding
	 * after_state_ch works run, where we put_ldev again. */
	if ((os.disk != D_FAILED && ns.disk == D_FAILED) ||
	    (os.disk != D_DISKLESS && ns.disk == D_DISKLESS))
		atomic_inc(&mdev->local_cnt);

	mdev->state = ns;

	if (os.disk == D_ATTACHING && ns.disk >= D_NEGOTIATING)
		drbd_print_uuids(mdev, "attached to UUIDs");

	wake_up(&mdev->misc_wait);
	wake_up(&mdev->state_wait);

	/* Aborted verify run, or we reached the stop sector.
	 * Log the last position, unless end-of-device. */
	if ((os.conn == C_VERIFY_S || os.conn == C_VERIFY_T) &&
	    ns.conn <= C_CONNECTED) {
		mdev->ov_start_sector =
			BM_BIT_TO_SECT(drbd_bm_bits(mdev) - mdev->ov_left);
		if (mdev->ov_left)
			dev_info(DEV, "Online Verify reached sector %llu\n",
				(unsigned long long)mdev->ov_start_sector);
	}

	if ((os.conn == C_PAUSED_SYNC_T || os.conn == C_PAUSED_SYNC_S) &&
	    (ns.conn == C_SYNC_TARGET  || ns.conn == C_SYNC_SOURCE)) {
		dev_info(DEV, "Syncer continues.\n");
		mdev->rs_paused += (long)jiffies
				  -(long)mdev->rs_mark_time[mdev->rs_last_mark];
		if (ns.conn == C_SYNC_TARGET)
			mod_timer(&mdev->resync_timer, jiffies);
	}

	if ((os.conn == C_SYNC_TARGET  || os.conn == C_SYNC_SOURCE) &&
	    (ns.conn == C_PAUSED_SYNC_T || ns.conn == C_PAUSED_SYNC_S)) {
		dev_info(DEV, "Resync suspended\n");
		mdev->rs_mark_time[mdev->rs_last_mark] = jiffies;
	}

	if (os.conn == C_CONNECTED &&
	    (ns.conn == C_VERIFY_S || ns.conn == C_VERIFY_T)) {
		unsigned long now = jiffies;
		int i;

		set_ov_position(mdev, ns.conn);
		mdev->rs_start = now;
		mdev->rs_last_events = 0;
		mdev->rs_last_sect_ev = 0;
		mdev->ov_last_oos_size = 0;
		mdev->ov_last_oos_start = 0;

		for (i = 0; i < DRBD_SYNC_MARKS; i++) {
			mdev->rs_mark_left[i] = mdev->ov_left;
			mdev->rs_mark_time[i] = now;
		}

		drbd_rs_controller_reset(mdev);

		if (ns.conn == C_VERIFY_S) {
			dev_info(DEV, "Starting Online Verify from sector %llu\n",
					(unsigned long long)mdev->ov_position);
			mod_timer(&mdev->resync_timer, jiffies);
		}
	}

	if (get_ldev(mdev)) {
		u32 mdf = mdev->ldev->md.flags & ~(MDF_CONSISTENT|MDF_PRIMARY_IND|
						 MDF_CONNECTED_IND|MDF_WAS_UP_TO_DATE|
						 MDF_PEER_OUT_DATED|MDF_CRASHED_PRIMARY);

		if (drbd_test_flag(mdev, CRASHED_PRIMARY))
			mdf |= MDF_CRASHED_PRIMARY;
		if (mdev->state.role == R_PRIMARY ||
		    (mdev->state.pdsk < D_INCONSISTENT && mdev->state.peer == R_PRIMARY))
			mdf |= MDF_PRIMARY_IND;
		if (mdev->state.conn > C_WF_REPORT_PARAMS)
			mdf |= MDF_CONNECTED_IND;
		if (mdev->state.disk > D_INCONSISTENT)
			mdf |= MDF_CONSISTENT;
		if (mdev->state.disk > D_OUTDATED)
			mdf |= MDF_WAS_UP_TO_DATE;
		if (mdev->state.pdsk <= D_OUTDATED && mdev->state.pdsk >= D_INCONSISTENT)
			mdf |= MDF_PEER_OUT_DATED;
		if (mdf != mdev->ldev->md.flags) {
			mdev->ldev->md.flags = mdf;
			drbd_md_mark_dirty(mdev);
		}
		if (os.disk < D_CONSISTENT && ns.disk >= D_CONSISTENT)
			drbd_set_ed_uuid(mdev, mdev->ldev->md.uuid[UI_CURRENT]);
		put_ldev(mdev);
	}

	/* Peer was forced D_UP_TO_DATE & R_PRIMARY, consider to resync */
	if (os.disk == D_INCONSISTENT && os.pdsk == D_INCONSISTENT &&
	    os.peer == R_SECONDARY && ns.peer == R_PRIMARY)
		drbd_set_flag(mdev, CONSIDER_RESYNC);

	/* Receiver should clean up itself */
	if (os.conn != C_DISCONNECTING && ns.conn == C_DISCONNECTING)
		drbd_thread_stop_nowait(&mdev->receiver);

	/* Now the receiver finished cleaning up itself, it should die */
	if (os.conn != C_STANDALONE && ns.conn == C_STANDALONE)
		drbd_thread_stop_nowait(&mdev->receiver);

	/* Upon network failure, we need to restart the receiver. */
	if (os.conn > C_WF_CONNECTION &&
	    ns.conn <= C_TEAR_DOWN && ns.conn >= C_TIMEOUT)
		drbd_thread_restart_nowait(&mdev->receiver);

	/* Resume AL writing if we get a connection */
	if (os.conn < C_CONNECTED && ns.conn >= C_CONNECTED)
		drbd_resume_al(mdev);

	/* remember last connect and attach times so request_timer_fn() won't
	 * kill newly established sessions while we are still trying to thaw
	 * previously frozen IO */
	if (os.conn != C_WF_REPORT_PARAMS && ns.conn == C_WF_REPORT_PARAMS)
		mdev->last_reconnect_jif = jiffies;
	if ((os.disk == D_ATTACHING || os.disk == D_NEGOTIATING) &&
	    ns.disk > D_NEGOTIATING)
		mdev->last_reattach_jif = jiffies;

	ascw = kmalloc(sizeof(*ascw), GFP_ATOMIC);
	if (ascw) {
		ascw->os = os;
		ascw->ns = ns;
		ascw->flags = flags;
		ascw->w.cb = w_after_state_ch;
		ascw->done = done;
		drbd_queue_work(&mdev->data.work, &ascw->w);
	} else {
		dev_warn(DEV, "Could not kmalloc an ascw\n");
	}

	return rv;
=======
static void bio_destructor_drbd(struct bio *bio)
{
	bio_free(bio, drbd_md_io_bio_set);
>>>>>>> 328e0f12
}

struct bio *bio_alloc_drbd(gfp_t gfp_mask)
{
	struct bio *bio;

	if (!drbd_md_io_bio_set)
		return bio_alloc(gfp_mask, 1);

<<<<<<< HEAD
int drbd_bitmap_io_from_worker(struct drbd_conf *mdev,
		int (*io_fn)(struct drbd_conf *),
		char *why, enum bm_flag flags)
{
	int rv;

	D_ASSERT(current == mdev->worker.task);

	/* open coded non-blocking drbd_suspend_io(mdev); */
	drbd_set_flag(mdev, SUSPEND_IO);

	drbd_bm_lock(mdev, why, flags);
	rv = io_fn(mdev);
	drbd_bm_unlock(mdev);

	drbd_resume_io(mdev);

	return rv;
}

/**
 * after_state_ch() - Perform after state change actions that may sleep
 * @mdev:	DRBD device.
 * @os:		old state.
 * @ns:		new state.
 * @flags:	Flags
 */
static void after_state_ch(struct drbd_conf *mdev, union drbd_state os,
			   union drbd_state ns, enum chg_state_flags flags)
{
	enum drbd_fencing_p fp;
	enum drbd_req_event what = nothing;
	union drbd_state nsm = (union drbd_state){ .i = -1 };

	if (os.conn != C_CONNECTED && ns.conn == C_CONNECTED) {
		drbd_clear_flag(mdev, CRASHED_PRIMARY);
		if (mdev->p_uuid)
			mdev->p_uuid[UI_FLAGS] &= ~((u64)2);
	}

	fp = FP_DONT_CARE;
	if (get_ldev(mdev)) {
		fp = mdev->ldev->dc.fencing;
		put_ldev(mdev);
	}

	/* Inform userspace about the change... */
	drbd_bcast_state(mdev, ns);

	if (!(os.role == R_PRIMARY && os.disk < D_UP_TO_DATE && os.pdsk < D_UP_TO_DATE) &&
	    (ns.role == R_PRIMARY && ns.disk < D_UP_TO_DATE && ns.pdsk < D_UP_TO_DATE))
		drbd_khelper(mdev, "pri-on-incon-degr");

	/* Here we have the actions that are performed after a
	   state change. This function might sleep */

	if (os.disk <= D_NEGOTIATING && ns.disk > D_NEGOTIATING)
		mod_timer(&mdev->request_timer, jiffies + HZ);

	nsm.i = -1;
	if (ns.susp_nod) {
		if (os.conn < C_CONNECTED && ns.conn >= C_CONNECTED)
			what = resend;

		if ((os.disk == D_ATTACHING || os.disk == D_NEGOTIATING) &&
		    ns.disk > D_NEGOTIATING)
			what = restart_frozen_disk_io;

		if (what != nothing)
			nsm.susp_nod = 0;
	}

	if (ns.susp_fen) {
		/* case1: The outdate peer handler is successful: */
		if (os.pdsk > D_OUTDATED  && ns.pdsk <= D_OUTDATED) {
			if (drbd_test_flag(mdev, NEW_CUR_UUID)) {
				drbd_uuid_new_current(mdev);
				drbd_clear_flag(mdev, NEW_CUR_UUID);
			}
			spin_lock_irq(&mdev->req_lock);
			_tl_clear(mdev);
			_drbd_set_state(_NS(mdev, susp_fen, 0), CS_VERBOSE, NULL);
			spin_unlock_irq(&mdev->req_lock);
		}
		/* case2: The connection was established again: */
		if (os.conn < C_CONNECTED && ns.conn >= C_CONNECTED) {
			drbd_clear_flag(mdev, NEW_CUR_UUID);
			what = resend;
			nsm.susp_fen = 0;
		}
	}
=======
	bio = bio_alloc_bioset(gfp_mask, 1, drbd_md_io_bio_set);
	if (!bio)
		return NULL;
	bio->bi_destructor = bio_destructor_drbd;
	return bio;
}

#ifdef __CHECKER__
/* When checking with sparse, and this is an inline function, sparse will
   give tons of false positives. When this is a real functions sparse works.
 */
int _get_ldev_if_state(struct drbd_conf *mdev, enum drbd_disk_state mins)
{
	int io_allowed;
>>>>>>> 328e0f12

	atomic_inc(&mdev->local_cnt);
	io_allowed = (mdev->state.disk >= mins);
	if (!io_allowed) {
		if (atomic_dec_and_test(&mdev->local_cnt))
			wake_up(&mdev->misc_wait);
	}
	return io_allowed;
}

#endif

<<<<<<< HEAD
	/* Do not change the order of the if above and the two below... */
	if (os.pdsk == D_DISKLESS && ns.pdsk > D_DISKLESS) {      /* attach on the peer */
		/* we probably will start a resync soon.
		 * make sure those things are properly reset. */
		mdev->rs_total = 0;
		mdev->rs_failed = 0;
		atomic_set(&mdev->rs_pending_cnt, 0);
		drbd_rs_cancel_all(mdev);

		drbd_send_uuids(mdev);
		drbd_send_state(mdev, ns);
	}
	/* No point in queuing send_bitmap if we don't have a connection
	 * anymore, so check also the _current_ state, not only the new state
	 * at the time this work was queued. */
	if (os.conn != C_WF_BITMAP_S && ns.conn == C_WF_BITMAP_S &&
	    mdev->state.conn == C_WF_BITMAP_S)
		drbd_queue_bitmap_io(mdev, &drbd_send_bitmap, NULL,
				"send_bitmap (WFBitMapS)",
				BM_LOCKED_TEST_ALLOWED);

	/* Lost contact to peer's copy of the data */
	if ((os.pdsk >= D_INCONSISTENT &&
	     os.pdsk != D_UNKNOWN &&
	     os.pdsk != D_OUTDATED)
	&&  (ns.pdsk < D_INCONSISTENT ||
	     ns.pdsk == D_UNKNOWN ||
	     ns.pdsk == D_OUTDATED)) {
		if (get_ldev(mdev)) {
			if ((ns.role == R_PRIMARY || ns.peer == R_PRIMARY) &&
			    mdev->ldev->md.uuid[UI_BITMAP] == 0 && ns.disk >= D_UP_TO_DATE) {
				if (is_susp(mdev->state)) {
					drbd_set_flag(mdev, NEW_CUR_UUID);
				} else {
					drbd_uuid_new_current(mdev);
					drbd_send_uuids(mdev);
				}
			}
			put_ldev(mdev);
		}
	}

	if (ns.pdsk < D_INCONSISTENT && get_ldev(mdev)) {
		if (os.peer == R_SECONDARY && ns.peer == R_PRIMARY &&
		    mdev->ldev->md.uuid[UI_BITMAP] == 0 && ns.disk >= D_UP_TO_DATE) {
			drbd_uuid_new_current(mdev);
			drbd_send_uuids(mdev);
		}
		/* D_DISKLESS Peer becomes secondary */
		if (os.peer == R_PRIMARY && ns.peer == R_SECONDARY)
			/* We may still be Primary ourselves.
			 * No harm done if the bitmap still changes,
			 * redirtied pages will follow later. */
			drbd_bitmap_io_from_worker(mdev, &drbd_bm_write,
				"demote diskless peer", BM_LOCKED_SET_ALLOWED);
		put_ldev(mdev);
=======
/**
 * tl_release() - mark as BARRIER_ACKED all requests in the corresponding transfer log epoch
 * @tconn:	DRBD connection.
 * @barrier_nr:	Expected identifier of the DRBD write barrier packet.
 * @set_size:	Expected number of requests before that barrier.
 *
 * In case the passed barrier_nr or set_size does not match the oldest
 * epoch of not yet barrier-acked requests, this function will cause a
 * termination of the connection.
 */
void tl_release(struct drbd_tconn *tconn, unsigned int barrier_nr,
		unsigned int set_size)
{
	struct drbd_request *r;
	struct drbd_request *req = NULL;
	int expect_epoch = 0;
	int expect_size = 0;

	spin_lock_irq(&tconn->req_lock);

	/* find latest not yet barrier-acked write request,
	 * count writes in its epoch. */
	list_for_each_entry(r, &tconn->transfer_log, tl_requests) {
		const unsigned s = r->rq_state;
		if (!req) {
			if (!(s & RQ_WRITE))
				continue;
			if (!(s & RQ_NET_MASK))
				continue;
			if (s & RQ_NET_DONE)
				continue;
			req = r;
			expect_epoch = req->epoch;
			expect_size ++;
		} else {
			if (r->epoch != expect_epoch)
				break;
			if (!(s & RQ_WRITE))
				continue;
			/* if (s & RQ_DONE): not expected */
			/* if (!(s & RQ_NET_MASK)): not expected */
			expect_size++;
		}
	}

	/* first some paranoia code */
	if (req == NULL) {
		conn_err(tconn, "BAD! BarrierAck #%u received, but no epoch in tl!?\n",
			 barrier_nr);
		goto bail;
	}
	if (expect_epoch != barrier_nr) {
		conn_err(tconn, "BAD! BarrierAck #%u received, expected #%u!\n",
			 barrier_nr, expect_epoch);
		goto bail;
>>>>>>> 328e0f12
	}

	if (expect_size != set_size) {
		conn_err(tconn, "BAD! BarrierAck #%u received with n_writes=%u, expected n_writes=%u!\n",
			 barrier_nr, set_size, expect_size);
		goto bail;
	}

<<<<<<< HEAD
	/* Last part of the attaching process ... */
	if (ns.conn >= C_CONNECTED &&
	    os.disk == D_ATTACHING && ns.disk == D_NEGOTIATING) {
		drbd_send_sizes(mdev, 0, 0);  /* to start sync... */
		drbd_send_uuids(mdev);
		drbd_send_state(mdev, ns);
=======
	/* Clean up list of requests processed during current epoch */
	list_for_each_entry_safe(req, r, &tconn->transfer_log, tl_requests) {
		if (req->epoch != expect_epoch)
			break;
		_req_mod(req, BARRIER_ACKED);
>>>>>>> 328e0f12
	}
	spin_unlock_irq(&tconn->req_lock);

<<<<<<< HEAD
	/* We want to pause/continue resync, tell peer. */
	if (ns.conn >= C_CONNECTED &&
	     ((os.aftr_isp != ns.aftr_isp) ||
	      (os.user_isp != ns.user_isp)))
		drbd_send_state(mdev, ns);

	/* In case one of the isp bits got set, suspend other devices. */
	if ((!os.aftr_isp && !os.peer_isp && !os.user_isp) &&
	    (ns.aftr_isp || ns.peer_isp || ns.user_isp))
		suspend_other_sg(mdev);

	/* Make sure the peer gets informed about eventual state
	   changes (ISP bits) while we were in WFReportParams. */
	if (os.conn == C_WF_REPORT_PARAMS && ns.conn >= C_CONNECTED)
		drbd_send_state(mdev, ns);

	if (os.conn != C_AHEAD && ns.conn == C_AHEAD)
		drbd_send_state(mdev, ns);

	/* We are in the progress to start a full sync... */
	if ((os.conn != C_STARTING_SYNC_T && ns.conn == C_STARTING_SYNC_T) ||
	    (os.conn != C_STARTING_SYNC_S && ns.conn == C_STARTING_SYNC_S))
		/* no other bitmap changes expected during this phase */
		drbd_queue_bitmap_io(mdev,
			&drbd_bmio_set_n_write, &abw_start_sync,
			"set_n_write from StartingSync", BM_LOCKED_TEST_ALLOWED);

	/* We are invalidating our self... */
	if (os.conn < C_CONNECTED && ns.conn < C_CONNECTED &&
	    os.disk > D_INCONSISTENT && ns.disk == D_INCONSISTENT)
		/* other bitmap operation expected during this phase */
		drbd_queue_bitmap_io(mdev, &drbd_bmio_set_n_write, NULL,
			"set_n_write from invalidate", BM_LOCKED_MASK);

	/* first half of local IO error, failure to attach,
	 * or administrative detach */
	if (os.disk != D_FAILED && ns.disk == D_FAILED) {
		/* corresponding get_ldev was in __drbd_set_state, to serialize
		 * our cleanup here with the transition to D_DISKLESS.
		 * But it is still not safe to dreference ldev here, we may end
		 * up here from a failed attach, before ldev was even set.  */
		if (mdev->ldev) {
			enum drbd_io_error_p eh = mdev->ldev->dc.on_io_error;

			/* In some setups, this handler triggers a suicide,
			 * basically mapping IO error to node failure, to
			 * reduce the number of different failure scenarios.
			 *
			 * This handler intentionally runs before we abort IO,
			 * notify the peer, or try to update our meta data. */
			if (eh == EP_CALL_HELPER && drbd_test_flag(mdev, WAS_IO_ERROR))
				drbd_khelper(mdev, "local-io-error");

			/* Immediately allow completion of all application IO,
			 * that waits for completion from the local disk,
			 * if this was a force-detach due to disk_timeout
			 * or administrator request (drbdsetup detach --force).
			 * Do NOT abort otherwise.
			 * Aborting local requests may cause serious problems,
			 * if requests are completed to upper layers already,
			 * and then later the already submitted local bio completes.
			 * This can cause DMA into former bio pages that meanwhile
			 * have been re-used for other things.
			 * So aborting local requests may cause crashes,
			 * or even worse, silent data corruption.
			 */
			if (drbd_test_flag(mdev, FORCE_DETACH))
				tl_abort_disk_io(mdev);

			/* current state still has to be D_FAILED,
			 * there is only one way out: to D_DISKLESS,
			 * and that may only happen after our put_ldev below. */
			if (mdev->state.disk != D_FAILED)
				dev_err(DEV,
					"ASSERT FAILED: disk is %s during detach\n",
					drbd_disk_str(mdev->state.disk));

			if (ns.conn >= C_CONNECTED)
				drbd_send_state(mdev, ns);

			drbd_rs_cancel_all(mdev);

			/* In case we want to get something to stable storage still,
			 * this may be the last chance.
			 * Following put_ldev may transition to D_DISKLESS. */
			drbd_md_sync(mdev);
		}
		put_ldev(mdev);
	}

        /* second half of local IO error, failure to attach,
         * or administrative detach,
         * after local_cnt references have reached zero again */
        if (os.disk != D_DISKLESS && ns.disk == D_DISKLESS) {
                /* We must still be diskless,
                 * re-attach has to be serialized with this! */
                if (mdev->state.disk != D_DISKLESS)
                        dev_err(DEV,
                                "ASSERT FAILED: disk is %s while going diskless\n",
                                drbd_disk_str(mdev->state.disk));

		if (ns.conn >= C_CONNECTED)
			drbd_send_state(mdev, ns);

		/* corresponding get_ldev in __drbd_set_state
		 * this may finally trigger drbd_ldev_destroy. */
		put_ldev(mdev);
	}

	/* Notify peer that I had a local IO error, and did not detached.. */
	if (os.disk == D_UP_TO_DATE && ns.disk == D_INCONSISTENT && ns.conn >= C_CONNECTED)
		drbd_send_state(mdev, ns);

	/* Disks got bigger while they were detached */
	if (ns.disk > D_NEGOTIATING && ns.pdsk > D_NEGOTIATING &&
	    drbd_test_and_clear_flag(mdev, RESYNC_AFTER_NEG)) {
		if (ns.conn == C_CONNECTED)
			resync_after_online_grow(mdev);
	}

	/* A resync finished or aborted, wake paused devices... */
	if ((os.conn > C_CONNECTED && ns.conn <= C_CONNECTED) ||
	    (os.peer_isp && !ns.peer_isp) ||
	    (os.user_isp && !ns.user_isp))
		resume_next_sg(mdev);

	/* sync target done with resync.  Explicitly notify peer, even though
	 * it should (at least for non-empty resyncs) already know itself. */
	if (os.disk < D_UP_TO_DATE && os.conn >= C_SYNC_SOURCE && ns.conn == C_CONNECTED)
		drbd_send_state(mdev, ns);

	/* Verify finished, or reached stop sector.  Peer did not know about
	 * the stop sector, and we may even have changed the stop sector during
	 * verify to interrupt/stop early.  Send the new state. */
	if (os.conn == C_VERIFY_S && ns.conn == C_CONNECTED
	&& mdev->agreed_pro_version >= 97)
		drbd_send_state(mdev, ns);

	/* Wake up role changes, that were delayed because of connection establishing */
	if (os.conn == C_WF_REPORT_PARAMS && ns.conn != C_WF_REPORT_PARAMS) {
		drbd_clear_flag(mdev, STATE_SENT);
		wake_up(&mdev->state_wait);
	}

	/* This triggers bitmap writeout of potentially still unwritten pages
	 * if the resync finished cleanly, or aborted because of peer disk
	 * failure, or because of connection loss.
	 * For resync aborted because of local disk failure, we cannot do
	 * any bitmap writeout anymore.
	 * No harm done if some bits change during this phase.
	 */
	if (os.conn > C_CONNECTED && ns.conn <= C_CONNECTED && get_ldev(mdev)) {
		drbd_queue_bitmap_io(mdev, &drbd_bm_write_copy_pages, NULL,
			"write from resync_finished", BM_LOCKED_CHANGE_ALLOWED);
		put_ldev(mdev);
	}

	/* free tl_hash if we Got thawed and are C_STANDALONE */
	if (ns.conn == C_STANDALONE && !is_susp(ns) && mdev->tl_hash)
		drbd_free_tl_hash(mdev);

	/* Upon network connection, we need to start the receiver */
	if (os.conn == C_STANDALONE && ns.conn == C_UNCONNECTED)
		drbd_thread_start(&mdev->receiver);

	/* Terminate worker thread if we are unconfigured - it will be
	   restarted as needed... */
	if (ns.disk == D_DISKLESS &&
	    ns.conn == C_STANDALONE &&
	    ns.role == R_SECONDARY) {
		if (os.aftr_isp != ns.aftr_isp)
			resume_next_sg(mdev);
		/* set in __drbd_set_state, unless CONFIG_PENDING was set */
		if (drbd_test_flag(mdev, DEVICE_DYING))
			drbd_thread_stop_nowait(&mdev->worker);
=======
	return;

bail:
	spin_unlock_irq(&tconn->req_lock);
	conn_request_state(tconn, NS(conn, C_PROTOCOL_ERROR), CS_HARD);
}


/**
 * _tl_restart() - Walks the transfer log, and applies an action to all requests
 * @mdev:	DRBD device.
 * @what:       The action/event to perform with all request objects
 *
 * @what might be one of CONNECTION_LOST_WHILE_PENDING, RESEND, FAIL_FROZEN_DISK_IO,
 * RESTART_FROZEN_DISK_IO.
 */
/* must hold resource->req_lock */
void _tl_restart(struct drbd_tconn *tconn, enum drbd_req_event what)
{
	struct drbd_request *req, *r;

	list_for_each_entry_safe(req, r, &tconn->transfer_log, tl_requests)
		_req_mod(req, what);
}

void tl_restart(struct drbd_tconn *tconn, enum drbd_req_event what)
{
	spin_lock_irq(&tconn->req_lock);
	_tl_restart(tconn, what);
	spin_unlock_irq(&tconn->req_lock);
}

/**
 * tl_clear() - Clears all requests and &struct drbd_tl_epoch objects out of the TL
 * @mdev:	DRBD device.
 *
 * This is called after the connection to the peer was lost. The storage covered
 * by the requests on the transfer gets marked as our of sync. Called from the
 * receiver thread and the worker thread.
 */
void tl_clear(struct drbd_tconn *tconn)
{
	tl_restart(tconn, CONNECTION_LOST_WHILE_PENDING);
}

/**
 * tl_abort_disk_io() - Abort disk I/O for all requests for a certain mdev in the TL
 * @mdev:	DRBD device.
 */
void tl_abort_disk_io(struct drbd_conf *mdev)
{
	struct drbd_tconn *tconn = mdev->tconn;
	struct drbd_request *req, *r;

	spin_lock_irq(&tconn->req_lock);
	list_for_each_entry_safe(req, r, &tconn->transfer_log, tl_requests) {
		if (!(req->rq_state & RQ_LOCAL_PENDING))
			continue;
		if (req->w.mdev != mdev)
			continue;
		_req_mod(req, ABORT_DISK_IO);
>>>>>>> 328e0f12
	}
	spin_unlock_irq(&tconn->req_lock);
}

static int drbd_thread_setup(void *arg)
{
	struct drbd_thread *thi = (struct drbd_thread *) arg;
	struct drbd_tconn *tconn = thi->tconn;
	unsigned long flags;
	int retval;

	snprintf(current->comm, sizeof(current->comm), "drbd_%c_%s",
		 thi->name[0], thi->tconn->name);

restart:
	retval = thi->function(thi);

	spin_lock_irqsave(&thi->t_lock, flags);

	/* if the receiver has been "EXITING", the last thing it did
	 * was set the conn state to "StandAlone",
	 * if now a re-connect request comes in, conn state goes C_UNCONNECTED,
	 * and receiver thread will be "started".
	 * drbd_thread_start needs to set "RESTARTING" in that case.
	 * t_state check and assignment needs to be within the same spinlock,
	 * so either thread_start sees EXITING, and can remap to RESTARTING,
	 * or thread_start see NONE, and can proceed as normal.
	 */

	if (thi->t_state == RESTARTING) {
		conn_info(tconn, "Restarting %s thread\n", thi->name);
		thi->t_state = RUNNING;
		spin_unlock_irqrestore(&thi->t_lock, flags);
		goto restart;
	}

	thi->task = NULL;
	thi->t_state = NONE;
	smp_mb();
	complete_all(&thi->stop);
	spin_unlock_irqrestore(&thi->t_lock, flags);

	conn_info(tconn, "Terminating %s\n", current->comm);

	/* Release mod reference taken when thread was started */

	kref_put(&tconn->kref, &conn_destroy);
	module_put(THIS_MODULE);
	return retval;
}

static void drbd_thread_init(struct drbd_tconn *tconn, struct drbd_thread *thi,
			     int (*func) (struct drbd_thread *), char *name)
{
	spin_lock_init(&thi->t_lock);
	thi->task    = NULL;
	thi->t_state = NONE;
	thi->function = func;
	thi->tconn = tconn;
	strncpy(thi->name, name, ARRAY_SIZE(thi->name));
}

int drbd_thread_start(struct drbd_thread *thi)
{
	struct drbd_tconn *tconn = thi->tconn;
	struct task_struct *nt;
	unsigned long flags;

	/* is used from state engine doing drbd_thread_stop_nowait,
	 * while holding the req lock irqsave */
	spin_lock_irqsave(&thi->t_lock, flags);

	switch (thi->t_state) {
	case NONE:
		conn_info(tconn, "Starting %s thread (from %s [%d])\n",
			 thi->name, current->comm, current->pid);

		/* Get ref on module for thread - this is released when thread exits */
		if (!try_module_get(THIS_MODULE)) {
			conn_err(tconn, "Failed to get module reference in drbd_thread_start\n");
			spin_unlock_irqrestore(&thi->t_lock, flags);
			return false;
		}

		kref_get(&thi->tconn->kref);

		init_completion(&thi->stop);
		thi->reset_cpu_mask = 1;
		thi->t_state = RUNNING;
		spin_unlock_irqrestore(&thi->t_lock, flags);
		flush_signals(current); /* otherw. may get -ERESTARTNOINTR */

		nt = kthread_create(drbd_thread_setup, (void *) thi,
				    "drbd_%c_%s", thi->name[0], thi->tconn->name);

		if (IS_ERR(nt)) {
			conn_err(tconn, "Couldn't start thread\n");

			kref_put(&tconn->kref, &conn_destroy);
			module_put(THIS_MODULE);
			return false;
		}
		spin_lock_irqsave(&thi->t_lock, flags);
		thi->task = nt;
		thi->t_state = RUNNING;
		spin_unlock_irqrestore(&thi->t_lock, flags);
		wake_up_process(nt);
		break;
	case EXITING:
		thi->t_state = RESTARTING;
		conn_info(tconn, "Restarting %s thread (from %s [%d])\n",
				thi->name, current->comm, current->pid);
		/* fall through */
	case RUNNING:
	case RESTARTING:
	default:
		spin_unlock_irqrestore(&thi->t_lock, flags);
		break;
	}

	return true;
}


void _drbd_thread_stop(struct drbd_thread *thi, int restart, int wait)
{
	unsigned long flags;

	enum drbd_thread_state ns = restart ? RESTARTING : EXITING;

	/* may be called from state engine, holding the req lock irqsave */
	spin_lock_irqsave(&thi->t_lock, flags);

	if (thi->t_state == NONE) {
		spin_unlock_irqrestore(&thi->t_lock, flags);
		if (restart)
			drbd_thread_start(thi);
		return;
	}

	if (thi->t_state != ns) {
		if (thi->task == NULL) {
			spin_unlock_irqrestore(&thi->t_lock, flags);
			return;
		}

		thi->t_state = ns;
		smp_mb();
		init_completion(&thi->stop);
		if (thi->task != current)
			force_sig(DRBD_SIGKILL, thi->task);
	}

	spin_unlock_irqrestore(&thi->t_lock, flags);

	if (wait)
		wait_for_completion(&thi->stop);
}

static struct drbd_thread *drbd_task_to_thread(struct drbd_tconn *tconn, struct task_struct *task)
{
	struct drbd_thread *thi =
		task == tconn->receiver.task ? &tconn->receiver :
		task == tconn->asender.task  ? &tconn->asender :
		task == tconn->worker.task   ? &tconn->worker : NULL;

	return thi;
}

char *drbd_task_to_thread_name(struct drbd_tconn *tconn, struct task_struct *task)
{
	struct drbd_thread *thi = drbd_task_to_thread(tconn, task);
	return thi ? thi->name : task->comm;
}

int conn_lowest_minor(struct drbd_tconn *tconn)
{
	struct drbd_conf *mdev;
	int vnr = 0, m;

	rcu_read_lock();
	mdev = idr_get_next(&tconn->volumes, &vnr);
	m = mdev ? mdev_to_minor(mdev) : -1;
	rcu_read_unlock();

	return m;
}

#ifdef CONFIG_SMP
/**
 * drbd_calc_cpu_mask() - Generate CPU masks, spread over all CPUs
 * @mdev:	DRBD device.
 *
 * Forces all threads of a device onto the same CPU. This is beneficial for
 * DRBD's performance. May be overwritten by user's configuration.
 */
void drbd_calc_cpu_mask(struct drbd_tconn *tconn)
{
	int ord, cpu;

	/* user override. */
	if (cpumask_weight(tconn->cpu_mask))
		return;

	ord = conn_lowest_minor(tconn) % cpumask_weight(cpu_online_mask);
	for_each_online_cpu(cpu) {
		if (ord-- == 0) {
			cpumask_set_cpu(cpu, tconn->cpu_mask);
			return;
		}
	}
	/* should not be reached */
	cpumask_setall(tconn->cpu_mask);
}

/**
 * drbd_thread_current_set_cpu() - modifies the cpu mask of the _current_ thread
 * @mdev:	DRBD device.
 * @thi:	drbd_thread object
 *
 * call in the "main loop" of _all_ threads, no need for any mutex, current won't die
 * prematurely.
 */
void drbd_thread_current_set_cpu(struct drbd_thread *thi)
{
	struct task_struct *p = current;

	if (!thi->reset_cpu_mask)
		return;
	thi->reset_cpu_mask = 0;
	set_cpus_allowed_ptr(p, thi->tconn->cpu_mask);
}
#endif

/**
 * drbd_header_size  -  size of a packet header
 *
 * The header size is a multiple of 8, so any payload following the header is
 * word aligned on 64-bit architectures.  (The bitmap send and receive code
 * relies on this.)
 */
unsigned int drbd_header_size(struct drbd_tconn *tconn)
{
	if (tconn->agreed_pro_version >= 100) {
		BUILD_BUG_ON(!IS_ALIGNED(sizeof(struct p_header100), 8));
		return sizeof(struct p_header100);
	} else {
		BUILD_BUG_ON(sizeof(struct p_header80) !=
			     sizeof(struct p_header95));
		BUILD_BUG_ON(!IS_ALIGNED(sizeof(struct p_header80), 8));
		return sizeof(struct p_header80);
	}
}

static unsigned int prepare_header80(struct p_header80 *h, enum drbd_packet cmd, int size)
{
	h->magic   = cpu_to_be32(DRBD_MAGIC);
	h->command = cpu_to_be16(cmd);
	h->length  = cpu_to_be16(size);
	return sizeof(struct p_header80);
}

static unsigned int prepare_header95(struct p_header95 *h, enum drbd_packet cmd, int size)
{
	h->magic   = cpu_to_be16(DRBD_MAGIC_BIG);
	h->command = cpu_to_be16(cmd);
	h->length = cpu_to_be32(size);
	return sizeof(struct p_header95);
}

static unsigned int prepare_header100(struct p_header100 *h, enum drbd_packet cmd,
				      int size, int vnr)
{
	h->magic = cpu_to_be32(DRBD_MAGIC_100);
	h->volume = cpu_to_be16(vnr);
	h->command = cpu_to_be16(cmd);
	h->length = cpu_to_be32(size);
	h->pad = 0;
	return sizeof(struct p_header100);
}

static unsigned int prepare_header(struct drbd_tconn *tconn, int vnr,
				   void *buffer, enum drbd_packet cmd, int size)
{
	if (tconn->agreed_pro_version >= 100)
		return prepare_header100(buffer, cmd, size, vnr);
	else if (tconn->agreed_pro_version >= 95 &&
		 size > DRBD_MAX_SIZE_H80_PACKET)
		return prepare_header95(buffer, cmd, size);
	else
		return prepare_header80(buffer, cmd, size);
}

static void *__conn_prepare_command(struct drbd_tconn *tconn,
				    struct drbd_socket *sock)
{
	if (!sock->socket)
		return NULL;
	return sock->sbuf + drbd_header_size(tconn);
}

void *conn_prepare_command(struct drbd_tconn *tconn, struct drbd_socket *sock)
{
	void *p;

	mutex_lock(&sock->mutex);
	p = __conn_prepare_command(tconn, sock);
	if (!p)
		mutex_unlock(&sock->mutex);

	return p;
}

void *drbd_prepare_command(struct drbd_conf *mdev, struct drbd_socket *sock)
{
	return conn_prepare_command(mdev->tconn, sock);
}

static int __send_command(struct drbd_tconn *tconn, int vnr,
			  struct drbd_socket *sock, enum drbd_packet cmd,
			  unsigned int header_size, void *data,
			  unsigned int size)
{
	int msg_flags;
	int err;

	/*
	 * Called with @data == NULL and the size of the data blocks in @size
	 * for commands that send data blocks.  For those commands, omit the
	 * MSG_MORE flag: this will increase the likelihood that data blocks
	 * which are page aligned on the sender will end up page aligned on the
	 * receiver.
	 */
	msg_flags = data ? MSG_MORE : 0;

	header_size += prepare_header(tconn, vnr, sock->sbuf, cmd,
				      header_size + size);
	err = drbd_send_all(tconn, sock->socket, sock->sbuf, header_size,
			    msg_flags);
	if (data && !err)
		err = drbd_send_all(tconn, sock->socket, data, size, 0);
	return err;
}

static int __conn_send_command(struct drbd_tconn *tconn, struct drbd_socket *sock,
			       enum drbd_packet cmd, unsigned int header_size,
			       void *data, unsigned int size)
{
	return __send_command(tconn, 0, sock, cmd, header_size, data, size);
}

int conn_send_command(struct drbd_tconn *tconn, struct drbd_socket *sock,
		      enum drbd_packet cmd, unsigned int header_size,
		      void *data, unsigned int size)
{
	int err;

	err = __conn_send_command(tconn, sock, cmd, header_size, data, size);
	mutex_unlock(&sock->mutex);
	return err;
}

int drbd_send_command(struct drbd_conf *mdev, struct drbd_socket *sock,
		      enum drbd_packet cmd, unsigned int header_size,
		      void *data, unsigned int size)
{
	int err;

	err = __send_command(mdev->tconn, mdev->vnr, sock, cmd, header_size,
			     data, size);
	mutex_unlock(&sock->mutex);
	return err;
}

int drbd_send_ping(struct drbd_tconn *tconn)
{
	struct drbd_socket *sock;

	sock = &tconn->meta;
	if (!conn_prepare_command(tconn, sock))
		return -EIO;
	return conn_send_command(tconn, sock, P_PING, 0, NULL, 0);
}

int drbd_send_ping_ack(struct drbd_tconn *tconn)
{
	struct drbd_socket *sock;

	sock = &tconn->meta;
	if (!conn_prepare_command(tconn, sock))
		return -EIO;
	return conn_send_command(tconn, sock, P_PING_ACK, 0, NULL, 0);
}

int drbd_send_sync_param(struct drbd_conf *mdev)
{
	struct drbd_socket *sock;
	struct p_rs_param_95 *p;
	int size;
	const int apv = mdev->tconn->agreed_pro_version;
	enum drbd_packet cmd;
	struct net_conf *nc;
	struct disk_conf *dc;

	sock = &mdev->tconn->data;
	p = drbd_prepare_command(mdev, sock);
	if (!p)
		return -EIO;

	rcu_read_lock();
	nc = rcu_dereference(mdev->tconn->net_conf);

	size = apv <= 87 ? sizeof(struct p_rs_param)
		: apv == 88 ? sizeof(struct p_rs_param)
			+ strlen(nc->verify_alg) + 1
		: apv <= 94 ? sizeof(struct p_rs_param_89)
		: /* apv >= 95 */ sizeof(struct p_rs_param_95);

	cmd = apv >= 89 ? P_SYNC_PARAM89 : P_SYNC_PARAM;

	/* initialize verify_alg and csums_alg */
	memset(p->verify_alg, 0, 2 * SHARED_SECRET_MAX);

	if (get_ldev(mdev)) {
		dc = rcu_dereference(mdev->ldev->disk_conf);
		p->resync_rate = cpu_to_be32(dc->resync_rate);
		p->c_plan_ahead = cpu_to_be32(dc->c_plan_ahead);
		p->c_delay_target = cpu_to_be32(dc->c_delay_target);
		p->c_fill_target = cpu_to_be32(dc->c_fill_target);
		p->c_max_rate = cpu_to_be32(dc->c_max_rate);
		put_ldev(mdev);
	} else {
		p->resync_rate = cpu_to_be32(DRBD_RESYNC_RATE_DEF);
		p->c_plan_ahead = cpu_to_be32(DRBD_C_PLAN_AHEAD_DEF);
		p->c_delay_target = cpu_to_be32(DRBD_C_DELAY_TARGET_DEF);
		p->c_fill_target = cpu_to_be32(DRBD_C_FILL_TARGET_DEF);
		p->c_max_rate = cpu_to_be32(DRBD_C_MAX_RATE_DEF);
	}

	if (apv >= 88)
		strcpy(p->verify_alg, nc->verify_alg);
	if (apv >= 89)
		strcpy(p->csums_alg, nc->csums_alg);
	rcu_read_unlock();

	return drbd_send_command(mdev, sock, cmd, size, NULL, 0);
}

int __drbd_send_protocol(struct drbd_tconn *tconn, enum drbd_packet cmd)
{
	struct drbd_socket *sock;
	struct p_protocol *p;
	struct net_conf *nc;
	int size, cf;

	sock = &tconn->data;
	p = __conn_prepare_command(tconn, sock);
	if (!p)
		return -EIO;

	rcu_read_lock();
	nc = rcu_dereference(tconn->net_conf);

	if (nc->tentative && tconn->agreed_pro_version < 92) {
		rcu_read_unlock();
		mutex_unlock(&sock->mutex);
		conn_err(tconn, "--dry-run is not supported by peer");
		return -EOPNOTSUPP;
	}

	size = sizeof(*p);
	if (tconn->agreed_pro_version >= 87)
		size += strlen(nc->integrity_alg) + 1;

	p->protocol      = cpu_to_be32(nc->wire_protocol);
	p->after_sb_0p   = cpu_to_be32(nc->after_sb_0p);
	p->after_sb_1p   = cpu_to_be32(nc->after_sb_1p);
	p->after_sb_2p   = cpu_to_be32(nc->after_sb_2p);
	p->two_primaries = cpu_to_be32(nc->two_primaries);
	cf = 0;
	if (nc->discard_my_data)
		cf |= CF_DISCARD_MY_DATA;
	if (nc->tentative)
		cf |= CF_DRY_RUN;
	p->conn_flags    = cpu_to_be32(cf);

	if (tconn->agreed_pro_version >= 87)
		strcpy(p->integrity_alg, nc->integrity_alg);
	rcu_read_unlock();

	return __conn_send_command(tconn, sock, cmd, size, NULL, 0);
}

int drbd_send_protocol(struct drbd_tconn *tconn)
{
	int err;

	mutex_lock(&tconn->data.mutex);
	err = __drbd_send_protocol(tconn, P_PROTOCOL);
	mutex_unlock(&tconn->data.mutex);

	return err;
}

int _drbd_send_uuids(struct drbd_conf *mdev, u64 uuid_flags)
{
	struct drbd_socket *sock;
	struct p_uuids *p;
	int i;

	if (!get_ldev_if_state(mdev, D_NEGOTIATING))
		return 0;

<<<<<<< HEAD
	spin_lock_irq(&mdev->ldev->md.uuid_lock);
	for (i = UI_CURRENT; i < UI_SIZE; i++)
		p.uuid[i] = mdev->ldev ? cpu_to_be64(mdev->ldev->md.uuid[i]) : 0;
	spin_unlock_irq(&mdev->ldev->md.uuid_lock);

	mdev->comm_bm_set = drbd_bm_total_weight(mdev);
	p.uuid[UI_SIZE] = cpu_to_be64(mdev->comm_bm_set);
	uuid_flags |= mdev->net_conf->want_lose ? 1 : 0;
	uuid_flags |= drbd_test_flag(mdev, CRASHED_PRIMARY) ? 2 : 0;
=======
	sock = &mdev->tconn->data;
	p = drbd_prepare_command(mdev, sock);
	if (!p) {
		put_ldev(mdev);
		return -EIO;
	}
	spin_lock_irq(&mdev->ldev->md.uuid_lock);
	for (i = UI_CURRENT; i < UI_SIZE; i++)
		p->uuid[i] = mdev->ldev ? cpu_to_be64(mdev->ldev->md.uuid[i]) : 0;
	spin_unlock_irq(&mdev->ldev->md.uuid_lock);

	mdev->comm_bm_set = drbd_bm_total_weight(mdev);
	p->uuid[UI_SIZE] = cpu_to_be64(mdev->comm_bm_set);
	rcu_read_lock();
	uuid_flags |= rcu_dereference(mdev->tconn->net_conf)->discard_my_data ? 1 : 0;
	rcu_read_unlock();
	uuid_flags |= test_bit(CRASHED_PRIMARY, &mdev->flags) ? 2 : 0;
>>>>>>> 328e0f12
	uuid_flags |= mdev->new_state_tmp.disk == D_INCONSISTENT ? 4 : 0;
	p->uuid[UI_FLAGS] = cpu_to_be64(uuid_flags);

	put_ldev(mdev);
	return drbd_send_command(mdev, sock, P_UUIDS, sizeof(*p), NULL, 0);
}

int drbd_send_uuids(struct drbd_conf *mdev)
{
	return _drbd_send_uuids(mdev, 0);
}

int drbd_send_uuids_skip_initial_sync(struct drbd_conf *mdev)
{
	return _drbd_send_uuids(mdev, 8);
}

void drbd_print_uuids(struct drbd_conf *mdev, const char *text)
{
	if (get_ldev_if_state(mdev, D_NEGOTIATING)) {
		u64 *uuid = mdev->ldev->md.uuid;
		dev_info(DEV, "%s %016llX:%016llX:%016llX:%016llX\n",
		     text,
		     (unsigned long long)uuid[UI_CURRENT],
		     (unsigned long long)uuid[UI_BITMAP],
		     (unsigned long long)uuid[UI_HISTORY_START],
		     (unsigned long long)uuid[UI_HISTORY_END]);
		put_ldev(mdev);
	} else {
		dev_info(DEV, "%s effective data uuid: %016llX\n",
				text,
				(unsigned long long)mdev->ed_uuid);
	}
}

void drbd_gen_and_send_sync_uuid(struct drbd_conf *mdev)
{
	struct drbd_socket *sock;
	struct p_rs_uuid *p;
	u64 uuid;

	D_ASSERT(mdev->state.disk == D_UP_TO_DATE);

	uuid = mdev->ldev->md.uuid[UI_BITMAP];
	if (uuid && uuid != UUID_JUST_CREATED)
		uuid = uuid + UUID_NEW_BM_OFFSET;
	else
		get_random_bytes(&uuid, sizeof(u64));
	drbd_uuid_set(mdev, UI_BITMAP, uuid);
	drbd_print_uuids(mdev, "updated sync UUID");
	drbd_md_sync(mdev);

	sock = &mdev->tconn->data;
	p = drbd_prepare_command(mdev, sock);
	if (p) {
		p->uuid = cpu_to_be64(uuid);
		drbd_send_command(mdev, sock, P_SYNC_UUID, sizeof(*p), NULL, 0);
	}
}

int drbd_send_sizes(struct drbd_conf *mdev, int trigger_reply, enum dds_flags flags)
{
	struct drbd_socket *sock;
	struct p_sizes *p;
	sector_t d_size, u_size;
<<<<<<< HEAD
	int q_order_type;
	unsigned int max_bio_size;
	int ok;
=======
	int q_order_type, max_bio_size;
>>>>>>> 328e0f12

	if (get_ldev_if_state(mdev, D_NEGOTIATING)) {
		D_ASSERT(mdev->ldev->backing_bdev);
		d_size = drbd_get_max_capacity(mdev->ldev);
		rcu_read_lock();
		u_size = rcu_dereference(mdev->ldev->disk_conf)->disk_size;
		rcu_read_unlock();
		q_order_type = drbd_queue_order_type(mdev);
		max_bio_size = queue_max_hw_sectors(mdev->ldev->backing_bdev->bd_disk->queue) << 9;
		max_bio_size = min(max_bio_size, DRBD_MAX_BIO_SIZE);
		put_ldev(mdev);
	} else {
		d_size = 0;
		u_size = 0;
		q_order_type = QUEUE_ORDERED_NONE;
		max_bio_size = DRBD_MAX_BIO_SIZE; /* ... multiple BIOs per peer_request */
	}

<<<<<<< HEAD
	/* Never allow old drbd (up to 8.3.7) to see more than 32KiB */
	if (mdev->agreed_pro_version <= 94)
		max_bio_size = min(max_bio_size, DRBD_MAX_SIZE_H80_PACKET);

	p.d_size = cpu_to_be64(d_size);
	p.u_size = cpu_to_be64(u_size);
	p.c_size = cpu_to_be64(trigger_reply ? 0 : drbd_get_capacity(mdev->this_bdev));
	p.max_bio_size = cpu_to_be32(max_bio_size);
	p.queue_order_type = cpu_to_be16(q_order_type);
	p.dds_flags = cpu_to_be16(flags);
=======
	sock = &mdev->tconn->data;
	p = drbd_prepare_command(mdev, sock);
	if (!p)
		return -EIO;

	if (mdev->tconn->agreed_pro_version <= 94)
		max_bio_size = min_t(int, max_bio_size, DRBD_MAX_SIZE_H80_PACKET);
	else if (mdev->tconn->agreed_pro_version < 100)
		max_bio_size = min_t(int, max_bio_size, DRBD_MAX_BIO_SIZE_P95);
>>>>>>> 328e0f12

	p->d_size = cpu_to_be64(d_size);
	p->u_size = cpu_to_be64(u_size);
	p->c_size = cpu_to_be64(trigger_reply ? 0 : drbd_get_capacity(mdev->this_bdev));
	p->max_bio_size = cpu_to_be32(max_bio_size);
	p->queue_order_type = cpu_to_be16(q_order_type);
	p->dds_flags = cpu_to_be16(flags);
	return drbd_send_command(mdev, sock, P_SIZES, sizeof(*p), NULL, 0);
}

/**
 * drbd_send_current_state() - Sends the drbd state to the peer
 * @mdev:	DRBD device.
 */
int drbd_send_current_state(struct drbd_conf *mdev)
{
	struct drbd_socket *sock;
	struct p_state *p;

	sock = &mdev->tconn->data;
	p = drbd_prepare_command(mdev, sock);
	if (!p)
		return -EIO;
	p->state = cpu_to_be32(mdev->state.i); /* Within the send mutex */
	return drbd_send_command(mdev, sock, P_STATE, sizeof(*p), NULL, 0);
}

/**
 * drbd_send_state() - After a state change, sends the new state to the peer
 * @mdev:      DRBD device.
 * @state:     the state to send, not necessarily the current state.
 *
 * Each state change queues an "after_state_ch" work, which will eventually
 * send the resulting new state to the peer. If more state changes happen
 * between queuing and processing of the after_state_ch work, we still
 * want to send each intermediary state in the order it occurred.
 */
int drbd_send_state(struct drbd_conf *mdev, union drbd_state state)
{
	struct drbd_socket *sock;
	struct p_state *p;

	sock = &mdev->tconn->data;
	p = drbd_prepare_command(mdev, sock);
	if (!p)
		return -EIO;
	p->state = cpu_to_be32(state.i); /* Within the send mutex */
	return drbd_send_command(mdev, sock, P_STATE, sizeof(*p), NULL, 0);
}

int drbd_send_state_req(struct drbd_conf *mdev, union drbd_state mask, union drbd_state val)
{
	struct drbd_socket *sock;
	struct p_req_state *p;

	sock = &mdev->tconn->data;
	p = drbd_prepare_command(mdev, sock);
	if (!p)
		return -EIO;
	p->mask = cpu_to_be32(mask.i);
	p->val = cpu_to_be32(val.i);
	return drbd_send_command(mdev, sock, P_STATE_CHG_REQ, sizeof(*p), NULL, 0);
}

int conn_send_state_req(struct drbd_tconn *tconn, union drbd_state mask, union drbd_state val)
{
	enum drbd_packet cmd;
	struct drbd_socket *sock;
	struct p_req_state *p;

	cmd = tconn->agreed_pro_version < 100 ? P_STATE_CHG_REQ : P_CONN_ST_CHG_REQ;
	sock = &tconn->data;
	p = conn_prepare_command(tconn, sock);
	if (!p)
		return -EIO;
	p->mask = cpu_to_be32(mask.i);
	p->val = cpu_to_be32(val.i);
	return conn_send_command(tconn, sock, cmd, sizeof(*p), NULL, 0);
}

<<<<<<< HEAD
/**
 * drbd_send_state() - After a state change, sends the new state to the peer
 * @mdev:	DRBD device.
 * @state:	the state to send, not necessarily the current state.
 *
 * Each state change queues an "after_state_ch" work, which will eventually
 * send the resulting new state to the peer. If more state changes happen
 * between queuing and processing of the after_state_ch work, we still
 * want to send each intermediary state in the order it occurred.
 */
int drbd_send_state(struct drbd_conf *mdev, union drbd_state state)
{
	struct socket *sock;
	struct p_state p;
	int ok = 0;

	mutex_lock(&mdev->data.mutex);

	p.state = cpu_to_be32(state.i);
	sock = mdev->data.socket;

	if (likely(sock != NULL)) {
		ok = _drbd_send_cmd(mdev, sock, P_STATE,
				    (struct p_header80 *)&p, sizeof(p), 0);
	}

	mutex_unlock(&mdev->data.mutex);

	return ok;
}

int drbd_send_state_req(struct drbd_conf *mdev,
	union drbd_state mask, union drbd_state val)
=======
void drbd_send_sr_reply(struct drbd_conf *mdev, enum drbd_state_rv retcode)
>>>>>>> 328e0f12
{
	struct drbd_socket *sock;
	struct p_req_state_reply *p;

	sock = &mdev->tconn->meta;
	p = drbd_prepare_command(mdev, sock);
	if (p) {
		p->retcode = cpu_to_be32(retcode);
		drbd_send_command(mdev, sock, P_STATE_CHG_REPLY, sizeof(*p), NULL, 0);
	}
}

void conn_send_sr_reply(struct drbd_tconn *tconn, enum drbd_state_rv retcode)
{
	struct drbd_socket *sock;
	struct p_req_state_reply *p;
	enum drbd_packet cmd = tconn->agreed_pro_version < 100 ? P_STATE_CHG_REPLY : P_CONN_ST_CHG_REPLY;

	sock = &tconn->meta;
	p = conn_prepare_command(tconn, sock);
	if (p) {
		p->retcode = cpu_to_be32(retcode);
		conn_send_command(tconn, sock, cmd, sizeof(*p), NULL, 0);
	}
}

static void dcbp_set_code(struct p_compressed_bm *p, enum drbd_bitmap_code code)
{
	BUG_ON(code & ~0xf);
	p->encoding = (p->encoding & ~0xf) | code;
}

static void dcbp_set_start(struct p_compressed_bm *p, int set)
{
	p->encoding = (p->encoding & ~0x80) | (set ? 0x80 : 0);
}

static void dcbp_set_pad_bits(struct p_compressed_bm *p, int n)
{
	BUG_ON(n & ~0x7);
	p->encoding = (p->encoding & (~0x7 << 4)) | (n << 4);
}

int fill_bitmap_rle_bits(struct drbd_conf *mdev,
			 struct p_compressed_bm *p,
			 unsigned int size,
			 struct bm_xfer_ctx *c)
{
	struct bitstream bs;
	unsigned long plain_bits;
	unsigned long tmp;
	unsigned long rl;
	unsigned len;
	unsigned toggle;
	int bits, use_rle;

	/* may we use this feature? */
	rcu_read_lock();
	use_rle = rcu_dereference(mdev->tconn->net_conf)->use_rle;
	rcu_read_unlock();
	if (!use_rle || mdev->tconn->agreed_pro_version < 90)
		return 0;

	if (c->bit_offset >= c->bm_bits)
		return 0; /* nothing to do. */

	/* use at most thus many bytes */
	bitstream_init(&bs, p->code, size, 0);
	memset(p->code, 0, size);
	/* plain bits covered in this code string */
	plain_bits = 0;

	/* p->encoding & 0x80 stores whether the first run length is set.
	 * bit offset is implicit.
	 * start with toggle == 2 to be able to tell the first iteration */
	toggle = 2;

	/* see how much plain bits we can stuff into one packet
	 * using RLE and VLI. */
	do {
		tmp = (toggle == 0) ? _drbd_bm_find_next_zero(mdev, c->bit_offset)
				    : _drbd_bm_find_next(mdev, c->bit_offset);
		if (tmp == -1UL)
			tmp = c->bm_bits;
		rl = tmp - c->bit_offset;

		if (toggle == 2) { /* first iteration */
			if (rl == 0) {
				/* the first checked bit was set,
				 * store start value, */
				dcbp_set_start(p, 1);
				/* but skip encoding of zero run length */
				toggle = !toggle;
				continue;
			}
			dcbp_set_start(p, 0);
		}

		/* paranoia: catch zero runlength.
		 * can only happen if bitmap is modified while we scan it. */
		if (rl == 0) {
			dev_err(DEV, "unexpected zero runlength while encoding bitmap "
			    "t:%u bo:%lu\n", toggle, c->bit_offset);
			return -1;
		}

		bits = vli_encode_bits(&bs, rl);
		if (bits == -ENOBUFS) /* buffer full */
			break;
		if (bits <= 0) {
			dev_err(DEV, "error while encoding bitmap: %d\n", bits);
			return 0;
		}

		toggle = !toggle;
		plain_bits += rl;
		c->bit_offset = tmp;
	} while (c->bit_offset < c->bm_bits);

	len = bs.cur.b - p->code + !!bs.cur.bit;

	if (plain_bits < (len << 3)) {
		/* incompressible with this method.
		 * we need to rewind both word and bit position. */
		c->bit_offset -= plain_bits;
		bm_xfer_ctx_bit_to_word_offset(c);
		c->bit_offset = c->word_offset * BITS_PER_LONG;
		return 0;
	}

	/* RLE + VLI was able to compress it just fine.
	 * update c->word_offset. */
	bm_xfer_ctx_bit_to_word_offset(c);

	/* store pad_bits */
	dcbp_set_pad_bits(p, (8 - bs.cur.bit) & 0x7);

	return len;
}

/**
 * send_bitmap_rle_or_plain
 *
 * Return 0 when done, 1 when another iteration is needed, and a negative error
 * code upon failure.
 */
static int
send_bitmap_rle_or_plain(struct drbd_conf *mdev, struct bm_xfer_ctx *c)
{
	struct drbd_socket *sock = &mdev->tconn->data;
	unsigned int header_size = drbd_header_size(mdev->tconn);
	struct p_compressed_bm *p = sock->sbuf + header_size;
	int len, err;

	len = fill_bitmap_rle_bits(mdev, p,
			DRBD_SOCKET_BUFFER_SIZE - header_size - sizeof(*p), c);
	if (len < 0)
		return -EIO;

	if (len) {
		dcbp_set_code(p, RLE_VLI_Bits);
		err = __send_command(mdev->tconn, mdev->vnr, sock,
				     P_COMPRESSED_BITMAP, sizeof(*p) + len,
				     NULL, 0);
		c->packets[0]++;
		c->bytes[0] += header_size + sizeof(*p) + len;

		if (c->bit_offset >= c->bm_bits)
			len = 0; /* DONE */
	} else {
		/* was not compressible.
		 * send a buffer full of plain text bits instead. */
		unsigned int data_size;
		unsigned long num_words;
		unsigned long *p = sock->sbuf + header_size;

		data_size = DRBD_SOCKET_BUFFER_SIZE - header_size;
		num_words = min_t(size_t, data_size / sizeof(*p),
				  c->bm_words - c->word_offset);
		len = num_words * sizeof(*p);
		if (len)
			drbd_bm_get_lel(mdev, c->word_offset, num_words, p);
		err = __send_command(mdev->tconn, mdev->vnr, sock, P_BITMAP, len, NULL, 0);
		c->word_offset += num_words;
		c->bit_offset = c->word_offset * BITS_PER_LONG;

		c->packets[1]++;
		c->bytes[1] += header_size + len;

		if (c->bit_offset > c->bm_bits)
			c->bit_offset = c->bm_bits;
	}
	if (!err) {
		if (len == 0) {
			INFO_bm_xfer_stats(mdev, "send", c);
			return 0;
		} else
			return 1;
	}
	return -EIO;
}

/* See the comment at receive_bitmap() */
static int _drbd_send_bitmap(struct drbd_conf *mdev)
{
	struct bm_xfer_ctx c;
	int err;

	if (!expect(mdev->bitmap))
		return false;

	if (get_ldev(mdev)) {
		if (drbd_md_test_flag(mdev->ldev, MDF_FULL_SYNC)) {
			dev_info(DEV, "Writing the whole bitmap, MDF_FullSync was set.\n");
			drbd_bm_set_all(mdev);
			if (drbd_bm_write(mdev)) {
				/* write_bm did fail! Leave full sync flag set in Meta P_DATA
				 * but otherwise process as per normal - need to tell other
				 * side that a full resync is required! */
				dev_err(DEV, "Failed to write bitmap to disk!\n");
			} else {
				drbd_md_clear_flag(mdev, MDF_FULL_SYNC);
				drbd_md_sync(mdev);
			}
		}
		put_ldev(mdev);
	}

	c = (struct bm_xfer_ctx) {
		.bm_bits = drbd_bm_bits(mdev),
		.bm_words = drbd_bm_words(mdev),
	};

	do {
		err = send_bitmap_rle_or_plain(mdev, &c);
	} while (err > 0);

	return err == 0;
}

int drbd_send_bitmap(struct drbd_conf *mdev)
{
	struct drbd_socket *sock = &mdev->tconn->data;
	int err = -1;

	mutex_lock(&sock->mutex);
	if (sock->socket)
		err = !_drbd_send_bitmap(mdev);
	mutex_unlock(&sock->mutex);
	return err;
}

void drbd_send_b_ack(struct drbd_tconn *tconn, u32 barrier_nr, u32 set_size)
{
	struct drbd_socket *sock;
	struct p_barrier_ack *p;

	if (tconn->cstate < C_WF_REPORT_PARAMS)
		return;

	sock = &tconn->meta;
	p = conn_prepare_command(tconn, sock);
	if (!p)
		return;
	p->barrier = barrier_nr;
	p->set_size = cpu_to_be32(set_size);
	conn_send_command(tconn, sock, P_BARRIER_ACK, sizeof(*p), NULL, 0);
}

/**
 * _drbd_send_ack() - Sends an ack packet
 * @mdev:	DRBD device.
 * @cmd:	Packet command code.
 * @sector:	sector, needs to be in big endian byte order
 * @blksize:	size in byte, needs to be in big endian byte order
 * @block_id:	Id, big endian byte order
 */
static int _drbd_send_ack(struct drbd_conf *mdev, enum drbd_packet cmd,
			  u64 sector, u32 blksize, u64 block_id)
{
	struct drbd_socket *sock;
	struct p_block_ack *p;

	if (mdev->state.conn < C_CONNECTED)
		return -EIO;

	sock = &mdev->tconn->meta;
	p = drbd_prepare_command(mdev, sock);
	if (!p)
		return -EIO;
	p->sector = sector;
	p->block_id = block_id;
	p->blksize = blksize;
	p->seq_num = cpu_to_be32(atomic_inc_return(&mdev->packet_seq));
	return drbd_send_command(mdev, sock, cmd, sizeof(*p), NULL, 0);
}

/* dp->sector and dp->block_id already/still in network byte order,
 * data_size is payload size according to dp->head,
 * and may need to be corrected for digest size. */
void drbd_send_ack_dp(struct drbd_conf *mdev, enum drbd_packet cmd,
		      struct p_data *dp, int data_size)
{
	if (mdev->tconn->peer_integrity_tfm)
		data_size -= crypto_hash_digestsize(mdev->tconn->peer_integrity_tfm);
	_drbd_send_ack(mdev, cmd, dp->sector, cpu_to_be32(data_size),
		       dp->block_id);
}

void drbd_send_ack_rp(struct drbd_conf *mdev, enum drbd_packet cmd,
		      struct p_block_req *rp)
{
	_drbd_send_ack(mdev, cmd, rp->sector, rp->blksize, rp->block_id);
}

/**
 * drbd_send_ack() - Sends an ack packet
 * @mdev:	DRBD device
 * @cmd:	packet command code
 * @peer_req:	peer request
 */
int drbd_send_ack(struct drbd_conf *mdev, enum drbd_packet cmd,
		  struct drbd_peer_request *peer_req)
{
	return _drbd_send_ack(mdev, cmd,
			      cpu_to_be64(peer_req->i.sector),
			      cpu_to_be32(peer_req->i.size),
			      peer_req->block_id);
}

/* This function misuses the block_id field to signal if the blocks
 * are is sync or not. */
int drbd_send_ack_ex(struct drbd_conf *mdev, enum drbd_packet cmd,
		     sector_t sector, int blksize, u64 block_id)
{
	return _drbd_send_ack(mdev, cmd,
			      cpu_to_be64(sector),
			      cpu_to_be32(blksize),
			      cpu_to_be64(block_id));
}

int drbd_send_drequest(struct drbd_conf *mdev, int cmd,
		       sector_t sector, int size, u64 block_id)
{
	struct drbd_socket *sock;
	struct p_block_req *p;

	sock = &mdev->tconn->data;
	p = drbd_prepare_command(mdev, sock);
	if (!p)
		return -EIO;
	p->sector = cpu_to_be64(sector);
	p->block_id = block_id;
	p->blksize = cpu_to_be32(size);
	return drbd_send_command(mdev, sock, cmd, sizeof(*p), NULL, 0);
}

int drbd_send_drequest_csum(struct drbd_conf *mdev, sector_t sector, int size,
			    void *digest, int digest_size, enum drbd_packet cmd)
{
	struct drbd_socket *sock;
	struct p_block_req *p;

	/* FIXME: Put the digest into the preallocated socket buffer.  */

	sock = &mdev->tconn->data;
	p = drbd_prepare_command(mdev, sock);
	if (!p)
		return -EIO;
	p->sector = cpu_to_be64(sector);
	p->block_id = ID_SYNCER /* unused */;
	p->blksize = cpu_to_be32(size);
	return drbd_send_command(mdev, sock, cmd, sizeof(*p),
				 digest, digest_size);
}

int drbd_send_ov_request(struct drbd_conf *mdev, sector_t sector, int size)
{
	struct drbd_socket *sock;
	struct p_block_req *p;

	sock = &mdev->tconn->data;
	p = drbd_prepare_command(mdev, sock);
	if (!p)
		return -EIO;
	p->sector = cpu_to_be64(sector);
	p->block_id = ID_SYNCER /* unused */;
	p->blksize = cpu_to_be32(size);
	return drbd_send_command(mdev, sock, P_OV_REQUEST, sizeof(*p), NULL, 0);
}

/* called on sndtimeo
 * returns false if we should retry,
 * true if we think connection is dead
 */
static int we_should_drop_the_connection(struct drbd_tconn *tconn, struct socket *sock)
{
	int drop_it;
	/* long elapsed = (long)(jiffies - mdev->last_received); */

	drop_it =   tconn->meta.socket == sock
		|| !tconn->asender.task
		|| get_t_state(&tconn->asender) != RUNNING
		|| tconn->cstate < C_WF_REPORT_PARAMS;

	if (drop_it)
		return true;

	drop_it = !--tconn->ko_count;
	if (!drop_it) {
		conn_err(tconn, "[%s/%d] sock_sendmsg time expired, ko = %u\n",
			 current->comm, current->pid, tconn->ko_count);
		request_ping(tconn);
	}

	return drop_it; /* && (mdev->state == R_PRIMARY) */;
}

static void drbd_update_congested(struct drbd_tconn *tconn)
{
	struct sock *sk = tconn->data.socket->sk;
	if (sk->sk_wmem_queued > sk->sk_sndbuf * 4 / 5)
		set_bit(NET_CONGESTED, &tconn->flags);
}

/* The idea of sendpage seems to be to put some kind of reference
 * to the page into the skb, and to hand it over to the NIC. In
 * this process get_page() gets called.
 *
 * As soon as the page was really sent over the network put_page()
 * gets called by some part of the network layer. [ NIC driver? ]
 *
 * [ get_page() / put_page() increment/decrement the count. If count
 *   reaches 0 the page will be freed. ]
 *
 * This works nicely with pages from FSs.
 * But this means that in protocol A we might signal IO completion too early!
 *
 * In order not to corrupt data during a resync we must make sure
 * that we do not reuse our own buffer pages (EEs) to early, therefore
 * we have the net_ee list.
 *
 * XFS seems to have problems, still, it submits pages with page_count == 0!
 * As a workaround, we disable sendpage on pages
 * with page_count == 0 or PageSlab.
 */
static int _drbd_no_send_page(struct drbd_conf *mdev, struct page *page,
			      int offset, size_t size, unsigned msg_flags)
{
	struct socket *socket;
	void *addr;
	int err;

	socket = mdev->tconn->data.socket;
	addr = kmap(page) + offset;
	err = drbd_send_all(mdev->tconn, socket, addr, size, msg_flags);
	kunmap(page);
	if (!err)
		mdev->send_cnt += size >> 9;
	return err;
}

static int _drbd_send_page(struct drbd_conf *mdev, struct page *page,
		    int offset, size_t size, unsigned msg_flags)
{
	struct socket *socket = mdev->tconn->data.socket;
	mm_segment_t oldfs = get_fs();
	int len = size;
	int err = -EIO;

	/* e.g. XFS meta- & log-data is in slab pages, which have a
	 * page_count of 0 and/or have PageSlab() set.
	 * we cannot use send_page for those, as that does get_page();
	 * put_page(); and would cause either a VM_BUG directly, or
	 * __page_cache_release a page that would actually still be referenced
	 * by someone, leading to some obscure delayed Oops somewhere else. */
	if (disable_sendpage || (page_count(page) < 1) || PageSlab(page))
		return _drbd_no_send_page(mdev, page, offset, size, msg_flags);

	msg_flags |= MSG_NOSIGNAL;
	drbd_update_congested(mdev->tconn);
	set_fs(KERNEL_DS);
	do {
		int sent;

		sent = socket->ops->sendpage(socket, page, offset, len, msg_flags);
		if (sent <= 0) {
			if (sent == -EAGAIN) {
				if (we_should_drop_the_connection(mdev->tconn, socket))
					break;
				continue;
			}
			dev_warn(DEV, "%s: size=%d len=%d sent=%d\n",
			     __func__, (int)size, len, sent);
			if (sent < 0)
				err = sent;
			break;
		}
		len    -= sent;
		offset += sent;
	} while (len > 0 /* THINK && mdev->cstate >= C_CONNECTED*/);
	set_fs(oldfs);
<<<<<<< HEAD
	drbd_clear_flag(mdev, NET_CONGESTED);
=======
	clear_bit(NET_CONGESTED, &mdev->tconn->flags);
>>>>>>> 328e0f12

	if (len == 0) {
		err = 0;
		mdev->send_cnt += size >> 9;
	}
	return err;
}

static int _drbd_send_bio(struct drbd_conf *mdev, struct bio *bio)
{
	struct bio_vec *bvec;
	int i;
	/* hint all but last page with MSG_MORE */
	bio_for_each_segment(bvec, bio, i) {
<<<<<<< HEAD
		if (!_drbd_no_send_page(mdev, bvec->bv_page,
				     bvec->bv_offset, bvec->bv_len,
				     i == bio->bi_vcnt -1 ? 0 : MSG_MORE))
			return 0;
=======
		int err;

		err = _drbd_no_send_page(mdev, bvec->bv_page,
					 bvec->bv_offset, bvec->bv_len,
					 i == bio->bi_vcnt - 1 ? 0 : MSG_MORE);
		if (err)
			return err;
>>>>>>> 328e0f12
	}
	return 0;
}

static int _drbd_send_zc_bio(struct drbd_conf *mdev, struct bio *bio)
{
	struct bio_vec *bvec;
	int i;
	/* hint all but last page with MSG_MORE */
	bio_for_each_segment(bvec, bio, i) {
<<<<<<< HEAD
		if (!_drbd_send_page(mdev, bvec->bv_page,
				     bvec->bv_offset, bvec->bv_len,
				     i == bio->bi_vcnt -1 ? 0 : MSG_MORE))
			return 0;
=======
		int err;

		err = _drbd_send_page(mdev, bvec->bv_page,
				      bvec->bv_offset, bvec->bv_len,
				      i == bio->bi_vcnt - 1 ? 0 : MSG_MORE);
		if (err)
			return err;
>>>>>>> 328e0f12
	}
	return 0;
}

static int _drbd_send_zc_ee(struct drbd_conf *mdev,
			    struct drbd_peer_request *peer_req)
{
	struct page *page = peer_req->pages;
	unsigned len = peer_req->i.size;
	int err;

	/* hint all but last page with MSG_MORE */
	page_chain_for_each(page) {
		unsigned l = min_t(unsigned, len, PAGE_SIZE);

		err = _drbd_send_page(mdev, page, 0, l,
				      page_chain_next(page) ? MSG_MORE : 0);
		if (err)
			return err;
		len -= l;
	}
	return 0;
}

static u32 bio_flags_to_wire(struct drbd_conf *mdev, unsigned long bi_rw)
{
	if (mdev->tconn->agreed_pro_version >= 95)
		return  (bi_rw & REQ_SYNC ? DP_RW_SYNC : 0) |
			(bi_rw & REQ_FUA ? DP_FUA : 0) |
			(bi_rw & REQ_FLUSH ? DP_FLUSH : 0) |
			(bi_rw & REQ_DISCARD ? DP_DISCARD : 0);
	else
		return bi_rw & REQ_SYNC ? DP_RW_SYNC : 0;
}

/* Used to send write requests
 * R_PRIMARY -> Peer	(P_DATA)
 */
int drbd_send_dblock(struct drbd_conf *mdev, struct drbd_request *req)
{
	struct drbd_socket *sock;
	struct p_data *p;
	unsigned int dp_flags = 0;
	int dgs;
	int err;

<<<<<<< HEAD
	if (!drbd_get_data_sock(mdev))
		return 0;

	dgs = (mdev->agreed_pro_version >= 87 && mdev->integrity_w_tfm) ?
		crypto_hash_digestsize(mdev->integrity_w_tfm) : 0;

	if (req->size <= DRBD_MAX_SIZE_H80_PACKET) {
		p.head.h80.magic   = BE_DRBD_MAGIC;
		p.head.h80.command = cpu_to_be16(P_DATA);
		p.head.h80.length  =
			cpu_to_be16(sizeof(p) - sizeof(union p_header) + dgs + req->size);
	} else {
		p.head.h95.magic   = BE_DRBD_MAGIC_BIG;
		p.head.h95.command = cpu_to_be16(P_DATA);
		p.head.h95.length  =
			cpu_to_be32(sizeof(p) - sizeof(union p_header) + dgs + req->size);
	}

	p.sector   = cpu_to_be64(req->sector);
	p.block_id = (unsigned long)req;
	p.seq_num  = cpu_to_be32(atomic_add_return(1, &mdev->packet_seq));
=======
	sock = &mdev->tconn->data;
	p = drbd_prepare_command(mdev, sock);
	dgs = mdev->tconn->integrity_tfm ? crypto_hash_digestsize(mdev->tconn->integrity_tfm) : 0;
>>>>>>> 328e0f12

	if (!p)
		return -EIO;
	p->sector = cpu_to_be64(req->i.sector);
	p->block_id = (unsigned long)req;
	p->seq_num = cpu_to_be32(atomic_inc_return(&mdev->packet_seq));
	dp_flags = bio_flags_to_wire(mdev, req->master_bio->bi_rw);
	if (mdev->state.conn >= C_SYNC_SOURCE &&
	    mdev->state.conn <= C_PAUSED_SYNC_T)
		dp_flags |= DP_MAY_SET_IN_SYNC;
<<<<<<< HEAD

	p.dp_flags = cpu_to_be32(dp_flags);
	drbd_set_flag(mdev, UNPLUG_REMOTE);
	ok = (sizeof(p) ==
		drbd_send(mdev, mdev->data.socket, &p, sizeof(p), dgs ? MSG_MORE : 0));
	if (ok && dgs) {
		dgb = mdev->int_dig_out;
		drbd_csum_bio(mdev, mdev->integrity_w_tfm, req->master_bio, dgb);
		ok = dgs == drbd_send(mdev, mdev->data.socket, dgb, dgs, 0);
	}
	if (ok) {
=======
	if (mdev->tconn->agreed_pro_version >= 100) {
		if (req->rq_state & RQ_EXP_RECEIVE_ACK)
			dp_flags |= DP_SEND_RECEIVE_ACK;
		if (req->rq_state & RQ_EXP_WRITE_ACK)
			dp_flags |= DP_SEND_WRITE_ACK;
	}
	p->dp_flags = cpu_to_be32(dp_flags);
	if (dgs)
		drbd_csum_bio(mdev, mdev->tconn->integrity_tfm, req->master_bio, p + 1);
	err = __send_command(mdev->tconn, mdev->vnr, sock, P_DATA, sizeof(*p) + dgs, NULL, req->i.size);
	if (!err) {
>>>>>>> 328e0f12
		/* For protocol A, we have to memcpy the payload into
		 * socket buffers, as we may complete right away
		 * as soon as we handed it over to tcp, at which point the data
		 * pages may become invalid.
		 *
		 * For data-integrity enabled, we copy it as well, so we can be
		 * sure that even if the bio pages may still be modified, it
		 * won't change the data on the wire, thus if the digest checks
		 * out ok after sending on this side, but does not fit on the
		 * receiving side, we sure have detected corruption elsewhere.
		 */
		if (!(req->rq_state & (RQ_EXP_RECEIVE_ACK | RQ_EXP_WRITE_ACK)) || dgs)
			err = _drbd_send_bio(mdev, req->master_bio);
		else
			err = _drbd_send_zc_bio(mdev, req->master_bio);

		/* double check digest, sometimes buffers have been modified in flight. */
		if (dgs > 0 && dgs <= 64) {
			/* 64 byte, 512 bit, is the largest digest size
			 * currently supported in kernel crypto. */
			unsigned char digest[64];
			drbd_csum_bio(mdev, mdev->tconn->integrity_tfm, req->master_bio, digest);
			if (memcmp(p + 1, digest, dgs)) {
				dev_warn(DEV,
					"Digest mismatch, buffer modified by upper layers during write: %llus +%u\n",
					(unsigned long long)req->i.sector, req->i.size);
			}
		} /* else if (dgs > 64) {
		     ... Be noisy about digest too large ...
		} */
	}
	mutex_unlock(&sock->mutex);  /* locked by drbd_prepare_command() */

	return err;
}

/* answer packet, used to send data back for read requests:
 *  Peer       -> (diskless) R_PRIMARY   (P_DATA_REPLY)
 *  C_SYNC_SOURCE -> C_SYNC_TARGET         (P_RS_DATA_REPLY)
 */
int drbd_send_block(struct drbd_conf *mdev, enum drbd_packet cmd,
		    struct drbd_peer_request *peer_req)
{
	struct drbd_socket *sock;
	struct p_data *p;
	int err;
	int dgs;

	sock = &mdev->tconn->data;
	p = drbd_prepare_command(mdev, sock);

	dgs = mdev->tconn->integrity_tfm ? crypto_hash_digestsize(mdev->tconn->integrity_tfm) : 0;

	if (!p)
		return -EIO;
	p->sector = cpu_to_be64(peer_req->i.sector);
	p->block_id = peer_req->block_id;
	p->seq_num = 0;  /* unused */
	p->dp_flags = 0;
	if (dgs)
		drbd_csum_ee(mdev, mdev->tconn->integrity_tfm, peer_req, p + 1);
	err = __send_command(mdev->tconn, mdev->vnr, sock, cmd, sizeof(*p) + dgs, NULL, peer_req->i.size);
	if (!err)
		err = _drbd_send_zc_ee(mdev, peer_req);
	mutex_unlock(&sock->mutex);  /* locked by drbd_prepare_command() */

	return err;
}

int drbd_send_out_of_sync(struct drbd_conf *mdev, struct drbd_request *req)
{
	struct drbd_socket *sock;
	struct p_block_desc *p;

	sock = &mdev->tconn->data;
	p = drbd_prepare_command(mdev, sock);
	if (!p)
		return -EIO;
	p->sector = cpu_to_be64(req->i.sector);
	p->blksize = cpu_to_be32(req->i.size);
	return drbd_send_command(mdev, sock, P_OUT_OF_SYNC, sizeof(*p), NULL, 0);
}

/*
  drbd_send distinguishes two cases:

  Packets sent via the data socket "sock"
  and packets sent via the meta data socket "msock"

		    sock                      msock
  -----------------+-------------------------+------------------------------
  timeout           conf.timeout / 2          conf.timeout / 2
  timeout action    send a ping via msock     Abort communication
					      and close all sockets
*/

/*
 * you must have down()ed the appropriate [m]sock_mutex elsewhere!
 */
int drbd_send(struct drbd_tconn *tconn, struct socket *sock,
	      void *buf, size_t size, unsigned msg_flags)
{
	struct kvec iov;
	struct msghdr msg;
	int rv, sent = 0;

	if (!sock)
		return -EBADR;

	/* THINK  if (signal_pending) return ... ? */

	iov.iov_base = buf;
	iov.iov_len  = size;

	msg.msg_name       = NULL;
	msg.msg_namelen    = 0;
	msg.msg_control    = NULL;
	msg.msg_controllen = 0;
	msg.msg_flags      = msg_flags | MSG_NOSIGNAL;

	if (sock == tconn->data.socket) {
		rcu_read_lock();
		tconn->ko_count = rcu_dereference(tconn->net_conf)->ko_count;
		rcu_read_unlock();
		drbd_update_congested(tconn);
	}
	do {
		/* STRANGE
		 * tcp_sendmsg does _not_ use its size parameter at all ?
		 *
		 * -EAGAIN on timeout, -EINTR on signal.
		 */
/* THINK
 * do we need to block DRBD_SIG if sock == &meta.socket ??
 * otherwise wake_asender() might interrupt some send_*Ack !
 */
		rv = kernel_sendmsg(sock, &msg, &iov, 1, size);
		if (rv == -EAGAIN) {
			if (we_should_drop_the_connection(tconn, sock))
				break;
			else
				continue;
		}
		if (rv == -EINTR) {
			flush_signals(current);
			rv = 0;
		}
		if (rv < 0)
			break;
		sent += rv;
		iov.iov_base += rv;
		iov.iov_len  -= rv;
	} while (sent < size);

<<<<<<< HEAD
	if (sock == mdev->data.socket)
		drbd_clear_flag(mdev, NET_CONGESTED);
=======
	if (sock == tconn->data.socket)
		clear_bit(NET_CONGESTED, &tconn->flags);
>>>>>>> 328e0f12

	if (rv <= 0) {
		if (rv != -EAGAIN) {
			conn_err(tconn, "%s_sendmsg returned %d\n",
				 sock == tconn->meta.socket ? "msock" : "sock",
				 rv);
			conn_request_state(tconn, NS(conn, C_BROKEN_PIPE), CS_HARD);
		} else
			conn_request_state(tconn, NS(conn, C_TIMEOUT), CS_HARD);
	}

	return sent;
}

/**
 * drbd_send_all  -  Send an entire buffer
 *
 * Returns 0 upon success and a negative error value otherwise.
 */
int drbd_send_all(struct drbd_tconn *tconn, struct socket *sock, void *buffer,
		  size_t size, unsigned msg_flags)
{
	int err;

	err = drbd_send(tconn, sock, buffer, size, msg_flags);
	if (err < 0)
		return err;
	if (err != size)
		return -EIO;
	return 0;
}

static int drbd_open(struct block_device *bdev, fmode_t mode)
{
	struct drbd_conf *mdev = bdev->bd_disk->private_data;
	unsigned long flags;
	int rv = 0;

	mutex_lock(&drbd_main_mutex);
	spin_lock_irqsave(&mdev->tconn->req_lock, flags);
	/* to have a stable mdev->state.role
	 * and no race with updating open_cnt */

	if (mdev->state.role != R_PRIMARY) {
		if (mode & FMODE_WRITE)
			rv = -EROFS;
		else if (!allow_oos)
			rv = -EMEDIUMTYPE;
	}

	if (!rv)
		mdev->open_cnt++;
	spin_unlock_irqrestore(&mdev->tconn->req_lock, flags);
	mutex_unlock(&drbd_main_mutex);

	return rv;
}

static int drbd_release(struct gendisk *gd, fmode_t mode)
{
	struct drbd_conf *mdev = gd->private_data;
	mutex_lock(&drbd_main_mutex);
	mdev->open_cnt--;
	mutex_unlock(&drbd_main_mutex);
	return 0;
}

static void drbd_set_defaults(struct drbd_conf *mdev)
{
	/* Beware! The actual layout differs
	 * between big endian and little endian */
	mdev->state = (union drbd_dev_state) {
		{ .role = R_SECONDARY,
		  .peer = R_UNKNOWN,
		  .conn = C_STANDALONE,
		  .disk = D_DISKLESS,
		  .pdsk = D_UNKNOWN,
		} };
}

void drbd_init_set_defaults(struct drbd_conf *mdev)
{
	/* the memset(,0,) did most of this.
	 * note: only assignments, no allocation in here */

	drbd_set_defaults(mdev);

	atomic_set(&mdev->ap_bio_cnt, 0);
	atomic_set(&mdev->ap_pending_cnt, 0);
	atomic_set(&mdev->rs_pending_cnt, 0);
	atomic_set(&mdev->unacked_cnt, 0);
	atomic_set(&mdev->local_cnt, 0);
	atomic_set(&mdev->pp_in_use_by_net, 0);
	atomic_set(&mdev->rs_sect_in, 0);
	atomic_set(&mdev->rs_sect_ev, 0);
	atomic_set(&mdev->ap_in_flight, 0);
	atomic_set(&mdev->md_io_in_use, 0);

<<<<<<< HEAD
	mutex_init(&mdev->data.mutex);
	mutex_init(&mdev->meta.mutex);
	sema_init(&mdev->data.work.s, 0);
	sema_init(&mdev->meta.work.s, 0);
	mutex_init(&mdev->state_mutex);

	spin_lock_init(&mdev->data.work.q_lock);
	spin_lock_init(&mdev->meta.work.q_lock);
=======
	mutex_init(&mdev->own_state_mutex);
	mdev->state_mutex = &mdev->own_state_mutex;
>>>>>>> 328e0f12

	spin_lock_init(&mdev->al_lock);
	spin_lock_init(&mdev->peer_seq_lock);

	INIT_LIST_HEAD(&mdev->active_ee);
	INIT_LIST_HEAD(&mdev->sync_ee);
	INIT_LIST_HEAD(&mdev->done_ee);
	INIT_LIST_HEAD(&mdev->read_ee);
	INIT_LIST_HEAD(&mdev->net_ee);
	INIT_LIST_HEAD(&mdev->resync_reads);
	INIT_LIST_HEAD(&mdev->resync_work.list);
	INIT_LIST_HEAD(&mdev->unplug_work.list);
	INIT_LIST_HEAD(&mdev->go_diskless.list);
	INIT_LIST_HEAD(&mdev->md_sync_work.list);
	INIT_LIST_HEAD(&mdev->start_resync_work.list);
	INIT_LIST_HEAD(&mdev->bm_io_work.w.list);

	mdev->resync_work.cb  = w_resync_timer;
	mdev->unplug_work.cb  = w_send_write_hint;
	mdev->go_diskless.cb  = w_go_diskless;
	mdev->md_sync_work.cb = w_md_sync;
	mdev->bm_io_work.w.cb = w_bitmap_io;
	mdev->start_resync_work.cb = w_start_resync;

	mdev->resync_work.mdev  = mdev;
	mdev->unplug_work.mdev  = mdev;
	mdev->go_diskless.mdev  = mdev;
	mdev->md_sync_work.mdev = mdev;
	mdev->bm_io_work.w.mdev = mdev;
	mdev->start_resync_work.mdev = mdev;

	init_timer(&mdev->resync_timer);
	init_timer(&mdev->md_sync_timer);
	init_timer(&mdev->start_resync_timer);
	init_timer(&mdev->request_timer);
	mdev->resync_timer.function = resync_timer_fn;
	mdev->resync_timer.data = (unsigned long) mdev;
	mdev->md_sync_timer.function = md_sync_timer_fn;
	mdev->md_sync_timer.data = (unsigned long) mdev;
	mdev->start_resync_timer.function = start_resync_timer_fn;
	mdev->start_resync_timer.data = (unsigned long) mdev;
	mdev->request_timer.function = request_timer_fn;
	mdev->request_timer.data = (unsigned long) mdev;

	init_waitqueue_head(&mdev->misc_wait);
	init_waitqueue_head(&mdev->state_wait);
	init_waitqueue_head(&mdev->ee_wait);
	init_waitqueue_head(&mdev->al_wait);
	init_waitqueue_head(&mdev->seq_wait);

	mdev->resync_wenr = LC_FREE;
	mdev->peer_max_bio_size = DRBD_MAX_BIO_SIZE_SAFE;
	mdev->local_max_bio_size = DRBD_MAX_BIO_SIZE_SAFE;
}

void drbd_mdev_cleanup(struct drbd_conf *mdev)
{
	int i;
	if (mdev->tconn->receiver.t_state != NONE)
		dev_err(DEV, "ASSERT FAILED: receiver t_state == %d expected 0.\n",
				mdev->tconn->receiver.t_state);

	mdev->al_writ_cnt  =
	mdev->bm_writ_cnt  =
	mdev->read_cnt     =
	mdev->recv_cnt     =
	mdev->send_cnt     =
	mdev->writ_cnt     =
	mdev->p_size       =
	mdev->rs_start     =
	mdev->rs_total     =
	mdev->rs_failed    = 0;
	mdev->rs_last_events = 0;
	mdev->rs_last_sect_ev = 0;
	for (i = 0; i < DRBD_SYNC_MARKS; i++) {
		mdev->rs_mark_left[i] = 0;
		mdev->rs_mark_time[i] = 0;
	}
	D_ASSERT(mdev->tconn->net_conf == NULL);

	drbd_set_my_capacity(mdev, 0);
	if (mdev->bitmap) {
		/* maybe never allocated. */
		drbd_bm_resize(mdev, 0, 1);
		drbd_bm_cleanup(mdev);
	}

<<<<<<< HEAD
	drbd_free_resources(mdev);
	drbd_clear_flag(mdev, AL_SUSPENDED);
=======
	drbd_free_bc(mdev->ldev);
	mdev->ldev = NULL;

	clear_bit(AL_SUSPENDED, &mdev->flags);
>>>>>>> 328e0f12

	D_ASSERT(list_empty(&mdev->active_ee));
	D_ASSERT(list_empty(&mdev->sync_ee));
	D_ASSERT(list_empty(&mdev->done_ee));
	D_ASSERT(list_empty(&mdev->read_ee));
	D_ASSERT(list_empty(&mdev->net_ee));
	D_ASSERT(list_empty(&mdev->resync_reads));
	D_ASSERT(list_empty(&mdev->tconn->sender_work.q));
	D_ASSERT(list_empty(&mdev->resync_work.list));
	D_ASSERT(list_empty(&mdev->unplug_work.list));
	D_ASSERT(list_empty(&mdev->go_diskless.list));

	drbd_set_defaults(mdev);
}


static void drbd_destroy_mempools(void)
{
	struct page *page;

	while (drbd_pp_pool) {
		page = drbd_pp_pool;
		drbd_pp_pool = (struct page *)page_private(page);
		__free_page(page);
		drbd_pp_vacant--;
	}

	/* D_ASSERT(atomic_read(&drbd_pp_vacant)==0); */

	if (drbd_md_io_bio_set)
		bioset_free(drbd_md_io_bio_set);
	if (drbd_md_io_page_pool)
		mempool_destroy(drbd_md_io_page_pool);
	if (drbd_ee_mempool)
		mempool_destroy(drbd_ee_mempool);
	if (drbd_request_mempool)
		mempool_destroy(drbd_request_mempool);
	if (drbd_ee_cache)
		kmem_cache_destroy(drbd_ee_cache);
	if (drbd_request_cache)
		kmem_cache_destroy(drbd_request_cache);
	if (drbd_bm_ext_cache)
		kmem_cache_destroy(drbd_bm_ext_cache);
	if (drbd_al_ext_cache)
		kmem_cache_destroy(drbd_al_ext_cache);

	drbd_md_io_bio_set   = NULL;
	drbd_md_io_page_pool = NULL;
	drbd_ee_mempool      = NULL;
	drbd_request_mempool = NULL;
	drbd_ee_cache        = NULL;
	drbd_request_cache   = NULL;
	drbd_bm_ext_cache    = NULL;
	drbd_al_ext_cache    = NULL;

	return;
}

static int drbd_create_mempools(void)
{
	struct page *page;
	const int number = (DRBD_MAX_BIO_SIZE/PAGE_SIZE) * minor_count;
	int i;

	/* prepare our caches and mempools */
	drbd_request_mempool = NULL;
	drbd_ee_cache        = NULL;
	drbd_request_cache   = NULL;
	drbd_bm_ext_cache    = NULL;
	drbd_al_ext_cache    = NULL;
	drbd_pp_pool         = NULL;
	drbd_md_io_page_pool = NULL;
	drbd_md_io_bio_set   = NULL;

	/* caches */
	drbd_request_cache = kmem_cache_create(
		"drbd_req", sizeof(struct drbd_request), 0, 0, NULL);
	if (drbd_request_cache == NULL)
		goto Enomem;

	drbd_ee_cache = kmem_cache_create(
		"drbd_ee", sizeof(struct drbd_peer_request), 0, 0, NULL);
	if (drbd_ee_cache == NULL)
		goto Enomem;

	drbd_bm_ext_cache = kmem_cache_create(
		"drbd_bm", sizeof(struct bm_extent), 0, 0, NULL);
	if (drbd_bm_ext_cache == NULL)
		goto Enomem;

	drbd_al_ext_cache = kmem_cache_create(
		"drbd_al", sizeof(struct lc_element), 0, 0, NULL);
	if (drbd_al_ext_cache == NULL)
		goto Enomem;

	/* mempools */
<<<<<<< HEAD
#ifdef COMPAT_HAVE_BIOSET_CREATE
	drbd_md_io_bio_set = bioset_create(DRBD_MIN_POOL_PAGES, 0);
	if (drbd_md_io_bio_set == NULL)
		goto Enomem;
#endif
=======
	drbd_md_io_bio_set = bioset_create(DRBD_MIN_POOL_PAGES, 0);
	if (drbd_md_io_bio_set == NULL)
		goto Enomem;
>>>>>>> 328e0f12

	drbd_md_io_page_pool = mempool_create_page_pool(DRBD_MIN_POOL_PAGES, 0);
	if (drbd_md_io_page_pool == NULL)
		goto Enomem;

	drbd_request_mempool = mempool_create(number,
		mempool_alloc_slab, mempool_free_slab, drbd_request_cache);
	if (drbd_request_mempool == NULL)
		goto Enomem;

	drbd_ee_mempool = mempool_create(number,
		mempool_alloc_slab, mempool_free_slab, drbd_ee_cache);
	if (drbd_ee_mempool == NULL)
		goto Enomem;

	/* drbd's page pool */
	spin_lock_init(&drbd_pp_lock);

	for (i = 0; i < number; i++) {
		page = alloc_page(GFP_HIGHUSER);
		if (!page)
			goto Enomem;
		set_page_private(page, (unsigned long)drbd_pp_pool);
		drbd_pp_pool = page;
	}
	drbd_pp_vacant = number;

	return 0;

Enomem:
	drbd_destroy_mempools(); /* in case we allocated some */
	return -ENOMEM;
}

static int drbd_notify_sys(struct notifier_block *this, unsigned long code,
	void *unused)
{
	/* just so we have it.  you never know what interesting things we
	 * might want to do here some day...
	 */

	return NOTIFY_DONE;
}

static struct notifier_block drbd_notifier = {
	.notifier_call = drbd_notify_sys,
};

static void drbd_release_all_peer_reqs(struct drbd_conf *mdev)
{
	int rr;

	rr = drbd_free_peer_reqs(mdev, &mdev->active_ee);
	if (rr)
		dev_err(DEV, "%d EEs in active list found!\n", rr);

	rr = drbd_free_peer_reqs(mdev, &mdev->sync_ee);
	if (rr)
		dev_err(DEV, "%d EEs in sync list found!\n", rr);

	rr = drbd_free_peer_reqs(mdev, &mdev->read_ee);
	if (rr)
		dev_err(DEV, "%d EEs in read list found!\n", rr);

	rr = drbd_free_peer_reqs(mdev, &mdev->done_ee);
	if (rr)
		dev_err(DEV, "%d EEs in done list found!\n", rr);

	rr = drbd_free_peer_reqs(mdev, &mdev->net_ee);
	if (rr)
		dev_err(DEV, "%d EEs in net list found!\n", rr);
}

/* caution. no locking. */
void drbd_minor_destroy(struct kref *kref)
{
	struct drbd_conf *mdev = container_of(kref, struct drbd_conf, kref);
	struct drbd_tconn *tconn = mdev->tconn;

	del_timer_sync(&mdev->request_timer);

	del_timer_sync(&mdev->request_timer);

	/* paranoia asserts */
	D_ASSERT(mdev->open_cnt == 0);
	/* end paranoia asserts */

	/* cleanup stuff that may have been allocated during
	 * device (re-)configuration or state changes */

	if (mdev->this_bdev)
		bdput(mdev->this_bdev);

	drbd_free_bc(mdev->ldev);
	mdev->ldev = NULL;

	drbd_release_all_peer_reqs(mdev);

	lc_destroy(mdev->act_log);
	lc_destroy(mdev->resync);

	kfree(mdev->p_uuid);
	/* mdev->p_uuid = NULL; */

	if (mdev->bitmap) /* should no longer be there. */
		drbd_bm_cleanup(mdev);
	__free_page(mdev->md_io_page);
	put_disk(mdev->vdisk);
	blk_cleanup_queue(mdev->rq_queue);
	kfree(mdev->rs_plan_s);
	kfree(mdev);

	kref_put(&tconn->kref, &conn_destroy);
}

/* One global retry thread, if we need to push back some bio and have it
 * reinserted through our make request function.
 */
static struct retry_worker {
	struct workqueue_struct *wq;
	struct work_struct worker;

	spinlock_t lock;
	struct list_head writes;
} retry;

static void do_retry(struct work_struct *ws)
{
	struct retry_worker *retry = container_of(ws, struct retry_worker, worker);
	LIST_HEAD(writes);
	struct drbd_request *req, *tmp;

	spin_lock_irq(&retry->lock);
	list_splice_init(&retry->writes, &writes);
	spin_unlock_irq(&retry->lock);

	list_for_each_entry_safe(req, tmp, &writes, tl_requests) {
		struct drbd_conf *mdev = req->w.mdev;
		struct bio *bio = req->master_bio;
		unsigned long start_time = req->start_time;
		bool expected;

		expected = 
			expect(atomic_read(&req->completion_ref) == 0) &&
			expect(req->rq_state & RQ_POSTPONED) &&
			expect((req->rq_state & RQ_LOCAL_PENDING) == 0 ||
				(req->rq_state & RQ_LOCAL_ABORTED) != 0);

		if (!expected)
			dev_err(DEV, "req=%p completion_ref=%d rq_state=%x\n",
				req, atomic_read(&req->completion_ref),
				req->rq_state);

		/* We still need to put one kref associated with the
		 * "completion_ref" going zero in the code path that queued it
		 * here.  The request object may still be referenced by a
		 * frozen local req->private_bio, in case we force-detached.
		 */
		kref_put(&req->kref, drbd_req_destroy);

		/* A single suspended or otherwise blocking device may stall
		 * all others as well.  Fortunately, this code path is to
		 * recover from a situation that "should not happen":
		 * concurrent writes in multi-primary setup.
		 * In a "normal" lifecycle, this workqueue is supposed to be
		 * destroyed without ever doing anything.
		 * If it turns out to be an issue anyways, we can do per
		 * resource (replication group) or per device (minor) retry
		 * workqueues instead.
		 */

		/* We are not just doing generic_make_request(),
		 * as we want to keep the start_time information. */
		inc_ap_bio(mdev);
		__drbd_make_request(mdev, bio, start_time);
	}
}

void drbd_restart_request(struct drbd_request *req)
{
	unsigned long flags;
	spin_lock_irqsave(&retry.lock, flags);
	list_move_tail(&req->tl_requests, &retry.writes);
	spin_unlock_irqrestore(&retry.lock, flags);

	/* Drop the extra reference that would otherwise
	 * have been dropped by complete_master_bio.
	 * do_retry() needs to grab a new one. */
	dec_ap_bio(req->w.mdev);

	queue_work(retry.wq, &retry.worker);
}


static void drbd_cleanup(void)
{
	unsigned int i;
	struct drbd_conf *mdev;
	struct drbd_tconn *tconn, *tmp;

	unregister_reboot_notifier(&drbd_notifier);

	/* first remove proc,
	 * drbdsetup uses it's presence to detect
	 * whether DRBD is loaded.
	 * If we would get stuck in proc removal,
	 * but have netlink already deregistered,
	 * some drbdsetup commands may wait forever
	 * for an answer.
	 */
	if (drbd_proc)
		remove_proc_entry("drbd", NULL);

	if (retry.wq)
		destroy_workqueue(retry.wq);

	drbd_genl_unregister();

	idr_for_each_entry(&minors, mdev, i) {
		idr_remove(&minors, mdev_to_minor(mdev));
		idr_remove(&mdev->tconn->volumes, mdev->vnr);
		del_gendisk(mdev->vdisk);
		/* synchronize_rcu(); No other threads running at this point */
		kref_put(&mdev->kref, &drbd_minor_destroy);
	}

	/* not _rcu since, no other updater anymore. Genl already unregistered */
	list_for_each_entry_safe(tconn, tmp, &drbd_tconns, all_tconn) {
		list_del(&tconn->all_tconn); /* not _rcu no proc, not other threads */
		/* synchronize_rcu(); */
		kref_put(&tconn->kref, &conn_destroy);
	}

	drbd_destroy_mempools();
	unregister_blkdev(DRBD_MAJOR, "drbd");

	idr_destroy(&minors);

	printk(KERN_INFO "drbd: module cleanup done.\n");
}

/**
 * drbd_congested() - Callback for the flusher thread
 * @congested_data:	User data
 * @bdi_bits:		Bits the BDI flusher thread is currently interested in
 *
 * Returns 1<<BDI_async_congested and/or 1<<BDI_sync_congested if we are congested.
 */
static int drbd_congested(void *congested_data, int bdi_bits)
{
	struct drbd_conf *mdev = congested_data;
	struct request_queue *q;
	char reason = '-';
	int r = 0;

	if (!may_inc_ap_bio(mdev)) {
		/* DRBD has frozen IO */
		r = bdi_bits;
		reason = 'd';
		goto out;
	}

<<<<<<< HEAD
	if (drbd_test_flag(mdev, CALLBACK_PENDING)) {
=======
	if (test_bit(CALLBACK_PENDING, &mdev->tconn->flags)) {
>>>>>>> 328e0f12
		r |= (1 << BDI_async_congested);
		/* Without good local data, we would need to read from remote,
		 * and that would need the worker thread as well, which is
		 * currently blocked waiting for that usermode helper to
		 * finish.
		 */
		if (!get_ldev_if_state(mdev, D_UP_TO_DATE))
			r |= (1 << BDI_sync_congested);
		else
			put_ldev(mdev);
		r &= bdi_bits;
		reason = 'c';
		goto out;
	}

	if (get_ldev(mdev)) {
		q = bdev_get_queue(mdev->ldev->backing_bdev);
		r = bdi_congested(&q->backing_dev_info, bdi_bits);
		put_ldev(mdev);
		if (r)
			reason = 'b';
	}

<<<<<<< HEAD
	if (bdi_bits & (1 << BDI_async_congested) && drbd_test_flag(mdev, NET_CONGESTED)) {
=======
	if (bdi_bits & (1 << BDI_async_congested) && test_bit(NET_CONGESTED, &mdev->tconn->flags)) {
>>>>>>> 328e0f12
		r |= (1 << BDI_async_congested);
		reason = reason == 'b' ? 'a' : 'n';
	}

out:
	mdev->congestion_reason = reason;
	return r;
}

static void drbd_init_workqueue(struct drbd_work_queue* wq)
{
	spin_lock_init(&wq->q_lock);
	INIT_LIST_HEAD(&wq->q);
	init_waitqueue_head(&wq->q_wait);
}

struct drbd_tconn *conn_get_by_name(const char *name)
{
	struct drbd_tconn *tconn;

	if (!name || !name[0])
		return NULL;

	rcu_read_lock();
	list_for_each_entry_rcu(tconn, &drbd_tconns, all_tconn) {
		if (!strcmp(tconn->name, name)) {
			kref_get(&tconn->kref);
			goto found;
		}
	}
	tconn = NULL;
found:
	rcu_read_unlock();
	return tconn;
}

struct drbd_tconn *conn_get_by_addrs(void *my_addr, int my_addr_len,
				     void *peer_addr, int peer_addr_len)
{
	struct drbd_tconn *tconn;

	rcu_read_lock();
	list_for_each_entry_rcu(tconn, &drbd_tconns, all_tconn) {
		if (tconn->my_addr_len == my_addr_len &&
		    tconn->peer_addr_len == peer_addr_len &&
		    !memcmp(&tconn->my_addr, my_addr, my_addr_len) &&
		    !memcmp(&tconn->peer_addr, peer_addr, peer_addr_len)) {
			kref_get(&tconn->kref);
			goto found;
		}
	}
	tconn = NULL;
found:
	rcu_read_unlock();
	return tconn;
}

static int drbd_alloc_socket(struct drbd_socket *socket)
{
	socket->rbuf = (void *) __get_free_page(GFP_KERNEL);
	if (!socket->rbuf)
		return -ENOMEM;
	socket->sbuf = (void *) __get_free_page(GFP_KERNEL);
	if (!socket->sbuf)
		return -ENOMEM;
	return 0;
}

static void drbd_free_socket(struct drbd_socket *socket)
{
	free_page((unsigned long) socket->sbuf);
	free_page((unsigned long) socket->rbuf);
}

void conn_free_crypto(struct drbd_tconn *tconn)
{
	drbd_free_sock(tconn);

	crypto_free_hash(tconn->csums_tfm);
	crypto_free_hash(tconn->verify_tfm);
	crypto_free_hash(tconn->cram_hmac_tfm);
	crypto_free_hash(tconn->integrity_tfm);
	crypto_free_hash(tconn->peer_integrity_tfm);
	kfree(tconn->int_dig_in);
	kfree(tconn->int_dig_vv);

	tconn->csums_tfm = NULL;
	tconn->verify_tfm = NULL;
	tconn->cram_hmac_tfm = NULL;
	tconn->integrity_tfm = NULL;
	tconn->peer_integrity_tfm = NULL;
	tconn->int_dig_in = NULL;
	tconn->int_dig_vv = NULL;
}

int set_resource_options(struct drbd_tconn *tconn, struct res_opts *res_opts)
{
	cpumask_var_t new_cpu_mask;
	int err;

	if (!zalloc_cpumask_var(&new_cpu_mask, GFP_KERNEL))
		return -ENOMEM;
		/*
		retcode = ERR_NOMEM;
		drbd_msg_put_info("unable to allocate cpumask");
		*/

	/* silently ignore cpu mask on UP kernel */
	if (nr_cpu_ids > 1 && res_opts->cpu_mask[0] != 0) {
		/* FIXME: Get rid of constant 32 here */
		err = bitmap_parse(res_opts->cpu_mask, 32,
				   cpumask_bits(new_cpu_mask), nr_cpu_ids);
		if (err) {
			conn_warn(tconn, "bitmap_parse() failed with %d\n", err);
			/* retcode = ERR_CPU_MASK_PARSE; */
			goto fail;
		}
	}
	tconn->res_opts = *res_opts;
	if (!cpumask_equal(tconn->cpu_mask, new_cpu_mask)) {
		cpumask_copy(tconn->cpu_mask, new_cpu_mask);
		drbd_calc_cpu_mask(tconn);
		tconn->receiver.reset_cpu_mask = 1;
		tconn->asender.reset_cpu_mask = 1;
		tconn->worker.reset_cpu_mask = 1;
	}
	err = 0;

fail:
	free_cpumask_var(new_cpu_mask);
	return err;

}

/* caller must be under genl_lock() */
struct drbd_tconn *conn_create(const char *name, struct res_opts *res_opts)
{
	struct drbd_tconn *tconn;

	tconn = kzalloc(sizeof(struct drbd_tconn), GFP_KERNEL);
	if (!tconn)
		return NULL;

	tconn->name = kstrdup(name, GFP_KERNEL);
	if (!tconn->name)
		goto fail;

	if (drbd_alloc_socket(&tconn->data))
		goto fail;
	if (drbd_alloc_socket(&tconn->meta))
		goto fail;

	if (!zalloc_cpumask_var(&tconn->cpu_mask, GFP_KERNEL))
		goto fail;

	if (set_resource_options(tconn, res_opts))
		goto fail;

	tconn->current_epoch = kzalloc(sizeof(struct drbd_epoch), GFP_KERNEL);
	if (!tconn->current_epoch)
		goto fail;

	INIT_LIST_HEAD(&tconn->transfer_log);

	INIT_LIST_HEAD(&tconn->current_epoch->list);
	tconn->epochs = 1;
	spin_lock_init(&tconn->epoch_lock);
	tconn->write_ordering = WO_bdev_flush;

	tconn->send.seen_any_write_yet = false;
	tconn->send.current_epoch_nr = 0;
	tconn->send.current_epoch_writes = 0;

	tconn->cstate = C_STANDALONE;
	mutex_init(&tconn->cstate_mutex);
	spin_lock_init(&tconn->req_lock);
	mutex_init(&tconn->conf_update);
	init_waitqueue_head(&tconn->ping_wait);
	idr_init(&tconn->volumes);

	drbd_init_workqueue(&tconn->sender_work);
	mutex_init(&tconn->data.mutex);
	mutex_init(&tconn->meta.mutex);

	drbd_thread_init(tconn, &tconn->receiver, drbdd_init, "receiver");
	drbd_thread_init(tconn, &tconn->worker, drbd_worker, "worker");
	drbd_thread_init(tconn, &tconn->asender, drbd_asender, "asender");

	kref_init(&tconn->kref);
	list_add_tail_rcu(&tconn->all_tconn, &drbd_tconns);

	return tconn;

fail:
	kfree(tconn->current_epoch);
	free_cpumask_var(tconn->cpu_mask);
	drbd_free_socket(&tconn->meta);
	drbd_free_socket(&tconn->data);
	kfree(tconn->name);
	kfree(tconn);

	return NULL;
}

void conn_destroy(struct kref *kref)
{
	struct drbd_tconn *tconn = container_of(kref, struct drbd_tconn, kref);

	if (atomic_read(&tconn->current_epoch->epoch_size) !=  0)
		conn_err(tconn, "epoch_size:%d\n", atomic_read(&tconn->current_epoch->epoch_size));
	kfree(tconn->current_epoch);

	idr_destroy(&tconn->volumes);

	free_cpumask_var(tconn->cpu_mask);
	drbd_free_socket(&tconn->meta);
	drbd_free_socket(&tconn->data);
	kfree(tconn->name);
	kfree(tconn->int_dig_in);
	kfree(tconn->int_dig_vv);
	kfree(tconn);
}

enum drbd_ret_code conn_new_minor(struct drbd_tconn *tconn, unsigned int minor, int vnr)
{
	struct drbd_conf *mdev;
	struct gendisk *disk;
	struct request_queue *q;
	int vnr_got = vnr;
	int minor_got = minor;
	enum drbd_ret_code err = ERR_NOMEM;

	mdev = minor_to_mdev(minor);
	if (mdev)
		return ERR_MINOR_EXISTS;

	/* GFP_KERNEL, we are outside of all write-out paths */
	mdev = kzalloc(sizeof(struct drbd_conf), GFP_KERNEL);
	if (!mdev)
		return ERR_NOMEM;

	kref_get(&tconn->kref);
	mdev->tconn = tconn;

	mdev->minor = minor;
	mdev->vnr = vnr;

	drbd_init_set_defaults(mdev);

	q = blk_alloc_queue(GFP_KERNEL);
	if (!q)
		goto out_no_q;
	mdev->rq_queue = q;
	q->queuedata   = mdev;

	disk = alloc_disk(1);
	if (!disk)
		goto out_no_disk;
	mdev->vdisk = disk;

	set_disk_ro(disk, true);

	disk->queue = q;
	disk->major = DRBD_MAJOR;
	disk->first_minor = minor;
	disk->fops = &drbd_ops;
	sprintf(disk->disk_name, "drbd%d", minor);
	disk->private_data = mdev;

	mdev->this_bdev = bdget(MKDEV(DRBD_MAJOR, minor));
	/* we have no partitions. we contain only ourselves. */
	mdev->this_bdev->bd_contains = mdev->this_bdev;

	q->backing_dev_info.congested_fn = drbd_congested;
	q->backing_dev_info.congested_data = mdev;

	blk_queue_make_request(q, drbd_make_request);
	blk_queue_flush(q, REQ_FLUSH | REQ_FUA);
	/* Setting the max_hw_sectors to an odd value of 8kibyte here
	   This triggers a max_bio_size message upon first attach or connect */
	blk_queue_max_hw_sectors(q, DRBD_MAX_BIO_SIZE_SAFE >> 8);
	blk_queue_bounce_limit(q, BLK_BOUNCE_ANY);
	blk_queue_merge_bvec(q, drbd_merge_bvec);
	q->queue_lock = &mdev->tconn->req_lock; /* needed since we use */

	mdev->md_io_page = alloc_page(GFP_KERNEL);
	if (!mdev->md_io_page)
		goto out_no_io_page;

	if (drbd_bm_init(mdev))
		goto out_no_bitmap;
	mdev->read_requests = RB_ROOT;
	mdev->write_requests = RB_ROOT;

	if (!idr_pre_get(&minors, GFP_KERNEL))
		goto out_no_minor_idr;
	if (idr_get_new_above(&minors, mdev, minor, &minor_got))
		goto out_no_minor_idr;
	if (minor_got != minor) {
		err = ERR_MINOR_EXISTS;
		drbd_msg_put_info("requested minor exists already");
		goto out_idr_remove_minor;
	}

	if (!idr_pre_get(&tconn->volumes, GFP_KERNEL))
		goto out_idr_remove_minor;
	if (idr_get_new_above(&tconn->volumes, mdev, vnr, &vnr_got))
		goto out_idr_remove_minor;
	if (vnr_got != vnr) {
		err = ERR_INVALID_REQUEST;
		drbd_msg_put_info("requested volume exists already");
		goto out_idr_remove_vol;
	}
	add_disk(disk);
	kref_init(&mdev->kref); /* one ref for both idrs and the the add_disk */

	/* inherit the connection state */
	mdev->state.conn = tconn->cstate;
	if (mdev->state.conn == C_WF_REPORT_PARAMS)
		drbd_connected(mdev);

	return NO_ERROR;

out_idr_remove_vol:
	idr_remove(&tconn->volumes, vnr_got);
out_idr_remove_minor:
	idr_remove(&minors, minor_got);
	synchronize_rcu();
out_no_minor_idr:
	drbd_bm_cleanup(mdev);
out_no_bitmap:
	__free_page(mdev->md_io_page);
out_no_io_page:
	put_disk(disk);
out_no_disk:
	blk_cleanup_queue(q);
out_no_q:
	kfree(mdev);
	kref_put(&tconn->kref, &conn_destroy);
	return err;
}

int __init drbd_init(void)
{
	int err;

	if (minor_count < DRBD_MINOR_COUNT_MIN || minor_count > DRBD_MINOR_COUNT_MAX) {
		printk(KERN_ERR
		       "drbd: invalid minor_count (%d)\n", minor_count);
#ifdef MODULE
		return -EINVAL;
#else
		minor_count = DRBD_MINOR_COUNT_DEF;
#endif
	}

	err = register_blkdev(DRBD_MAJOR, "drbd");
	if (err) {
		printk(KERN_ERR
		       "drbd: unable to register block device major %d\n",
		       DRBD_MAJOR);
		return err;
	}

	err = drbd_genl_register();
	if (err) {
		printk(KERN_ERR "drbd: unable to register generic netlink family\n");
		goto fail;
	}


	register_reboot_notifier(&drbd_notifier);

	/*
	 * allocate all necessary structs
	 */
	err = -ENOMEM;

	init_waitqueue_head(&drbd_pp_wait);

	drbd_proc = NULL; /* play safe for drbd_cleanup */
	idr_init(&minors);

	err = drbd_create_mempools();
	if (err)
		goto fail;

	drbd_proc = proc_create_data("drbd", S_IFREG | S_IRUGO , NULL, &drbd_proc_fops, NULL);
	if (!drbd_proc)	{
		printk(KERN_ERR "drbd: unable to register proc file\n");
		goto fail;
	}

	rwlock_init(&global_state_lock);
	INIT_LIST_HEAD(&drbd_tconns);

	retry.wq = create_singlethread_workqueue("drbd-reissue");
	if (!retry.wq) {
		printk(KERN_ERR "drbd: unable to create retry workqueue\n");
		goto fail;
	}
	INIT_WORK(&retry.worker, do_retry);
	spin_lock_init(&retry.lock);
	INIT_LIST_HEAD(&retry.writes);

	printk(KERN_INFO "drbd: initialized. "
	       "Version: " REL_VERSION " (api:%d/proto:%d-%d)\n",
	       API_VERSION, PRO_VERSION_MIN, PRO_VERSION_MAX);
	printk(KERN_INFO "drbd: %s\n", drbd_buildtag());
	printk(KERN_INFO "drbd: registered as block device major %d\n",
		DRBD_MAJOR);

	return 0; /* Success! */

fail:
	drbd_cleanup();
	if (err == -ENOMEM)
		/* currently always the case */
		printk(KERN_ERR "drbd: ran out of memory\n");
	else
		printk(KERN_ERR "drbd: initialization failure\n");
	return err;
}

void drbd_free_bc(struct drbd_backing_dev *ldev)
{
	if (ldev == NULL)
		return;

	blkdev_put(ldev->backing_bdev, FMODE_READ | FMODE_WRITE | FMODE_EXCL);
	blkdev_put(ldev->md_bdev, FMODE_READ | FMODE_WRITE | FMODE_EXCL);

	kfree(ldev);
}

void drbd_free_sock(struct drbd_tconn *tconn)
{
	if (tconn->data.socket) {
		mutex_lock(&tconn->data.mutex);
		kernel_sock_shutdown(tconn->data.socket, SHUT_RDWR);
		sock_release(tconn->data.socket);
		tconn->data.socket = NULL;
		mutex_unlock(&tconn->data.mutex);
	}
	if (tconn->meta.socket) {
		mutex_lock(&tconn->meta.mutex);
		kernel_sock_shutdown(tconn->meta.socket, SHUT_RDWR);
		sock_release(tconn->meta.socket);
		tconn->meta.socket = NULL;
		mutex_unlock(&tconn->meta.mutex);
	}
}

/* meta data management */

void conn_md_sync(struct drbd_tconn *tconn)
{
	struct drbd_conf *mdev;
	int vnr;

	rcu_read_lock();
	idr_for_each_entry(&tconn->volumes, mdev, vnr) {
		kref_get(&mdev->kref);
		rcu_read_unlock();
		drbd_md_sync(mdev);
		kref_put(&mdev->kref, &drbd_minor_destroy);
		rcu_read_lock();
	}
	rcu_read_unlock();
}

struct meta_data_on_disk {
	u64 la_size;           /* last agreed size. */
	u64 uuid[UI_SIZE];   /* UUIDs. */
	u64 device_uuid;
	u64 reserved_u64_1;
	u32 flags;             /* MDF */
	u32 magic;
	u32 md_size_sect;
	u32 al_offset;         /* offset to this block */
	u32 al_nr_extents;     /* important for restoring the AL */
	      /* `-- act_log->nr_elements <-- ldev->dc.al_extents */
	u32 bm_offset;         /* offset to the bitmap, from here */
	u32 bm_bytes_per_bit;  /* BM_BLOCK_SIZE */
	u32 la_peer_max_bio_size;   /* last peer max_bio_size */
	u32 reserved_u32[3];

} __packed;

/**
 * drbd_md_sync() - Writes the meta data super block if the MD_DIRTY flag bit is set
 * @mdev:	DRBD device.
 */
void drbd_md_sync(struct drbd_conf *mdev)
{
	struct meta_data_on_disk *buffer;
	sector_t sector;
	int i;

	del_timer(&mdev->md_sync_timer);
	/* timer may be rearmed by drbd_md_mark_dirty() now. */
	if (!drbd_test_and_clear_flag(mdev, MD_DIRTY))
		return;

	/* We use here D_FAILED and not D_ATTACHING because we try to write
	 * metadata even if we detach due to a disk failure! */
	if (!get_ldev_if_state(mdev, D_FAILED))
		return;

	buffer = drbd_md_get_buffer(mdev);
	if (!buffer)
		goto out;

	memset(buffer, 0, 512);

	buffer->la_size = cpu_to_be64(drbd_get_capacity(mdev->this_bdev));
	for (i = UI_CURRENT; i < UI_SIZE; i++)
		buffer->uuid[i] = cpu_to_be64(mdev->ldev->md.uuid[i]);
	buffer->flags = cpu_to_be32(mdev->ldev->md.flags);
	buffer->magic = cpu_to_be32(DRBD_MD_MAGIC_84_UNCLEAN);

	buffer->md_size_sect  = cpu_to_be32(mdev->ldev->md.md_size_sect);
	buffer->al_offset     = cpu_to_be32(mdev->ldev->md.al_offset);
	buffer->al_nr_extents = cpu_to_be32(mdev->act_log->nr_elements);
	buffer->bm_bytes_per_bit = cpu_to_be32(BM_BLOCK_SIZE);
	buffer->device_uuid = cpu_to_be64(mdev->ldev->md.device_uuid);

	buffer->bm_offset = cpu_to_be32(mdev->ldev->md.bm_offset);
	buffer->la_peer_max_bio_size = cpu_to_be32(mdev->peer_max_bio_size);

	D_ASSERT(drbd_md_ss__(mdev, mdev->ldev) == mdev->ldev->md.md_offset);
	sector = mdev->ldev->md.md_offset;

	if (drbd_md_sync_page_io(mdev, mdev->ldev, sector, WRITE)) {
		/* this was a try anyways ... */
		dev_err(DEV, "meta data update failed!\n");
		drbd_chk_io_error(mdev, 1, DRBD_META_IO_ERROR);
	}

	/* Update mdev->ldev->md.la_size_sect,
	 * since we updated it on metadata. */
	mdev->ldev->md.la_size_sect = drbd_get_capacity(mdev->this_bdev);

	drbd_md_put_buffer(mdev);
out:
	put_ldev(mdev);
}

/**
 * drbd_md_read() - Reads in the meta data super block
 * @mdev:	DRBD device.
 * @bdev:	Device from which the meta data should be read in.
 *
 * Return 0 (NO_ERROR) on success, and an enum drbd_ret_code in case
 * something goes wrong.
 */
int drbd_md_read(struct drbd_conf *mdev, struct drbd_backing_dev *bdev)
{
	struct meta_data_on_disk *buffer;
	u32 magic, flags;
	int i, rv = NO_ERROR;

	if (!get_ldev_if_state(mdev, D_ATTACHING))
		return ERR_IO_MD_DISK;

	buffer = drbd_md_get_buffer(mdev);
	if (!buffer)
		goto out;

	if (drbd_md_sync_page_io(mdev, bdev, bdev->md.md_offset, READ)) {
		/* NOTE: can't do normal error processing here as this is
		   called BEFORE disk is attached */
		dev_err(DEV, "Error while reading metadata.\n");
		rv = ERR_IO_MD_DISK;
		goto err;
	}

	magic = be32_to_cpu(buffer->magic);
	flags = be32_to_cpu(buffer->flags);
	if (magic == DRBD_MD_MAGIC_84_UNCLEAN ||
	    (magic == DRBD_MD_MAGIC_08 && !(flags & MDF_AL_CLEAN))) {
			/* btw: that's Activity Log clean, not "all" clean. */
		dev_err(DEV, "Found unclean meta data. Did you \"drbdadm apply-al\"?\n");
		rv = ERR_MD_UNCLEAN;
		goto err;
	}
	if (magic != DRBD_MD_MAGIC_08) {
		if (magic == DRBD_MD_MAGIC_07)
			dev_err(DEV, "Found old (0.7) meta data magic. Did you \"drbdadm create-md\"?\n");
		else
			dev_err(DEV, "Meta data magic not found. Did you \"drbdadm create-md\"?\n");
		rv = ERR_MD_INVALID;
		goto err;
	}
	if (be32_to_cpu(buffer->al_offset) != bdev->md.al_offset) {
		dev_err(DEV, "unexpected al_offset: %d (expected %d)\n",
		    be32_to_cpu(buffer->al_offset), bdev->md.al_offset);
		rv = ERR_MD_INVALID;
		goto err;
	}
	if (be32_to_cpu(buffer->bm_offset) != bdev->md.bm_offset) {
		dev_err(DEV, "unexpected bm_offset: %d (expected %d)\n",
		    be32_to_cpu(buffer->bm_offset), bdev->md.bm_offset);
		rv = ERR_MD_INVALID;
		goto err;
	}
	if (be32_to_cpu(buffer->md_size_sect) != bdev->md.md_size_sect) {
		dev_err(DEV, "unexpected md_size: %u (expected %u)\n",
		    be32_to_cpu(buffer->md_size_sect), bdev->md.md_size_sect);
		rv = ERR_MD_INVALID;
		goto err;
	}

	if (be32_to_cpu(buffer->bm_bytes_per_bit) != BM_BLOCK_SIZE) {
		dev_err(DEV, "unexpected bm_bytes_per_bit: %u (expected %u)\n",
		    be32_to_cpu(buffer->bm_bytes_per_bit), BM_BLOCK_SIZE);
		rv = ERR_MD_INVALID;
		goto err;
	}

	bdev->md.la_size_sect = be64_to_cpu(buffer->la_size);
	for (i = UI_CURRENT; i < UI_SIZE; i++)
		bdev->md.uuid[i] = be64_to_cpu(buffer->uuid[i]);
	bdev->md.flags = be32_to_cpu(buffer->flags);
	bdev->md.device_uuid = be64_to_cpu(buffer->device_uuid);

	spin_lock_irq(&mdev->tconn->req_lock);
	if (mdev->state.conn < C_CONNECTED) {
		unsigned int peer;
		peer = be32_to_cpu(buffer->la_peer_max_bio_size);
		peer = max(peer, DRBD_MAX_BIO_SIZE_SAFE);
		mdev->peer_max_bio_size = peer;
	}
	spin_unlock_irq(&mdev->tconn->req_lock);

 err:
	drbd_md_put_buffer(mdev);
 out:
	put_ldev(mdev);

	return rv;
}

/**
 * drbd_md_mark_dirty() - Mark meta data super block as dirty
 * @mdev:	DRBD device.
 *
 * Call this function if you change anything that should be written to
 * the meta-data super block. This function sets MD_DIRTY, and starts a
 * timer that ensures that within five seconds you have to call drbd_md_sync().
 */
#ifdef DEBUG
void drbd_md_mark_dirty_(struct drbd_conf *mdev, unsigned int line, const char *func)
{
	if (!drbd_test_and_set_flag(mdev, MD_DIRTY)) {
		mod_timer(&mdev->md_sync_timer, jiffies + HZ);
		mdev->last_md_mark_dirty.line = line;
		mdev->last_md_mark_dirty.func = func;
	}
}
#else
void drbd_md_mark_dirty(struct drbd_conf *mdev)
{
	if (!drbd_test_and_set_flag(mdev, MD_DIRTY))
		mod_timer(&mdev->md_sync_timer, jiffies + 5*HZ);
}
#endif

void drbd_uuid_move_history(struct drbd_conf *mdev) __must_hold(local)
{
	int i;

	for (i = UI_HISTORY_START; i < UI_HISTORY_END; i++)
		mdev->ldev->md.uuid[i+1] = mdev->ldev->md.uuid[i];
}

void __drbd_uuid_set(struct drbd_conf *mdev, int idx, u64 val) __must_hold(local)
{
	if (idx == UI_CURRENT) {
		if (mdev->state.role == R_PRIMARY)
			val |= 1;
		else
			val &= ~((u64)1);

		drbd_set_ed_uuid(mdev, val);
	}

	mdev->ldev->md.uuid[idx] = val;
	drbd_md_mark_dirty(mdev);
}

void _drbd_uuid_set(struct drbd_conf *mdev, int idx, u64 val) __must_hold(local)
{
	unsigned long flags;
	spin_lock_irqsave(&mdev->ldev->md.uuid_lock, flags);
	__drbd_uuid_set(mdev, idx, val);
	spin_unlock_irqrestore(&mdev->ldev->md.uuid_lock, flags);
}

void drbd_uuid_set(struct drbd_conf *mdev, int idx, u64 val) __must_hold(local)
{
	unsigned long flags;
	spin_lock_irqsave(&mdev->ldev->md.uuid_lock, flags);
	if (mdev->ldev->md.uuid[idx]) {
		drbd_uuid_move_history(mdev);
		mdev->ldev->md.uuid[UI_HISTORY_START] = mdev->ldev->md.uuid[idx];
	}
	__drbd_uuid_set(mdev, idx, val);
	spin_unlock_irqrestore(&mdev->ldev->md.uuid_lock, flags);
}

/**
 * drbd_uuid_new_current() - Creates a new current UUID
 * @mdev:	DRBD device.
 *
 * Creates a new current UUID, and rotates the old current UUID into
 * the bitmap slot. Causes an incremental resync upon next connect.
 */
void drbd_uuid_new_current(struct drbd_conf *mdev) __must_hold(local)
{
	u64 val;
	unsigned long long bm_uuid;

	get_random_bytes(&val, sizeof(u64));

	spin_lock_irq(&mdev->ldev->md.uuid_lock);
	bm_uuid = mdev->ldev->md.uuid[UI_BITMAP];

	if (bm_uuid)
		dev_warn(DEV, "bm UUID was already set: %llX\n", bm_uuid);

	mdev->ldev->md.uuid[UI_BITMAP] = mdev->ldev->md.uuid[UI_CURRENT];
	__drbd_uuid_set(mdev, UI_CURRENT, val);
	spin_unlock_irq(&mdev->ldev->md.uuid_lock);

	drbd_print_uuids(mdev, "new current UUID");
	/* get it to stable storage _now_ */
	drbd_md_sync(mdev);
}

void drbd_uuid_set_bm(struct drbd_conf *mdev, u64 val) __must_hold(local)
{
	unsigned long flags;
	if (mdev->ldev->md.uuid[UI_BITMAP] == 0 && val == 0)
		return;

	spin_lock_irqsave(&mdev->ldev->md.uuid_lock, flags);
	if (val == 0) {
		drbd_uuid_move_history(mdev);
		mdev->ldev->md.uuid[UI_HISTORY_START] = mdev->ldev->md.uuid[UI_BITMAP];
		mdev->ldev->md.uuid[UI_BITMAP] = 0;
	} else {
		unsigned long long bm_uuid = mdev->ldev->md.uuid[UI_BITMAP];
		if (bm_uuid)
			dev_warn(DEV, "bm UUID was already set: %llX\n", bm_uuid);

		mdev->ldev->md.uuid[UI_BITMAP] = val & ~((u64)1);
	}
	spin_unlock_irqrestore(&mdev->ldev->md.uuid_lock, flags);

	drbd_md_mark_dirty(mdev);
}

/**
 * drbd_bmio_set_n_write() - io_fn for drbd_queue_bitmap_io() or drbd_bitmap_io()
 * @mdev:	DRBD device.
 *
 * Sets all bits in the bitmap and writes the whole bitmap to stable storage.
 */
int drbd_bmio_set_n_write(struct drbd_conf *mdev)
{
	int rv = -EIO;

	if (get_ldev_if_state(mdev, D_ATTACHING)) {
		drbd_md_set_flag(mdev, MDF_FULL_SYNC);
		drbd_md_sync(mdev);
		drbd_bm_set_all(mdev);

		rv = drbd_bm_write(mdev);

		if (!rv) {
			drbd_md_clear_flag(mdev, MDF_FULL_SYNC);
			drbd_md_sync(mdev);
		}

		put_ldev(mdev);
	}

	return rv;
}

/**
 * drbd_bmio_clear_n_write() - io_fn for drbd_queue_bitmap_io() or drbd_bitmap_io()
 * @mdev:	DRBD device.
 *
 * Clears all bits in the bitmap and writes the whole bitmap to stable storage.
 */
int drbd_bmio_clear_n_write(struct drbd_conf *mdev)
{
	int rv = -EIO;

	drbd_resume_al(mdev);
	if (get_ldev_if_state(mdev, D_ATTACHING)) {
		drbd_bm_clear_all(mdev);
		rv = drbd_bm_write(mdev);
		put_ldev(mdev);
	}

	return rv;
}

static int w_bitmap_io(struct drbd_work *w, int unused)
{
	struct bm_io_work *work = container_of(w, struct bm_io_work, w);
	struct drbd_conf *mdev = w->mdev;
	int rv = -EIO;

	D_ASSERT(atomic_read(&mdev->ap_bio_cnt) == 0);

	if (get_ldev(mdev)) {
		drbd_bm_lock(mdev, work->why, work->flags);
		rv = work->io_fn(mdev);
		drbd_bm_unlock(mdev);
		put_ldev(mdev);
	}

<<<<<<< HEAD
	drbd_clear_flag(mdev, BITMAP_IO);
	smp_mb__after_clear_bit();
=======
	clear_bit_unlock(BITMAP_IO, &mdev->flags);
>>>>>>> 328e0f12
	wake_up(&mdev->misc_wait);

	if (work->done)
		work->done(mdev, rv);

	drbd_clear_flag(mdev, BITMAP_IO_QUEUED);
	work->why = NULL;
	work->flags = 0;

	return 0;
}

void drbd_ldev_destroy(struct drbd_conf *mdev)
{
	lc_destroy(mdev->resync);
	mdev->resync = NULL;
	lc_destroy(mdev->act_log);
	mdev->act_log = NULL;
	__no_warn(local,
		drbd_free_bc(mdev->ldev);
		mdev->ldev = NULL;);

<<<<<<< HEAD
	if (mdev->md_io_tmpp) {
		__free_page(mdev->md_io_tmpp);
		mdev->md_io_tmpp = NULL;
	}
	drbd_clear_flag(mdev, GO_DISKLESS);
=======
	clear_bit(GO_DISKLESS, &mdev->flags);
>>>>>>> 328e0f12
}

static int w_go_diskless(struct drbd_work *w, int unused)
{
	struct drbd_conf *mdev = w->mdev;

	D_ASSERT(mdev->state.disk == D_FAILED);
	/* we cannot assert local_cnt == 0 here, as get_ldev_if_state will
	 * inc/dec it frequently. Once we are D_DISKLESS, no one will touch
	 * the protected members anymore, though, so once put_ldev reaches zero
	 * again, it will be safe to free them. */

	/* Try to write changed bitmap pages, read errors may have just
	 * set some bits outside the area covered by the activity log.
	 *
	 * If we have an IO error during the bitmap writeout,
	 * we will want a full sync next time, just in case.
	 * (Do we want a specific meta data flag for this?)
	 *
	 * If that does not make it to stable storage either,
<<<<<<< HEAD
	 * we cannot do anything about that anymore.  */
	if (mdev->bitmap) {
		if (drbd_bitmap_io_from_worker(mdev, drbd_bm_write,
					"detach", BM_LOCKED_MASK)) {
			if (drbd_test_flag(mdev, WAS_READ_ERROR)) {
=======
	 * we cannot do anything about that anymore.
	 *
	 * We still need to check if both bitmap and ldev are present, we may
	 * end up here after a failed attach, before ldev was even assigned.
	 */
	if (mdev->bitmap && mdev->ldev) {
		if (drbd_bitmap_io_from_worker(mdev, drbd_bm_write,
					"detach", BM_LOCKED_MASK)) {
			if (test_bit(WAS_READ_ERROR, &mdev->flags)) {
>>>>>>> 328e0f12
				drbd_md_set_flag(mdev, MDF_FULL_SYNC);
				drbd_md_sync(mdev);
			}
		}
	}

	drbd_force_state(mdev, NS(disk, D_DISKLESS));
	return 0;
}

void drbd_go_diskless(struct drbd_conf *mdev)
{
	D_ASSERT(mdev->state.disk == D_FAILED);
<<<<<<< HEAD
	if (!drbd_test_and_set_flag(mdev, GO_DISKLESS))
		drbd_queue_work(&mdev->data.work, &mdev->go_diskless);
=======
	if (!test_and_set_bit(GO_DISKLESS, &mdev->flags))
		drbd_queue_work(&mdev->tconn->sender_work, &mdev->go_diskless);
>>>>>>> 328e0f12
}

/**
 * drbd_queue_bitmap_io() - Queues an IO operation on the whole bitmap
 * @mdev:	DRBD device.
 * @io_fn:	IO callback to be called when bitmap IO is possible
 * @done:	callback to be called after the bitmap IO was performed
 * @why:	Descriptive text of the reason for doing the IO
 *
 * While IO on the bitmap happens we freeze application IO thus we ensure
 * that drbd_set_out_of_sync() can not be called. This function MAY ONLY be
 * called from worker context. It MUST NOT be used while a previous such
 * work is still pending!
 */
void drbd_queue_bitmap_io(struct drbd_conf *mdev,
			  int (*io_fn)(struct drbd_conf *),
			  void (*done)(struct drbd_conf *, int),
			  char *why, enum bm_flag flags)
{
	D_ASSERT(current == mdev->tconn->worker.task);

	D_ASSERT(!drbd_test_flag(mdev, BITMAP_IO_QUEUED));
	D_ASSERT(!drbd_test_flag(mdev, BITMAP_IO));
	D_ASSERT(list_empty(&mdev->bm_io_work.w.list));
	if (mdev->bm_io_work.why)
		dev_err(DEV, "FIXME going to queue '%s' but '%s' still pending?\n",
			why, mdev->bm_io_work.why);

	mdev->bm_io_work.io_fn = io_fn;
	mdev->bm_io_work.done = done;
	mdev->bm_io_work.why = why;
	mdev->bm_io_work.flags = flags;

<<<<<<< HEAD
	spin_lock_irq(&mdev->req_lock);
	drbd_set_flag(mdev, BITMAP_IO);
	if (atomic_read(&mdev->ap_bio_cnt) == 0) {
		if (!drbd_test_and_set_flag(mdev, BITMAP_IO_QUEUED))
			drbd_queue_work(&mdev->data.work, &mdev->bm_io_work.w);
=======
	spin_lock_irq(&mdev->tconn->req_lock);
	set_bit(BITMAP_IO, &mdev->flags);
	if (atomic_read(&mdev->ap_bio_cnt) == 0) {
		if (!test_and_set_bit(BITMAP_IO_QUEUED, &mdev->flags))
			drbd_queue_work(&mdev->tconn->sender_work, &mdev->bm_io_work.w);
>>>>>>> 328e0f12
	}
	spin_unlock_irq(&mdev->tconn->req_lock);
}

/**
 * drbd_bitmap_io() -  Does an IO operation on the whole bitmap
 * @mdev:	DRBD device.
 * @io_fn:	IO callback to be called when bitmap IO is possible
 * @why:	Descriptive text of the reason for doing the IO
 *
 * freezes application IO while that the actual IO operations runs. This
 * functions MAY NOT be called from worker context.
 */
int drbd_bitmap_io(struct drbd_conf *mdev, int (*io_fn)(struct drbd_conf *),
		char *why, enum bm_flag flags)
{
	int rv;

	D_ASSERT(current != mdev->tconn->worker.task);

	if ((flags & BM_LOCKED_SET_ALLOWED) == 0)
		drbd_suspend_io(mdev);

	drbd_bm_lock(mdev, why, flags);
	rv = io_fn(mdev);
	drbd_bm_unlock(mdev);

	if ((flags & BM_LOCKED_SET_ALLOWED) == 0)
		drbd_resume_io(mdev);

	return rv;
}

void drbd_md_set_flag(struct drbd_conf *mdev, int flag) __must_hold(local)
{
	if ((mdev->ldev->md.flags & flag) != flag) {
		drbd_md_mark_dirty(mdev);
		mdev->ldev->md.flags |= flag;
	}
}

void drbd_md_clear_flag(struct drbd_conf *mdev, int flag) __must_hold(local)
{
	if ((mdev->ldev->md.flags & flag) != 0) {
		drbd_md_mark_dirty(mdev);
		mdev->ldev->md.flags &= ~flag;
	}
}
int drbd_md_test_flag(struct drbd_backing_dev *bdev, int flag)
{
	return (bdev->md.flags & flag) != 0;
}

static void md_sync_timer_fn(unsigned long data)
{
	struct drbd_conf *mdev = (struct drbd_conf *) data;

	/* must not double-queue! */
	if (list_empty(&mdev->md_sync_work.list))
		drbd_queue_work_front(&mdev->tconn->sender_work, &mdev->md_sync_work);
}

static int w_md_sync(struct drbd_work *w, int unused)
{
	struct drbd_conf *mdev = w->mdev;

	dev_warn(DEV, "md_sync_timer expired! Worker calls drbd_md_sync().\n");
#ifdef DEBUG
	dev_warn(DEV, "last md_mark_dirty: %s:%u\n",
		mdev->last_md_mark_dirty.func, mdev->last_md_mark_dirty.line);
#endif
	drbd_md_sync(mdev);
	return 0;
}

const char *cmdname(enum drbd_packet cmd)
{
	/* THINK may need to become several global tables
	 * when we want to support more than
	 * one PRO_VERSION */
	static const char *cmdnames[] = {
		[P_DATA]	        = "Data",
		[P_DATA_REPLY]	        = "DataReply",
		[P_RS_DATA_REPLY]	= "RSDataReply",
		[P_BARRIER]	        = "Barrier",
		[P_BITMAP]	        = "ReportBitMap",
		[P_BECOME_SYNC_TARGET]  = "BecomeSyncTarget",
		[P_BECOME_SYNC_SOURCE]  = "BecomeSyncSource",
		[P_UNPLUG_REMOTE]	= "UnplugRemote",
		[P_DATA_REQUEST]	= "DataRequest",
		[P_RS_DATA_REQUEST]     = "RSDataRequest",
		[P_SYNC_PARAM]	        = "SyncParam",
		[P_SYNC_PARAM89]	= "SyncParam89",
		[P_PROTOCOL]            = "ReportProtocol",
		[P_UUIDS]	        = "ReportUUIDs",
		[P_SIZES]	        = "ReportSizes",
		[P_STATE]	        = "ReportState",
		[P_SYNC_UUID]           = "ReportSyncUUID",
		[P_AUTH_CHALLENGE]      = "AuthChallenge",
		[P_AUTH_RESPONSE]	= "AuthResponse",
		[P_PING]		= "Ping",
		[P_PING_ACK]	        = "PingAck",
		[P_RECV_ACK]	        = "RecvAck",
		[P_WRITE_ACK]	        = "WriteAck",
		[P_RS_WRITE_ACK]	= "RSWriteAck",
		[P_SUPERSEDED]          = "Superseded",
		[P_NEG_ACK]	        = "NegAck",
		[P_NEG_DREPLY]	        = "NegDReply",
		[P_NEG_RS_DREPLY]	= "NegRSDReply",
		[P_BARRIER_ACK]	        = "BarrierAck",
		[P_STATE_CHG_REQ]       = "StateChgRequest",
		[P_STATE_CHG_REPLY]     = "StateChgReply",
		[P_OV_REQUEST]          = "OVRequest",
		[P_OV_REPLY]            = "OVReply",
		[P_OV_RESULT]           = "OVResult",
		[P_CSUM_RS_REQUEST]     = "CsumRSRequest",
		[P_RS_IS_IN_SYNC]	= "CsumRSIsInSync",
		[P_COMPRESSED_BITMAP]   = "CBitmap",
		[P_DELAY_PROBE]         = "DelayProbe",
		[P_OUT_OF_SYNC]		= "OutOfSync",
		[P_RETRY_WRITE]		= "RetryWrite",
		[P_RS_CANCEL]		= "RSCancel",
		[P_CONN_ST_CHG_REQ]	= "conn_st_chg_req",
		[P_CONN_ST_CHG_REPLY]	= "conn_st_chg_reply",
		[P_RETRY_WRITE]		= "retry_write",
		[P_PROTOCOL_UPDATE]	= "protocol_update",

		/* enum drbd_packet, but not commands - obsoleted flags:
		 *	P_MAY_IGNORE
		 *	P_MAX_OPT_CMD
		 */
	};

	/* too big for the array: 0xfffX */
	if (cmd == P_INITIAL_META)
		return "InitialMeta";
	if (cmd == P_INITIAL_DATA)
		return "InitialData";
	if (cmd == P_CONNECTION_FEATURES)
		return "ConnectionFeatures";
	if (cmd >= ARRAY_SIZE(cmdnames))
		return "Unknown";
	return cmdnames[cmd];
}

/**
 * drbd_wait_misc  -  wait for a request to make progress
 * @mdev:	device associated with the request
 * @i:		the struct drbd_interval embedded in struct drbd_request or
 *		struct drbd_peer_request
 */
int drbd_wait_misc(struct drbd_conf *mdev, struct drbd_interval *i)
{
	struct net_conf *nc;
	DEFINE_WAIT(wait);
	long timeout;

	rcu_read_lock();
	nc = rcu_dereference(mdev->tconn->net_conf);
	if (!nc) {
		rcu_read_unlock();
		return -ETIMEDOUT;
	}
	timeout = nc->ko_count ? nc->timeout * HZ / 10 * nc->ko_count : MAX_SCHEDULE_TIMEOUT;
	rcu_read_unlock();

	/* Indicate to wake up mdev->misc_wait on progress.  */
	i->waiting = true;
	prepare_to_wait(&mdev->misc_wait, &wait, TASK_INTERRUPTIBLE);
	spin_unlock_irq(&mdev->tconn->req_lock);
	timeout = schedule_timeout(timeout);
	finish_wait(&mdev->misc_wait, &wait);
	spin_lock_irq(&mdev->tconn->req_lock);
	if (!timeout || mdev->state.conn < C_CONNECTED)
		return -ETIMEDOUT;
	if (signal_pending(current))
		return -ERESTARTSYS;
	return 0;
}

#ifdef CONFIG_DRBD_FAULT_INJECTION
/* Fault insertion support including random number generator shamelessly
 * stolen from kernel/rcutorture.c */
struct fault_random_state {
	unsigned long state;
	unsigned long count;
};

#define FAULT_RANDOM_MULT 39916801  /* prime */
#define FAULT_RANDOM_ADD	479001701 /* prime */
#define FAULT_RANDOM_REFRESH 10000

/*
 * Crude but fast random-number generator.  Uses a linear congruential
 * generator, with occasional help from get_random_bytes().
 */
static unsigned long
_drbd_fault_random(struct fault_random_state *rsp)
{
	long refresh;

	if (!rsp->count--) {
		get_random_bytes(&refresh, sizeof(refresh));
		rsp->state += refresh;
		rsp->count = FAULT_RANDOM_REFRESH;
	}
	rsp->state = rsp->state * FAULT_RANDOM_MULT + FAULT_RANDOM_ADD;
	return swahw32(rsp->state);
}

static char *
_drbd_fault_str(unsigned int type) {
	static char *_faults[] = {
		[DRBD_FAULT_MD_WR] = "Meta-data write",
		[DRBD_FAULT_MD_RD] = "Meta-data read",
		[DRBD_FAULT_RS_WR] = "Resync write",
		[DRBD_FAULT_RS_RD] = "Resync read",
		[DRBD_FAULT_DT_WR] = "Data write",
		[DRBD_FAULT_DT_RD] = "Data read",
		[DRBD_FAULT_DT_RA] = "Data read ahead",
		[DRBD_FAULT_BM_ALLOC] = "BM allocation",
		[DRBD_FAULT_AL_EE] = "EE allocation",
		[DRBD_FAULT_RECEIVE] = "receive data corruption",
	};

	return (type < DRBD_FAULT_MAX) ? _faults[type] : "**Unknown**";
}

unsigned int
_drbd_insert_fault(struct drbd_conf *mdev, unsigned int type)
{
	static struct fault_random_state rrs = {0, 0};

	unsigned int ret = (
		(fault_devs == 0 ||
			((1 << mdev_to_minor(mdev)) & fault_devs) != 0) &&
		(((_drbd_fault_random(&rrs) % 100) + 1) <= fault_rate));

	if (ret) {
		fault_count++;

		if (__ratelimit(&drbd_ratelimit_state))
			dev_warn(DEV, "***Simulating %s failure\n",
				_drbd_fault_str(type));
	}

	return ret;
}
#endif

const char *drbd_buildtag(void)
{
	/* DRBD built from external sources has here a reference to the
	   git hash of the source code. */

	static char buildtag[38] = "\0uilt-in";

	if (buildtag[0] == 0) {
#ifdef MODULE
		sprintf(buildtag, "srcversion: %-24s", THIS_MODULE->srcversion);
#else
		buildtag[0] = 'b';
#endif
	}

	return buildtag;
}

module_init(drbd_init)
module_exit(drbd_cleanup)

EXPORT_SYMBOL(drbd_conn_str);
EXPORT_SYMBOL(drbd_role_str);
EXPORT_SYMBOL(drbd_disk_str);
EXPORT_SYMBOL(drbd_set_st_err_str);<|MERGE_RESOLUTION|>--- conflicted
+++ resolved
@@ -66,14 +66,8 @@
 static int drbd_release(struct gendisk *gd, fmode_t mode);
 static int w_md_sync(struct drbd_work *w, int unused);
 static void md_sync_timer_fn(unsigned long data);
-<<<<<<< HEAD
-static int w_bitmap_io(struct drbd_conf *mdev, struct drbd_work *w, int unused);
-static int w_go_diskless(struct drbd_conf *mdev, struct drbd_work *w, int unused);
-static void _tl_clear(struct drbd_conf *mdev);
-=======
 static int w_bitmap_io(struct drbd_work *w, int unused);
 static int w_go_diskless(struct drbd_work *w, int unused);
->>>>>>> 328e0f12
 
 MODULE_AUTHOR("Philipp Reisner <phil@linbit.com>, "
 	      "Lars Ellenberg <lars@linbit.com>");
@@ -111,14 +105,8 @@
 
 /* module parameter, defined */
 unsigned int minor_count = DRBD_MINOR_COUNT_DEF;
-<<<<<<< HEAD
 bool disable_sendpage;
 bool allow_oos;
-unsigned int cn_idx = CN_IDX_DRBD;
-=======
-int disable_sendpage;
-int allow_oos;
->>>>>>> 328e0f12
 int proc_details;       /* Detail level in proc drbd*/
 
 /* Module parameter for setting the user mode helper program
@@ -161,13 +149,17 @@
 	.release = drbd_release,
 };
 
-<<<<<<< HEAD
 struct bio *bio_alloc_drbd(gfp_t gfp_mask)
 {
+	struct bio *bio;
+
 	if (!drbd_md_io_bio_set)
 		return bio_alloc(gfp_mask, 1);
 
-	return bio_alloc_bioset(gfp_mask, 1, drbd_md_io_bio_set);
+	bio = bio_alloc_bioset(gfp_mask, 1, drbd_md_io_bio_set);
+	if (!bio)
+		return NULL;
+	return bio;
 }
 
 #ifdef __CHECKER__
@@ -189,1366 +181,6 @@
 
 #endif
 
-/**
- * DOC: The transfer log
- *
- * The transfer log is a single linked list of &struct drbd_tl_epoch objects.
- * mdev->newest_tle points to the head, mdev->oldest_tle points to the tail
- * of the list. There is always at least one &struct drbd_tl_epoch object.
- *
- * Each &struct drbd_tl_epoch has a circular double linked list of requests
- * attached.
- */
-static int tl_init(struct drbd_conf *mdev)
-{
-	struct drbd_tl_epoch *b;
-
-	/* during device minor initialization, we may well use GFP_KERNEL */
-	b = kmalloc(sizeof(struct drbd_tl_epoch), GFP_KERNEL);
-	if (!b)
-		return 0;
-	INIT_LIST_HEAD(&b->requests);
-	INIT_LIST_HEAD(&b->w.list);
-	b->next = NULL;
-	b->br_number = 4711;
-	b->n_writes = 0;
-	b->w.cb = NULL; /* if this is != NULL, we need to dec_ap_pending in tl_clear */
-
-	mdev->oldest_tle = b;
-	mdev->newest_tle = b;
-	INIT_LIST_HEAD(&mdev->out_of_sequence_requests);
-	INIT_LIST_HEAD(&mdev->barrier_acked_requests);
-
-	mdev->tl_hash = NULL;
-	mdev->tl_hash_s = 0;
-
-	return 1;
-}
-
-static void tl_cleanup(struct drbd_conf *mdev)
-{
-	D_ASSERT(mdev->oldest_tle == mdev->newest_tle);
-	D_ASSERT(list_empty(&mdev->out_of_sequence_requests));
-	kfree(mdev->oldest_tle);
-	mdev->oldest_tle = NULL;
-	kfree(mdev->unused_spare_tle);
-	mdev->unused_spare_tle = NULL;
-	kfree(mdev->tl_hash);
-	mdev->tl_hash = NULL;
-	mdev->tl_hash_s = 0;
-}
-
-/**
- * _tl_add_barrier() - Adds a barrier to the transfer log
- * @mdev:	DRBD device.
- * @new:	Barrier to be added before the current head of the TL.
- *
- * The caller must hold the req_lock.
- */
-void _tl_add_barrier(struct drbd_conf *mdev, struct drbd_tl_epoch *new)
-{
-	struct drbd_tl_epoch *newest_before;
-
-	INIT_LIST_HEAD(&new->requests);
-	INIT_LIST_HEAD(&new->w.list);
-	new->w.cb = NULL; /* if this is != NULL, we need to dec_ap_pending in tl_clear */
-	new->next = NULL;
-	new->n_writes = 0;
-
-	newest_before = mdev->newest_tle;
-	new->br_number = newest_before->br_number+1;
-	if (mdev->newest_tle != new) {
-		mdev->newest_tle->next = new;
-		mdev->newest_tle = new;
-	}
-}
-
-/**
- * tl_release() - Free or recycle the oldest &struct drbd_tl_epoch object of the TL
- * @mdev:	DRBD device.
- * @barrier_nr:	Expected identifier of the DRBD write barrier packet.
- * @set_size:	Expected number of requests before that barrier.
- *
- * In case the passed barrier_nr or set_size does not match the oldest
- * &struct drbd_tl_epoch objects this function will cause a termination
- * of the connection.
- */
-void tl_release(struct drbd_conf *mdev, unsigned int barrier_nr,
-		       unsigned int set_size)
-{
-	struct drbd_tl_epoch *b, *nob; /* next old barrier */
-	struct list_head *le, *tle;
-	struct drbd_request *r;
-
-	spin_lock_irq(&mdev->req_lock);
-
-	b = mdev->oldest_tle;
-
-	/* first some paranoia code */
-	if (b == NULL) {
-		dev_err(DEV, "BAD! BarrierAck #%u received, but no epoch in tl!?\n",
-			barrier_nr);
-		goto bail;
-	}
-	if (b->br_number != barrier_nr) {
-		dev_err(DEV, "BAD! BarrierAck #%u received, expected #%u!\n",
-			barrier_nr, b->br_number);
-		goto bail;
-	}
-	if (b->n_writes != set_size) {
-		dev_err(DEV, "BAD! BarrierAck #%u received with n_writes=%u, expected n_writes=%u!\n",
-			barrier_nr, set_size, b->n_writes);
-		goto bail;
-	}
-
-	/* Clean up list of requests processed during current epoch */
-	list_for_each_safe(le, tle, &b->requests) {
-		r = list_entry(le, struct drbd_request, tl_requests);
-		_req_mod(r, barrier_acked);
-	}
-	/* There could be requests on the list waiting for completion
-	   of the write to the local disk. To avoid corruptions of
-	   slab's data structures we have to remove the lists head.
-
-	   Also there could have been a barrier ack out of sequence, overtaking
-	   the write acks - which would be a bug and violating write ordering.
-	   To not deadlock in case we lose connection while such requests are
-	   still pending, we need some way to find them for the
-	   _req_mode(connection_lost_while_pending).
-
-	   These have been list_move'd to the out_of_sequence_requests list in
-	   _req_mod(, barrier_acked) above.
-	   */
-	list_splice_init(&b->requests, &mdev->barrier_acked_requests);
-
-	nob = b->next;
-	if (drbd_test_and_clear_flag(mdev, CREATE_BARRIER)) {
-		_tl_add_barrier(mdev, b);
-		if (nob)
-			mdev->oldest_tle = nob;
-		/* if nob == NULL b was the only barrier, and becomes the new
-		   barrier. Therefore mdev->oldest_tle points already to b */
-	} else {
-		D_ASSERT(nob != NULL);
-		mdev->oldest_tle = nob;
-		kfree(b);
-	}
-
-	spin_unlock_irq(&mdev->req_lock);
-	dec_ap_pending(mdev);
-
-	return;
-
-bail:
-	spin_unlock_irq(&mdev->req_lock);
-	drbd_force_state(mdev, NS(conn, C_PROTOCOL_ERROR));
-}
-
-
-/**
- * _tl_restart() - Walks the transfer log, and applies an action to all requests
- * @mdev:	DRBD device.
- * @what:       The action/event to perform with all request objects
- *
- * @what might be one of connection_lost_while_pending, resend, fail_frozen_disk_io,
- * restart_frozen_disk_io.
- */
-static void _tl_restart(struct drbd_conf *mdev, enum drbd_req_event what)
-{
-	struct drbd_tl_epoch *b, *tmp, **pn;
-	struct list_head *le, *tle, carry_reads;
-	struct drbd_request *req;
-	int rv, n_writes, n_reads;
-
-	b = mdev->oldest_tle;
-	pn = &mdev->oldest_tle;
-	while (b) {
-		n_writes = 0;
-		n_reads = 0;
-		INIT_LIST_HEAD(&carry_reads);
-		list_for_each_safe(le, tle, &b->requests) {
-			req = list_entry(le, struct drbd_request, tl_requests);
-			rv = _req_mod(req, what);
-
-			n_writes += (rv & MR_WRITE) >> MR_WRITE_SHIFT;
-			n_reads  += (rv & MR_READ) >> MR_READ_SHIFT;
-		}
-		tmp = b->next;
-
-		if (n_writes) {
-			if (what == resend) {
-				b->n_writes = n_writes;
-				if (b->w.cb == NULL) {
-					b->w.cb = w_send_barrier;
-					inc_ap_pending(mdev);
-					drbd_set_flag(mdev, CREATE_BARRIER);
-				}
-
-				drbd_queue_work(&mdev->data.work, &b->w);
-			}
-			pn = &b->next;
-		} else {
-			if (n_reads)
-				list_add(&carry_reads, &b->requests);
-			/* there could still be requests on that ring list,
-			 * in case local io is still pending */
-			list_del(&b->requests);
-
-			/* dec_ap_pending corresponding to queue_barrier.
-			 * the newest barrier may not have been queued yet,
-			 * in which case w.cb is still NULL. */
-			if (b->w.cb != NULL)
-				dec_ap_pending(mdev);
-
-			if (b == mdev->newest_tle) {
-				/* recycle, but reinit! */
-				D_ASSERT(tmp == NULL);
-				INIT_LIST_HEAD(&b->requests);
-				list_splice(&carry_reads, &b->requests);
-				INIT_LIST_HEAD(&b->w.list);
-				b->w.cb = NULL;
-				b->br_number = net_random();
-				b->n_writes = 0;
-
-				*pn = b;
-				break;
-			}
-			*pn = tmp;
-			kfree(b);
-		}
-		b = tmp;
-		list_splice(&carry_reads, &b->requests);
-	}
-
-	/* Actions operating on the disk state, also want to work on
-	   requests that got barrier acked. */
-
-	list_for_each_safe(le, tle, &mdev->barrier_acked_requests) {
-		req = list_entry(le, struct drbd_request, tl_requests);
-		_req_mod(req, what);
-	}
-}
-
-
-/**
- * tl_clear() - Clears all requests and &struct drbd_tl_epoch objects out of the TL
- * @mdev:	DRBD device.
- *
- * This is called after the connection to the peer was lost. The storage covered
- * by the requests on the transfer gets marked as our of sync. Called from the
- * receiver thread and the worker thread.
- */
-void tl_clear(struct drbd_conf *mdev)
-{
-	spin_lock_irq(&mdev->req_lock);
-	_tl_clear(mdev);
-	spin_unlock_irq(&mdev->req_lock);
-}
-
-static void _tl_clear(struct drbd_conf *mdev)
-{
-	struct list_head *le, *tle;
-	struct drbd_request *r;
-
-	_tl_restart(mdev, connection_lost_while_pending);
-
-	/* we expect this list to be empty. */
-	D_ASSERT(list_empty(&mdev->out_of_sequence_requests));
-
-	/* but just in case, clean it up anyways! */
-	list_for_each_safe(le, tle, &mdev->out_of_sequence_requests) {
-		r = list_entry(le, struct drbd_request, tl_requests);
-		/* It would be nice to complete outside of spinlock.
-		 * But this is easier for now. */
-		_req_mod(r, connection_lost_while_pending);
-	}
-
-	/* ensure bit indicating barrier is required is clear */
-	drbd_clear_flag(mdev, CREATE_BARRIER);
-
-	memset(mdev->app_reads_hash, 0, APP_R_HSIZE*sizeof(void *));
-
-}
-
-void tl_restart(struct drbd_conf *mdev, enum drbd_req_event what)
-{
-	spin_lock_irq(&mdev->req_lock);
-	_tl_restart(mdev, what);
-	spin_unlock_irq(&mdev->req_lock);
-}
-
-/**
- * tl_abort_disk_io() - Abort disk I/O for all requests for a certain mdev in the TL
- * @mdev:	DRBD device.
- */
-void tl_abort_disk_io(struct drbd_conf *mdev)
-{
-	struct drbd_tl_epoch *b;
-	struct list_head *le, *tle;
-	struct drbd_request *req;
-
-	spin_lock_irq(&mdev->req_lock);
-	b = mdev->oldest_tle;
-	while (b) {
-		list_for_each_safe(le, tle, &b->requests) {
-			req = list_entry(le, struct drbd_request, tl_requests);
-			if (!(req->rq_state & RQ_LOCAL_PENDING))
-				continue;
-			_req_mod(req, abort_disk_io);
-		}
-		b = b->next;
-	}
-
-	list_for_each_safe(le, tle, &mdev->barrier_acked_requests) {
-		req = list_entry(le, struct drbd_request, tl_requests);
-		if (!(req->rq_state & RQ_LOCAL_PENDING))
-			continue;
-		_req_mod(req, abort_disk_io);
-	}
-
-	spin_unlock_irq(&mdev->req_lock);
-}
-
-/**
- * cl_wide_st_chg() - true if the state change is a cluster wide one
- * @mdev:	DRBD device.
- * @os:		old (current) state.
- * @ns:		new (wanted) state.
- */
-static int cl_wide_st_chg(struct drbd_conf *mdev,
-			  union drbd_state os, union drbd_state ns)
-{
-	return (os.conn >= C_CONNECTED && ns.conn >= C_CONNECTED &&
-		 ((os.role != R_PRIMARY && ns.role == R_PRIMARY) ||
-		  (os.conn != C_STARTING_SYNC_T && ns.conn == C_STARTING_SYNC_T) ||
-		  (os.conn != C_STARTING_SYNC_S && ns.conn == C_STARTING_SYNC_S) ||
-		  (os.disk != D_FAILED && ns.disk == D_FAILED))) ||
-		(os.conn >= C_CONNECTED && ns.conn == C_DISCONNECTING) ||
-		(os.conn == C_CONNECTED && ns.conn == C_VERIFY_S);
-}
-
-enum drbd_state_rv
-drbd_change_state(struct drbd_conf *mdev, enum chg_state_flags f,
-		  union drbd_state mask, union drbd_state val)
-{
-	unsigned long flags;
-	union drbd_state os, ns;
-	enum drbd_state_rv rv;
-
-	spin_lock_irqsave(&mdev->req_lock, flags);
-	os = mdev->state;
-	ns.i = (os.i & ~mask.i) | val.i;
-	rv = _drbd_set_state(mdev, ns, f, NULL);
-	ns = mdev->state;
-	spin_unlock_irqrestore(&mdev->req_lock, flags);
-
-	return rv;
-}
-
-/**
- * drbd_force_state() - Impose a change which happens outside our control on our state
- * @mdev:	DRBD device.
- * @mask:	mask of state bits to change.
- * @val:	value of new state bits.
- */
-void drbd_force_state(struct drbd_conf *mdev,
-	union drbd_state mask, union drbd_state val)
-{
-	drbd_change_state(mdev, CS_HARD, mask, val);
-}
-
-static enum drbd_state_rv is_valid_state(struct drbd_conf *, union drbd_state);
-static enum drbd_state_rv is_valid_state_transition(struct drbd_conf *,
-						    union drbd_state,
-						    union drbd_state);
-enum sanitize_state_warnings {
-	NO_WARNING,
-	ABORTED_ONLINE_VERIFY,
-	ABORTED_RESYNC,
-	CONNECTION_LOST_NEGOTIATING,
-	IMPLICITLY_UPGRADED_DISK,
-	IMPLICITLY_UPGRADED_PDSK,
-};
-static union drbd_state sanitize_state(struct drbd_conf *mdev, union drbd_state os,
-				       union drbd_state ns, enum sanitize_state_warnings *warn);
-int drbd_send_state_req(struct drbd_conf *,
-			union drbd_state, union drbd_state);
-
-static enum drbd_state_rv
-_req_st_cond(struct drbd_conf *mdev, union drbd_state mask,
-	     union drbd_state val)
-{
-	union drbd_state os, ns;
-	unsigned long flags;
-	enum drbd_state_rv rv;
-
-	if (drbd_test_and_clear_flag(mdev, CL_ST_CHG_SUCCESS))
-		return SS_CW_SUCCESS;
-
-	if (drbd_test_and_clear_flag(mdev, CL_ST_CHG_FAIL))
-		return SS_CW_FAILED_BY_PEER;
-
-	rv = 0;
-	spin_lock_irqsave(&mdev->req_lock, flags);
-	os = mdev->state;
-	ns.i = (os.i & ~mask.i) | val.i;
-	ns = sanitize_state(mdev, os, ns, NULL);
-
-	if (!cl_wide_st_chg(mdev, os, ns))
-		rv = SS_CW_NO_NEED;
-	if (!rv) {
-		rv = is_valid_state(mdev, ns);
-		if (rv == SS_SUCCESS) {
-			rv = is_valid_state_transition(mdev, ns, os);
-			if (rv == SS_SUCCESS)
-				rv = SS_UNKNOWN_ERROR; /* cont waiting, otherwise fail. */
-		}
-	}
-	spin_unlock_irqrestore(&mdev->req_lock, flags);
-
-	return rv;
-}
-
-/**
- * drbd_req_state() - Perform an eventually cluster wide state change
- * @mdev:	DRBD device.
- * @mask:	mask of state bits to change.
- * @val:	value of new state bits.
- * @f:		flags
- *
- * Should not be called directly, use drbd_request_state() or
- * _drbd_request_state().
- */
-static enum drbd_state_rv
-drbd_req_state(struct drbd_conf *mdev, union drbd_state mask,
-	       union drbd_state val, enum chg_state_flags f)
-{
-	struct completion done;
-	unsigned long flags;
-	union drbd_state os, ns;
-	enum drbd_state_rv rv;
-
-	init_completion(&done);
-
-	if (f & CS_SERIALIZE)
-		mutex_lock(&mdev->state_mutex);
-
-	spin_lock_irqsave(&mdev->req_lock, flags);
-	os = mdev->state;
-	ns.i = (os.i & ~mask.i) | val.i;
-	ns = sanitize_state(mdev, os, ns, NULL);
-
-	if (cl_wide_st_chg(mdev, os, ns)) {
-		rv = is_valid_state(mdev, ns);
-		if (rv == SS_SUCCESS)
-			rv = is_valid_state_transition(mdev, ns, os);
-		spin_unlock_irqrestore(&mdev->req_lock, flags);
-
-		if (rv < SS_SUCCESS) {
-			if (f & CS_VERBOSE)
-				print_st_err(mdev, os, ns, rv);
-			goto abort;
-		}
-
-		drbd_state_lock(mdev);
-		if (!drbd_send_state_req(mdev, mask, val)) {
-			drbd_state_unlock(mdev);
-			rv = SS_CW_FAILED_BY_PEER;
-			if (f & CS_VERBOSE)
-				print_st_err(mdev, os, ns, rv);
-			goto abort;
-		}
-
-		if (mask.conn == C_MASK && val.conn == C_DISCONNECTING)
-			drbd_set_flag(mdev, DISCONNECT_SENT);
-
-		wait_event(mdev->state_wait,
-			(rv = _req_st_cond(mdev, mask, val)));
-
-		if (rv < SS_SUCCESS) {
-			drbd_state_unlock(mdev);
-			if (f & CS_VERBOSE)
-				print_st_err(mdev, os, ns, rv);
-			goto abort;
-		}
-		spin_lock_irqsave(&mdev->req_lock, flags);
-		os = mdev->state;
-		ns.i = (os.i & ~mask.i) | val.i;
-		rv = _drbd_set_state(mdev, ns, f, &done);
-		drbd_state_unlock(mdev);
-	} else {
-		rv = _drbd_set_state(mdev, ns, f, &done);
-	}
-
-	spin_unlock_irqrestore(&mdev->req_lock, flags);
-
-	if (f & CS_WAIT_COMPLETE && rv == SS_SUCCESS) {
-		D_ASSERT(current != mdev->worker.task);
-		wait_for_completion(&done);
-	}
-
-abort:
-	if (f & CS_SERIALIZE)
-		mutex_unlock(&mdev->state_mutex);
-
-	return rv;
-}
-
-/**
- * _drbd_request_state() - Request a state change (with flags)
- * @mdev:	DRBD device.
- * @mask:	mask of state bits to change.
- * @val:	value of new state bits.
- * @f:		flags
- *
- * Cousin of drbd_request_state(), useful with the CS_WAIT_COMPLETE
- * flag, or when logging of failed state change requests is not desired.
- */
-enum drbd_state_rv
-_drbd_request_state(struct drbd_conf *mdev, union drbd_state mask,
-		    union drbd_state val, enum chg_state_flags f)
-{
-	enum drbd_state_rv rv;
-
-	wait_event(mdev->state_wait,
-		   (rv = drbd_req_state(mdev, mask, val, f)) != SS_IN_TRANSIENT_STATE);
-
-	return rv;
-}
-
-static void print_st(struct drbd_conf *mdev, char *name, union drbd_state ns)
-{
-	dev_err(DEV, " %s = { cs:%s ro:%s/%s ds:%s/%s %c%c%c%c }\n",
-	    name,
-	    drbd_conn_str(ns.conn),
-	    drbd_role_str(ns.role),
-	    drbd_role_str(ns.peer),
-	    drbd_disk_str(ns.disk),
-	    drbd_disk_str(ns.pdsk),
-	    is_susp(ns) ? 's' : 'r',
-	    ns.aftr_isp ? 'a' : '-',
-	    ns.peer_isp ? 'p' : '-',
-	    ns.user_isp ? 'u' : '-'
-	    );
-}
-
-void print_st_err(struct drbd_conf *mdev, union drbd_state os,
-	          union drbd_state ns, enum drbd_state_rv err)
-{
-	if (err == SS_IN_TRANSIENT_STATE)
-		return;
-	dev_err(DEV, "State change failed: %s\n", drbd_set_st_err_str(err));
-	print_st(mdev, " state", os);
-	print_st(mdev, "wanted", ns);
-}
-
-
-/**
- * is_valid_state() - Returns an SS_ error code if ns is not valid
- * @mdev:	DRBD device.
- * @ns:		State to consider.
- */
-static enum drbd_state_rv
-is_valid_state(struct drbd_conf *mdev, union drbd_state ns)
-{
-	/* See drbd_state_sw_errors in drbd_strings.c */
-
-	enum drbd_fencing_p fp;
-	enum drbd_state_rv rv = SS_SUCCESS;
-
-	fp = FP_DONT_CARE;
-	if (get_ldev(mdev)) {
-		fp = mdev->ldev->dc.fencing;
-		put_ldev(mdev);
-	}
-
-	if (get_net_conf(mdev)) {
-		if (!mdev->net_conf->two_primaries &&
-		    ns.role == R_PRIMARY && ns.peer == R_PRIMARY)
-			rv = SS_TWO_PRIMARIES;
-		put_net_conf(mdev);
-	}
-
-	if (rv <= 0)
-		/* already found a reason to abort */;
-	else if (ns.role == R_SECONDARY && mdev->open_cnt)
-		rv = SS_DEVICE_IN_USE;
-
-	else if (ns.role == R_PRIMARY && ns.conn < C_CONNECTED && ns.disk < D_UP_TO_DATE)
-		rv = SS_NO_UP_TO_DATE_DISK;
-
-	else if (fp >= FP_RESOURCE &&
-		 ns.role == R_PRIMARY && ns.conn < C_CONNECTED && ns.pdsk >= D_UNKNOWN)
-		rv = SS_PRIMARY_NOP;
-
-	else if (ns.role == R_PRIMARY && ns.disk <= D_INCONSISTENT && ns.pdsk <= D_INCONSISTENT)
-		rv = SS_NO_UP_TO_DATE_DISK;
-
-	else if (ns.conn > C_CONNECTED && ns.disk < D_INCONSISTENT)
-		rv = SS_NO_LOCAL_DISK;
-
-	else if (ns.conn > C_CONNECTED && ns.pdsk < D_INCONSISTENT)
-		rv = SS_NO_REMOTE_DISK;
-
-	else if (ns.conn > C_CONNECTED && ns.disk < D_UP_TO_DATE && ns.pdsk < D_UP_TO_DATE)
-		rv = SS_NO_UP_TO_DATE_DISK;
-
-	else if ((ns.conn == C_CONNECTED ||
-		  ns.conn == C_WF_BITMAP_S ||
-		  ns.conn == C_SYNC_SOURCE ||
-		  ns.conn == C_PAUSED_SYNC_S) &&
-		  ns.disk == D_OUTDATED)
-		rv = SS_CONNECTED_OUTDATES;
-
-	else if ((ns.conn == C_VERIFY_S || ns.conn == C_VERIFY_T) &&
-		 (mdev->sync_conf.verify_alg[0] == 0))
-		rv = SS_NO_VERIFY_ALG;
-
-	else if ((ns.conn == C_VERIFY_S || ns.conn == C_VERIFY_T) &&
-		  mdev->agreed_pro_version < 88)
-		rv = SS_NOT_SUPPORTED;
-
-	else if (ns.conn >= C_CONNECTED && ns.pdsk == D_UNKNOWN)
-		rv = SS_CONNECTED_OUTDATES;
-
-	return rv;
-}
-
-/**
- * is_valid_state_transition() - Returns an SS_ error code if the state transition is not possible
- * @mdev:	DRBD device.
- * @ns:		new state.
- * @os:		old state.
- */
-static enum drbd_state_rv
-is_valid_state_transition(struct drbd_conf *mdev, union drbd_state ns,
-			  union drbd_state os)
-{
-	enum drbd_state_rv rv = SS_SUCCESS;
-
-	if ((ns.conn == C_STARTING_SYNC_T || ns.conn == C_STARTING_SYNC_S) &&
-	    os.conn > C_CONNECTED)
-		rv = SS_RESYNC_RUNNING;
-
-	if (ns.conn == C_DISCONNECTING && os.conn == C_STANDALONE)
-		rv = SS_ALREADY_STANDALONE;
-
-	if (ns.disk > D_ATTACHING && os.disk == D_DISKLESS)
-		rv = SS_IS_DISKLESS;
-
-	if (ns.conn == C_WF_CONNECTION && os.conn < C_UNCONNECTED)
-		rv = SS_NO_NET_CONFIG;
-
-	if (ns.disk == D_OUTDATED && os.disk < D_OUTDATED && os.disk != D_ATTACHING)
-		rv = SS_LOWER_THAN_OUTDATED;
-
-	if (ns.conn == C_DISCONNECTING && os.conn == C_UNCONNECTED)
-		rv = SS_IN_TRANSIENT_STATE;
-
-	if (ns.conn == os.conn && ns.conn == C_WF_REPORT_PARAMS)
-		rv = SS_IN_TRANSIENT_STATE;
-
-	/* While establishing a connection only allow cstate to change.
-	   Delay/refuse role changes, detach attach etc... */
-	if (drbd_test_flag(mdev, STATE_SENT) &&
-	    !(os.conn == C_WF_REPORT_PARAMS ||
-	      (ns.conn == C_WF_REPORT_PARAMS && os.conn == C_WF_CONNECTION)))
-		rv = SS_IN_TRANSIENT_STATE;
-
-	if ((ns.conn == C_VERIFY_S || ns.conn == C_VERIFY_T) && os.conn < C_CONNECTED)
-		rv = SS_NEED_CONNECTION;
-
-	if ((ns.conn == C_VERIFY_S || ns.conn == C_VERIFY_T) &&
-	    ns.conn != os.conn && os.conn > C_CONNECTED)
-		rv = SS_RESYNC_RUNNING;
-
-	if ((ns.conn == C_STARTING_SYNC_S || ns.conn == C_STARTING_SYNC_T) &&
-	    os.conn < C_CONNECTED)
-		rv = SS_NEED_CONNECTION;
-
-	if ((ns.conn == C_SYNC_TARGET || ns.conn == C_SYNC_SOURCE)
-	    && os.conn < C_WF_REPORT_PARAMS)
-		rv = SS_NEED_CONNECTION; /* No NetworkFailure -> SyncTarget etc... */
-
-	return rv;
-}
-
-static void print_sanitize_warnings(struct drbd_conf *mdev, enum sanitize_state_warnings warn)
-{
-	static const char *msg_table[] = {
-		[NO_WARNING] = "",
-		[ABORTED_ONLINE_VERIFY] = "Online-verify aborted.",
-		[ABORTED_RESYNC] = "Resync aborted.",
-		[CONNECTION_LOST_NEGOTIATING] = "Connection lost while negotiating, no data!",
-		[IMPLICITLY_UPGRADED_DISK] = "Implicitly upgraded disk",
-		[IMPLICITLY_UPGRADED_PDSK] = "Implicitly upgraded pdsk",
-	};
-
-	if (warn != NO_WARNING)
-		dev_warn(DEV, "%s\n", msg_table[warn]);
-}
-
-/**
- * sanitize_state() - Resolves implicitly necessary additional changes to a state transition
- * @mdev:	DRBD device.
- * @os:		old state.
- * @ns:		new state.
- * @warn_sync_abort:
- *
- * When we loose connection, we have to set the state of the peers disk (pdsk)
- * to D_UNKNOWN. This rule and many more along those lines are in this function.
- */
-static union drbd_state sanitize_state(struct drbd_conf *mdev, union drbd_state os,
-				       union drbd_state ns, enum sanitize_state_warnings *warn)
-{
-	enum drbd_fencing_p fp;
-	enum drbd_disk_state disk_min, disk_max, pdsk_min, pdsk_max;
-
-	if (warn)
-		*warn = NO_WARNING;
-
-	fp = FP_DONT_CARE;
-	if (get_ldev(mdev)) {
-		fp = mdev->ldev->dc.fencing;
-		put_ldev(mdev);
-	}
-
-	/* Disallow Network errors to configure a device's network part */
-	if ((ns.conn >= C_TIMEOUT && ns.conn <= C_TEAR_DOWN) &&
-	    os.conn <= C_DISCONNECTING)
-		ns.conn = os.conn;
-
-	/* After a network error (+C_TEAR_DOWN) only C_UNCONNECTED or C_DISCONNECTING can follow.
-	 * If you try to go into some Sync* state, that shall fail (elsewhere). */
-	if (os.conn >= C_TIMEOUT && os.conn <= C_TEAR_DOWN &&
-	    ns.conn != C_UNCONNECTED && ns.conn != C_DISCONNECTING && ns.conn <= C_CONNECTED)
-		ns.conn = os.conn;
-
-	/* we cannot fail (again) if we already detached */
-	if (ns.disk == D_FAILED && os.disk == D_DISKLESS)
-		ns.disk = D_DISKLESS;
-
-	/* After C_DISCONNECTING only C_STANDALONE may follow */
-	if (os.conn == C_DISCONNECTING && ns.conn != C_STANDALONE)
-		ns.conn = os.conn;
-
-	if (ns.conn < C_CONNECTED) {
-		ns.peer_isp = 0;
-		ns.peer = R_UNKNOWN;
-		if (ns.pdsk > D_UNKNOWN || ns.pdsk < D_INCONSISTENT)
-			ns.pdsk = D_UNKNOWN;
-	}
-
-	/* Clear the aftr_isp when becoming unconfigured */
-	if (ns.conn == C_STANDALONE && ns.disk == D_DISKLESS && ns.role == R_SECONDARY)
-		ns.aftr_isp = 0;
-
-	/* Abort resync if a disk fails/detaches */
-	if (os.conn > C_CONNECTED && ns.conn > C_CONNECTED &&
-	    (ns.disk <= D_FAILED || ns.pdsk <= D_FAILED)) {
-		if (warn)
-			*warn =	os.conn == C_VERIFY_S || os.conn == C_VERIFY_T ?
-				ABORTED_ONLINE_VERIFY : ABORTED_RESYNC;
-		ns.conn = C_CONNECTED;
-	}
-
-	/* Connection breaks down before we finished "Negotiating" */
-	if (ns.conn < C_CONNECTED && ns.disk == D_NEGOTIATING &&
-	    get_ldev_if_state(mdev, D_NEGOTIATING)) {
-		if (mdev->ed_uuid == mdev->ldev->md.uuid[UI_CURRENT]) {
-			ns.disk = mdev->new_state_tmp.disk;
-			ns.pdsk = mdev->new_state_tmp.pdsk;
-		} else {
-			if (warn)
-				*warn = CONNECTION_LOST_NEGOTIATING;
-			ns.disk = D_DISKLESS;
-			ns.pdsk = D_UNKNOWN;
-		}
-		put_ldev(mdev);
-	}
-
-	/* D_CONSISTENT and D_OUTDATED vanish when we get connected */
-	if (ns.conn >= C_CONNECTED && ns.conn < C_AHEAD) {
-		if (ns.disk == D_CONSISTENT || ns.disk == D_OUTDATED)
-			ns.disk = D_UP_TO_DATE;
-		if (ns.pdsk == D_CONSISTENT || ns.pdsk == D_OUTDATED)
-			ns.pdsk = D_UP_TO_DATE;
-	}
-
-	/* Implications of the connection stat on the disk states */
-	disk_min = D_DISKLESS;
-	disk_max = D_UP_TO_DATE;
-	pdsk_min = D_INCONSISTENT;
-	pdsk_max = D_UNKNOWN;
-	switch ((enum drbd_conns)ns.conn) {
-	case C_WF_BITMAP_T:
-	case C_PAUSED_SYNC_T:
-	case C_STARTING_SYNC_T:
-	case C_WF_SYNC_UUID:
-	case C_BEHIND:
-		disk_min = D_INCONSISTENT;
-		disk_max = D_OUTDATED;
-		pdsk_min = D_UP_TO_DATE;
-		pdsk_max = D_UP_TO_DATE;
-		break;
-	case C_VERIFY_S:
-	case C_VERIFY_T:
-		disk_min = D_UP_TO_DATE;
-		disk_max = D_UP_TO_DATE;
-		pdsk_min = D_UP_TO_DATE;
-		pdsk_max = D_UP_TO_DATE;
-		break;
-	case C_CONNECTED:
-		disk_min = D_DISKLESS;
-		disk_max = D_UP_TO_DATE;
-		pdsk_min = D_DISKLESS;
-		pdsk_max = D_UP_TO_DATE;
-		break;
-	case C_WF_BITMAP_S:
-	case C_PAUSED_SYNC_S:
-	case C_STARTING_SYNC_S:
-	case C_AHEAD:
-		disk_min = D_UP_TO_DATE;
-		disk_max = D_UP_TO_DATE;
-		pdsk_min = D_INCONSISTENT;
-		pdsk_max = D_CONSISTENT; /* D_OUTDATED would be nice. But explicit outdate necessary*/
-		break;
-	case C_SYNC_TARGET:
-		disk_min = D_INCONSISTENT;
-		disk_max = D_INCONSISTENT;
-		pdsk_min = D_UP_TO_DATE;
-		pdsk_max = D_UP_TO_DATE;
-		break;
-	case C_SYNC_SOURCE:
-		disk_min = D_UP_TO_DATE;
-		disk_max = D_UP_TO_DATE;
-		pdsk_min = D_INCONSISTENT;
-		pdsk_max = D_INCONSISTENT;
-		break;
-	case C_STANDALONE:
-	case C_DISCONNECTING:
-	case C_UNCONNECTED:
-	case C_TIMEOUT:
-	case C_BROKEN_PIPE:
-	case C_NETWORK_FAILURE:
-	case C_PROTOCOL_ERROR:
-	case C_TEAR_DOWN:
-	case C_WF_CONNECTION:
-	case C_WF_REPORT_PARAMS:
-	case C_MASK:
-		break;
-	}
-	if (ns.disk > disk_max)
-		ns.disk = disk_max;
-
-	if (ns.disk < disk_min) {
-		if (warn)
-			*warn = IMPLICITLY_UPGRADED_DISK;
-		ns.disk = disk_min;
-	}
-	if (ns.pdsk > pdsk_max)
-		ns.pdsk = pdsk_max;
-
-	if (ns.pdsk < pdsk_min) {
-		if (warn)
-			*warn = IMPLICITLY_UPGRADED_PDSK;
-		ns.pdsk = pdsk_min;
-	}
-
-	if (fp == FP_STONITH &&
-	    (ns.role == R_PRIMARY && ns.conn < C_CONNECTED && ns.pdsk > D_OUTDATED) &&
-	    !(os.role == R_PRIMARY && os.conn < C_CONNECTED && os.pdsk > D_OUTDATED))
-		ns.susp_fen = 1; /* Suspend IO while fence-peer handler runs (peer lost) */
-
-	if (mdev->sync_conf.on_no_data == OND_SUSPEND_IO &&
-	    (ns.role == R_PRIMARY && ns.disk < D_UP_TO_DATE && ns.pdsk < D_UP_TO_DATE) &&
-	    !(os.role == R_PRIMARY && os.disk < D_UP_TO_DATE && os.pdsk < D_UP_TO_DATE))
-		ns.susp_nod = 1; /* Suspend IO while no data available (no accessible data available) */
-
-	if (ns.aftr_isp || ns.peer_isp || ns.user_isp) {
-		if (ns.conn == C_SYNC_SOURCE)
-			ns.conn = C_PAUSED_SYNC_S;
-		if (ns.conn == C_SYNC_TARGET)
-			ns.conn = C_PAUSED_SYNC_T;
-	} else {
-		if (ns.conn == C_PAUSED_SYNC_S)
-			ns.conn = C_SYNC_SOURCE;
-		if (ns.conn == C_PAUSED_SYNC_T)
-			ns.conn = C_SYNC_TARGET;
-	}
-
-	return ns;
-}
-
-/* helper for __drbd_set_state */
-static void set_ov_position(struct drbd_conf *mdev, enum drbd_conns cs)
-{
-	if (mdev->agreed_pro_version < 90)
-		mdev->ov_start_sector = 0;
-	mdev->rs_total = drbd_bm_bits(mdev);
-	mdev->ov_position = 0;
-	if (cs == C_VERIFY_T) {
-		/* starting online verify from an arbitrary position
-		 * does not fit well into the existing protocol.
-		 * on C_VERIFY_T, we initialize ov_left and friends
-		 * implicitly in receive_DataRequest once the
-		 * first P_OV_REQUEST is received */
-		mdev->ov_start_sector = ~(sector_t)0;
-	} else {
-		unsigned long bit = BM_SECT_TO_BIT(mdev->ov_start_sector);
-		if (bit >= mdev->rs_total) {
-			mdev->ov_start_sector =
-				BM_BIT_TO_SECT(mdev->rs_total - 1);
-			mdev->rs_total = 1;
-		} else
-			mdev->rs_total -= bit;
-		mdev->ov_position = mdev->ov_start_sector;
-	}
-	mdev->ov_left = mdev->rs_total;
-}
-
-static void drbd_resume_al(struct drbd_conf *mdev)
-{
-	if (drbd_test_and_clear_flag(mdev, AL_SUSPENDED))
-		dev_info(DEV, "Resumed AL updates\n");
-}
-
-/**
- * __drbd_set_state() - Set a new DRBD state
- * @mdev:	DRBD device.
- * @ns:		new state.
- * @flags:	Flags
- * @done:	Optional completion, that will get completed after the after_state_ch() finished
- *
- * Caller needs to hold req_lock, and global_state_lock. Do not call directly.
- */
-enum drbd_state_rv
-__drbd_set_state(struct drbd_conf *mdev, union drbd_state ns,
-	         enum chg_state_flags flags, struct completion *done)
-{
-	union drbd_state os;
-	enum drbd_state_rv rv = SS_SUCCESS;
-	enum sanitize_state_warnings ssw;
-	struct after_state_chg_work *ascw;
-
-	os = mdev->state;
-
-	ns = sanitize_state(mdev, os, ns, &ssw);
-
-	if (ns.i == os.i)
-		return SS_NOTHING_TO_DO;
-
-	if (!(flags & CS_HARD)) {
-		/*  pre-state-change checks ; only look at ns  */
-		/* See drbd_state_sw_errors in drbd_strings.c */
-
-		rv = is_valid_state(mdev, ns);
-		if (rv < SS_SUCCESS) {
-			/* If the old state was illegal as well, then let
-			   this happen...*/
-
-			if (is_valid_state(mdev, os) == rv)
-				rv = is_valid_state_transition(mdev, ns, os);
-		} else
-			rv = is_valid_state_transition(mdev, ns, os);
-	}
-
-	if (rv < SS_SUCCESS) {
-		if (flags & CS_VERBOSE)
-			print_st_err(mdev, os, ns, rv);
-		return rv;
-	}
-
-	print_sanitize_warnings(mdev, ssw);
-
-	{
-	char *pbp, pb[300];
-	pbp = pb;
-	*pbp = 0;
-	if (ns.role != os.role)
-		pbp += sprintf(pbp, "role( %s -> %s ) ",
-			       drbd_role_str(os.role),
-			       drbd_role_str(ns.role));
-	if (ns.peer != os.peer)
-		pbp += sprintf(pbp, "peer( %s -> %s ) ",
-			       drbd_role_str(os.peer),
-			       drbd_role_str(ns.peer));
-	if (ns.conn != os.conn)
-		pbp += sprintf(pbp, "conn( %s -> %s ) ",
-			       drbd_conn_str(os.conn),
-			       drbd_conn_str(ns.conn));
-	if (ns.disk != os.disk)
-		pbp += sprintf(pbp, "disk( %s -> %s ) ",
-			       drbd_disk_str(os.disk),
-			       drbd_disk_str(ns.disk));
-	if (ns.pdsk != os.pdsk)
-		pbp += sprintf(pbp, "pdsk( %s -> %s ) ",
-			       drbd_disk_str(os.pdsk),
-			       drbd_disk_str(ns.pdsk));
-	if (is_susp(ns) != is_susp(os))
-		pbp += sprintf(pbp, "susp( %d -> %d ) ",
-			       is_susp(os),
-			       is_susp(ns));
-	if (ns.aftr_isp != os.aftr_isp)
-		pbp += sprintf(pbp, "aftr_isp( %d -> %d ) ",
-			       os.aftr_isp,
-			       ns.aftr_isp);
-	if (ns.peer_isp != os.peer_isp)
-		pbp += sprintf(pbp, "peer_isp( %d -> %d ) ",
-			       os.peer_isp,
-			       ns.peer_isp);
-	if (ns.user_isp != os.user_isp)
-		pbp += sprintf(pbp, "user_isp( %d -> %d ) ",
-			       os.user_isp,
-			       ns.user_isp);
-	dev_info(DEV, "%s\n", pb);
-	}
-
-	/* solve the race between becoming unconfigured,
-	 * worker doing the cleanup, and
-	 * admin reconfiguring us:
-	 * on (re)configure, first set CONFIG_PENDING,
-	 * then wait for a potentially exiting worker,
-	 * start the worker, and schedule one no_op.
-	 * then proceed with configuration.
-	 */
-	if (ns.disk == D_DISKLESS &&
-	    ns.conn == C_STANDALONE &&
-	    ns.role == R_SECONDARY &&
-	    !drbd_test_and_set_flag(mdev, CONFIG_PENDING))
-		drbd_set_flag(mdev, DEVICE_DYING);
-
-	/* if we are going -> D_FAILED or D_DISKLESS, grab one extra reference
-	 * on the ldev here, to be sure the transition -> D_DISKLESS resp.
-	 * drbd_ldev_destroy() won't happen before our corresponding
-	 * after_state_ch works run, where we put_ldev again. */
-	if ((os.disk != D_FAILED && ns.disk == D_FAILED) ||
-	    (os.disk != D_DISKLESS && ns.disk == D_DISKLESS))
-		atomic_inc(&mdev->local_cnt);
-
-	mdev->state = ns;
-
-	if (os.disk == D_ATTACHING && ns.disk >= D_NEGOTIATING)
-		drbd_print_uuids(mdev, "attached to UUIDs");
-
-	wake_up(&mdev->misc_wait);
-	wake_up(&mdev->state_wait);
-
-	/* Aborted verify run, or we reached the stop sector.
-	 * Log the last position, unless end-of-device. */
-	if ((os.conn == C_VERIFY_S || os.conn == C_VERIFY_T) &&
-	    ns.conn <= C_CONNECTED) {
-		mdev->ov_start_sector =
-			BM_BIT_TO_SECT(drbd_bm_bits(mdev) - mdev->ov_left);
-		if (mdev->ov_left)
-			dev_info(DEV, "Online Verify reached sector %llu\n",
-				(unsigned long long)mdev->ov_start_sector);
-	}
-
-	if ((os.conn == C_PAUSED_SYNC_T || os.conn == C_PAUSED_SYNC_S) &&
-	    (ns.conn == C_SYNC_TARGET  || ns.conn == C_SYNC_SOURCE)) {
-		dev_info(DEV, "Syncer continues.\n");
-		mdev->rs_paused += (long)jiffies
-				  -(long)mdev->rs_mark_time[mdev->rs_last_mark];
-		if (ns.conn == C_SYNC_TARGET)
-			mod_timer(&mdev->resync_timer, jiffies);
-	}
-
-	if ((os.conn == C_SYNC_TARGET  || os.conn == C_SYNC_SOURCE) &&
-	    (ns.conn == C_PAUSED_SYNC_T || ns.conn == C_PAUSED_SYNC_S)) {
-		dev_info(DEV, "Resync suspended\n");
-		mdev->rs_mark_time[mdev->rs_last_mark] = jiffies;
-	}
-
-	if (os.conn == C_CONNECTED &&
-	    (ns.conn == C_VERIFY_S || ns.conn == C_VERIFY_T)) {
-		unsigned long now = jiffies;
-		int i;
-
-		set_ov_position(mdev, ns.conn);
-		mdev->rs_start = now;
-		mdev->rs_last_events = 0;
-		mdev->rs_last_sect_ev = 0;
-		mdev->ov_last_oos_size = 0;
-		mdev->ov_last_oos_start = 0;
-
-		for (i = 0; i < DRBD_SYNC_MARKS; i++) {
-			mdev->rs_mark_left[i] = mdev->ov_left;
-			mdev->rs_mark_time[i] = now;
-		}
-
-		drbd_rs_controller_reset(mdev);
-
-		if (ns.conn == C_VERIFY_S) {
-			dev_info(DEV, "Starting Online Verify from sector %llu\n",
-					(unsigned long long)mdev->ov_position);
-			mod_timer(&mdev->resync_timer, jiffies);
-		}
-	}
-
-	if (get_ldev(mdev)) {
-		u32 mdf = mdev->ldev->md.flags & ~(MDF_CONSISTENT|MDF_PRIMARY_IND|
-						 MDF_CONNECTED_IND|MDF_WAS_UP_TO_DATE|
-						 MDF_PEER_OUT_DATED|MDF_CRASHED_PRIMARY);
-
-		if (drbd_test_flag(mdev, CRASHED_PRIMARY))
-			mdf |= MDF_CRASHED_PRIMARY;
-		if (mdev->state.role == R_PRIMARY ||
-		    (mdev->state.pdsk < D_INCONSISTENT && mdev->state.peer == R_PRIMARY))
-			mdf |= MDF_PRIMARY_IND;
-		if (mdev->state.conn > C_WF_REPORT_PARAMS)
-			mdf |= MDF_CONNECTED_IND;
-		if (mdev->state.disk > D_INCONSISTENT)
-			mdf |= MDF_CONSISTENT;
-		if (mdev->state.disk > D_OUTDATED)
-			mdf |= MDF_WAS_UP_TO_DATE;
-		if (mdev->state.pdsk <= D_OUTDATED && mdev->state.pdsk >= D_INCONSISTENT)
-			mdf |= MDF_PEER_OUT_DATED;
-		if (mdf != mdev->ldev->md.flags) {
-			mdev->ldev->md.flags = mdf;
-			drbd_md_mark_dirty(mdev);
-		}
-		if (os.disk < D_CONSISTENT && ns.disk >= D_CONSISTENT)
-			drbd_set_ed_uuid(mdev, mdev->ldev->md.uuid[UI_CURRENT]);
-		put_ldev(mdev);
-	}
-
-	/* Peer was forced D_UP_TO_DATE & R_PRIMARY, consider to resync */
-	if (os.disk == D_INCONSISTENT && os.pdsk == D_INCONSISTENT &&
-	    os.peer == R_SECONDARY && ns.peer == R_PRIMARY)
-		drbd_set_flag(mdev, CONSIDER_RESYNC);
-
-	/* Receiver should clean up itself */
-	if (os.conn != C_DISCONNECTING && ns.conn == C_DISCONNECTING)
-		drbd_thread_stop_nowait(&mdev->receiver);
-
-	/* Now the receiver finished cleaning up itself, it should die */
-	if (os.conn != C_STANDALONE && ns.conn == C_STANDALONE)
-		drbd_thread_stop_nowait(&mdev->receiver);
-
-	/* Upon network failure, we need to restart the receiver. */
-	if (os.conn > C_WF_CONNECTION &&
-	    ns.conn <= C_TEAR_DOWN && ns.conn >= C_TIMEOUT)
-		drbd_thread_restart_nowait(&mdev->receiver);
-
-	/* Resume AL writing if we get a connection */
-	if (os.conn < C_CONNECTED && ns.conn >= C_CONNECTED)
-		drbd_resume_al(mdev);
-
-	/* remember last connect and attach times so request_timer_fn() won't
-	 * kill newly established sessions while we are still trying to thaw
-	 * previously frozen IO */
-	if (os.conn != C_WF_REPORT_PARAMS && ns.conn == C_WF_REPORT_PARAMS)
-		mdev->last_reconnect_jif = jiffies;
-	if ((os.disk == D_ATTACHING || os.disk == D_NEGOTIATING) &&
-	    ns.disk > D_NEGOTIATING)
-		mdev->last_reattach_jif = jiffies;
-
-	ascw = kmalloc(sizeof(*ascw), GFP_ATOMIC);
-	if (ascw) {
-		ascw->os = os;
-		ascw->ns = ns;
-		ascw->flags = flags;
-		ascw->w.cb = w_after_state_ch;
-		ascw->done = done;
-		drbd_queue_work(&mdev->data.work, &ascw->w);
-	} else {
-		dev_warn(DEV, "Could not kmalloc an ascw\n");
-	}
-
-	return rv;
-=======
-static void bio_destructor_drbd(struct bio *bio)
-{
-	bio_free(bio, drbd_md_io_bio_set);
->>>>>>> 328e0f12
-}
-
-struct bio *bio_alloc_drbd(gfp_t gfp_mask)
-{
-	struct bio *bio;
-
-	if (!drbd_md_io_bio_set)
-		return bio_alloc(gfp_mask, 1);
-
-<<<<<<< HEAD
-int drbd_bitmap_io_from_worker(struct drbd_conf *mdev,
-		int (*io_fn)(struct drbd_conf *),
-		char *why, enum bm_flag flags)
-{
-	int rv;
-
-	D_ASSERT(current == mdev->worker.task);
-
-	/* open coded non-blocking drbd_suspend_io(mdev); */
-	drbd_set_flag(mdev, SUSPEND_IO);
-
-	drbd_bm_lock(mdev, why, flags);
-	rv = io_fn(mdev);
-	drbd_bm_unlock(mdev);
-
-	drbd_resume_io(mdev);
-
-	return rv;
-}
-
-/**
- * after_state_ch() - Perform after state change actions that may sleep
- * @mdev:	DRBD device.
- * @os:		old state.
- * @ns:		new state.
- * @flags:	Flags
- */
-static void after_state_ch(struct drbd_conf *mdev, union drbd_state os,
-			   union drbd_state ns, enum chg_state_flags flags)
-{
-	enum drbd_fencing_p fp;
-	enum drbd_req_event what = nothing;
-	union drbd_state nsm = (union drbd_state){ .i = -1 };
-
-	if (os.conn != C_CONNECTED && ns.conn == C_CONNECTED) {
-		drbd_clear_flag(mdev, CRASHED_PRIMARY);
-		if (mdev->p_uuid)
-			mdev->p_uuid[UI_FLAGS] &= ~((u64)2);
-	}
-
-	fp = FP_DONT_CARE;
-	if (get_ldev(mdev)) {
-		fp = mdev->ldev->dc.fencing;
-		put_ldev(mdev);
-	}
-
-	/* Inform userspace about the change... */
-	drbd_bcast_state(mdev, ns);
-
-	if (!(os.role == R_PRIMARY && os.disk < D_UP_TO_DATE && os.pdsk < D_UP_TO_DATE) &&
-	    (ns.role == R_PRIMARY && ns.disk < D_UP_TO_DATE && ns.pdsk < D_UP_TO_DATE))
-		drbd_khelper(mdev, "pri-on-incon-degr");
-
-	/* Here we have the actions that are performed after a
-	   state change. This function might sleep */
-
-	if (os.disk <= D_NEGOTIATING && ns.disk > D_NEGOTIATING)
-		mod_timer(&mdev->request_timer, jiffies + HZ);
-
-	nsm.i = -1;
-	if (ns.susp_nod) {
-		if (os.conn < C_CONNECTED && ns.conn >= C_CONNECTED)
-			what = resend;
-
-		if ((os.disk == D_ATTACHING || os.disk == D_NEGOTIATING) &&
-		    ns.disk > D_NEGOTIATING)
-			what = restart_frozen_disk_io;
-
-		if (what != nothing)
-			nsm.susp_nod = 0;
-	}
-
-	if (ns.susp_fen) {
-		/* case1: The outdate peer handler is successful: */
-		if (os.pdsk > D_OUTDATED  && ns.pdsk <= D_OUTDATED) {
-			if (drbd_test_flag(mdev, NEW_CUR_UUID)) {
-				drbd_uuid_new_current(mdev);
-				drbd_clear_flag(mdev, NEW_CUR_UUID);
-			}
-			spin_lock_irq(&mdev->req_lock);
-			_tl_clear(mdev);
-			_drbd_set_state(_NS(mdev, susp_fen, 0), CS_VERBOSE, NULL);
-			spin_unlock_irq(&mdev->req_lock);
-		}
-		/* case2: The connection was established again: */
-		if (os.conn < C_CONNECTED && ns.conn >= C_CONNECTED) {
-			drbd_clear_flag(mdev, NEW_CUR_UUID);
-			what = resend;
-			nsm.susp_fen = 0;
-		}
-	}
-=======
-	bio = bio_alloc_bioset(gfp_mask, 1, drbd_md_io_bio_set);
-	if (!bio)
-		return NULL;
-	bio->bi_destructor = bio_destructor_drbd;
-	return bio;
-}
-
-#ifdef __CHECKER__
-/* When checking with sparse, and this is an inline function, sparse will
-   give tons of false positives. When this is a real functions sparse works.
- */
-int _get_ldev_if_state(struct drbd_conf *mdev, enum drbd_disk_state mins)
-{
-	int io_allowed;
->>>>>>> 328e0f12
-
-	atomic_inc(&mdev->local_cnt);
-	io_allowed = (mdev->state.disk >= mins);
-	if (!io_allowed) {
-		if (atomic_dec_and_test(&mdev->local_cnt))
-			wake_up(&mdev->misc_wait);
-	}
-	return io_allowed;
-}
-
-#endif
-
-<<<<<<< HEAD
-	/* Do not change the order of the if above and the two below... */
-	if (os.pdsk == D_DISKLESS && ns.pdsk > D_DISKLESS) {      /* attach on the peer */
-		/* we probably will start a resync soon.
-		 * make sure those things are properly reset. */
-		mdev->rs_total = 0;
-		mdev->rs_failed = 0;
-		atomic_set(&mdev->rs_pending_cnt, 0);
-		drbd_rs_cancel_all(mdev);
-
-		drbd_send_uuids(mdev);
-		drbd_send_state(mdev, ns);
-	}
-	/* No point in queuing send_bitmap if we don't have a connection
-	 * anymore, so check also the _current_ state, not only the new state
-	 * at the time this work was queued. */
-	if (os.conn != C_WF_BITMAP_S && ns.conn == C_WF_BITMAP_S &&
-	    mdev->state.conn == C_WF_BITMAP_S)
-		drbd_queue_bitmap_io(mdev, &drbd_send_bitmap, NULL,
-				"send_bitmap (WFBitMapS)",
-				BM_LOCKED_TEST_ALLOWED);
-
-	/* Lost contact to peer's copy of the data */
-	if ((os.pdsk >= D_INCONSISTENT &&
-	     os.pdsk != D_UNKNOWN &&
-	     os.pdsk != D_OUTDATED)
-	&&  (ns.pdsk < D_INCONSISTENT ||
-	     ns.pdsk == D_UNKNOWN ||
-	     ns.pdsk == D_OUTDATED)) {
-		if (get_ldev(mdev)) {
-			if ((ns.role == R_PRIMARY || ns.peer == R_PRIMARY) &&
-			    mdev->ldev->md.uuid[UI_BITMAP] == 0 && ns.disk >= D_UP_TO_DATE) {
-				if (is_susp(mdev->state)) {
-					drbd_set_flag(mdev, NEW_CUR_UUID);
-				} else {
-					drbd_uuid_new_current(mdev);
-					drbd_send_uuids(mdev);
-				}
-			}
-			put_ldev(mdev);
-		}
-	}
-
-	if (ns.pdsk < D_INCONSISTENT && get_ldev(mdev)) {
-		if (os.peer == R_SECONDARY && ns.peer == R_PRIMARY &&
-		    mdev->ldev->md.uuid[UI_BITMAP] == 0 && ns.disk >= D_UP_TO_DATE) {
-			drbd_uuid_new_current(mdev);
-			drbd_send_uuids(mdev);
-		}
-		/* D_DISKLESS Peer becomes secondary */
-		if (os.peer == R_PRIMARY && ns.peer == R_SECONDARY)
-			/* We may still be Primary ourselves.
-			 * No harm done if the bitmap still changes,
-			 * redirtied pages will follow later. */
-			drbd_bitmap_io_from_worker(mdev, &drbd_bm_write,
-				"demote diskless peer", BM_LOCKED_SET_ALLOWED);
-		put_ldev(mdev);
-=======
 /**
  * tl_release() - mark as BARRIER_ACKED all requests in the corresponding transfer log epoch
  * @tconn:	DRBD connection.
@@ -1569,7 +201,7 @@
 
 	spin_lock_irq(&tconn->req_lock);
 
-	/* find latest not yet barrier-acked write request,
+	/* find oldest not yet barrier-acked write request,
 	 * count writes in its epoch. */
 	list_for_each_entry(r, &tconn->transfer_log, tl_requests) {
 		const unsigned s = r->rq_state;
@@ -1604,7 +236,6 @@
 		conn_err(tconn, "BAD! BarrierAck #%u received, expected #%u!\n",
 			 barrier_nr, expect_epoch);
 		goto bail;
->>>>>>> 328e0f12
 	}
 
 	if (expect_size != set_size) {
@@ -1613,200 +244,20 @@
 		goto bail;
 	}
 
-<<<<<<< HEAD
-	/* Last part of the attaching process ... */
-	if (ns.conn >= C_CONNECTED &&
-	    os.disk == D_ATTACHING && ns.disk == D_NEGOTIATING) {
-		drbd_send_sizes(mdev, 0, 0);  /* to start sync... */
-		drbd_send_uuids(mdev);
-		drbd_send_state(mdev, ns);
-=======
-	/* Clean up list of requests processed during current epoch */
-	list_for_each_entry_safe(req, r, &tconn->transfer_log, tl_requests) {
+	/* Clean up list of requests processed during current epoch. */
+	/* this extra list walk restart is paranoia,
+	 * to catch requests being barrier-acked "unexpectedly".
+	 * It usually should find the same req again, or some READ preceding it. */
+	list_for_each_entry(req, &tconn->transfer_log, tl_requests)
+		if (req->epoch == expect_epoch)
+			break;
+	list_for_each_entry_safe_from(req, r, &tconn->transfer_log, tl_requests) {
 		if (req->epoch != expect_epoch)
 			break;
 		_req_mod(req, BARRIER_ACKED);
->>>>>>> 328e0f12
 	}
 	spin_unlock_irq(&tconn->req_lock);
 
-<<<<<<< HEAD
-	/* We want to pause/continue resync, tell peer. */
-	if (ns.conn >= C_CONNECTED &&
-	     ((os.aftr_isp != ns.aftr_isp) ||
-	      (os.user_isp != ns.user_isp)))
-		drbd_send_state(mdev, ns);
-
-	/* In case one of the isp bits got set, suspend other devices. */
-	if ((!os.aftr_isp && !os.peer_isp && !os.user_isp) &&
-	    (ns.aftr_isp || ns.peer_isp || ns.user_isp))
-		suspend_other_sg(mdev);
-
-	/* Make sure the peer gets informed about eventual state
-	   changes (ISP bits) while we were in WFReportParams. */
-	if (os.conn == C_WF_REPORT_PARAMS && ns.conn >= C_CONNECTED)
-		drbd_send_state(mdev, ns);
-
-	if (os.conn != C_AHEAD && ns.conn == C_AHEAD)
-		drbd_send_state(mdev, ns);
-
-	/* We are in the progress to start a full sync... */
-	if ((os.conn != C_STARTING_SYNC_T && ns.conn == C_STARTING_SYNC_T) ||
-	    (os.conn != C_STARTING_SYNC_S && ns.conn == C_STARTING_SYNC_S))
-		/* no other bitmap changes expected during this phase */
-		drbd_queue_bitmap_io(mdev,
-			&drbd_bmio_set_n_write, &abw_start_sync,
-			"set_n_write from StartingSync", BM_LOCKED_TEST_ALLOWED);
-
-	/* We are invalidating our self... */
-	if (os.conn < C_CONNECTED && ns.conn < C_CONNECTED &&
-	    os.disk > D_INCONSISTENT && ns.disk == D_INCONSISTENT)
-		/* other bitmap operation expected during this phase */
-		drbd_queue_bitmap_io(mdev, &drbd_bmio_set_n_write, NULL,
-			"set_n_write from invalidate", BM_LOCKED_MASK);
-
-	/* first half of local IO error, failure to attach,
-	 * or administrative detach */
-	if (os.disk != D_FAILED && ns.disk == D_FAILED) {
-		/* corresponding get_ldev was in __drbd_set_state, to serialize
-		 * our cleanup here with the transition to D_DISKLESS.
-		 * But it is still not safe to dreference ldev here, we may end
-		 * up here from a failed attach, before ldev was even set.  */
-		if (mdev->ldev) {
-			enum drbd_io_error_p eh = mdev->ldev->dc.on_io_error;
-
-			/* In some setups, this handler triggers a suicide,
-			 * basically mapping IO error to node failure, to
-			 * reduce the number of different failure scenarios.
-			 *
-			 * This handler intentionally runs before we abort IO,
-			 * notify the peer, or try to update our meta data. */
-			if (eh == EP_CALL_HELPER && drbd_test_flag(mdev, WAS_IO_ERROR))
-				drbd_khelper(mdev, "local-io-error");
-
-			/* Immediately allow completion of all application IO,
-			 * that waits for completion from the local disk,
-			 * if this was a force-detach due to disk_timeout
-			 * or administrator request (drbdsetup detach --force).
-			 * Do NOT abort otherwise.
-			 * Aborting local requests may cause serious problems,
-			 * if requests are completed to upper layers already,
-			 * and then later the already submitted local bio completes.
-			 * This can cause DMA into former bio pages that meanwhile
-			 * have been re-used for other things.
-			 * So aborting local requests may cause crashes,
-			 * or even worse, silent data corruption.
-			 */
-			if (drbd_test_flag(mdev, FORCE_DETACH))
-				tl_abort_disk_io(mdev);
-
-			/* current state still has to be D_FAILED,
-			 * there is only one way out: to D_DISKLESS,
-			 * and that may only happen after our put_ldev below. */
-			if (mdev->state.disk != D_FAILED)
-				dev_err(DEV,
-					"ASSERT FAILED: disk is %s during detach\n",
-					drbd_disk_str(mdev->state.disk));
-
-			if (ns.conn >= C_CONNECTED)
-				drbd_send_state(mdev, ns);
-
-			drbd_rs_cancel_all(mdev);
-
-			/* In case we want to get something to stable storage still,
-			 * this may be the last chance.
-			 * Following put_ldev may transition to D_DISKLESS. */
-			drbd_md_sync(mdev);
-		}
-		put_ldev(mdev);
-	}
-
-        /* second half of local IO error, failure to attach,
-         * or administrative detach,
-         * after local_cnt references have reached zero again */
-        if (os.disk != D_DISKLESS && ns.disk == D_DISKLESS) {
-                /* We must still be diskless,
-                 * re-attach has to be serialized with this! */
-                if (mdev->state.disk != D_DISKLESS)
-                        dev_err(DEV,
-                                "ASSERT FAILED: disk is %s while going diskless\n",
-                                drbd_disk_str(mdev->state.disk));
-
-		if (ns.conn >= C_CONNECTED)
-			drbd_send_state(mdev, ns);
-
-		/* corresponding get_ldev in __drbd_set_state
-		 * this may finally trigger drbd_ldev_destroy. */
-		put_ldev(mdev);
-	}
-
-	/* Notify peer that I had a local IO error, and did not detached.. */
-	if (os.disk == D_UP_TO_DATE && ns.disk == D_INCONSISTENT && ns.conn >= C_CONNECTED)
-		drbd_send_state(mdev, ns);
-
-	/* Disks got bigger while they were detached */
-	if (ns.disk > D_NEGOTIATING && ns.pdsk > D_NEGOTIATING &&
-	    drbd_test_and_clear_flag(mdev, RESYNC_AFTER_NEG)) {
-		if (ns.conn == C_CONNECTED)
-			resync_after_online_grow(mdev);
-	}
-
-	/* A resync finished or aborted, wake paused devices... */
-	if ((os.conn > C_CONNECTED && ns.conn <= C_CONNECTED) ||
-	    (os.peer_isp && !ns.peer_isp) ||
-	    (os.user_isp && !ns.user_isp))
-		resume_next_sg(mdev);
-
-	/* sync target done with resync.  Explicitly notify peer, even though
-	 * it should (at least for non-empty resyncs) already know itself. */
-	if (os.disk < D_UP_TO_DATE && os.conn >= C_SYNC_SOURCE && ns.conn == C_CONNECTED)
-		drbd_send_state(mdev, ns);
-
-	/* Verify finished, or reached stop sector.  Peer did not know about
-	 * the stop sector, and we may even have changed the stop sector during
-	 * verify to interrupt/stop early.  Send the new state. */
-	if (os.conn == C_VERIFY_S && ns.conn == C_CONNECTED
-	&& mdev->agreed_pro_version >= 97)
-		drbd_send_state(mdev, ns);
-
-	/* Wake up role changes, that were delayed because of connection establishing */
-	if (os.conn == C_WF_REPORT_PARAMS && ns.conn != C_WF_REPORT_PARAMS) {
-		drbd_clear_flag(mdev, STATE_SENT);
-		wake_up(&mdev->state_wait);
-	}
-
-	/* This triggers bitmap writeout of potentially still unwritten pages
-	 * if the resync finished cleanly, or aborted because of peer disk
-	 * failure, or because of connection loss.
-	 * For resync aborted because of local disk failure, we cannot do
-	 * any bitmap writeout anymore.
-	 * No harm done if some bits change during this phase.
-	 */
-	if (os.conn > C_CONNECTED && ns.conn <= C_CONNECTED && get_ldev(mdev)) {
-		drbd_queue_bitmap_io(mdev, &drbd_bm_write_copy_pages, NULL,
-			"write from resync_finished", BM_LOCKED_CHANGE_ALLOWED);
-		put_ldev(mdev);
-	}
-
-	/* free tl_hash if we Got thawed and are C_STANDALONE */
-	if (ns.conn == C_STANDALONE && !is_susp(ns) && mdev->tl_hash)
-		drbd_free_tl_hash(mdev);
-
-	/* Upon network connection, we need to start the receiver */
-	if (os.conn == C_STANDALONE && ns.conn == C_UNCONNECTED)
-		drbd_thread_start(&mdev->receiver);
-
-	/* Terminate worker thread if we are unconfigured - it will be
-	   restarted as needed... */
-	if (ns.disk == D_DISKLESS &&
-	    ns.conn == C_STANDALONE &&
-	    ns.role == R_SECONDARY) {
-		if (os.aftr_isp != ns.aftr_isp)
-			resume_next_sg(mdev);
-		/* set in __drbd_set_state, unless CONFIG_PENDING was set */
-		if (drbd_test_flag(mdev, DEVICE_DYING))
-			drbd_thread_stop_nowait(&mdev->worker);
-=======
 	return;
 
 bail:
@@ -1868,7 +319,6 @@
 		if (req->w.mdev != mdev)
 			continue;
 		_req_mod(req, ABORT_DISK_IO);
->>>>>>> 328e0f12
 	}
 	spin_unlock_irq(&tconn->req_lock);
 }
@@ -2382,17 +832,6 @@
 	if (!get_ldev_if_state(mdev, D_NEGOTIATING))
 		return 0;
 
-<<<<<<< HEAD
-	spin_lock_irq(&mdev->ldev->md.uuid_lock);
-	for (i = UI_CURRENT; i < UI_SIZE; i++)
-		p.uuid[i] = mdev->ldev ? cpu_to_be64(mdev->ldev->md.uuid[i]) : 0;
-	spin_unlock_irq(&mdev->ldev->md.uuid_lock);
-
-	mdev->comm_bm_set = drbd_bm_total_weight(mdev);
-	p.uuid[UI_SIZE] = cpu_to_be64(mdev->comm_bm_set);
-	uuid_flags |= mdev->net_conf->want_lose ? 1 : 0;
-	uuid_flags |= drbd_test_flag(mdev, CRASHED_PRIMARY) ? 2 : 0;
-=======
 	sock = &mdev->tconn->data;
 	p = drbd_prepare_command(mdev, sock);
 	if (!p) {
@@ -2410,7 +849,6 @@
 	uuid_flags |= rcu_dereference(mdev->tconn->net_conf)->discard_my_data ? 1 : 0;
 	rcu_read_unlock();
 	uuid_flags |= test_bit(CRASHED_PRIMARY, &mdev->flags) ? 2 : 0;
->>>>>>> 328e0f12
 	uuid_flags |= mdev->new_state_tmp.disk == D_INCONSISTENT ? 4 : 0;
 	p->uuid[UI_FLAGS] = cpu_to_be64(uuid_flags);
 
@@ -2476,13 +914,8 @@
 	struct drbd_socket *sock;
 	struct p_sizes *p;
 	sector_t d_size, u_size;
-<<<<<<< HEAD
 	int q_order_type;
 	unsigned int max_bio_size;
-	int ok;
-=======
-	int q_order_type, max_bio_size;
->>>>>>> 328e0f12
 
 	if (get_ldev_if_state(mdev, D_NEGOTIATING)) {
 		D_ASSERT(mdev->ldev->backing_bdev);
@@ -2501,28 +934,15 @@
 		max_bio_size = DRBD_MAX_BIO_SIZE; /* ... multiple BIOs per peer_request */
 	}
 
-<<<<<<< HEAD
-	/* Never allow old drbd (up to 8.3.7) to see more than 32KiB */
-	if (mdev->agreed_pro_version <= 94)
-		max_bio_size = min(max_bio_size, DRBD_MAX_SIZE_H80_PACKET);
-
-	p.d_size = cpu_to_be64(d_size);
-	p.u_size = cpu_to_be64(u_size);
-	p.c_size = cpu_to_be64(trigger_reply ? 0 : drbd_get_capacity(mdev->this_bdev));
-	p.max_bio_size = cpu_to_be32(max_bio_size);
-	p.queue_order_type = cpu_to_be16(q_order_type);
-	p.dds_flags = cpu_to_be16(flags);
-=======
 	sock = &mdev->tconn->data;
 	p = drbd_prepare_command(mdev, sock);
 	if (!p)
 		return -EIO;
 
 	if (mdev->tconn->agreed_pro_version <= 94)
-		max_bio_size = min_t(int, max_bio_size, DRBD_MAX_SIZE_H80_PACKET);
+		max_bio_size = min(max_bio_size, DRBD_MAX_SIZE_H80_PACKET);
 	else if (mdev->tconn->agreed_pro_version < 100)
-		max_bio_size = min_t(int, max_bio_size, DRBD_MAX_BIO_SIZE_P95);
->>>>>>> 328e0f12
+		max_bio_size = min(max_bio_size, DRBD_MAX_BIO_SIZE_P95);
 
 	p->d_size = cpu_to_be64(d_size);
 	p->u_size = cpu_to_be64(u_size);
@@ -2603,43 +1023,7 @@
 	return conn_send_command(tconn, sock, cmd, sizeof(*p), NULL, 0);
 }
 
-<<<<<<< HEAD
-/**
- * drbd_send_state() - After a state change, sends the new state to the peer
- * @mdev:	DRBD device.
- * @state:	the state to send, not necessarily the current state.
- *
- * Each state change queues an "after_state_ch" work, which will eventually
- * send the resulting new state to the peer. If more state changes happen
- * between queuing and processing of the after_state_ch work, we still
- * want to send each intermediary state in the order it occurred.
- */
-int drbd_send_state(struct drbd_conf *mdev, union drbd_state state)
-{
-	struct socket *sock;
-	struct p_state p;
-	int ok = 0;
-
-	mutex_lock(&mdev->data.mutex);
-
-	p.state = cpu_to_be32(state.i);
-	sock = mdev->data.socket;
-
-	if (likely(sock != NULL)) {
-		ok = _drbd_send_cmd(mdev, sock, P_STATE,
-				    (struct p_header80 *)&p, sizeof(p), 0);
-	}
-
-	mutex_unlock(&mdev->data.mutex);
-
-	return ok;
-}
-
-int drbd_send_state_req(struct drbd_conf *mdev,
-	union drbd_state mask, union drbd_state val)
-=======
 void drbd_send_sr_reply(struct drbd_conf *mdev, enum drbd_state_rv retcode)
->>>>>>> 328e0f12
 {
 	struct drbd_socket *sock;
 	struct p_req_state_reply *p;
@@ -3142,11 +1526,7 @@
 		offset += sent;
 	} while (len > 0 /* THINK && mdev->cstate >= C_CONNECTED*/);
 	set_fs(oldfs);
-<<<<<<< HEAD
-	drbd_clear_flag(mdev, NET_CONGESTED);
-=======
 	clear_bit(NET_CONGESTED, &mdev->tconn->flags);
->>>>>>> 328e0f12
 
 	if (len == 0) {
 		err = 0;
@@ -3161,12 +1541,6 @@
 	int i;
 	/* hint all but last page with MSG_MORE */
 	bio_for_each_segment(bvec, bio, i) {
-<<<<<<< HEAD
-		if (!_drbd_no_send_page(mdev, bvec->bv_page,
-				     bvec->bv_offset, bvec->bv_len,
-				     i == bio->bi_vcnt -1 ? 0 : MSG_MORE))
-			return 0;
-=======
 		int err;
 
 		err = _drbd_no_send_page(mdev, bvec->bv_page,
@@ -3174,7 +1548,6 @@
 					 i == bio->bi_vcnt - 1 ? 0 : MSG_MORE);
 		if (err)
 			return err;
->>>>>>> 328e0f12
 	}
 	return 0;
 }
@@ -3185,12 +1558,6 @@
 	int i;
 	/* hint all but last page with MSG_MORE */
 	bio_for_each_segment(bvec, bio, i) {
-<<<<<<< HEAD
-		if (!_drbd_send_page(mdev, bvec->bv_page,
-				     bvec->bv_offset, bvec->bv_len,
-				     i == bio->bi_vcnt -1 ? 0 : MSG_MORE))
-			return 0;
-=======
 		int err;
 
 		err = _drbd_send_page(mdev, bvec->bv_page,
@@ -3198,7 +1565,6 @@
 				      i == bio->bi_vcnt - 1 ? 0 : MSG_MORE);
 		if (err)
 			return err;
->>>>>>> 328e0f12
 	}
 	return 0;
 }
@@ -3245,33 +1611,9 @@
 	int dgs;
 	int err;
 
-<<<<<<< HEAD
-	if (!drbd_get_data_sock(mdev))
-		return 0;
-
-	dgs = (mdev->agreed_pro_version >= 87 && mdev->integrity_w_tfm) ?
-		crypto_hash_digestsize(mdev->integrity_w_tfm) : 0;
-
-	if (req->size <= DRBD_MAX_SIZE_H80_PACKET) {
-		p.head.h80.magic   = BE_DRBD_MAGIC;
-		p.head.h80.command = cpu_to_be16(P_DATA);
-		p.head.h80.length  =
-			cpu_to_be16(sizeof(p) - sizeof(union p_header) + dgs + req->size);
-	} else {
-		p.head.h95.magic   = BE_DRBD_MAGIC_BIG;
-		p.head.h95.command = cpu_to_be16(P_DATA);
-		p.head.h95.length  =
-			cpu_to_be32(sizeof(p) - sizeof(union p_header) + dgs + req->size);
-	}
-
-	p.sector   = cpu_to_be64(req->sector);
-	p.block_id = (unsigned long)req;
-	p.seq_num  = cpu_to_be32(atomic_add_return(1, &mdev->packet_seq));
-=======
 	sock = &mdev->tconn->data;
 	p = drbd_prepare_command(mdev, sock);
 	dgs = mdev->tconn->integrity_tfm ? crypto_hash_digestsize(mdev->tconn->integrity_tfm) : 0;
->>>>>>> 328e0f12
 
 	if (!p)
 		return -EIO;
@@ -3282,19 +1624,6 @@
 	if (mdev->state.conn >= C_SYNC_SOURCE &&
 	    mdev->state.conn <= C_PAUSED_SYNC_T)
 		dp_flags |= DP_MAY_SET_IN_SYNC;
-<<<<<<< HEAD
-
-	p.dp_flags = cpu_to_be32(dp_flags);
-	drbd_set_flag(mdev, UNPLUG_REMOTE);
-	ok = (sizeof(p) ==
-		drbd_send(mdev, mdev->data.socket, &p, sizeof(p), dgs ? MSG_MORE : 0));
-	if (ok && dgs) {
-		dgb = mdev->int_dig_out;
-		drbd_csum_bio(mdev, mdev->integrity_w_tfm, req->master_bio, dgb);
-		ok = dgs == drbd_send(mdev, mdev->data.socket, dgb, dgs, 0);
-	}
-	if (ok) {
-=======
 	if (mdev->tconn->agreed_pro_version >= 100) {
 		if (req->rq_state & RQ_EXP_RECEIVE_ACK)
 			dp_flags |= DP_SEND_RECEIVE_ACK;
@@ -3306,7 +1635,6 @@
 		drbd_csum_bio(mdev, mdev->tconn->integrity_tfm, req->master_bio, p + 1);
 	err = __send_command(mdev->tconn, mdev->vnr, sock, P_DATA, sizeof(*p) + dgs, NULL, req->i.size);
 	if (!err) {
->>>>>>> 328e0f12
 		/* For protocol A, we have to memcpy the payload into
 		 * socket buffers, as we may complete right away
 		 * as soon as we handed it over to tcp, at which point the data
@@ -3461,13 +1789,8 @@
 		iov.iov_len  -= rv;
 	} while (sent < size);
 
-<<<<<<< HEAD
-	if (sock == mdev->data.socket)
-		drbd_clear_flag(mdev, NET_CONGESTED);
-=======
 	if (sock == tconn->data.socket)
 		clear_bit(NET_CONGESTED, &tconn->flags);
->>>>>>> 328e0f12
 
 	if (rv <= 0) {
 		if (rv != -EAGAIN) {
@@ -3566,19 +1889,8 @@
 	atomic_set(&mdev->ap_in_flight, 0);
 	atomic_set(&mdev->md_io_in_use, 0);
 
-<<<<<<< HEAD
-	mutex_init(&mdev->data.mutex);
-	mutex_init(&mdev->meta.mutex);
-	sema_init(&mdev->data.work.s, 0);
-	sema_init(&mdev->meta.work.s, 0);
-	mutex_init(&mdev->state_mutex);
-
-	spin_lock_init(&mdev->data.work.q_lock);
-	spin_lock_init(&mdev->meta.work.q_lock);
-=======
 	mutex_init(&mdev->own_state_mutex);
 	mdev->state_mutex = &mdev->own_state_mutex;
->>>>>>> 328e0f12
 
 	spin_lock_init(&mdev->al_lock);
 	spin_lock_init(&mdev->peer_seq_lock);
@@ -3666,15 +1978,10 @@
 		drbd_bm_cleanup(mdev);
 	}
 
-<<<<<<< HEAD
-	drbd_free_resources(mdev);
-	drbd_clear_flag(mdev, AL_SUSPENDED);
-=======
 	drbd_free_bc(mdev->ldev);
 	mdev->ldev = NULL;
 
 	clear_bit(AL_SUSPENDED, &mdev->flags);
->>>>>>> 328e0f12
 
 	D_ASSERT(list_empty(&mdev->active_ee));
 	D_ASSERT(list_empty(&mdev->sync_ee));
@@ -3771,17 +2078,9 @@
 		goto Enomem;
 
 	/* mempools */
-<<<<<<< HEAD
-#ifdef COMPAT_HAVE_BIOSET_CREATE
 	drbd_md_io_bio_set = bioset_create(DRBD_MIN_POOL_PAGES, 0);
 	if (drbd_md_io_bio_set == NULL)
 		goto Enomem;
-#endif
-=======
-	drbd_md_io_bio_set = bioset_create(DRBD_MIN_POOL_PAGES, 0);
-	if (drbd_md_io_bio_set == NULL)
-		goto Enomem;
->>>>>>> 328e0f12
 
 	drbd_md_io_page_pool = mempool_create_page_pool(DRBD_MIN_POOL_PAGES, 0);
 	if (drbd_md_io_page_pool == NULL)
@@ -3860,8 +2159,6 @@
 {
 	struct drbd_conf *mdev = container_of(kref, struct drbd_conf, kref);
 	struct drbd_tconn *tconn = mdev->tconn;
-
-	del_timer_sync(&mdev->request_timer);
 
 	del_timer_sync(&mdev->request_timer);
 
@@ -4044,11 +2341,7 @@
 		goto out;
 	}
 
-<<<<<<< HEAD
-	if (drbd_test_flag(mdev, CALLBACK_PENDING)) {
-=======
 	if (test_bit(CALLBACK_PENDING, &mdev->tconn->flags)) {
->>>>>>> 328e0f12
 		r |= (1 << BDI_async_congested);
 		/* Without good local data, we would need to read from remote,
 		 * and that would need the worker thread as well, which is
@@ -4072,11 +2365,7 @@
 			reason = 'b';
 	}
 
-<<<<<<< HEAD
-	if (bdi_bits & (1 << BDI_async_congested) && drbd_test_flag(mdev, NET_CONGESTED)) {
-=======
 	if (bdi_bits & (1 << BDI_async_congested) && test_bit(NET_CONGESTED, &mdev->tconn->flags)) {
->>>>>>> 328e0f12
 		r |= (1 << BDI_async_congested);
 		reason = reason == 'b' ? 'a' : 'n';
 	}
@@ -4578,7 +2867,7 @@
 
 	del_timer(&mdev->md_sync_timer);
 	/* timer may be rearmed by drbd_md_mark_dirty() now. */
-	if (!drbd_test_and_clear_flag(mdev, MD_DIRTY))
+	if (!test_and_clear_bit(MD_DIRTY, &mdev->flags))
 		return;
 
 	/* We use here D_FAILED and not D_ATTACHING because we try to write
@@ -4731,7 +3020,7 @@
 #ifdef DEBUG
 void drbd_md_mark_dirty_(struct drbd_conf *mdev, unsigned int line, const char *func)
 {
-	if (!drbd_test_and_set_flag(mdev, MD_DIRTY)) {
+	if (!test_and_set_bit(MD_DIRTY, &mdev->flags)) {
 		mod_timer(&mdev->md_sync_timer, jiffies + HZ);
 		mdev->last_md_mark_dirty.line = line;
 		mdev->last_md_mark_dirty.func = func;
@@ -4740,7 +3029,7 @@
 #else
 void drbd_md_mark_dirty(struct drbd_conf *mdev)
 {
-	if (!drbd_test_and_set_flag(mdev, MD_DIRTY))
+	if (!test_and_set_bit(MD_DIRTY, &mdev->flags))
 		mod_timer(&mdev->md_sync_timer, jiffies + 5*HZ);
 }
 #endif
@@ -4903,18 +3192,13 @@
 		put_ldev(mdev);
 	}
 
-<<<<<<< HEAD
-	drbd_clear_flag(mdev, BITMAP_IO);
-	smp_mb__after_clear_bit();
-=======
 	clear_bit_unlock(BITMAP_IO, &mdev->flags);
->>>>>>> 328e0f12
 	wake_up(&mdev->misc_wait);
 
 	if (work->done)
 		work->done(mdev, rv);
 
-	drbd_clear_flag(mdev, BITMAP_IO_QUEUED);
+	clear_bit(BITMAP_IO_QUEUED, &mdev->flags);
 	work->why = NULL;
 	work->flags = 0;
 
@@ -4931,15 +3215,7 @@
 		drbd_free_bc(mdev->ldev);
 		mdev->ldev = NULL;);
 
-<<<<<<< HEAD
-	if (mdev->md_io_tmpp) {
-		__free_page(mdev->md_io_tmpp);
-		mdev->md_io_tmpp = NULL;
-	}
-	drbd_clear_flag(mdev, GO_DISKLESS);
-=======
 	clear_bit(GO_DISKLESS, &mdev->flags);
->>>>>>> 328e0f12
 }
 
 static int w_go_diskless(struct drbd_work *w, int unused)
@@ -4960,13 +3236,6 @@
 	 * (Do we want a specific meta data flag for this?)
 	 *
 	 * If that does not make it to stable storage either,
-<<<<<<< HEAD
-	 * we cannot do anything about that anymore.  */
-	if (mdev->bitmap) {
-		if (drbd_bitmap_io_from_worker(mdev, drbd_bm_write,
-					"detach", BM_LOCKED_MASK)) {
-			if (drbd_test_flag(mdev, WAS_READ_ERROR)) {
-=======
 	 * we cannot do anything about that anymore.
 	 *
 	 * We still need to check if both bitmap and ldev are present, we may
@@ -4976,7 +3245,6 @@
 		if (drbd_bitmap_io_from_worker(mdev, drbd_bm_write,
 					"detach", BM_LOCKED_MASK)) {
 			if (test_bit(WAS_READ_ERROR, &mdev->flags)) {
->>>>>>> 328e0f12
 				drbd_md_set_flag(mdev, MDF_FULL_SYNC);
 				drbd_md_sync(mdev);
 			}
@@ -4990,13 +3258,8 @@
 void drbd_go_diskless(struct drbd_conf *mdev)
 {
 	D_ASSERT(mdev->state.disk == D_FAILED);
-<<<<<<< HEAD
-	if (!drbd_test_and_set_flag(mdev, GO_DISKLESS))
-		drbd_queue_work(&mdev->data.work, &mdev->go_diskless);
-=======
 	if (!test_and_set_bit(GO_DISKLESS, &mdev->flags))
 		drbd_queue_work(&mdev->tconn->sender_work, &mdev->go_diskless);
->>>>>>> 328e0f12
 }
 
 /**
@@ -5018,8 +3281,8 @@
 {
 	D_ASSERT(current == mdev->tconn->worker.task);
 
-	D_ASSERT(!drbd_test_flag(mdev, BITMAP_IO_QUEUED));
-	D_ASSERT(!drbd_test_flag(mdev, BITMAP_IO));
+	D_ASSERT(!test_bit(BITMAP_IO_QUEUED, &mdev->flags));
+	D_ASSERT(!test_bit(BITMAP_IO, &mdev->flags));
 	D_ASSERT(list_empty(&mdev->bm_io_work.w.list));
 	if (mdev->bm_io_work.why)
 		dev_err(DEV, "FIXME going to queue '%s' but '%s' still pending?\n",
@@ -5030,19 +3293,11 @@
 	mdev->bm_io_work.why = why;
 	mdev->bm_io_work.flags = flags;
 
-<<<<<<< HEAD
-	spin_lock_irq(&mdev->req_lock);
-	drbd_set_flag(mdev, BITMAP_IO);
-	if (atomic_read(&mdev->ap_bio_cnt) == 0) {
-		if (!drbd_test_and_set_flag(mdev, BITMAP_IO_QUEUED))
-			drbd_queue_work(&mdev->data.work, &mdev->bm_io_work.w);
-=======
 	spin_lock_irq(&mdev->tconn->req_lock);
 	set_bit(BITMAP_IO, &mdev->flags);
 	if (atomic_read(&mdev->ap_bio_cnt) == 0) {
 		if (!test_and_set_bit(BITMAP_IO_QUEUED, &mdev->flags))
 			drbd_queue_work(&mdev->tconn->sender_work, &mdev->bm_io_work.w);
->>>>>>> 328e0f12
 	}
 	spin_unlock_irq(&mdev->tconn->req_lock);
 }
