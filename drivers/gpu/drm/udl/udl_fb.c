/*
 * Copyright (C) 2012 Red Hat
 *
 * based in parts on udlfb.c:
 * Copyright (C) 2009 Roberto De Ioris <roberto@unbit.it>
 * Copyright (C) 2009 Jaya Kumar <jayakumar.lkml@gmail.com>
 * Copyright (C) 2009 Bernie Thompson <bernie@plugable.com>
 *
 * This file is subject to the terms and conditions of the GNU General Public
 * License v2. See the file COPYING in the main directory of this archive for
 * more details.
 */
#include <linux/module.h>
#include <linux/slab.h>
#include <linux/fb.h>

#include "drmP.h"
#include "drm.h"
#include "drm_crtc.h"
#include "drm_crtc_helper.h"
#include "udl_drv.h"

#include "drm_fb_helper.h"

#define DL_DEFIO_WRITE_DELAY    (HZ/20) /* fb_deferred_io.delay in jiffies */

static int fb_defio = 0;  /* Optionally enable experimental fb_defio mmap support */
static int fb_bpp = 16;

module_param(fb_bpp, int, S_IWUSR | S_IRUSR | S_IWGRP | S_IRGRP);
module_param(fb_defio, int, S_IWUSR | S_IRUSR | S_IWGRP | S_IRGRP);

struct udl_fbdev {
	struct drm_fb_helper helper;
	struct udl_framebuffer ufb;
	struct list_head fbdev_list;
	int fb_count;
};

#define DL_ALIGN_UP(x, a) ALIGN(x, a)
#define DL_ALIGN_DOWN(x, a) ALIGN(x-(a-1), a)

/** Read the red component (0..255) of a 32 bpp colour. */
#define DLO_RGB_GETRED(col) (uint8_t)((col) & 0xFF)

/** Read the green component (0..255) of a 32 bpp colour. */
#define DLO_RGB_GETGRN(col) (uint8_t)(((col) >> 8) & 0xFF)

/** Read the blue component (0..255) of a 32 bpp colour. */
#define DLO_RGB_GETBLU(col) (uint8_t)(((col) >> 16) & 0xFF)

/** Return red/green component of a 16 bpp colour number. */
#define DLO_RG16(red, grn) (uint8_t)((((red) & 0xF8) | ((grn) >> 5)) & 0xFF)

/** Return green/blue component of a 16 bpp colour number. */
#define DLO_GB16(grn, blu) (uint8_t)(((((grn) & 0x1C) << 3) | ((blu) >> 3)) & 0xFF)

/** Return 8 bpp colour number from red, green and blue components. */
#define DLO_RGB8(red, grn, blu) ((((red) << 5) | (((grn) & 3) << 3) | ((blu) & 7)) & 0xFF)

#if 0
static uint8_t rgb8(uint32_t col)
{
	uint8_t red = DLO_RGB_GETRED(col);
	uint8_t grn = DLO_RGB_GETGRN(col);
	uint8_t blu = DLO_RGB_GETBLU(col);

	return DLO_RGB8(red, grn, blu);
}

static uint16_t rgb16(uint32_t col)
{
	uint8_t red = DLO_RGB_GETRED(col);
	uint8_t grn = DLO_RGB_GETGRN(col);
	uint8_t blu = DLO_RGB_GETBLU(col);

	return (DLO_RG16(red, grn) << 8) + DLO_GB16(grn, blu);
}
#endif

/*
 * NOTE: fb_defio.c is holding info->fbdefio.mutex
 *   Touching ANY framebuffer memory that triggers a page fault
 *   in fb_defio will cause a deadlock, when it also tries to
 *   grab the same mutex.
 */
static void udlfb_dpy_deferred_io(struct fb_info *info,
				  struct list_head *pagelist)
{
	struct page *cur;
	struct fb_deferred_io *fbdefio = info->fbdefio;
	struct udl_fbdev *ufbdev = info->par;
	struct drm_device *dev = ufbdev->ufb.base.dev;
	struct udl_device *udl = dev->dev_private;
	struct urb *urb;
	char *cmd;
	cycles_t start_cycles, end_cycles;
	int bytes_sent = 0;
	int bytes_identical = 0;
	int bytes_rendered = 0;

	if (!fb_defio)
		return;

	start_cycles = get_cycles();

	urb = udl_get_urb(dev);
	if (!urb)
		return;

	cmd = urb->transfer_buffer;

	/* walk the written page list and render each to device */
	list_for_each_entry(cur, &fbdefio->pagelist, lru) {

		if (udl_render_hline(dev, (ufbdev->ufb.base.bits_per_pixel / 8),
				     &urb, (char *) info->fix.smem_start,
				     &cmd, cur->index << PAGE_SHIFT,
				     cur->index << PAGE_SHIFT,
				     PAGE_SIZE, &bytes_identical, &bytes_sent))
			goto error;
		bytes_rendered += PAGE_SIZE;
	}

	if (cmd > (char *) urb->transfer_buffer) {
		/* Send partial buffer remaining before exiting */
		int len = cmd - (char *) urb->transfer_buffer;
		udl_submit_urb(dev, urb, len);
		bytes_sent += len;
	} else
		udl_urb_completion(urb);

error:
	atomic_add(bytes_sent, &udl->bytes_sent);
	atomic_add(bytes_identical, &udl->bytes_identical);
	atomic_add(bytes_rendered, &udl->bytes_rendered);
	end_cycles = get_cycles();
	atomic_add(((unsigned int) ((end_cycles - start_cycles)
		    >> 10)), /* Kcycles */
		   &udl->cpu_kcycles_used);
}

int udl_handle_damage(struct udl_framebuffer *fb, int x, int y,
		      int width, int height)
{
	struct drm_device *dev = fb->base.dev;
	struct udl_device *udl = dev->dev_private;
	int i, ret;
	char *cmd;
	cycles_t start_cycles, end_cycles;
	int bytes_sent = 0;
	int bytes_identical = 0;
	struct urb *urb;
	int aligned_x;
	int bpp = (fb->base.bits_per_pixel / 8);
	int x2, y2;
	bool store_for_later = false;
	unsigned long flags;

	if (!fb->active_16)
		return 0;

	if (!fb->obj->vmapping)
		udl_gem_vmap(fb->obj);

	aligned_x = DL_ALIGN_DOWN(x, sizeof(unsigned long));
	width = DL_ALIGN_UP(width + (x-aligned_x), sizeof(unsigned long));
	x = aligned_x;

	if ((width <= 0) ||
	    (x + width > fb->base.width) ||
	    (y + height > fb->base.height))
		return -EINVAL;

	/* if we are in atomic just store the info
	   can't test inside spin lock */
	if (in_atomic())
		store_for_later = true;

	x2 = x + width - 1;
	y2 = y + height - 1;

	spin_lock_irqsave(&fb->dirty_lock, flags);

	if (fb->y1 < y)
		y = fb->y1;
	if (fb->y2 > y2)
		y2 = fb->y2;
	if (fb->x1 < x)
		x = fb->x1;
	if (fb->x2 > x2)
		x2 = fb->x2;

	if (store_for_later) {
		fb->x1 = x;
		fb->x2 = x2;
		fb->y1 = y;
		fb->y2 = y2;
		spin_unlock_irqrestore(&fb->dirty_lock, flags);
		return 0;
	}

	fb->x1 = fb->y1 = INT_MAX;
	fb->x2 = fb->y2 = 0;

	spin_unlock_irqrestore(&fb->dirty_lock, flags);
	start_cycles = get_cycles();

	urb = udl_get_urb(dev);
	if (!urb)
		return 0;
	cmd = urb->transfer_buffer;

	for (i = y; i <= y2 ; i++) {
		const int line_offset = fb->base.pitches[0] * i;
		const int byte_offset = line_offset + (x * bpp);
		const int dev_byte_offset = (fb->base.width * bpp * i) + (x * bpp);
		if (udl_render_hline(dev, bpp, &urb,
				     (char *) fb->obj->vmapping,
				     &cmd, byte_offset, dev_byte_offset,
<<<<<<< HEAD
				     width * bpp,
=======
				     (x2 - x + 1) * bpp,
>>>>>>> f8f24e66
				     &bytes_identical, &bytes_sent))
			goto error;
	}

	if (cmd > (char *) urb->transfer_buffer) {
		/* Send partial buffer remaining before exiting */
		int len = cmd - (char *) urb->transfer_buffer;
		ret = udl_submit_urb(dev, urb, len);
		bytes_sent += len;
	} else
		udl_urb_completion(urb);

error:
	atomic_add(bytes_sent, &udl->bytes_sent);
	atomic_add(bytes_identical, &udl->bytes_identical);
	atomic_add(width*height*bpp, &udl->bytes_rendered);
	end_cycles = get_cycles();
	atomic_add(((unsigned int) ((end_cycles - start_cycles)
		    >> 10)), /* Kcycles */
		   &udl->cpu_kcycles_used);

	return 0;
}

static int udl_fb_mmap(struct fb_info *info, struct vm_area_struct *vma)
{
	unsigned long start = vma->vm_start;
	unsigned long size = vma->vm_end - vma->vm_start;
	unsigned long offset = vma->vm_pgoff << PAGE_SHIFT;
	unsigned long page, pos;

	if (offset + size > info->fix.smem_len)
		return -EINVAL;

	pos = (unsigned long)info->fix.smem_start + offset;

	pr_notice("mmap() framebuffer addr:%lu size:%lu\n",
		  pos, size);

	while (size > 0) {
		page = vmalloc_to_pfn((void *)pos);
		if (remap_pfn_range(vma, start, page, PAGE_SIZE, PAGE_SHARED))
			return -EAGAIN;

		start += PAGE_SIZE;
		pos += PAGE_SIZE;
		if (size > PAGE_SIZE)
			size -= PAGE_SIZE;
		else
			size = 0;
	}

	vma->vm_flags |= VM_RESERVED;	/* avoid to swap out this VMA */
	return 0;
}

static void udl_fb_fillrect(struct fb_info *info, const struct fb_fillrect *rect)
{
	struct udl_fbdev *ufbdev = info->par;

	sys_fillrect(info, rect);

	udl_handle_damage(&ufbdev->ufb, rect->dx, rect->dy, rect->width,
			  rect->height);
}

static void udl_fb_copyarea(struct fb_info *info, const struct fb_copyarea *region)
{
	struct udl_fbdev *ufbdev = info->par;

	sys_copyarea(info, region);

	udl_handle_damage(&ufbdev->ufb, region->dx, region->dy, region->width,
			  region->height);
}

static void udl_fb_imageblit(struct fb_info *info, const struct fb_image *image)
{
	struct udl_fbdev *ufbdev = info->par;

	sys_imageblit(info, image);

	udl_handle_damage(&ufbdev->ufb, image->dx, image->dy, image->width,
			  image->height);
}

/*
 * It's common for several clients to have framebuffer open simultaneously.
 * e.g. both fbcon and X. Makes things interesting.
 * Assumes caller is holding info->lock (for open and release at least)
 */
static int udl_fb_open(struct fb_info *info, int user)
{
	struct udl_fbdev *ufbdev = info->par;
	struct drm_device *dev = ufbdev->ufb.base.dev;
	struct udl_device *udl = dev->dev_private;

	/* If the USB device is gone, we don't accept new opens */
	if (drm_device_is_unplugged(udl->ddev))
		return -ENODEV;

	ufbdev->fb_count++;

	if (fb_defio && (info->fbdefio == NULL)) {
		/* enable defio at last moment if not disabled by client */

		struct fb_deferred_io *fbdefio;

		fbdefio = kmalloc(sizeof(struct fb_deferred_io), GFP_KERNEL);

		if (fbdefio) {
			fbdefio->delay = DL_DEFIO_WRITE_DELAY;
			fbdefio->deferred_io = udlfb_dpy_deferred_io;
		}

		info->fbdefio = fbdefio;
		fb_deferred_io_init(info);
	}

	pr_notice("open /dev/fb%d user=%d fb_info=%p count=%d\n",
		  info->node, user, info, ufbdev->fb_count);

	return 0;
}


/*
 * Assumes caller is holding info->lock mutex (for open and release at least)
 */
static int udl_fb_release(struct fb_info *info, int user)
{
	struct udl_fbdev *ufbdev = info->par;

	ufbdev->fb_count--;

	if ((ufbdev->fb_count == 0) && (info->fbdefio)) {
		fb_deferred_io_cleanup(info);
		kfree(info->fbdefio);
		info->fbdefio = NULL;
		info->fbops->fb_mmap = udl_fb_mmap;
	}

	pr_warn("released /dev/fb%d user=%d count=%d\n",
		info->node, user, ufbdev->fb_count);

	return 0;
}

static struct fb_ops udlfb_ops = {
	.owner = THIS_MODULE,
	.fb_check_var = drm_fb_helper_check_var,
	.fb_set_par = drm_fb_helper_set_par,
	.fb_fillrect = udl_fb_fillrect,
	.fb_copyarea = udl_fb_copyarea,
	.fb_imageblit = udl_fb_imageblit,
	.fb_pan_display = drm_fb_helper_pan_display,
	.fb_blank = drm_fb_helper_blank,
	.fb_setcmap = drm_fb_helper_setcmap,
	.fb_debug_enter = drm_fb_helper_debug_enter,
	.fb_debug_leave = drm_fb_helper_debug_leave,
	.fb_mmap = udl_fb_mmap,
	.fb_open = udl_fb_open,
	.fb_release = udl_fb_release,
};

void udl_crtc_fb_gamma_set(struct drm_crtc *crtc, u16 red, u16 green,
			   u16 blue, int regno)
{
}

void udl_crtc_fb_gamma_get(struct drm_crtc *crtc, u16 *red, u16 *green,
			     u16 *blue, int regno)
{
	*red = 0;
	*green = 0;
	*blue = 0;
}

static int udl_user_framebuffer_dirty(struct drm_framebuffer *fb,
				      struct drm_file *file,
				      unsigned flags, unsigned color,
				      struct drm_clip_rect *clips,
				      unsigned num_clips)
{
	struct udl_framebuffer *ufb = to_udl_fb(fb);
	int i;

	if (!ufb->active_16)
		return 0;

	for (i = 0; i < num_clips; i++) {
		udl_handle_damage(ufb, clips[i].x1, clips[i].y1,
				  clips[i].x2 - clips[i].x1,
				  clips[i].y2 - clips[i].y1);
	}
	return 0;
}

static void udl_user_framebuffer_destroy(struct drm_framebuffer *fb)
{
	struct udl_framebuffer *ufb = to_udl_fb(fb);

	if (ufb->obj)
		drm_gem_object_unreference_unlocked(&ufb->obj->base);

	drm_framebuffer_cleanup(fb);
	kfree(ufb);
}

static const struct drm_framebuffer_funcs udlfb_funcs = {
	.destroy = udl_user_framebuffer_destroy,
	.dirty = udl_user_framebuffer_dirty,
	.create_handle = NULL,
};


static int
udl_framebuffer_init(struct drm_device *dev,
		     struct udl_framebuffer *ufb,
		     struct drm_mode_fb_cmd2 *mode_cmd,
		     struct udl_gem_object *obj)
{
	int ret;

	spin_lock_init(&ufb->dirty_lock);
	ufb->obj = obj;
	ret = drm_framebuffer_init(dev, &ufb->base, &udlfb_funcs);
	drm_helper_mode_fill_fb_struct(&ufb->base, mode_cmd);
	return ret;
}


static int udlfb_create(struct udl_fbdev *ufbdev,
			struct drm_fb_helper_surface_size *sizes)
{
	struct drm_device *dev = ufbdev->helper.dev;
	struct fb_info *info;
	struct device *device = &dev->usbdev->dev;
	struct drm_framebuffer *fb;
	struct drm_mode_fb_cmd2 mode_cmd;
	struct udl_gem_object *obj;
	uint32_t size;
	int ret = 0;

	if (sizes->surface_bpp == 24)
		sizes->surface_bpp = 32;

	mode_cmd.width = sizes->surface_width;
	mode_cmd.height = sizes->surface_height;
	mode_cmd.pitches[0] = mode_cmd.width * ((sizes->surface_bpp + 7) / 8);

	mode_cmd.pixel_format = drm_mode_legacy_fb_format(sizes->surface_bpp,
							  sizes->surface_depth);

	size = mode_cmd.pitches[0] * mode_cmd.height;
	size = ALIGN(size, PAGE_SIZE);

	obj = udl_gem_alloc_object(dev, size);
	if (!obj)
		goto out;

	ret = udl_gem_vmap(obj);
	if (ret) {
		DRM_ERROR("failed to vmap fb\n");
		goto out_gfree;
	}

	info = framebuffer_alloc(0, device);
	if (!info) {
		ret = -ENOMEM;
		goto out_gfree;
	}
	info->par = ufbdev;

	ret = udl_framebuffer_init(dev, &ufbdev->ufb, &mode_cmd, obj);
	if (ret)
		goto out_gfree;

	fb = &ufbdev->ufb.base;

	ufbdev->helper.fb = fb;
	ufbdev->helper.fbdev = info;

	strcpy(info->fix.id, "udldrmfb");

	info->screen_base = ufbdev->ufb.obj->vmapping;
	info->fix.smem_len = size;
	info->fix.smem_start = (unsigned long)ufbdev->ufb.obj->vmapping;

	info->flags = FBINFO_DEFAULT | FBINFO_CAN_FORCE_OUTPUT;
	info->fbops = &udlfb_ops;
	drm_fb_helper_fill_fix(info, fb->pitches[0], fb->depth);
	drm_fb_helper_fill_var(info, &ufbdev->helper, sizes->fb_width, sizes->fb_height);

	ret = fb_alloc_cmap(&info->cmap, 256, 0);
	if (ret) {
		ret = -ENOMEM;
		goto out_gfree;
	}


	DRM_DEBUG_KMS("allocated %dx%d vmal %p\n",
		      fb->width, fb->height,
		      ufbdev->ufb.obj->vmapping);

	return ret;
out_gfree:
	drm_gem_object_unreference(&ufbdev->ufb.obj->base);
out:
	return ret;
}

static int udl_fb_find_or_create_single(struct drm_fb_helper *helper,
					struct drm_fb_helper_surface_size *sizes)
{
	struct udl_fbdev *ufbdev = (struct udl_fbdev *)helper;
	int new_fb = 0;
	int ret;

	if (!helper->fb) {
		ret = udlfb_create(ufbdev, sizes);
		if (ret)
			return ret;

		new_fb = 1;
	}
	return new_fb;
}

static struct drm_fb_helper_funcs udl_fb_helper_funcs = {
	.gamma_set = udl_crtc_fb_gamma_set,
	.gamma_get = udl_crtc_fb_gamma_get,
	.fb_probe = udl_fb_find_or_create_single,
};

static void udl_fbdev_destroy(struct drm_device *dev,
			      struct udl_fbdev *ufbdev)
{
	struct fb_info *info;
	if (ufbdev->helper.fbdev) {
		info = ufbdev->helper.fbdev;
		unregister_framebuffer(info);
		if (info->cmap.len)
			fb_dealloc_cmap(&info->cmap);
		framebuffer_release(info);
	}
	drm_fb_helper_fini(&ufbdev->helper);
	drm_framebuffer_cleanup(&ufbdev->ufb.base);
	drm_gem_object_unreference_unlocked(&ufbdev->ufb.obj->base);
}

int udl_fbdev_init(struct drm_device *dev)
{
	struct udl_device *udl = dev->dev_private;
	int bpp_sel = fb_bpp;
	struct udl_fbdev *ufbdev;
	int ret;

	ufbdev = kzalloc(sizeof(struct udl_fbdev), GFP_KERNEL);
	if (!ufbdev)
		return -ENOMEM;

	udl->fbdev = ufbdev;
	ufbdev->helper.funcs = &udl_fb_helper_funcs;

	ret = drm_fb_helper_init(dev, &ufbdev->helper,
				 1, 1);
	if (ret) {
		kfree(ufbdev);
		return ret;

	}

	drm_fb_helper_single_add_all_connectors(&ufbdev->helper);
	drm_fb_helper_initial_config(&ufbdev->helper, bpp_sel);
	return 0;
}

void udl_fbdev_cleanup(struct drm_device *dev)
{
	struct udl_device *udl = dev->dev_private;
	if (!udl->fbdev)
		return;

	udl_fbdev_destroy(dev, udl->fbdev);
	kfree(udl->fbdev);
	udl->fbdev = NULL;
}

void udl_fbdev_unplug(struct drm_device *dev)
{
	struct udl_device *udl = dev->dev_private;
	struct udl_fbdev *ufbdev;
	if (!udl->fbdev)
		return;

	ufbdev = udl->fbdev;
	if (ufbdev->helper.fbdev) {
		struct fb_info *info;
		info = ufbdev->helper.fbdev;
		unlink_framebuffer(info);
	}
}

struct drm_framebuffer *
udl_fb_user_fb_create(struct drm_device *dev,
		   struct drm_file *file,
		   struct drm_mode_fb_cmd2 *mode_cmd)
{
	struct drm_gem_object *obj;
	struct udl_framebuffer *ufb;
	int ret;

	obj = drm_gem_object_lookup(dev, file, mode_cmd->handles[0]);
	if (obj == NULL)
		return ERR_PTR(-ENOENT);

	ufb = kzalloc(sizeof(*ufb), GFP_KERNEL);
	if (ufb == NULL)
		return ERR_PTR(-ENOMEM);

	ret = udl_framebuffer_init(dev, ufb, mode_cmd, to_udl_bo(obj));
	if (ret) {
		kfree(ufb);
		return ERR_PTR(-EINVAL);
	}
	return &ufb->base;
}<|MERGE_RESOLUTION|>--- conflicted
+++ resolved
@@ -218,11 +218,7 @@
 		if (udl_render_hline(dev, bpp, &urb,
 				     (char *) fb->obj->vmapping,
 				     &cmd, byte_offset, dev_byte_offset,
-<<<<<<< HEAD
-				     width * bpp,
-=======
 				     (x2 - x + 1) * bpp,
->>>>>>> f8f24e66
 				     &bytes_identical, &bytes_sent))
 			goto error;
 	}
