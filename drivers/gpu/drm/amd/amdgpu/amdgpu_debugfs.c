/*
 * Copyright 2008 Advanced Micro Devices, Inc.
 * Copyright 2008 Red Hat Inc.
 * Copyright 2009 Jerome Glisse.
 *
 * Permission is hereby granted, free of charge, to any person obtaining a
 * copy of this software and associated documentation files (the "Software"),
 * to deal in the Software without restriction, including without limitation
 * the rights to use, copy, modify, merge, publish, distribute, sublicense,
 * and/or sell copies of the Software, and to permit persons to whom the
 * Software is furnished to do so, subject to the following conditions:
 *
 * The above copyright notice and this permission notice shall be included in
 * all copies or substantial portions of the Software.
 *
 * THE SOFTWARE IS PROVIDED "AS IS", WITHOUT WARRANTY OF ANY KIND, EXPRESS OR
 * IMPLIED, INCLUDING BUT NOT LIMITED TO THE WARRANTIES OF MERCHANTABILITY,
 * FITNESS FOR A PARTICULAR PURPOSE AND NONINFRINGEMENT.  IN NO EVENT SHALL
 * THE COPYRIGHT HOLDER(S) OR AUTHOR(S) BE LIABLE FOR ANY CLAIM, DAMAGES OR
 * OTHER LIABILITY, WHETHER IN AN ACTION OF CONTRACT, TORT OR OTHERWISE,
 * ARISING FROM, OUT OF OR IN CONNECTION WITH THE SOFTWARE OR THE USE OR
 * OTHER DEALINGS IN THE SOFTWARE.
 *
 */

#include <linux/kthread.h>
#include <linux/pci.h>
#include <linux/uaccess.h>
#include <linux/pm_runtime.h>

#include "amdgpu.h"
#include "amdgpu_pm.h"
#include "amdgpu_dm_debugfs.h"
#include "amdgpu_ras.h"
#include "amdgpu_rap.h"
#include "amdgpu_securedisplay.h"
#include "amdgpu_fw_attestation.h"
#include "amdgpu_umr.h"

#include "amdgpu_reset.h"
#include "amdgpu_psp_ta.h"

#if defined(CONFIG_DEBUG_FS)

/**
 * amdgpu_debugfs_process_reg_op - Handle MMIO register reads/writes
 *
 * @read: True if reading
 * @f: open file handle
 * @buf: User buffer to write/read to
 * @size: Number of bytes to write/read
 * @pos:  Offset to seek to
 *
 * This debugfs entry has special meaning on the offset being sought.
 * Various bits have different meanings:
 *
 * Bit 62:  Indicates a GRBM bank switch is needed
 * Bit 61:  Indicates a SRBM bank switch is needed (implies bit 62 is
 * 	    zero)
 * Bits 24..33: The SE or ME selector if needed
 * Bits 34..43: The SH (or SA) or PIPE selector if needed
 * Bits 44..53: The INSTANCE (or CU/WGP) or QUEUE selector if needed
 *
 * Bit 23:  Indicates that the PM power gating lock should be held
 * 	    This is necessary to read registers that might be
 * 	    unreliable during a power gating transistion.
 *
 * The lower bits are the BYTE offset of the register to read.  This
 * allows reading multiple registers in a single call and having
 * the returned size reflect that.
 */
static int  amdgpu_debugfs_process_reg_op(bool read, struct file *f,
		char __user *buf, size_t size, loff_t *pos)
{
	struct amdgpu_device *adev = file_inode(f)->i_private;
	ssize_t result = 0;
	int r;
	bool pm_pg_lock, use_bank, use_ring;
	unsigned instance_bank, sh_bank, se_bank, me, pipe, queue, vmid;

	pm_pg_lock = use_bank = use_ring = false;
	instance_bank = sh_bank = se_bank = me = pipe = queue = vmid = 0;

	if (size & 0x3 || *pos & 0x3 ||
			((*pos & (1ULL << 62)) && (*pos & (1ULL << 61))))
		return -EINVAL;

	/* are we reading registers for which a PG lock is necessary? */
	pm_pg_lock = (*pos >> 23) & 1;

	if (*pos & (1ULL << 62)) {
		se_bank = (*pos & GENMASK_ULL(33, 24)) >> 24;
		sh_bank = (*pos & GENMASK_ULL(43, 34)) >> 34;
		instance_bank = (*pos & GENMASK_ULL(53, 44)) >> 44;

		if (se_bank == 0x3FF)
			se_bank = 0xFFFFFFFF;
		if (sh_bank == 0x3FF)
			sh_bank = 0xFFFFFFFF;
		if (instance_bank == 0x3FF)
			instance_bank = 0xFFFFFFFF;
		use_bank = true;
	} else if (*pos & (1ULL << 61)) {

		me = (*pos & GENMASK_ULL(33, 24)) >> 24;
		pipe = (*pos & GENMASK_ULL(43, 34)) >> 34;
		queue = (*pos & GENMASK_ULL(53, 44)) >> 44;
		vmid = (*pos & GENMASK_ULL(58, 54)) >> 54;

		use_ring = true;
	} else {
		use_bank = use_ring = false;
	}

	*pos &= (1UL << 22) - 1;

	r = pm_runtime_get_sync(adev_to_drm(adev)->dev);
	if (r < 0) {
		pm_runtime_put_autosuspend(adev_to_drm(adev)->dev);
		return r;
	}

	r = amdgpu_virt_enable_access_debugfs(adev);
	if (r < 0) {
		pm_runtime_put_autosuspend(adev_to_drm(adev)->dev);
		return r;
	}

	if (use_bank) {
		if ((sh_bank != 0xFFFFFFFF && sh_bank >= adev->gfx.config.max_sh_per_se) ||
		    (se_bank != 0xFFFFFFFF && se_bank >= adev->gfx.config.max_shader_engines)) {
			pm_runtime_mark_last_busy(adev_to_drm(adev)->dev);
			pm_runtime_put_autosuspend(adev_to_drm(adev)->dev);
			amdgpu_virt_disable_access_debugfs(adev);
			return -EINVAL;
		}
		mutex_lock(&adev->grbm_idx_mutex);
		amdgpu_gfx_select_se_sh(adev, se_bank,
					sh_bank, instance_bank);
	} else if (use_ring) {
		mutex_lock(&adev->srbm_mutex);
		amdgpu_gfx_select_me_pipe_q(adev, me, pipe, queue, vmid);
	}

	if (pm_pg_lock)
		mutex_lock(&adev->pm.mutex);

	while (size) {
		uint32_t value;

		if (read) {
			value = RREG32(*pos >> 2);
			r = put_user(value, (uint32_t *)buf);
		} else {
			r = get_user(value, (uint32_t *)buf);
			if (!r)
				amdgpu_mm_wreg_mmio_rlc(adev, *pos >> 2, value);
		}
		if (r) {
			result = r;
			goto end;
		}

		result += 4;
		buf += 4;
		*pos += 4;
		size -= 4;
	}

end:
	if (use_bank) {
		amdgpu_gfx_select_se_sh(adev, 0xffffffff, 0xffffffff, 0xffffffff);
		mutex_unlock(&adev->grbm_idx_mutex);
	} else if (use_ring) {
		amdgpu_gfx_select_me_pipe_q(adev, 0, 0, 0, 0);
		mutex_unlock(&adev->srbm_mutex);
	}

	if (pm_pg_lock)
		mutex_unlock(&adev->pm.mutex);

	pm_runtime_mark_last_busy(adev_to_drm(adev)->dev);
	pm_runtime_put_autosuspend(adev_to_drm(adev)->dev);

	amdgpu_virt_disable_access_debugfs(adev);
	return result;
}

/*
 * amdgpu_debugfs_regs_read - Callback for reading MMIO registers
 */
static ssize_t amdgpu_debugfs_regs_read(struct file *f, char __user *buf,
					size_t size, loff_t *pos)
{
	return amdgpu_debugfs_process_reg_op(true, f, buf, size, pos);
}

/*
 * amdgpu_debugfs_regs_write - Callback for writing MMIO registers
 */
static ssize_t amdgpu_debugfs_regs_write(struct file *f, const char __user *buf,
					 size_t size, loff_t *pos)
{
	return amdgpu_debugfs_process_reg_op(false, f, (char __user *)buf, size, pos);
}

static int amdgpu_debugfs_regs2_open(struct inode *inode, struct file *file)
{
	struct amdgpu_debugfs_regs2_data *rd;

	rd = kzalloc(sizeof *rd, GFP_KERNEL);
	if (!rd)
		return -ENOMEM;
	rd->adev = file_inode(file)->i_private;
	file->private_data = rd;
	mutex_init(&rd->lock);

	return 0;
}

static int amdgpu_debugfs_regs2_release(struct inode *inode, struct file *file)
{
	struct amdgpu_debugfs_regs2_data *rd = file->private_data;
	mutex_destroy(&rd->lock);
	kfree(file->private_data);
	return 0;
}

static ssize_t amdgpu_debugfs_regs2_op(struct file *f, char __user *buf, u32 offset, size_t size, int write_en)
{
	struct amdgpu_debugfs_regs2_data *rd = f->private_data;
	struct amdgpu_device *adev = rd->adev;
	ssize_t result = 0;
	int r;
	uint32_t value;

	if (size & 0x3 || offset & 0x3)
		return -EINVAL;

	r = pm_runtime_get_sync(adev_to_drm(adev)->dev);
	if (r < 0) {
		pm_runtime_put_autosuspend(adev_to_drm(adev)->dev);
		return r;
	}

	r = amdgpu_virt_enable_access_debugfs(adev);
	if (r < 0) {
		pm_runtime_put_autosuspend(adev_to_drm(adev)->dev);
		return r;
	}

	mutex_lock(&rd->lock);

	if (rd->id.use_grbm) {
		if ((rd->id.grbm.sh != 0xFFFFFFFF && rd->id.grbm.sh >= adev->gfx.config.max_sh_per_se) ||
		    (rd->id.grbm.se != 0xFFFFFFFF && rd->id.grbm.se >= adev->gfx.config.max_shader_engines)) {
			pm_runtime_mark_last_busy(adev_to_drm(adev)->dev);
			pm_runtime_put_autosuspend(adev_to_drm(adev)->dev);
			amdgpu_virt_disable_access_debugfs(adev);
			mutex_unlock(&rd->lock);
			return -EINVAL;
		}
		mutex_lock(&adev->grbm_idx_mutex);
		amdgpu_gfx_select_se_sh(adev, rd->id.grbm.se,
								rd->id.grbm.sh,
								rd->id.grbm.instance);
	}

	if (rd->id.use_srbm) {
		mutex_lock(&adev->srbm_mutex);
		amdgpu_gfx_select_me_pipe_q(adev, rd->id.srbm.me, rd->id.srbm.pipe,
									rd->id.srbm.queue, rd->id.srbm.vmid);
	}

	if (rd->id.pg_lock)
		mutex_lock(&adev->pm.mutex);

	while (size) {
		if (!write_en) {
			value = RREG32(offset >> 2);
			r = put_user(value, (uint32_t *)buf);
		} else {
			r = get_user(value, (uint32_t *)buf);
			if (!r)
				amdgpu_mm_wreg_mmio_rlc(adev, offset >> 2, value);
		}
		if (r) {
			result = r;
			goto end;
		}
		offset += 4;
		size -= 4;
		result += 4;
		buf += 4;
	}
end:
	if (rd->id.use_grbm) {
		amdgpu_gfx_select_se_sh(adev, 0xffffffff, 0xffffffff, 0xffffffff);
		mutex_unlock(&adev->grbm_idx_mutex);
	}

	if (rd->id.use_srbm) {
		amdgpu_gfx_select_me_pipe_q(adev, 0, 0, 0, 0);
		mutex_unlock(&adev->srbm_mutex);
	}

	if (rd->id.pg_lock)
		mutex_unlock(&adev->pm.mutex);

	mutex_unlock(&rd->lock);

	pm_runtime_mark_last_busy(adev_to_drm(adev)->dev);
	pm_runtime_put_autosuspend(adev_to_drm(adev)->dev);

	amdgpu_virt_disable_access_debugfs(adev);
	return result;
}

static long amdgpu_debugfs_regs2_ioctl(struct file *f, unsigned int cmd, unsigned long data)
{
	struct amdgpu_debugfs_regs2_data *rd = f->private_data;
	int r;

	switch (cmd) {
	case AMDGPU_DEBUGFS_REGS2_IOC_SET_STATE:
		mutex_lock(&rd->lock);
		r = copy_from_user(&rd->id, (struct amdgpu_debugfs_regs2_iocdata *)data, sizeof rd->id);
		mutex_unlock(&rd->lock);
		return r ? -EINVAL : 0;
	default:
		return -EINVAL;
	}
	return 0;
}

static ssize_t amdgpu_debugfs_regs2_read(struct file *f, char __user *buf, size_t size, loff_t *pos)
{
	return amdgpu_debugfs_regs2_op(f, buf, *pos, size, 0);
}

static ssize_t amdgpu_debugfs_regs2_write(struct file *f, const char __user *buf, size_t size, loff_t *pos)
{
	return amdgpu_debugfs_regs2_op(f, (char __user *)buf, *pos, size, 1);
}


/**
 * amdgpu_debugfs_regs_pcie_read - Read from a PCIE register
 *
 * @f: open file handle
 * @buf: User buffer to store read data in
 * @size: Number of bytes to read
 * @pos:  Offset to seek to
 *
 * The lower bits are the BYTE offset of the register to read.  This
 * allows reading multiple registers in a single call and having
 * the returned size reflect that.
 */
static ssize_t amdgpu_debugfs_regs_pcie_read(struct file *f, char __user *buf,
					size_t size, loff_t *pos)
{
	struct amdgpu_device *adev = file_inode(f)->i_private;
	ssize_t result = 0;
	int r;

	if (size & 0x3 || *pos & 0x3)
		return -EINVAL;

	r = pm_runtime_get_sync(adev_to_drm(adev)->dev);
	if (r < 0) {
		pm_runtime_put_autosuspend(adev_to_drm(adev)->dev);
		return r;
	}

	r = amdgpu_virt_enable_access_debugfs(adev);
	if (r < 0) {
		pm_runtime_put_autosuspend(adev_to_drm(adev)->dev);
		return r;
	}

	while (size) {
		uint32_t value;

		value = RREG32_PCIE(*pos);
		r = put_user(value, (uint32_t *)buf);
		if (r)
			goto out;

		result += 4;
		buf += 4;
		*pos += 4;
		size -= 4;
	}

	r = result;
out:
	pm_runtime_mark_last_busy(adev_to_drm(adev)->dev);
	pm_runtime_put_autosuspend(adev_to_drm(adev)->dev);
	amdgpu_virt_disable_access_debugfs(adev);
	return r;
}

/**
 * amdgpu_debugfs_regs_pcie_write - Write to a PCIE register
 *
 * @f: open file handle
 * @buf: User buffer to write data from
 * @size: Number of bytes to write
 * @pos:  Offset to seek to
 *
 * The lower bits are the BYTE offset of the register to write.  This
 * allows writing multiple registers in a single call and having
 * the returned size reflect that.
 */
static ssize_t amdgpu_debugfs_regs_pcie_write(struct file *f, const char __user *buf,
					 size_t size, loff_t *pos)
{
	struct amdgpu_device *adev = file_inode(f)->i_private;
	ssize_t result = 0;
	int r;

	if (size & 0x3 || *pos & 0x3)
		return -EINVAL;

	r = pm_runtime_get_sync(adev_to_drm(adev)->dev);
	if (r < 0) {
		pm_runtime_put_autosuspend(adev_to_drm(adev)->dev);
		return r;
	}

	r = amdgpu_virt_enable_access_debugfs(adev);
	if (r < 0) {
		pm_runtime_put_autosuspend(adev_to_drm(adev)->dev);
		return r;
	}

	while (size) {
		uint32_t value;

		r = get_user(value, (uint32_t *)buf);
		if (r)
			goto out;

		WREG32_PCIE(*pos, value);

		result += 4;
		buf += 4;
		*pos += 4;
		size -= 4;
	}

	r = result;
out:
	pm_runtime_mark_last_busy(adev_to_drm(adev)->dev);
	pm_runtime_put_autosuspend(adev_to_drm(adev)->dev);
	amdgpu_virt_disable_access_debugfs(adev);
	return r;
}

/**
 * amdgpu_debugfs_regs_didt_read - Read from a DIDT register
 *
 * @f: open file handle
 * @buf: User buffer to store read data in
 * @size: Number of bytes to read
 * @pos:  Offset to seek to
 *
 * The lower bits are the BYTE offset of the register to read.  This
 * allows reading multiple registers in a single call and having
 * the returned size reflect that.
 */
static ssize_t amdgpu_debugfs_regs_didt_read(struct file *f, char __user *buf,
					size_t size, loff_t *pos)
{
	struct amdgpu_device *adev = file_inode(f)->i_private;
	ssize_t result = 0;
	int r;

	if (size & 0x3 || *pos & 0x3)
		return -EINVAL;

	r = pm_runtime_get_sync(adev_to_drm(adev)->dev);
	if (r < 0) {
		pm_runtime_put_autosuspend(adev_to_drm(adev)->dev);
		return r;
	}

	r = amdgpu_virt_enable_access_debugfs(adev);
	if (r < 0) {
		pm_runtime_put_autosuspend(adev_to_drm(adev)->dev);
		return r;
	}

	while (size) {
		uint32_t value;

		value = RREG32_DIDT(*pos >> 2);
		r = put_user(value, (uint32_t *)buf);
		if (r)
			goto out;

		result += 4;
		buf += 4;
		*pos += 4;
		size -= 4;
	}

	r = result;
out:
	pm_runtime_mark_last_busy(adev_to_drm(adev)->dev);
	pm_runtime_put_autosuspend(adev_to_drm(adev)->dev);
	amdgpu_virt_disable_access_debugfs(adev);
	return r;
}

/**
 * amdgpu_debugfs_regs_didt_write - Write to a DIDT register
 *
 * @f: open file handle
 * @buf: User buffer to write data from
 * @size: Number of bytes to write
 * @pos:  Offset to seek to
 *
 * The lower bits are the BYTE offset of the register to write.  This
 * allows writing multiple registers in a single call and having
 * the returned size reflect that.
 */
static ssize_t amdgpu_debugfs_regs_didt_write(struct file *f, const char __user *buf,
					 size_t size, loff_t *pos)
{
	struct amdgpu_device *adev = file_inode(f)->i_private;
	ssize_t result = 0;
	int r;

	if (size & 0x3 || *pos & 0x3)
		return -EINVAL;

	r = pm_runtime_get_sync(adev_to_drm(adev)->dev);
	if (r < 0) {
		pm_runtime_put_autosuspend(adev_to_drm(adev)->dev);
		return r;
	}

	r = amdgpu_virt_enable_access_debugfs(adev);
	if (r < 0) {
		pm_runtime_put_autosuspend(adev_to_drm(adev)->dev);
		return r;
	}

	while (size) {
		uint32_t value;

		r = get_user(value, (uint32_t *)buf);
		if (r)
			goto out;

		WREG32_DIDT(*pos >> 2, value);

		result += 4;
		buf += 4;
		*pos += 4;
		size -= 4;
	}

	r = result;
out:
	pm_runtime_mark_last_busy(adev_to_drm(adev)->dev);
	pm_runtime_put_autosuspend(adev_to_drm(adev)->dev);
	amdgpu_virt_disable_access_debugfs(adev);
	return r;
}

/**
 * amdgpu_debugfs_regs_smc_read - Read from a SMC register
 *
 * @f: open file handle
 * @buf: User buffer to store read data in
 * @size: Number of bytes to read
 * @pos:  Offset to seek to
 *
 * The lower bits are the BYTE offset of the register to read.  This
 * allows reading multiple registers in a single call and having
 * the returned size reflect that.
 */
static ssize_t amdgpu_debugfs_regs_smc_read(struct file *f, char __user *buf,
					size_t size, loff_t *pos)
{
	struct amdgpu_device *adev = file_inode(f)->i_private;
	ssize_t result = 0;
	int r;

	if (size & 0x3 || *pos & 0x3)
		return -EINVAL;

	r = pm_runtime_get_sync(adev_to_drm(adev)->dev);
	if (r < 0) {
		pm_runtime_put_autosuspend(adev_to_drm(adev)->dev);
		return r;
	}

	r = amdgpu_virt_enable_access_debugfs(adev);
	if (r < 0) {
		pm_runtime_put_autosuspend(adev_to_drm(adev)->dev);
		return r;
	}

	while (size) {
		uint32_t value;

		value = RREG32_SMC(*pos);
		r = put_user(value, (uint32_t *)buf);
		if (r)
			goto out;

		result += 4;
		buf += 4;
		*pos += 4;
		size -= 4;
	}

	r = result;
out:
	pm_runtime_mark_last_busy(adev_to_drm(adev)->dev);
	pm_runtime_put_autosuspend(adev_to_drm(adev)->dev);
	amdgpu_virt_disable_access_debugfs(adev);
	return r;
}

/**
 * amdgpu_debugfs_regs_smc_write - Write to a SMC register
 *
 * @f: open file handle
 * @buf: User buffer to write data from
 * @size: Number of bytes to write
 * @pos:  Offset to seek to
 *
 * The lower bits are the BYTE offset of the register to write.  This
 * allows writing multiple registers in a single call and having
 * the returned size reflect that.
 */
static ssize_t amdgpu_debugfs_regs_smc_write(struct file *f, const char __user *buf,
					 size_t size, loff_t *pos)
{
	struct amdgpu_device *adev = file_inode(f)->i_private;
	ssize_t result = 0;
	int r;

	if (size & 0x3 || *pos & 0x3)
		return -EINVAL;

	r = pm_runtime_get_sync(adev_to_drm(adev)->dev);
	if (r < 0) {
		pm_runtime_put_autosuspend(adev_to_drm(adev)->dev);
		return r;
	}

	r = amdgpu_virt_enable_access_debugfs(adev);
	if (r < 0) {
		pm_runtime_put_autosuspend(adev_to_drm(adev)->dev);
		return r;
	}

	while (size) {
		uint32_t value;

		r = get_user(value, (uint32_t *)buf);
		if (r)
			goto out;

		WREG32_SMC(*pos, value);

		result += 4;
		buf += 4;
		*pos += 4;
		size -= 4;
	}

	r = result;
out:
	pm_runtime_mark_last_busy(adev_to_drm(adev)->dev);
	pm_runtime_put_autosuspend(adev_to_drm(adev)->dev);
	amdgpu_virt_disable_access_debugfs(adev);
	return r;
}

/**
 * amdgpu_debugfs_gca_config_read - Read from gfx config data
 *
 * @f: open file handle
 * @buf: User buffer to store read data in
 * @size: Number of bytes to read
 * @pos:  Offset to seek to
 *
 * This file is used to access configuration data in a somewhat
 * stable fashion.  The format is a series of DWORDs with the first
 * indicating which revision it is.  New content is appended to the
 * end so that older software can still read the data.
 */

static ssize_t amdgpu_debugfs_gca_config_read(struct file *f, char __user *buf,
					size_t size, loff_t *pos)
{
	struct amdgpu_device *adev = file_inode(f)->i_private;
	ssize_t result = 0;
	int r;
	uint32_t *config, no_regs = 0;

	if (size & 0x3 || *pos & 0x3)
		return -EINVAL;

	config = kmalloc_array(256, sizeof(*config), GFP_KERNEL);
	if (!config)
		return -ENOMEM;

	/* version, increment each time something is added */
	config[no_regs++] = 5;
	config[no_regs++] = adev->gfx.config.max_shader_engines;
	config[no_regs++] = adev->gfx.config.max_tile_pipes;
	config[no_regs++] = adev->gfx.config.max_cu_per_sh;
	config[no_regs++] = adev->gfx.config.max_sh_per_se;
	config[no_regs++] = adev->gfx.config.max_backends_per_se;
	config[no_regs++] = adev->gfx.config.max_texture_channel_caches;
	config[no_regs++] = adev->gfx.config.max_gprs;
	config[no_regs++] = adev->gfx.config.max_gs_threads;
	config[no_regs++] = adev->gfx.config.max_hw_contexts;
	config[no_regs++] = adev->gfx.config.sc_prim_fifo_size_frontend;
	config[no_regs++] = adev->gfx.config.sc_prim_fifo_size_backend;
	config[no_regs++] = adev->gfx.config.sc_hiz_tile_fifo_size;
	config[no_regs++] = adev->gfx.config.sc_earlyz_tile_fifo_size;
	config[no_regs++] = adev->gfx.config.num_tile_pipes;
	config[no_regs++] = adev->gfx.config.backend_enable_mask;
	config[no_regs++] = adev->gfx.config.mem_max_burst_length_bytes;
	config[no_regs++] = adev->gfx.config.mem_row_size_in_kb;
	config[no_regs++] = adev->gfx.config.shader_engine_tile_size;
	config[no_regs++] = adev->gfx.config.num_gpus;
	config[no_regs++] = adev->gfx.config.multi_gpu_tile_size;
	config[no_regs++] = adev->gfx.config.mc_arb_ramcfg;
	config[no_regs++] = adev->gfx.config.gb_addr_config;
	config[no_regs++] = adev->gfx.config.num_rbs;

	/* rev==1 */
	config[no_regs++] = adev->rev_id;
	config[no_regs++] = lower_32_bits(adev->pg_flags);
	config[no_regs++] = lower_32_bits(adev->cg_flags);

	/* rev==2 */
	config[no_regs++] = adev->family;
	config[no_regs++] = adev->external_rev_id;

	/* rev==3 */
	config[no_regs++] = adev->pdev->device;
	config[no_regs++] = adev->pdev->revision;
	config[no_regs++] = adev->pdev->subsystem_device;
	config[no_regs++] = adev->pdev->subsystem_vendor;

	/* rev==4 APU flag */
	config[no_regs++] = adev->flags & AMD_IS_APU ? 1 : 0;

	/* rev==5 PG/CG flag upper 32bit */
	config[no_regs++] = upper_32_bits(adev->pg_flags);
	config[no_regs++] = upper_32_bits(adev->cg_flags);

	while (size && (*pos < no_regs * 4)) {
		uint32_t value;

		value = config[*pos >> 2];
		r = put_user(value, (uint32_t *)buf);
		if (r) {
			kfree(config);
			return r;
		}

		result += 4;
		buf += 4;
		*pos += 4;
		size -= 4;
	}

	kfree(config);
	return result;
}

/**
 * amdgpu_debugfs_sensor_read - Read from the powerplay sensors
 *
 * @f: open file handle
 * @buf: User buffer to store read data in
 * @size: Number of bytes to read
 * @pos:  Offset to seek to
 *
 * The offset is treated as the BYTE address of one of the sensors
 * enumerated in amd/include/kgd_pp_interface.h under the
 * 'amd_pp_sensors' enumeration.  For instance to read the UVD VCLK
 * you would use the offset 3 * 4 = 12.
 */
static ssize_t amdgpu_debugfs_sensor_read(struct file *f, char __user *buf,
					size_t size, loff_t *pos)
{
	struct amdgpu_device *adev = file_inode(f)->i_private;
	int idx, x, outsize, r, valuesize;
	uint32_t values[16];

	if (size & 3 || *pos & 0x3)
		return -EINVAL;

	if (!adev->pm.dpm_enabled)
		return -EINVAL;

	/* convert offset to sensor number */
	idx = *pos >> 2;

	valuesize = sizeof(values);

	r = pm_runtime_get_sync(adev_to_drm(adev)->dev);
	if (r < 0) {
		pm_runtime_put_autosuspend(adev_to_drm(adev)->dev);
		return r;
	}

	r = amdgpu_virt_enable_access_debugfs(adev);
	if (r < 0) {
		pm_runtime_put_autosuspend(adev_to_drm(adev)->dev);
		return r;
	}

	r = amdgpu_dpm_read_sensor(adev, idx, &values[0], &valuesize);

	pm_runtime_mark_last_busy(adev_to_drm(adev)->dev);
	pm_runtime_put_autosuspend(adev_to_drm(adev)->dev);

	if (r) {
		amdgpu_virt_disable_access_debugfs(adev);
		return r;
	}

	if (size > valuesize) {
		amdgpu_virt_disable_access_debugfs(adev);
		return -EINVAL;
	}

	outsize = 0;
	x = 0;
	if (!r) {
		while (size) {
			r = put_user(values[x++], (int32_t *)buf);
			buf += 4;
			size -= 4;
			outsize += 4;
		}
	}

	amdgpu_virt_disable_access_debugfs(adev);
	return !r ? outsize : r;
}

/** amdgpu_debugfs_wave_read - Read WAVE STATUS data
 *
 * @f: open file handle
 * @buf: User buffer to store read data in
 * @size: Number of bytes to read
 * @pos:  Offset to seek to
 *
 * The offset being sought changes which wave that the status data
 * will be returned for.  The bits are used as follows:
 *
 * Bits 0..6: 	Byte offset into data
 * Bits 7..14:	SE selector
 * Bits 15..22:	SH/SA selector
 * Bits 23..30: CU/{WGP+SIMD} selector
 * Bits 31..36: WAVE ID selector
 * Bits 37..44: SIMD ID selector
 *
 * The returned data begins with one DWORD of version information
 * Followed by WAVE STATUS registers relevant to the GFX IP version
 * being used.  See gfx_v8_0_read_wave_data() for an example output.
 */
static ssize_t amdgpu_debugfs_wave_read(struct file *f, char __user *buf,
					size_t size, loff_t *pos)
{
	struct amdgpu_device *adev = f->f_inode->i_private;
	int r, x;
	ssize_t result = 0;
	uint32_t offset, se, sh, cu, wave, simd, data[32];

	if (size & 3 || *pos & 3)
		return -EINVAL;

	/* decode offset */
	offset = (*pos & GENMASK_ULL(6, 0));
	se = (*pos & GENMASK_ULL(14, 7)) >> 7;
	sh = (*pos & GENMASK_ULL(22, 15)) >> 15;
	cu = (*pos & GENMASK_ULL(30, 23)) >> 23;
	wave = (*pos & GENMASK_ULL(36, 31)) >> 31;
	simd = (*pos & GENMASK_ULL(44, 37)) >> 37;

	r = pm_runtime_get_sync(adev_to_drm(adev)->dev);
	if (r < 0) {
		pm_runtime_put_autosuspend(adev_to_drm(adev)->dev);
		return r;
	}

	r = amdgpu_virt_enable_access_debugfs(adev);
	if (r < 0) {
		pm_runtime_put_autosuspend(adev_to_drm(adev)->dev);
		return r;
	}

	/* switch to the specific se/sh/cu */
	mutex_lock(&adev->grbm_idx_mutex);
	amdgpu_gfx_select_se_sh(adev, se, sh, cu);

	x = 0;
	if (adev->gfx.funcs->read_wave_data)
		adev->gfx.funcs->read_wave_data(adev, simd, wave, data, &x);

	amdgpu_gfx_select_se_sh(adev, 0xFFFFFFFF, 0xFFFFFFFF, 0xFFFFFFFF);
	mutex_unlock(&adev->grbm_idx_mutex);

	pm_runtime_mark_last_busy(adev_to_drm(adev)->dev);
	pm_runtime_put_autosuspend(adev_to_drm(adev)->dev);

	if (!x) {
		amdgpu_virt_disable_access_debugfs(adev);
		return -EINVAL;
	}

	while (size && (offset < x * 4)) {
		uint32_t value;

		value = data[offset >> 2];
		r = put_user(value, (uint32_t *)buf);
		if (r) {
			amdgpu_virt_disable_access_debugfs(adev);
			return r;
		}

		result += 4;
		buf += 4;
		offset += 4;
		size -= 4;
	}

	amdgpu_virt_disable_access_debugfs(adev);
	return result;
}

/** amdgpu_debugfs_gpr_read - Read wave gprs
 *
 * @f: open file handle
 * @buf: User buffer to store read data in
 * @size: Number of bytes to read
 * @pos:  Offset to seek to
 *
 * The offset being sought changes which wave that the status data
 * will be returned for.  The bits are used as follows:
 *
 * Bits 0..11:	Byte offset into data
 * Bits 12..19:	SE selector
 * Bits 20..27:	SH/SA selector
 * Bits 28..35: CU/{WGP+SIMD} selector
 * Bits 36..43: WAVE ID selector
 * Bits 37..44: SIMD ID selector
 * Bits 52..59: Thread selector
 * Bits 60..61: Bank selector (VGPR=0,SGPR=1)
 *
 * The return data comes from the SGPR or VGPR register bank for
 * the selected operational unit.
 */
static ssize_t amdgpu_debugfs_gpr_read(struct file *f, char __user *buf,
					size_t size, loff_t *pos)
{
	struct amdgpu_device *adev = f->f_inode->i_private;
	int r;
	ssize_t result = 0;
	uint32_t offset, se, sh, cu, wave, simd, thread, bank, *data;

	if (size > 4096 || size & 3 || *pos & 3)
		return -EINVAL;

	/* decode offset */
	offset = (*pos & GENMASK_ULL(11, 0)) >> 2;
	se = (*pos & GENMASK_ULL(19, 12)) >> 12;
	sh = (*pos & GENMASK_ULL(27, 20)) >> 20;
	cu = (*pos & GENMASK_ULL(35, 28)) >> 28;
	wave = (*pos & GENMASK_ULL(43, 36)) >> 36;
	simd = (*pos & GENMASK_ULL(51, 44)) >> 44;
	thread = (*pos & GENMASK_ULL(59, 52)) >> 52;
	bank = (*pos & GENMASK_ULL(61, 60)) >> 60;

	data = kcalloc(1024, sizeof(*data), GFP_KERNEL);
	if (!data)
		return -ENOMEM;

	r = pm_runtime_get_sync(adev_to_drm(adev)->dev);
	if (r < 0)
		goto err;

	r = amdgpu_virt_enable_access_debugfs(adev);
	if (r < 0)
		goto err;

	/* switch to the specific se/sh/cu */
	mutex_lock(&adev->grbm_idx_mutex);
	amdgpu_gfx_select_se_sh(adev, se, sh, cu);

	if (bank == 0) {
		if (adev->gfx.funcs->read_wave_vgprs)
			adev->gfx.funcs->read_wave_vgprs(adev, simd, wave, thread, offset, size>>2, data);
	} else {
		if (adev->gfx.funcs->read_wave_sgprs)
			adev->gfx.funcs->read_wave_sgprs(adev, simd, wave, offset, size>>2, data);
	}

	amdgpu_gfx_select_se_sh(adev, 0xFFFFFFFF, 0xFFFFFFFF, 0xFFFFFFFF);
	mutex_unlock(&adev->grbm_idx_mutex);

	pm_runtime_mark_last_busy(adev_to_drm(adev)->dev);
	pm_runtime_put_autosuspend(adev_to_drm(adev)->dev);

	while (size) {
		uint32_t value;

		value = data[result >> 2];
		r = put_user(value, (uint32_t *)buf);
		if (r) {
			amdgpu_virt_disable_access_debugfs(adev);
			goto err;
		}

		result += 4;
		buf += 4;
		size -= 4;
	}

	kfree(data);
	amdgpu_virt_disable_access_debugfs(adev);
	return result;

err:
	pm_runtime_put_autosuspend(adev_to_drm(adev)->dev);
	kfree(data);
	return r;
}

/**
 * amdgpu_debugfs_gfxoff_write - Enable/disable GFXOFF
 *
 * @f: open file handle
 * @buf: User buffer to write data from
 * @size: Number of bytes to write
 * @pos:  Offset to seek to
 *
 * Write a 32-bit zero to disable or a 32-bit non-zero to enable
 */
static ssize_t amdgpu_debugfs_gfxoff_write(struct file *f, const char __user *buf,
					 size_t size, loff_t *pos)
{
	struct amdgpu_device *adev = file_inode(f)->i_private;
	ssize_t result = 0;
	int r;

	if (size & 0x3 || *pos & 0x3)
		return -EINVAL;

	r = pm_runtime_get_sync(adev_to_drm(adev)->dev);
	if (r < 0) {
		pm_runtime_put_autosuspend(adev_to_drm(adev)->dev);
		return r;
	}

	while (size) {
		uint32_t value;

		r = get_user(value, (uint32_t *)buf);
		if (r)
			goto out;

		amdgpu_gfx_off_ctrl(adev, value ? true : false);

		result += 4;
		buf += 4;
		*pos += 4;
		size -= 4;
	}

	r = result;
out:
	pm_runtime_mark_last_busy(adev_to_drm(adev)->dev);
	pm_runtime_put_autosuspend(adev_to_drm(adev)->dev);

	return r;
}


/**
 * amdgpu_debugfs_gfxoff_read - read gfxoff status
 *
 * @f: open file handle
 * @buf: User buffer to store read data in
 * @size: Number of bytes to read
 * @pos:  Offset to seek to
 */
static ssize_t amdgpu_debugfs_gfxoff_read(struct file *f, char __user *buf,
					 size_t size, loff_t *pos)
{
	struct amdgpu_device *adev = file_inode(f)->i_private;
	ssize_t result = 0;
	int r;

	if (size & 0x3 || *pos & 0x3)
		return -EINVAL;

	r = pm_runtime_get_sync(adev_to_drm(adev)->dev);
	if (r < 0) {
		pm_runtime_put_autosuspend(adev_to_drm(adev)->dev);
		return r;
	}

	while (size) {
		u32 value = adev->gfx.gfx_off_state;

		r = put_user(value, (u32 *)buf);
		if (r)
			goto out;

		result += 4;
		buf += 4;
		*pos += 4;
		size -= 4;
	}

	r = result;
out:
	pm_runtime_mark_last_busy(adev_to_drm(adev)->dev);
	pm_runtime_put_autosuspend(adev_to_drm(adev)->dev);

	return r;
}

static ssize_t amdgpu_debugfs_gfxoff_status_read(struct file *f, char __user *buf,
						 size_t size, loff_t *pos)
{
	struct amdgpu_device *adev = file_inode(f)->i_private;
	ssize_t result = 0;
	int r;

	if (size & 0x3 || *pos & 0x3)
		return -EINVAL;

	r = pm_runtime_get_sync(adev_to_drm(adev)->dev);
	if (r < 0) {
		pm_runtime_put_autosuspend(adev_to_drm(adev)->dev);
		return r;
	}

	while (size) {
		u32 value;

		r = amdgpu_get_gfx_off_status(adev, &value);
		if (r)
			goto out;

		r = put_user(value, (u32 *)buf);
		if (r)
			goto out;

		result += 4;
		buf += 4;
		*pos += 4;
		size -= 4;
	}

	r = result;
out:
	pm_runtime_mark_last_busy(adev_to_drm(adev)->dev);
	pm_runtime_put_autosuspend(adev_to_drm(adev)->dev);

	return r;
}

static const struct file_operations amdgpu_debugfs_regs2_fops = {
	.owner = THIS_MODULE,
	.unlocked_ioctl = amdgpu_debugfs_regs2_ioctl,
	.read = amdgpu_debugfs_regs2_read,
	.write = amdgpu_debugfs_regs2_write,
	.open = amdgpu_debugfs_regs2_open,
	.release = amdgpu_debugfs_regs2_release,
	.llseek = default_llseek
};

static const struct file_operations amdgpu_debugfs_regs_fops = {
	.owner = THIS_MODULE,
	.read = amdgpu_debugfs_regs_read,
	.write = amdgpu_debugfs_regs_write,
	.llseek = default_llseek
};
static const struct file_operations amdgpu_debugfs_regs_didt_fops = {
	.owner = THIS_MODULE,
	.read = amdgpu_debugfs_regs_didt_read,
	.write = amdgpu_debugfs_regs_didt_write,
	.llseek = default_llseek
};
static const struct file_operations amdgpu_debugfs_regs_pcie_fops = {
	.owner = THIS_MODULE,
	.read = amdgpu_debugfs_regs_pcie_read,
	.write = amdgpu_debugfs_regs_pcie_write,
	.llseek = default_llseek
};
static const struct file_operations amdgpu_debugfs_regs_smc_fops = {
	.owner = THIS_MODULE,
	.read = amdgpu_debugfs_regs_smc_read,
	.write = amdgpu_debugfs_regs_smc_write,
	.llseek = default_llseek
};

static const struct file_operations amdgpu_debugfs_gca_config_fops = {
	.owner = THIS_MODULE,
	.read = amdgpu_debugfs_gca_config_read,
	.llseek = default_llseek
};

static const struct file_operations amdgpu_debugfs_sensors_fops = {
	.owner = THIS_MODULE,
	.read = amdgpu_debugfs_sensor_read,
	.llseek = default_llseek
};

static const struct file_operations amdgpu_debugfs_wave_fops = {
	.owner = THIS_MODULE,
	.read = amdgpu_debugfs_wave_read,
	.llseek = default_llseek
};
static const struct file_operations amdgpu_debugfs_gpr_fops = {
	.owner = THIS_MODULE,
	.read = amdgpu_debugfs_gpr_read,
	.llseek = default_llseek
};

static const struct file_operations amdgpu_debugfs_gfxoff_fops = {
	.owner = THIS_MODULE,
	.read = amdgpu_debugfs_gfxoff_read,
	.write = amdgpu_debugfs_gfxoff_write,
	.llseek = default_llseek
};

static const struct file_operations amdgpu_debugfs_gfxoff_status_fops = {
	.owner = THIS_MODULE,
	.read = amdgpu_debugfs_gfxoff_status_read,
	.llseek = default_llseek
};

static const struct file_operations *debugfs_regs[] = {
	&amdgpu_debugfs_regs_fops,
	&amdgpu_debugfs_regs2_fops,
	&amdgpu_debugfs_regs_didt_fops,
	&amdgpu_debugfs_regs_pcie_fops,
	&amdgpu_debugfs_regs_smc_fops,
	&amdgpu_debugfs_gca_config_fops,
	&amdgpu_debugfs_sensors_fops,
	&amdgpu_debugfs_wave_fops,
	&amdgpu_debugfs_gpr_fops,
	&amdgpu_debugfs_gfxoff_fops,
	&amdgpu_debugfs_gfxoff_status_fops,
};

static const char *debugfs_regs_names[] = {
	"amdgpu_regs",
	"amdgpu_regs2",
	"amdgpu_regs_didt",
	"amdgpu_regs_pcie",
	"amdgpu_regs_smc",
	"amdgpu_gca_config",
	"amdgpu_sensors",
	"amdgpu_wave",
	"amdgpu_gpr",
	"amdgpu_gfxoff",
	"amdgpu_gfxoff_status",
};

/**
 * amdgpu_debugfs_regs_init -	Initialize debugfs entries that provide
 * 				register access.
 *
 * @adev: The device to attach the debugfs entries to
 */
int amdgpu_debugfs_regs_init(struct amdgpu_device *adev)
{
	struct drm_minor *minor = adev_to_drm(adev)->primary;
	struct dentry *ent, *root = minor->debugfs_root;
	unsigned int i;

	for (i = 0; i < ARRAY_SIZE(debugfs_regs); i++) {
		ent = debugfs_create_file(debugfs_regs_names[i],
					  S_IFREG | S_IRUGO, root,
					  adev, debugfs_regs[i]);
		if (!i && !IS_ERR_OR_NULL(ent))
			i_size_write(ent->d_inode, adev->rmmio_size);
	}

	return 0;
}

static int amdgpu_debugfs_test_ib_show(struct seq_file *m, void *unused)
{
	struct amdgpu_device *adev = (struct amdgpu_device *)m->private;
	struct drm_device *dev = adev_to_drm(adev);
	int r = 0, i;

	r = pm_runtime_get_sync(dev->dev);
	if (r < 0) {
		pm_runtime_put_autosuspend(dev->dev);
		return r;
	}

	/* Avoid accidently unparking the sched thread during GPU reset */
	r = down_write_killable(&adev->reset_domain->sem);
	if (r)
		return r;

	/* hold on the scheduler */
	for (i = 0; i < AMDGPU_MAX_RINGS; i++) {
		struct amdgpu_ring *ring = adev->rings[i];

		if (!ring || !ring->sched.thread)
			continue;
		kthread_park(ring->sched.thread);
	}

	seq_printf(m, "run ib test:\n");
	r = amdgpu_ib_ring_tests(adev);
	if (r)
		seq_printf(m, "ib ring tests failed (%d).\n", r);
	else
		seq_printf(m, "ib ring tests passed.\n");

	/* go on the scheduler */
	for (i = 0; i < AMDGPU_MAX_RINGS; i++) {
		struct amdgpu_ring *ring = adev->rings[i];

		if (!ring || !ring->sched.thread)
			continue;
		kthread_unpark(ring->sched.thread);
	}

	up_write(&adev->reset_domain->sem);

	pm_runtime_mark_last_busy(dev->dev);
	pm_runtime_put_autosuspend(dev->dev);

	return 0;
}

static int amdgpu_debugfs_evict_vram(void *data, u64 *val)
{
	struct amdgpu_device *adev = (struct amdgpu_device *)data;
	struct drm_device *dev = adev_to_drm(adev);
	int r;

	r = pm_runtime_get_sync(dev->dev);
	if (r < 0) {
		pm_runtime_put_autosuspend(dev->dev);
		return r;
	}

	*val = amdgpu_ttm_evict_resources(adev, TTM_PL_VRAM);

	pm_runtime_mark_last_busy(dev->dev);
	pm_runtime_put_autosuspend(dev->dev);

	return 0;
}


static int amdgpu_debugfs_evict_gtt(void *data, u64 *val)
{
	struct amdgpu_device *adev = (struct amdgpu_device *)data;
	struct drm_device *dev = adev_to_drm(adev);
	int r;

	r = pm_runtime_get_sync(dev->dev);
	if (r < 0) {
		pm_runtime_put_autosuspend(dev->dev);
		return r;
	}

	*val = amdgpu_ttm_evict_resources(adev, TTM_PL_TT);

	pm_runtime_mark_last_busy(dev->dev);
	pm_runtime_put_autosuspend(dev->dev);

	return 0;
}

static int amdgpu_debugfs_benchmark(void *data, u64 val)
{
	struct amdgpu_device *adev = (struct amdgpu_device *)data;
	struct drm_device *dev = adev_to_drm(adev);
	int r;

	r = pm_runtime_get_sync(dev->dev);
	if (r < 0) {
		pm_runtime_put_autosuspend(dev->dev);
		return r;
	}

	r = amdgpu_benchmark(adev, val);

	pm_runtime_mark_last_busy(dev->dev);
	pm_runtime_put_autosuspend(dev->dev);

	return r;
}

static int amdgpu_debugfs_vm_info_show(struct seq_file *m, void *unused)
{
	struct amdgpu_device *adev = (struct amdgpu_device *)m->private;
	struct drm_device *dev = adev_to_drm(adev);
	struct drm_file *file;
	int r;

	r = mutex_lock_interruptible(&dev->filelist_mutex);
	if (r)
		return r;

	list_for_each_entry(file, &dev->filelist, lhead) {
		struct amdgpu_fpriv *fpriv = file->driver_priv;
		struct amdgpu_vm *vm = &fpriv->vm;

		seq_printf(m, "pid:%d\tProcess:%s ----------\n",
				vm->task_info.pid, vm->task_info.process_name);
		r = amdgpu_bo_reserve(vm->root.bo, true);
		if (r)
			break;
		amdgpu_debugfs_vm_bo_info(vm, m);
		amdgpu_bo_unreserve(vm->root.bo);
	}

	mutex_unlock(&dev->filelist_mutex);

	return r;
}

DEFINE_SHOW_ATTRIBUTE(amdgpu_debugfs_test_ib);
DEFINE_SHOW_ATTRIBUTE(amdgpu_debugfs_vm_info);
DEFINE_DEBUGFS_ATTRIBUTE(amdgpu_evict_vram_fops, amdgpu_debugfs_evict_vram,
			 NULL, "%lld\n");
DEFINE_DEBUGFS_ATTRIBUTE(amdgpu_evict_gtt_fops, amdgpu_debugfs_evict_gtt,
			 NULL, "%lld\n");
DEFINE_DEBUGFS_ATTRIBUTE(amdgpu_benchmark_fops, NULL, amdgpu_debugfs_benchmark,
			 "%lld\n");

static void amdgpu_ib_preempt_fences_swap(struct amdgpu_ring *ring,
					  struct dma_fence **fences)
{
	struct amdgpu_fence_driver *drv = &ring->fence_drv;
	uint32_t sync_seq, last_seq;

	last_seq = atomic_read(&ring->fence_drv.last_seq);
	sync_seq = ring->fence_drv.sync_seq;

	last_seq &= drv->num_fences_mask;
	sync_seq &= drv->num_fences_mask;

	do {
		struct dma_fence *fence, **ptr;

		++last_seq;
		last_seq &= drv->num_fences_mask;
		ptr = &drv->fences[last_seq];

		fence = rcu_dereference_protected(*ptr, 1);
		RCU_INIT_POINTER(*ptr, NULL);

		if (!fence)
			continue;

		fences[last_seq] = fence;

	} while (last_seq != sync_seq);
}

static void amdgpu_ib_preempt_signal_fences(struct dma_fence **fences,
					    int length)
{
	int i;
	struct dma_fence *fence;

	for (i = 0; i < length; i++) {
		fence = fences[i];
		if (!fence)
			continue;
		dma_fence_signal(fence);
		dma_fence_put(fence);
	}
}

static void amdgpu_ib_preempt_job_recovery(struct drm_gpu_scheduler *sched)
{
	struct drm_sched_job *s_job;
	struct dma_fence *fence;

	spin_lock(&sched->job_list_lock);
	list_for_each_entry(s_job, &sched->pending_list, list) {
		fence = sched->ops->run_job(s_job);
		dma_fence_put(fence);
	}
	spin_unlock(&sched->job_list_lock);
}

static void amdgpu_ib_preempt_mark_partial_job(struct amdgpu_ring *ring)
{
	struct amdgpu_job *job;
	struct drm_sched_job *s_job, *tmp;
	uint32_t preempt_seq;
	struct dma_fence *fence, **ptr;
	struct amdgpu_fence_driver *drv = &ring->fence_drv;
	struct drm_gpu_scheduler *sched = &ring->sched;
	bool preempted = true;

	if (ring->funcs->type != AMDGPU_RING_TYPE_GFX)
		return;

	preempt_seq = le32_to_cpu(*(drv->cpu_addr + 2));
	if (preempt_seq <= atomic_read(&drv->last_seq)) {
		preempted = false;
		goto no_preempt;
	}

	preempt_seq &= drv->num_fences_mask;
	ptr = &drv->fences[preempt_seq];
	fence = rcu_dereference_protected(*ptr, 1);

no_preempt:
	spin_lock(&sched->job_list_lock);
	list_for_each_entry_safe(s_job, tmp, &sched->pending_list, list) {
		if (dma_fence_is_signaled(&s_job->s_fence->finished)) {
			/* remove job from ring_mirror_list */
			list_del_init(&s_job->list);
			sched->ops->free_job(s_job);
			continue;
		}
		job = to_amdgpu_job(s_job);
		if (preempted && (&job->hw_fence) == fence)
			/* mark the job as preempted */
			job->preemption_status |= AMDGPU_IB_PREEMPTED;
	}
	spin_unlock(&sched->job_list_lock);
}

static int amdgpu_debugfs_ib_preempt(void *data, u64 val)
{
	int r, resched, length;
	struct amdgpu_ring *ring;
	struct dma_fence **fences = NULL;
	struct amdgpu_device *adev = (struct amdgpu_device *)data;

	if (val >= AMDGPU_MAX_RINGS)
		return -EINVAL;

	ring = adev->rings[val];

	if (!ring || !ring->funcs->preempt_ib || !ring->sched.thread)
		return -EINVAL;

	/* the last preemption failed */
	if (ring->trail_seq != le32_to_cpu(*ring->trail_fence_cpu_addr))
		return -EBUSY;

	length = ring->fence_drv.num_fences_mask + 1;
	fences = kcalloc(length, sizeof(void *), GFP_KERNEL);
	if (!fences)
		return -ENOMEM;

	/* Avoid accidently unparking the sched thread during GPU reset */
	r = down_read_killable(&adev->reset_domain->sem);
	if (r)
		goto pro_end;

	/* stop the scheduler */
	kthread_park(ring->sched.thread);

	resched = ttm_bo_lock_delayed_workqueue(&adev->mman.bdev);

	/* preempt the IB */
	r = amdgpu_ring_preempt_ib(ring);
	if (r) {
		DRM_WARN("failed to preempt ring %d\n", ring->idx);
		goto failure;
	}

	amdgpu_fence_process(ring);

	if (atomic_read(&ring->fence_drv.last_seq) !=
	    ring->fence_drv.sync_seq) {
		DRM_INFO("ring %d was preempted\n", ring->idx);

		amdgpu_ib_preempt_mark_partial_job(ring);

		/* swap out the old fences */
		amdgpu_ib_preempt_fences_swap(ring, fences);

		amdgpu_fence_driver_force_completion(ring);

		/* resubmit unfinished jobs */
		amdgpu_ib_preempt_job_recovery(&ring->sched);

		/* wait for jobs finished */
		amdgpu_fence_wait_empty(ring);

		/* signal the old fences */
		amdgpu_ib_preempt_signal_fences(fences, length);
	}

failure:
	/* restart the scheduler */
	kthread_unpark(ring->sched.thread);

	up_read(&adev->reset_domain->sem);

	ttm_bo_unlock_delayed_workqueue(&adev->mman.bdev, resched);

pro_end:
	kfree(fences);

	return r;
}

static int amdgpu_debugfs_sclk_set(void *data, u64 val)
{
	int ret = 0;
	uint32_t max_freq, min_freq;
	struct amdgpu_device *adev = (struct amdgpu_device *)data;

	if (amdgpu_sriov_vf(adev) && !amdgpu_sriov_is_pp_one_vf(adev))
		return -EINVAL;

	ret = pm_runtime_get_sync(adev_to_drm(adev)->dev);
	if (ret < 0) {
		pm_runtime_put_autosuspend(adev_to_drm(adev)->dev);
		return ret;
	}

	ret = amdgpu_dpm_get_dpm_freq_range(adev, PP_SCLK, &min_freq, &max_freq);
	if (ret == -EOPNOTSUPP) {
		ret = 0;
		goto out;
	}
	if (ret || val > max_freq || val < min_freq) {
		ret = -EINVAL;
		goto out;
	}

	ret = amdgpu_dpm_set_soft_freq_range(adev, PP_SCLK, (uint32_t)val, (uint32_t)val);
	if (ret)
		ret = -EINVAL;

out:
	pm_runtime_mark_last_busy(adev_to_drm(adev)->dev);
	pm_runtime_put_autosuspend(adev_to_drm(adev)->dev);

	return ret;
}

DEFINE_DEBUGFS_ATTRIBUTE(fops_ib_preempt, NULL,
			amdgpu_debugfs_ib_preempt, "%llu\n");

DEFINE_DEBUGFS_ATTRIBUTE(fops_sclk_set, NULL,
			amdgpu_debugfs_sclk_set, "%llu\n");

static ssize_t amdgpu_reset_dump_register_list_read(struct file *f,
				char __user *buf, size_t size, loff_t *pos)
{
	struct amdgpu_device *adev = (struct amdgpu_device *)file_inode(f)->i_private;
	char reg_offset[12];
	int i, ret, len = 0;

	if (*pos)
		return 0;

	memset(reg_offset, 0, 12);
	ret = down_read_killable(&adev->reset_domain->sem);
	if (ret)
		return ret;

	for (i = 0; i < adev->num_regs; i++) {
		sprintf(reg_offset, "0x%x\n", adev->reset_dump_reg_list[i]);
		up_read(&adev->reset_domain->sem);
		if (copy_to_user(buf + len, reg_offset, strlen(reg_offset)))
			return -EFAULT;

		len += strlen(reg_offset);
		ret = down_read_killable(&adev->reset_domain->sem);
		if (ret)
			return ret;
	}

	up_read(&adev->reset_domain->sem);
	*pos += len;

	return len;
}

static ssize_t amdgpu_reset_dump_register_list_write(struct file *f,
			const char __user *buf, size_t size, loff_t *pos)
{
	struct amdgpu_device *adev = (struct amdgpu_device *)file_inode(f)->i_private;
	char reg_offset[11];
	uint32_t *new = NULL, *tmp = NULL;
	int ret, i = 0, len = 0;

	do {
		memset(reg_offset, 0, 11);
		if (copy_from_user(reg_offset, buf + len,
					min(10, ((int)size-len)))) {
			ret = -EFAULT;
			goto error_free;
		}

		new = krealloc_array(tmp, i + 1, sizeof(uint32_t), GFP_KERNEL);
		if (!new) {
			ret = -ENOMEM;
			goto error_free;
		}
		tmp = new;
		if (sscanf(reg_offset, "%X %n", &tmp[i], &ret) != 1) {
			ret = -EINVAL;
			goto error_free;
		}

		len += ret;
		i++;
	} while (len < size);

	new = kmalloc_array(i, sizeof(uint32_t), GFP_KERNEL);
	if (!new) {
		ret = -ENOMEM;
		goto error_free;
	}
	ret = down_write_killable(&adev->reset_domain->sem);
	if (ret)
		goto error_free;

	swap(adev->reset_dump_reg_list, tmp);
	swap(adev->reset_dump_reg_value, new);
	adev->num_regs = i;
	up_write(&adev->reset_domain->sem);
	ret = size;

error_free:
<<<<<<< HEAD
	kfree(tmp);
=======
	if (tmp != new)
		kfree(tmp);
>>>>>>> a8d302a0
	kfree(new);
	return ret;
}

static const struct file_operations amdgpu_reset_dump_register_list = {
	.owner = THIS_MODULE,
	.read = amdgpu_reset_dump_register_list_read,
	.write = amdgpu_reset_dump_register_list_write,
	.llseek = default_llseek
};

int amdgpu_debugfs_init(struct amdgpu_device *adev)
{
	struct dentry *root = adev_to_drm(adev)->primary->debugfs_root;
	struct dentry *ent;
	int r, i;

	if (!debugfs_initialized())
		return 0;

	debugfs_create_x32("amdgpu_smu_debug", 0600, root,
			   &adev->pm.smu_debug_mask);

	ent = debugfs_create_file("amdgpu_preempt_ib", 0600, root, adev,
				  &fops_ib_preempt);
	if (IS_ERR(ent)) {
		DRM_ERROR("unable to create amdgpu_preempt_ib debugsfs file\n");
		return PTR_ERR(ent);
	}

	ent = debugfs_create_file("amdgpu_force_sclk", 0200, root, adev,
				  &fops_sclk_set);
	if (IS_ERR(ent)) {
		DRM_ERROR("unable to create amdgpu_set_sclk debugsfs file\n");
		return PTR_ERR(ent);
	}

	/* Register debugfs entries for amdgpu_ttm */
	amdgpu_ttm_debugfs_init(adev);
	amdgpu_debugfs_pm_init(adev);
	amdgpu_debugfs_sa_init(adev);
	amdgpu_debugfs_fence_init(adev);
	amdgpu_debugfs_gem_init(adev);

	r = amdgpu_debugfs_regs_init(adev);
	if (r)
		DRM_ERROR("registering register debugfs failed (%d).\n", r);

	amdgpu_debugfs_firmware_init(adev);
	amdgpu_ta_if_debugfs_init(adev);

#if defined(CONFIG_DRM_AMD_DC)
	if (amdgpu_device_has_dc_support(adev))
		dtn_debugfs_init(adev);
#endif

	for (i = 0; i < AMDGPU_MAX_RINGS; ++i) {
		struct amdgpu_ring *ring = adev->rings[i];

		if (!ring)
			continue;

		amdgpu_debugfs_ring_init(adev, ring);
	}

	for ( i = 0; i < adev->vcn.num_vcn_inst; i++) {
		if (!amdgpu_vcnfw_log)
			break;

		if (adev->vcn.harvest_config & (1 << i))
			continue;

		amdgpu_debugfs_vcn_fwlog_init(adev, i, &adev->vcn.inst[i]);
	}

	amdgpu_ras_debugfs_create_all(adev);
	amdgpu_rap_debugfs_init(adev);
	amdgpu_securedisplay_debugfs_init(adev);
	amdgpu_fw_attestation_debugfs_init(adev);

	debugfs_create_file("amdgpu_evict_vram", 0444, root, adev,
			    &amdgpu_evict_vram_fops);
	debugfs_create_file("amdgpu_evict_gtt", 0444, root, adev,
			    &amdgpu_evict_gtt_fops);
	debugfs_create_file("amdgpu_test_ib", 0444, root, adev,
			    &amdgpu_debugfs_test_ib_fops);
	debugfs_create_file("amdgpu_vm_info", 0444, root, adev,
			    &amdgpu_debugfs_vm_info_fops);
	debugfs_create_file("amdgpu_benchmark", 0200, root, adev,
			    &amdgpu_benchmark_fops);
	debugfs_create_file("amdgpu_reset_dump_register_list", 0644, root, adev,
			    &amdgpu_reset_dump_register_list);

	adev->debugfs_vbios_blob.data = adev->bios;
	adev->debugfs_vbios_blob.size = adev->bios_size;
	debugfs_create_blob("amdgpu_vbios", 0444, root,
			    &adev->debugfs_vbios_blob);

	adev->debugfs_discovery_blob.data = adev->mman.discovery_bin;
	adev->debugfs_discovery_blob.size = adev->mman.discovery_tmr_size;
	debugfs_create_blob("amdgpu_discovery", 0444, root,
			    &adev->debugfs_discovery_blob);

	return 0;
}

#else
int amdgpu_debugfs_init(struct amdgpu_device *adev)
{
	return 0;
}
int amdgpu_debugfs_regs_init(struct amdgpu_device *adev)
{
	return 0;
}
#endif<|MERGE_RESOLUTION|>--- conflicted
+++ resolved
@@ -1747,12 +1747,8 @@
 	ret = size;
 
 error_free:
-<<<<<<< HEAD
-	kfree(tmp);
-=======
 	if (tmp != new)
 		kfree(tmp);
->>>>>>> a8d302a0
 	kfree(new);
 	return ret;
 }
