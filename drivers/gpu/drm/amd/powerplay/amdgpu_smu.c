--- conflicted
+++ resolved
@@ -341,11 +341,7 @@
 		*size = 4;
 		break;
 	case AMDGPU_PP_SENSOR_VCN_POWER_STATE:
-<<<<<<< HEAD
-		*(uint32_t *)data = smu_feature_is_enabled(smu, SMU_FEATURE_VCN_PG_BIT) ? 1 : 0;
-=======
 		*(uint32_t *)data = power_gate->vcn_gated ? 0 : 1;
->>>>>>> 6beabf29
 		*size = 4;
 		break;
 	default:
