--- conflicted
+++ resolved
@@ -2538,19 +2538,12 @@
 
 	copy_stream_update_to_stream(dc, context, stream, stream_update);
 
-<<<<<<< HEAD
-	if (!dc->res_pool->funcs->validate_bandwidth(dc, context, false)) {
-		DC_ERROR("Mode validation failed for stream update!\n");
-		dc_release_state(context);
-		return;
-=======
 	if (update_type > UPDATE_TYPE_FAST) {
 		if (!dc->res_pool->funcs->validate_bandwidth(dc, context, false)) {
 			DC_ERROR("Mode validation failed for stream update!\n");
 			dc_release_state(context);
 			return;
 		}
->>>>>>> 84569f32
 	}
 
 	commit_planes_for_stream(
