--- conflicted
+++ resolved
@@ -1145,28 +1145,6 @@
 	struct mutex av_mutex;
 	int audio_power_refcount;
 	u32 audio_freq_cntrl;
-<<<<<<< HEAD
-
-	struct {
-		struct mutex mutex;
-		struct list_head list;
-		struct llist_head free_list;
-		struct work_struct free_work;
-
-		/* The hw wants to have a stable context identifier for the
-		 * lifetime of the context (for OA, PASID, faults, etc).
-		 * This is limited in execlists to 21 bits.
-		 */
-		struct ida hw_ida;
-#define MAX_CONTEXT_HW_ID (1<<21) /* exclusive */
-#define MAX_GUC_CONTEXT_HW_ID (1 << 20) /* exclusive */
-#define GEN11_MAX_CONTEXT_HW_ID (1<<11) /* exclusive */
-/* in Gen12 ID 0x7FF is reserved to indicate idle */
-#define GEN12_MAX_CONTEXT_HW_ID	(GEN11_MAX_CONTEXT_HW_ID - 1)
-		struct list_head hw_id_list;
-	} contexts;
-=======
->>>>>>> ac94c2b6
 
 	u32 fdi_rx_config;
 
