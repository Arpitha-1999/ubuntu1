--- conflicted
+++ resolved
@@ -2295,8 +2295,6 @@
 int i915_gem_object_unbind(struct drm_i915_gem_object *obj,
 			   unsigned long flags);
 #define I915_GEM_OBJECT_UNBIND_ACTIVE BIT(0)
-<<<<<<< HEAD
-=======
 
 struct i915_vma * __must_check
 i915_gem_object_pin(struct drm_i915_gem_object *obj,
@@ -2305,7 +2303,6 @@
 		    u64 size,
 		    u64 alignment,
 		    u64 flags);
->>>>>>> 00dc9e7d
 
 void i915_gem_runtime_suspend(struct drm_i915_private *dev_priv);
 
@@ -2422,12 +2419,8 @@
 			    u64 user_batch_start,
 			    u32 batch_start_offset,
 			    u32 batch_len,
-<<<<<<< HEAD
-			    bool is_master);
-=======
 			    struct drm_i915_gem_object *shadow_batch_obj,
 			    u64 shadow_batch_start);
->>>>>>> 00dc9e7d
 
 /* intel_device_info.c */
 static inline struct intel_device_info *
