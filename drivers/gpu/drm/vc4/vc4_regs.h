/*
 *  Copyright © 2014-2015 Broadcom
 *
 * This program is free software; you can redistribute it and/or modify
 * it under the terms of the GNU General Public License version 2 as
 * published by the Free Software Foundation.
 */

#ifndef VC4_REGS_H
#define VC4_REGS_H

#include <linux/bitops.h>

#define VC4_MASK(high, low) ((u32)GENMASK(high, low))
/* Using the GNU statement expression extension */
#define VC4_SET_FIELD(value, field)					\
	({								\
		uint32_t fieldval = (value) << field##_SHIFT;		\
		WARN_ON((fieldval & ~field##_MASK) != 0);		\
		fieldval & field##_MASK;				\
	 })

#define VC4_GET_FIELD(word, field) (((word) & field##_MASK) >>		\
				    field##_SHIFT)

#define V3D_IDENT0   0x00000
# define V3D_EXPECTED_IDENT0 \
	((2 << 24) | \
	('V' << 0) | \
	('3' << 8) | \
	 ('D' << 16))

#define V3D_IDENT1   0x00004
/* Multiples of 1kb */
# define V3D_IDENT1_VPM_SIZE_MASK                      VC4_MASK(31, 28)
# define V3D_IDENT1_VPM_SIZE_SHIFT                     28
# define V3D_IDENT1_NSEM_MASK                          VC4_MASK(23, 16)
# define V3D_IDENT1_NSEM_SHIFT                         16
# define V3D_IDENT1_TUPS_MASK                          VC4_MASK(15, 12)
# define V3D_IDENT1_TUPS_SHIFT                         12
# define V3D_IDENT1_QUPS_MASK                          VC4_MASK(11, 8)
# define V3D_IDENT1_QUPS_SHIFT                         8
# define V3D_IDENT1_NSLC_MASK                          VC4_MASK(7, 4)
# define V3D_IDENT1_NSLC_SHIFT                         4
# define V3D_IDENT1_REV_MASK                           VC4_MASK(3, 0)
# define V3D_IDENT1_REV_SHIFT                          0

#define V3D_IDENT2   0x00008
#define V3D_SCRATCH  0x00010
#define V3D_L2CACTL  0x00020
# define V3D_L2CACTL_L2CCLR                            BIT(2)
# define V3D_L2CACTL_L2CDIS                            BIT(1)
# define V3D_L2CACTL_L2CENA                            BIT(0)

#define V3D_SLCACTL  0x00024
# define V3D_SLCACTL_T1CC_MASK                         VC4_MASK(27, 24)
# define V3D_SLCACTL_T1CC_SHIFT                        24
# define V3D_SLCACTL_T0CC_MASK                         VC4_MASK(19, 16)
# define V3D_SLCACTL_T0CC_SHIFT                        16
# define V3D_SLCACTL_UCC_MASK                          VC4_MASK(11, 8)
# define V3D_SLCACTL_UCC_SHIFT                         8
# define V3D_SLCACTL_ICC_MASK                          VC4_MASK(3, 0)
# define V3D_SLCACTL_ICC_SHIFT                         0

#define V3D_INTCTL   0x00030
#define V3D_INTENA   0x00034
#define V3D_INTDIS   0x00038
# define V3D_INT_SPILLUSE                              BIT(3)
# define V3D_INT_OUTOMEM                               BIT(2)
# define V3D_INT_FLDONE                                BIT(1)
# define V3D_INT_FRDONE                                BIT(0)

#define V3D_CT0CS    0x00100
#define V3D_CT1CS    0x00104
#define V3D_CTNCS(n) (V3D_CT0CS + 4 * n)
# define V3D_CTRSTA      BIT(15)
# define V3D_CTSEMA      BIT(12)
# define V3D_CTRTSD      BIT(8)
# define V3D_CTRUN       BIT(5)
# define V3D_CTSUBS      BIT(4)
# define V3D_CTERR       BIT(3)
# define V3D_CTMODE      BIT(0)

#define V3D_CT0EA    0x00108
#define V3D_CT1EA    0x0010c
#define V3D_CTNEA(n) (V3D_CT0EA + 4 * (n))
#define V3D_CT0CA    0x00110
#define V3D_CT1CA    0x00114
#define V3D_CTNCA(n) (V3D_CT0CA + 4 * (n))
#define V3D_CT00RA0  0x00118
#define V3D_CT01RA0  0x0011c
#define V3D_CTNRA0(n) (V3D_CT00RA0 + 4 * (n))
#define V3D_CT0LC    0x00120
#define V3D_CT1LC    0x00124
#define V3D_CTNLC(n) (V3D_CT0LC + 4 * (n))
#define V3D_CT0PC    0x00128
#define V3D_CT1PC    0x0012c
#define V3D_CTNPC(n) (V3D_CT0PC + 4 * (n))

#define V3D_PCS      0x00130
# define V3D_BMOOM       BIT(8)
# define V3D_RMBUSY      BIT(3)
# define V3D_RMACTIVE    BIT(2)
# define V3D_BMBUSY      BIT(1)
# define V3D_BMACTIVE    BIT(0)

#define V3D_BFC      0x00134
#define V3D_RFC      0x00138
#define V3D_BPCA     0x00300
#define V3D_BPCS     0x00304
#define V3D_BPOA     0x00308
#define V3D_BPOS     0x0030c
#define V3D_BXCF     0x00310
#define V3D_SQRSV0   0x00410
#define V3D_SQRSV1   0x00414
#define V3D_SQCNTL   0x00418
#define V3D_SRQPC    0x00430
#define V3D_SRQUA    0x00434
#define V3D_SRQUL    0x00438
#define V3D_SRQCS    0x0043c
#define V3D_VPACNTL  0x00500
#define V3D_VPMBASE  0x00504
#define V3D_PCTRC    0x00670
#define V3D_PCTRE    0x00674
#define V3D_PCTR0    0x00680
#define V3D_PCTRS0   0x00684
#define V3D_PCTR1    0x00688
#define V3D_PCTRS1   0x0068c
#define V3D_PCTR2    0x00690
#define V3D_PCTRS2   0x00694
#define V3D_PCTR3    0x00698
#define V3D_PCTRS3   0x0069c
#define V3D_PCTR4    0x006a0
#define V3D_PCTRS4   0x006a4
#define V3D_PCTR5    0x006a8
#define V3D_PCTRS5   0x006ac
#define V3D_PCTR6    0x006b0
#define V3D_PCTRS6   0x006b4
#define V3D_PCTR7    0x006b8
#define V3D_PCTRS7   0x006bc
#define V3D_PCTR8    0x006c0
#define V3D_PCTRS8   0x006c4
#define V3D_PCTR9    0x006c8
#define V3D_PCTRS9   0x006cc
#define V3D_PCTR10   0x006d0
#define V3D_PCTRS10  0x006d4
#define V3D_PCTR11   0x006d8
#define V3D_PCTRS11  0x006dc
#define V3D_PCTR12   0x006e0
#define V3D_PCTRS12  0x006e4
#define V3D_PCTR13   0x006e8
#define V3D_PCTRS13  0x006ec
#define V3D_PCTR14   0x006f0
#define V3D_PCTRS14  0x006f4
#define V3D_PCTR15   0x006f8
#define V3D_PCTRS15  0x006fc
#define V3D_DBGE     0x00f00
#define V3D_FDBGO    0x00f04
#define V3D_FDBGB    0x00f08
#define V3D_FDBGR    0x00f0c
#define V3D_FDBGS    0x00f10
#define V3D_ERRSTAT  0x00f20

#define PV_CONTROL				0x00
# define PV_CONTROL_FORMAT_MASK			VC4_MASK(23, 21)
# define PV_CONTROL_FORMAT_SHIFT		21
# define PV_CONTROL_FORMAT_24			0
# define PV_CONTROL_FORMAT_DSIV_16		1
# define PV_CONTROL_FORMAT_DSIC_16		2
# define PV_CONTROL_FORMAT_DSIV_18		3
# define PV_CONTROL_FORMAT_DSIV_24		4

# define PV_CONTROL_FIFO_LEVEL_MASK		VC4_MASK(20, 15)
# define PV_CONTROL_FIFO_LEVEL_SHIFT		15
# define PV_CONTROL_CLR_AT_START		BIT(14)
# define PV_CONTROL_TRIGGER_UNDERFLOW		BIT(13)
# define PV_CONTROL_WAIT_HSTART			BIT(12)
# define PV_CONTROL_PIXEL_REP_MASK		VC4_MASK(5, 4)
# define PV_CONTROL_PIXEL_REP_SHIFT		4
<<<<<<< HEAD
# define PV_CONTROL_CLK_SELECT_DSI_VEC		0
=======
# define PV_CONTROL_CLK_SELECT_DSI		0
>>>>>>> 405182c2
# define PV_CONTROL_CLK_SELECT_DPI_SMI_HDMI	1
# define PV_CONTROL_CLK_SELECT_VEC		2
# define PV_CONTROL_CLK_SELECT_MASK		VC4_MASK(3, 2)
# define PV_CONTROL_CLK_SELECT_SHIFT		2
# define PV_CONTROL_FIFO_CLR			BIT(1)
# define PV_CONTROL_EN				BIT(0)

#define PV_V_CONTROL				0x04
# define PV_VCONTROL_ODD_DELAY_MASK		VC4_MASK(22, 6)
# define PV_VCONTROL_ODD_DELAY_SHIFT		6
# define PV_VCONTROL_ODD_FIRST			BIT(5)
# define PV_VCONTROL_INTERLACE			BIT(4)
# define PV_VCONTROL_CONTINUOUS			BIT(1)
# define PV_VCONTROL_VIDEN			BIT(0)

#define PV_VSYNCD_EVEN				0x08

#define PV_HORZA				0x0c
# define PV_HORZA_HBP_MASK			VC4_MASK(31, 16)
# define PV_HORZA_HBP_SHIFT			16
# define PV_HORZA_HSYNC_MASK			VC4_MASK(15, 0)
# define PV_HORZA_HSYNC_SHIFT			0

#define PV_HORZB				0x10
# define PV_HORZB_HFP_MASK			VC4_MASK(31, 16)
# define PV_HORZB_HFP_SHIFT			16
# define PV_HORZB_HACTIVE_MASK			VC4_MASK(15, 0)
# define PV_HORZB_HACTIVE_SHIFT			0

#define PV_VERTA				0x14
# define PV_VERTA_VBP_MASK			VC4_MASK(31, 16)
# define PV_VERTA_VBP_SHIFT			16
# define PV_VERTA_VSYNC_MASK			VC4_MASK(15, 0)
# define PV_VERTA_VSYNC_SHIFT			0

#define PV_VERTB				0x18
# define PV_VERTB_VFP_MASK			VC4_MASK(31, 16)
# define PV_VERTB_VFP_SHIFT			16
# define PV_VERTB_VACTIVE_MASK			VC4_MASK(15, 0)
# define PV_VERTB_VACTIVE_SHIFT			0

#define PV_VERTA_EVEN				0x1c
#define PV_VERTB_EVEN				0x20

#define PV_INTEN				0x24
#define PV_INTSTAT				0x28
# define PV_INT_VID_IDLE			BIT(9)
# define PV_INT_VFP_END				BIT(8)
# define PV_INT_VFP_START			BIT(7)
# define PV_INT_VACT_START			BIT(6)
# define PV_INT_VBP_START			BIT(5)
# define PV_INT_VSYNC_START			BIT(4)
# define PV_INT_HFP_START			BIT(3)
# define PV_INT_HACT_START			BIT(2)
# define PV_INT_HBP_START			BIT(1)
# define PV_INT_HSYNC_START			BIT(0)

#define PV_STAT					0x2c

#define PV_HACT_ACT				0x30

#define SCALER_DISPCTRL                         0x00000000
/* Global register for clock gating the HVS */
# define SCALER_DISPCTRL_ENABLE			BIT(31)
# define SCALER_DISPCTRL_DSP2EISLUR		BIT(15)
# define SCALER_DISPCTRL_DSP1EISLUR		BIT(14)
/* Enables Display 0 short line and underrun contribution to
 * SCALER_DISPSTAT_IRQDISP0.  Note that short frame contributions are
 * always enabled.
 */
# define SCALER_DISPCTRL_DSP0EISLUR		BIT(13)
# define SCALER_DISPCTRL_DSP2EIEOLN		BIT(12)
# define SCALER_DISPCTRL_DSP2EIEOF		BIT(11)
# define SCALER_DISPCTRL_DSP1EIEOLN		BIT(10)
# define SCALER_DISPCTRL_DSP1EIEOF		BIT(9)
/* Enables Display 0 end-of-line-N contribution to
 * SCALER_DISPSTAT_IRQDISP0
 */
# define SCALER_DISPCTRL_DSP0EIEOLN		BIT(8)
/* Enables Display 0 EOF contribution to SCALER_DISPSTAT_IRQDISP0 */
# define SCALER_DISPCTRL_DSP0EIEOF		BIT(7)

# define SCALER_DISPCTRL_SLVRDEIRQ		BIT(6)
# define SCALER_DISPCTRL_SLVWREIRQ		BIT(5)
# define SCALER_DISPCTRL_DMAEIRQ		BIT(4)
# define SCALER_DISPCTRL_DISP2EIRQ		BIT(3)
# define SCALER_DISPCTRL_DISP1EIRQ		BIT(2)
/* Enables interrupt generation on the enabled EOF/EOLN/EISLUR
 * bits and short frames..
 */
# define SCALER_DISPCTRL_DISP0EIRQ		BIT(1)
/* Enables interrupt generation on scaler profiler interrupt. */
# define SCALER_DISPCTRL_SCLEIRQ		BIT(0)

#define SCALER_DISPSTAT                         0x00000004
# define SCALER_DISPSTAT_COBLOW2		BIT(29)
# define SCALER_DISPSTAT_EOLN2			BIT(28)
# define SCALER_DISPSTAT_ESFRAME2		BIT(27)
# define SCALER_DISPSTAT_ESLINE2		BIT(26)
# define SCALER_DISPSTAT_EUFLOW2		BIT(25)
# define SCALER_DISPSTAT_EOF2			BIT(24)

# define SCALER_DISPSTAT_COBLOW1		BIT(21)
# define SCALER_DISPSTAT_EOLN1			BIT(20)
# define SCALER_DISPSTAT_ESFRAME1		BIT(19)
# define SCALER_DISPSTAT_ESLINE1		BIT(18)
# define SCALER_DISPSTAT_EUFLOW1		BIT(17)
# define SCALER_DISPSTAT_EOF1			BIT(16)

# define SCALER_DISPSTAT_RESP_MASK		VC4_MASK(15, 14)
# define SCALER_DISPSTAT_RESP_SHIFT		14
# define SCALER_DISPSTAT_RESP_OKAY		0
# define SCALER_DISPSTAT_RESP_EXOKAY		1
# define SCALER_DISPSTAT_RESP_SLVERR		2
# define SCALER_DISPSTAT_RESP_DECERR		3

# define SCALER_DISPSTAT_COBLOW0		BIT(13)
/* Set when the DISPEOLN line is done compositing. */
# define SCALER_DISPSTAT_EOLN0			BIT(12)
/* Set when VSTART is seen but there are still pixels in the current
 * output line.
 */
# define SCALER_DISPSTAT_ESFRAME0		BIT(11)
/* Set when HSTART is seen but there are still pixels in the current
 * output line.
 */
# define SCALER_DISPSTAT_ESLINE0		BIT(10)
/* Set when the the downstream tries to read from the display FIFO
 * while it's empty.
 */
# define SCALER_DISPSTAT_EUFLOW0		BIT(9)
/* Set when the display mode changes from RUN to EOF */
# define SCALER_DISPSTAT_EOF0			BIT(8)

/* Set on AXI invalid DMA ID error. */
# define SCALER_DISPSTAT_DMA_ERROR		BIT(7)
/* Set on AXI slave read decode error */
# define SCALER_DISPSTAT_IRQSLVRD		BIT(6)
/* Set on AXI slave write decode error */
# define SCALER_DISPSTAT_IRQSLVWR		BIT(5)
/* Set when SCALER_DISPSTAT_DMA_ERROR is set, or
 * SCALER_DISPSTAT_RESP_ERROR is not SCALER_DISPSTAT_RESP_OKAY.
 */
# define SCALER_DISPSTAT_IRQDMA			BIT(4)
# define SCALER_DISPSTAT_IRQDISP2		BIT(3)
# define SCALER_DISPSTAT_IRQDISP1		BIT(2)
/* Set when any of the EOF/EOLN/ESFRAME/ESLINE bits are set and their
 * corresponding interrupt bit is enabled in DISPCTRL.
 */
# define SCALER_DISPSTAT_IRQDISP0		BIT(1)
/* On read, the profiler interrupt.  On write, clear *all* interrupt bits. */
# define SCALER_DISPSTAT_IRQSCL			BIT(0)

#define SCALER_DISPID                           0x00000008
#define SCALER_DISPECTRL                        0x0000000c
#define SCALER_DISPPROF                         0x00000010
#define SCALER_DISPDITHER                       0x00000014
#define SCALER_DISPEOLN                         0x00000018
#define SCALER_DISPLIST0                        0x00000020
#define SCALER_DISPLIST1                        0x00000024
#define SCALER_DISPLIST2                        0x00000028
#define SCALER_DISPLSTAT                        0x0000002c
#define SCALER_DISPLISTX(x)			(SCALER_DISPLIST0 +	\
						 (x) * (SCALER_DISPLIST1 - \
							SCALER_DISPLIST0))

#define SCALER_DISPLACT0                        0x00000030
#define SCALER_DISPLACT1                        0x00000034
#define SCALER_DISPLACT2                        0x00000038
#define SCALER_DISPLACTX(x)			(SCALER_DISPLACT0 +	\
						 (x) * (SCALER_DISPLACT1 - \
							SCALER_DISPLACT0))

#define SCALER_DISPCTRL0                        0x00000040
# define SCALER_DISPCTRLX_ENABLE		BIT(31)
# define SCALER_DISPCTRLX_RESET			BIT(30)
# define SCALER_DISPCTRLX_WIDTH_MASK		VC4_MASK(23, 12)
# define SCALER_DISPCTRLX_WIDTH_SHIFT		12
# define SCALER_DISPCTRLX_HEIGHT_MASK		VC4_MASK(11, 0)
# define SCALER_DISPCTRLX_HEIGHT_SHIFT		0

#define SCALER_DISPBKGND0                       0x00000044
# define SCALER_DISPBKGND_AUTOHS		BIT(31)
# define SCALER_DISPBKGND_INTERLACE		BIT(30)
# define SCALER_DISPBKGND_GAMMA			BIT(29)
# define SCALER_DISPBKGND_TESTMODE_MASK		VC4_MASK(28, 25)
# define SCALER_DISPBKGND_TESTMODE_SHIFT	25
/* Enables filling the scaler line with the RGB value in the low 24
 * bits before compositing.  Costs cycles, so should be skipped if
 * opaque display planes will cover everything.
 */
# define SCALER_DISPBKGND_FILL			BIT(24)

#define SCALER_DISPSTAT0                        0x00000048
# define SCALER_DISPSTATX_MODE_MASK		VC4_MASK(31, 30)
# define SCALER_DISPSTATX_MODE_SHIFT		30
# define SCALER_DISPSTATX_MODE_DISABLED		0
# define SCALER_DISPSTATX_MODE_INIT		1
# define SCALER_DISPSTATX_MODE_RUN		2
# define SCALER_DISPSTATX_MODE_EOF		3
# define SCALER_DISPSTATX_FULL			BIT(29)
# define SCALER_DISPSTATX_EMPTY			BIT(28)
# define SCALER_DISPSTATX_FRAME_COUNT_MASK	VC4_MASK(17, 12)
# define SCALER_DISPSTATX_FRAME_COUNT_SHIFT	12
# define SCALER_DISPSTATX_LINE_MASK		VC4_MASK(11, 0)
# define SCALER_DISPSTATX_LINE_SHIFT		0

#define SCALER_DISPBASE0                        0x0000004c
/* Last pixel in the COB (display FIFO memory) allocated to this HVS
 * channel.  Must be 4-pixel aligned (and thus 4 pixels less than the
 * next COB base).
 */
# define SCALER_DISPBASEX_TOP_MASK		VC4_MASK(31, 16)
# define SCALER_DISPBASEX_TOP_SHIFT		16
/* First pixel in the COB (display FIFO memory) allocated to this HVS
 * channel.  Must be 4-pixel aligned.
 */
# define SCALER_DISPBASEX_BASE_MASK		VC4_MASK(15, 0)
# define SCALER_DISPBASEX_BASE_SHIFT		0

#define SCALER_DISPCTRL1                        0x00000050
#define SCALER_DISPBKGND1                       0x00000054
#define SCALER_DISPBKGNDX(x)			(SCALER_DISPBKGND0 +        \
						 (x) * (SCALER_DISPBKGND1 - \
							SCALER_DISPBKGND0))
#define SCALER_DISPSTAT1                        0x00000058
#define SCALER_DISPSTATX(x)			(SCALER_DISPSTAT0 +        \
						 (x) * (SCALER_DISPSTAT1 - \
							SCALER_DISPSTAT0))
#define SCALER_DISPBASE1                        0x0000005c
#define SCALER_DISPBASEX(x)			(SCALER_DISPBASE0 +        \
						 (x) * (SCALER_DISPBASE1 - \
							SCALER_DISPBASE0))
#define SCALER_DISPCTRL2                        0x00000060
#define SCALER_DISPCTRLX(x)			(SCALER_DISPCTRL0 +        \
						 (x) * (SCALER_DISPCTRL1 - \
							SCALER_DISPCTRL0))
#define SCALER_DISPBKGND2                       0x00000064
#define SCALER_DISPSTAT2                        0x00000068
#define SCALER_DISPBASE2                        0x0000006c
#define SCALER_DISPALPHA2                       0x00000070
#define SCALER_GAMADDR                          0x00000078
# define SCALER_GAMADDR_AUTOINC			BIT(31)
/* Enables all gamma ramp SRAMs, not just those of CRTCs with gamma
 * enabled.
 */
# define SCALER_GAMADDR_SRAMENB			BIT(30)

#define SCALER_GAMDATA                          0x000000e0
#define SCALER_DLIST_START                      0x00002000
#define SCALER_DLIST_SIZE                       0x00004000

#define VC4_HDMI_CORE_REV			0x000

#define VC4_HDMI_SW_RESET_CONTROL		0x004
# define VC4_HDMI_SW_RESET_FORMAT_DETECT	BIT(1)
# define VC4_HDMI_SW_RESET_HDMI			BIT(0)

#define VC4_HDMI_HOTPLUG_INT			0x008

#define VC4_HDMI_HOTPLUG			0x00c
# define VC4_HDMI_HOTPLUG_CONNECTED		BIT(0)

#define VC4_HDMI_RAM_PACKET_CONFIG		0x0a0
# define VC4_HDMI_RAM_PACKET_ENABLE		BIT(16)

#define VC4_HDMI_RAM_PACKET_STATUS		0x0a4

#define VC4_HDMI_HORZA				0x0c4
# define VC4_HDMI_HORZA_VPOS			BIT(14)
# define VC4_HDMI_HORZA_HPOS			BIT(13)
/* Horizontal active pixels (hdisplay). */
# define VC4_HDMI_HORZA_HAP_MASK		VC4_MASK(12, 0)
# define VC4_HDMI_HORZA_HAP_SHIFT		0

#define VC4_HDMI_HORZB				0x0c8
/* Horizontal pack porch (htotal - hsync_end). */
# define VC4_HDMI_HORZB_HBP_MASK		VC4_MASK(29, 20)
# define VC4_HDMI_HORZB_HBP_SHIFT		20
/* Horizontal sync pulse (hsync_end - hsync_start). */
# define VC4_HDMI_HORZB_HSP_MASK		VC4_MASK(19, 10)
# define VC4_HDMI_HORZB_HSP_SHIFT		10
/* Horizontal front porch (hsync_start - hdisplay). */
# define VC4_HDMI_HORZB_HFP_MASK		VC4_MASK(9, 0)
# define VC4_HDMI_HORZB_HFP_SHIFT		0

#define VC4_HDMI_FIFO_CTL			0x05c
# define VC4_HDMI_FIFO_CTL_RECENTER_DONE	BIT(14)
# define VC4_HDMI_FIFO_CTL_USE_EMPTY		BIT(13)
# define VC4_HDMI_FIFO_CTL_ON_VB		BIT(7)
# define VC4_HDMI_FIFO_CTL_RECENTER		BIT(6)
# define VC4_HDMI_FIFO_CTL_FIFO_RESET		BIT(5)
# define VC4_HDMI_FIFO_CTL_USE_PLL_LOCK		BIT(4)
# define VC4_HDMI_FIFO_CTL_INV_CLK_XFR		BIT(3)
# define VC4_HDMI_FIFO_CTL_CAPTURE_PTR		BIT(2)
# define VC4_HDMI_FIFO_CTL_USE_FULL		BIT(1)
# define VC4_HDMI_FIFO_CTL_MASTER_SLAVE_N	BIT(0)
# define VC4_HDMI_FIFO_VALID_WRITE_MASK		0xefff

#define VC4_HDMI_SCHEDULER_CONTROL		0x0c0
# define VC4_HDMI_SCHEDULER_CONTROL_MANUAL_FORMAT BIT(15)
# define VC4_HDMI_SCHEDULER_CONTROL_IGNORE_VSYNC_PREDICTS BIT(5)
# define VC4_HDMI_SCHEDULER_CONTROL_VERT_ALWAYS_KEEPOUT	BIT(3)
# define VC4_HDMI_SCHEDULER_CONTROL_HDMI_ACTIVE	BIT(1)
# define VC4_HDMI_SCHEDULER_CONTROL_MODE_HDMI	BIT(0)

#define VC4_HDMI_VERTA0				0x0cc
#define VC4_HDMI_VERTA1				0x0d4
/* Vertical sync pulse (vsync_end - vsync_start). */
# define VC4_HDMI_VERTA_VSP_MASK		VC4_MASK(24, 20)
# define VC4_HDMI_VERTA_VSP_SHIFT		20
/* Vertical front porch (vsync_start - vdisplay). */
# define VC4_HDMI_VERTA_VFP_MASK		VC4_MASK(19, 13)
# define VC4_HDMI_VERTA_VFP_SHIFT		13
/* Vertical active lines (vdisplay). */
# define VC4_HDMI_VERTA_VAL_MASK		VC4_MASK(12, 0)
# define VC4_HDMI_VERTA_VAL_SHIFT		0

#define VC4_HDMI_VERTB0				0x0d0
#define VC4_HDMI_VERTB1				0x0d8
/* Vertical sync pulse offset (for interlaced) */
# define VC4_HDMI_VERTB_VSPO_MASK		VC4_MASK(21, 9)
# define VC4_HDMI_VERTB_VSPO_SHIFT		9
/* Vertical pack porch (vtotal - vsync_end). */
# define VC4_HDMI_VERTB_VBP_MASK		VC4_MASK(8, 0)
# define VC4_HDMI_VERTB_VBP_SHIFT		0

#define VC4_HDMI_TX_PHY_RESET_CTL		0x2c0

#define VC4_HDMI_GCP_0				0x400
#define VC4_HDMI_PACKET_STRIDE			0x24

#define VC4_HD_M_CTL				0x00c
# define VC4_HD_M_REGISTER_FILE_STANDBY		(3 << 6)
# define VC4_HD_M_RAM_STANDBY			(3 << 4)
# define VC4_HD_M_SW_RST			BIT(2)
# define VC4_HD_M_ENABLE			BIT(0)

#define VC4_HD_MAI_CTL				0x014

#define VC4_HD_VID_CTL				0x038
# define VC4_HD_VID_CTL_ENABLE			BIT(31)
# define VC4_HD_VID_CTL_UNDERFLOW_ENABLE	BIT(30)
# define VC4_HD_VID_CTL_FRAME_COUNTER_RESET	BIT(29)
# define VC4_HD_VID_CTL_VSYNC_LOW		BIT(28)
# define VC4_HD_VID_CTL_HSYNC_LOW		BIT(27)

#define VC4_HD_CSC_CTL				0x040
# define VC4_HD_CSC_CTL_ORDER_MASK		VC4_MASK(7, 5)
# define VC4_HD_CSC_CTL_ORDER_SHIFT		5
# define VC4_HD_CSC_CTL_ORDER_RGB		0
# define VC4_HD_CSC_CTL_ORDER_BGR		1
# define VC4_HD_CSC_CTL_ORDER_BRG		2
# define VC4_HD_CSC_CTL_ORDER_GRB		3
# define VC4_HD_CSC_CTL_ORDER_GBR		4
# define VC4_HD_CSC_CTL_ORDER_RBG		5
# define VC4_HD_CSC_CTL_PADMSB			BIT(4)
# define VC4_HD_CSC_CTL_MODE_MASK		VC4_MASK(3, 2)
# define VC4_HD_CSC_CTL_MODE_SHIFT		2
# define VC4_HD_CSC_CTL_MODE_RGB_TO_SD_YPRPB	0
# define VC4_HD_CSC_CTL_MODE_RGB_TO_HD_YPRPB	1
# define VC4_HD_CSC_CTL_MODE_CUSTOM		3
# define VC4_HD_CSC_CTL_RGB2YCC			BIT(1)
# define VC4_HD_CSC_CTL_ENABLE			BIT(0)

#define VC4_HD_CSC_12_11			0x044
#define VC4_HD_CSC_14_13			0x048
#define VC4_HD_CSC_22_21			0x04c
#define VC4_HD_CSC_24_23			0x050
#define VC4_HD_CSC_32_31			0x054
#define VC4_HD_CSC_34_33			0x058

#define VC4_HD_FRAME_COUNT			0x068

/* HVS display list information. */
#define HVS_BOOTLOADER_DLIST_END                32

enum hvs_pixel_format {
	/* 8bpp */
	HVS_PIXEL_FORMAT_RGB332 = 0,
	/* 16bpp */
	HVS_PIXEL_FORMAT_RGBA4444 = 1,
	HVS_PIXEL_FORMAT_RGB555 = 2,
	HVS_PIXEL_FORMAT_RGBA5551 = 3,
	HVS_PIXEL_FORMAT_RGB565 = 4,
	/* 24bpp */
	HVS_PIXEL_FORMAT_RGB888 = 5,
	HVS_PIXEL_FORMAT_RGBA6666 = 6,
	/* 32bpp */
	HVS_PIXEL_FORMAT_RGBA8888 = 7,

	HVS_PIXEL_FORMAT_YCBCR_YUV420_3PLANE = 8,
	HVS_PIXEL_FORMAT_YCBCR_YUV420_2PLANE = 9,
	HVS_PIXEL_FORMAT_YCBCR_YUV422_3PLANE = 10,
	HVS_PIXEL_FORMAT_YCBCR_YUV422_2PLANE = 11,
};

/* Note: the LSB is the rightmost character shown.  Only valid for
 * HVS_PIXEL_FORMAT_RGB8888, not RGB888.
 */
#define HVS_PIXEL_ORDER_RGBA			0
#define HVS_PIXEL_ORDER_BGRA			1
#define HVS_PIXEL_ORDER_ARGB			2
#define HVS_PIXEL_ORDER_ABGR			3

#define HVS_PIXEL_ORDER_XBRG			0
#define HVS_PIXEL_ORDER_XRBG			1
#define HVS_PIXEL_ORDER_XRGB			2
#define HVS_PIXEL_ORDER_XBGR			3

#define HVS_PIXEL_ORDER_XYCBCR			0
#define HVS_PIXEL_ORDER_XYCRCB			1
#define HVS_PIXEL_ORDER_YXCBCR			2
#define HVS_PIXEL_ORDER_YXCRCB			3

#define SCALER_CTL0_END				BIT(31)
#define SCALER_CTL0_VALID			BIT(30)

#define SCALER_CTL0_SIZE_MASK			VC4_MASK(29, 24)
#define SCALER_CTL0_SIZE_SHIFT			24

#define SCALER_CTL0_HFLIP                       BIT(16)
#define SCALER_CTL0_VFLIP                       BIT(15)

#define SCALER_CTL0_ORDER_MASK			VC4_MASK(14, 13)
#define SCALER_CTL0_ORDER_SHIFT			13

#define SCALER_CTL0_SCL1_MASK			VC4_MASK(10, 8)
#define SCALER_CTL0_SCL1_SHIFT			8

#define SCALER_CTL0_SCL0_MASK			VC4_MASK(7, 5)
#define SCALER_CTL0_SCL0_SHIFT			5

#define SCALER_CTL0_SCL_H_PPF_V_PPF		0
#define SCALER_CTL0_SCL_H_TPZ_V_PPF		1
#define SCALER_CTL0_SCL_H_PPF_V_TPZ		2
#define SCALER_CTL0_SCL_H_TPZ_V_TPZ		3
#define SCALER_CTL0_SCL_H_PPF_V_NONE		4
#define SCALER_CTL0_SCL_H_NONE_V_PPF		5
#define SCALER_CTL0_SCL_H_NONE_V_TPZ		6
#define SCALER_CTL0_SCL_H_TPZ_V_NONE		7

/* Set to indicate no scaling. */
#define SCALER_CTL0_UNITY			BIT(4)

#define SCALER_CTL0_PIXEL_FORMAT_MASK		VC4_MASK(3, 0)
#define SCALER_CTL0_PIXEL_FORMAT_SHIFT		0

#define SCALER_POS0_FIXED_ALPHA_MASK		VC4_MASK(31, 24)
#define SCALER_POS0_FIXED_ALPHA_SHIFT		24

#define SCALER_POS0_START_Y_MASK		VC4_MASK(23, 12)
#define SCALER_POS0_START_Y_SHIFT		12

#define SCALER_POS0_START_X_MASK		VC4_MASK(11, 0)
#define SCALER_POS0_START_X_SHIFT		0

#define SCALER_POS1_SCL_HEIGHT_MASK		VC4_MASK(27, 16)
#define SCALER_POS1_SCL_HEIGHT_SHIFT		16

#define SCALER_POS1_SCL_WIDTH_MASK		VC4_MASK(11, 0)
#define SCALER_POS1_SCL_WIDTH_SHIFT		0

#define SCALER_POS2_ALPHA_MODE_MASK		VC4_MASK(31, 30)
#define SCALER_POS2_ALPHA_MODE_SHIFT		30
#define SCALER_POS2_ALPHA_MODE_PIPELINE		0
#define SCALER_POS2_ALPHA_MODE_FIXED		1
#define SCALER_POS2_ALPHA_MODE_FIXED_NONZERO	2
#define SCALER_POS2_ALPHA_MODE_FIXED_OVER_0x07	3

#define SCALER_POS2_HEIGHT_MASK			VC4_MASK(27, 16)
#define SCALER_POS2_HEIGHT_SHIFT		16

#define SCALER_POS2_WIDTH_MASK			VC4_MASK(11, 0)
#define SCALER_POS2_WIDTH_SHIFT			0

/* Color Space Conversion words.  Some values are S2.8 signed
 * integers, except that the 2 integer bits map as {0x0: 0, 0x1: 1,
 * 0x2: 2, 0x3: -1}
 */
/* bottom 8 bits of S2.8 contribution of Cr to Blue */
#define SCALER_CSC0_COEF_CR_BLU_MASK		VC4_MASK(31, 24)
#define SCALER_CSC0_COEF_CR_BLU_SHIFT		24
/* Signed offset to apply to Y before CSC. (Y' = Y + YY_OFS) */
#define SCALER_CSC0_COEF_YY_OFS_MASK		VC4_MASK(23, 16)
#define SCALER_CSC0_COEF_YY_OFS_SHIFT		16
/* Signed offset to apply to CB before CSC (Cb' = Cb - 128 + CB_OFS). */
#define SCALER_CSC0_COEF_CB_OFS_MASK		VC4_MASK(15, 8)
#define SCALER_CSC0_COEF_CB_OFS_SHIFT		8
/* Signed offset to apply to CB before CSC (Cr' = Cr - 128 + CR_OFS). */
#define SCALER_CSC0_COEF_CR_OFS_MASK		VC4_MASK(7, 0)
#define SCALER_CSC0_COEF_CR_OFS_SHIFT		0
#define SCALER_CSC0_ITR_R_601_5			0x00f00000
#define SCALER_CSC0_ITR_R_709_3			0x00f00000
#define SCALER_CSC0_JPEG_JFIF			0x00000000

/* S2.8 contribution of Cb to Green */
#define SCALER_CSC1_COEF_CB_GRN_MASK		VC4_MASK(31, 22)
#define SCALER_CSC1_COEF_CB_GRN_SHIFT		22
/* S2.8 contribution of Cr to Green */
#define SCALER_CSC1_COEF_CR_GRN_MASK		VC4_MASK(21, 12)
#define SCALER_CSC1_COEF_CR_GRN_SHIFT		12
/* S2.8 contribution of Y to all of RGB */
#define SCALER_CSC1_COEF_YY_ALL_MASK		VC4_MASK(11, 2)
#define SCALER_CSC1_COEF_YY_ALL_SHIFT		2
/* top 2 bits of S2.8 contribution of Cr to Blue */
#define SCALER_CSC1_COEF_CR_BLU_MASK		VC4_MASK(1, 0)
#define SCALER_CSC1_COEF_CR_BLU_SHIFT		0
#define SCALER_CSC1_ITR_R_601_5			0xe73304a8
#define SCALER_CSC1_ITR_R_709_3			0xf2b784a8
#define SCALER_CSC1_JPEG_JFIF			0xea34a400

/* S2.8 contribution of Cb to Red */
#define SCALER_CSC2_COEF_CB_RED_MASK		VC4_MASK(29, 20)
#define SCALER_CSC2_COEF_CB_RED_SHIFT		20
/* S2.8 contribution of Cr to Red */
#define SCALER_CSC2_COEF_CR_RED_MASK		VC4_MASK(19, 10)
#define SCALER_CSC2_COEF_CR_RED_SHIFT		10
/* S2.8 contribution of Cb to Blue */
#define SCALER_CSC2_COEF_CB_BLU_MASK		VC4_MASK(19, 10)
#define SCALER_CSC2_COEF_CB_BLU_SHIFT		10
#define SCALER_CSC2_ITR_R_601_5			0x00066204
#define SCALER_CSC2_ITR_R_709_3			0x00072a1c
#define SCALER_CSC2_JPEG_JFIF			0x000599c5

#define SCALER_TPZ0_VERT_RECALC			BIT(31)
#define SCALER_TPZ0_SCALE_MASK			VC4_MASK(28, 8)
#define SCALER_TPZ0_SCALE_SHIFT			8
#define SCALER_TPZ0_IPHASE_MASK			VC4_MASK(7, 0)
#define SCALER_TPZ0_IPHASE_SHIFT		0
#define SCALER_TPZ1_RECIP_MASK			VC4_MASK(15, 0)
#define SCALER_TPZ1_RECIP_SHIFT			0

/* Skips interpolating coefficients to 64 phases, so just 8 are used.
 * Required for nearest neighbor.
 */
#define SCALER_PPF_NOINTERP			BIT(31)
/* Replaes the highest valued coefficient with one that makes all 4
 * sum to unity.
 */
#define SCALER_PPF_AGC				BIT(30)
#define SCALER_PPF_SCALE_MASK			VC4_MASK(24, 8)
#define SCALER_PPF_SCALE_SHIFT			8
#define SCALER_PPF_IPHASE_MASK			VC4_MASK(6, 0)
#define SCALER_PPF_IPHASE_SHIFT			0

#define SCALER_PPF_KERNEL_OFFSET_MASK		VC4_MASK(13, 0)
#define SCALER_PPF_KERNEL_OFFSET_SHIFT		0
#define SCALER_PPF_KERNEL_UNCACHED		BIT(31)

#define SCALER_SRC_PITCH_MASK			VC4_MASK(15, 0)
#define SCALER_SRC_PITCH_SHIFT			0

#endif /* VC4_REGS_H */<|MERGE_RESOLUTION|>--- conflicted
+++ resolved
@@ -177,11 +177,7 @@
 # define PV_CONTROL_WAIT_HSTART			BIT(12)
 # define PV_CONTROL_PIXEL_REP_MASK		VC4_MASK(5, 4)
 # define PV_CONTROL_PIXEL_REP_SHIFT		4
-<<<<<<< HEAD
-# define PV_CONTROL_CLK_SELECT_DSI_VEC		0
-=======
 # define PV_CONTROL_CLK_SELECT_DSI		0
->>>>>>> 405182c2
 # define PV_CONTROL_CLK_SELECT_DPI_SMI_HDMI	1
 # define PV_CONTROL_CLK_SELECT_VEC		2
 # define PV_CONTROL_CLK_SELECT_MASK		VC4_MASK(3, 2)
