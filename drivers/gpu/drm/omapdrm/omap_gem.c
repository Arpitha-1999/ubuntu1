/*
 * drivers/gpu/drm/omapdrm/omap_gem.c
 *
 * Copyright (C) 2011 Texas Instruments
 * Author: Rob Clark <rob.clark@linaro.org>
 *
 * This program is free software; you can redistribute it and/or modify it
 * under the terms of the GNU General Public License version 2 as published by
 * the Free Software Foundation.
 *
 * This program is distributed in the hope that it will be useful, but WITHOUT
 * ANY WARRANTY; without even the implied warranty of MERCHANTABILITY or
 * FITNESS FOR A PARTICULAR PURPOSE.  See the GNU General Public License for
 * more details.
 *
 * You should have received a copy of the GNU General Public License along with
 * this program.  If not, see <http://www.gnu.org/licenses/>.
 */

#include <linux/shmem_fs.h>
#include <linux/spinlock.h>
#include <linux/pfn_t.h>

#include <drm/drm_vma_manager.h>

#include "omap_drv.h"
#include "omap_dmm_tiler.h"

/*
 * GEM buffer object implementation.
 */

/* note: we use upper 8 bits of flags for driver-internal flags: */
#define OMAP_BO_DMA		0x01000000	/* actually is physically contiguous */
#define OMAP_BO_EXT_SYNC	0x02000000	/* externally allocated sync object */
#define OMAP_BO_EXT_MEM		0x04000000	/* externally allocated memory */

struct omap_gem_object {
	struct drm_gem_object base;

	struct list_head mm_list;

	uint32_t flags;

	/** width/height for tiled formats (rounded up to slot boundaries) */
	uint16_t width, height;

	/** roll applied when mapping to DMM */
	uint32_t roll;

	/**
	 * If buffer is allocated physically contiguous, the OMAP_BO_DMA flag
	 * is set and the paddr is valid.  Also if the buffer is remapped in
	 * TILER and paddr_cnt > 0, then paddr is valid.  But if you are using
	 * the physical address and OMAP_BO_DMA is not set, then you should
	 * be going thru omap_gem_{get,put}_paddr() to ensure the mapping is
	 * not removed from under your feet.
	 *
	 * Note that OMAP_BO_SCANOUT is a hint from userspace that DMA capable
	 * buffer is requested, but doesn't mean that it is.  Use the
	 * OMAP_BO_DMA flag to determine if the buffer has a DMA capable
	 * physical address.
	 */
	dma_addr_t paddr;

	/**
	 * # of users of paddr
	 */
	uint32_t paddr_cnt;

	/**
	 * tiler block used when buffer is remapped in DMM/TILER.
	 */
	struct tiler_block *block;

	/**
	 * Array of backing pages, if allocated.  Note that pages are never
	 * allocated for buffers originally allocated from contiguous memory
	 */
	struct page **pages;

	/** addresses corresponding to pages in above array */
	dma_addr_t *addrs;

	/**
	 * Virtual address, if mapped.
	 */
	void *vaddr;

	/**
	 * sync-object allocated on demand (if needed)
	 *
	 * Per-buffer sync-object for tracking pending and completed hw/dma
	 * read and write operations.  The layout in memory is dictated by
	 * the SGX firmware, which uses this information to stall the command
	 * stream if a surface is not ready yet.
	 *
	 * Note that when buffer is used by SGX, the sync-object needs to be
	 * allocated from a special heap of sync-objects.  This way many sync
	 * objects can be packed in a page, and not waste GPU virtual address
	 * space.  Because of this we have to have a omap_gem_set_sync_object()
	 * API to allow replacement of the syncobj after it has (potentially)
	 * already been allocated.  A bit ugly but I haven't thought of a
	 * better alternative.
	 */
	struct {
		uint32_t write_pending;
		uint32_t write_complete;
		uint32_t read_pending;
		uint32_t read_complete;
	} *sync;
};

#define to_omap_bo(x) container_of(x, struct omap_gem_object, base)

/* To deal with userspace mmap'ings of 2d tiled buffers, which (a) are
 * not necessarily pinned in TILER all the time, and (b) when they are
 * they are not necessarily page aligned, we reserve one or more small
 * regions in each of the 2d containers to use as a user-GART where we
 * can create a second page-aligned mapping of parts of the buffer
 * being accessed from userspace.
 *
 * Note that we could optimize slightly when we know that multiple
 * tiler containers are backed by the same PAT.. but I'll leave that
 * for later..
 */
#define NUM_USERGART_ENTRIES 2
struct omap_drm_usergart_entry {
	struct tiler_block *block;	/* the reserved tiler block */
	dma_addr_t paddr;
	struct drm_gem_object *obj;	/* the current pinned obj */
	pgoff_t obj_pgoff;		/* page offset of obj currently
					   mapped in */
};

struct omap_drm_usergart {
	struct omap_drm_usergart_entry entry[NUM_USERGART_ENTRIES];
	int height;				/* height in rows */
	int height_shift;		/* ilog2(height in rows) */
	int slot_shift;			/* ilog2(width per slot) */
	int stride_pfn;			/* stride in pages */
	int last;				/* index of last used entry */
};

/* -----------------------------------------------------------------------------
 * Helpers
 */

/** get mmap offset */
static uint64_t mmap_offset(struct drm_gem_object *obj)
{
	struct drm_device *dev = obj->dev;
	int ret;
	size_t size;

	WARN_ON(!mutex_is_locked(&dev->struct_mutex));

	/* Make it mmapable */
	size = omap_gem_mmap_size(obj);
	ret = drm_gem_create_mmap_offset_size(obj, size);
	if (ret) {
		dev_err(dev->dev, "could not allocate mmap offset\n");
		return 0;
	}

	return drm_vma_node_offset_addr(&obj->vma_node);
}

/* GEM objects can either be allocated from contiguous memory (in which
 * case obj->filp==NULL), or w/ shmem backing (obj->filp!=NULL).  But non
 * contiguous buffers can be remapped in TILER/DMM if they need to be
 * contiguous... but we don't do this all the time to reduce pressure
 * on TILER/DMM space when we know at allocation time that the buffer
 * will need to be scanned out.
 */
static inline bool is_shmem(struct drm_gem_object *obj)
{
	return obj->filp != NULL;
}

/* -----------------------------------------------------------------------------
 * Eviction
 */

static void evict_entry(struct drm_gem_object *obj,
		enum tiler_fmt fmt, struct omap_drm_usergart_entry *entry)
{
	struct omap_gem_object *omap_obj = to_omap_bo(obj);
	struct omap_drm_private *priv = obj->dev->dev_private;
	int n = priv->usergart[fmt].height;
	size_t size = PAGE_SIZE * n;
	loff_t off = mmap_offset(obj) +
			(entry->obj_pgoff << PAGE_SHIFT);
	const int m = 1 + ((omap_obj->width << fmt) / PAGE_SIZE);

	if (m > 1) {
		int i;
		/* if stride > than PAGE_SIZE then sparse mapping: */
		for (i = n; i > 0; i--) {
			unmap_mapping_range(obj->dev->anon_inode->i_mapping,
					    off, PAGE_SIZE, 1);
			off += PAGE_SIZE * m;
		}
	} else {
		unmap_mapping_range(obj->dev->anon_inode->i_mapping,
				    off, size, 1);
	}

	entry->obj = NULL;
}

/* Evict a buffer from usergart, if it is mapped there */
static void evict(struct drm_gem_object *obj)
{
	struct omap_gem_object *omap_obj = to_omap_bo(obj);
	struct omap_drm_private *priv = obj->dev->dev_private;

	if (omap_obj->flags & OMAP_BO_TILED) {
		enum tiler_fmt fmt = gem2fmt(omap_obj->flags);
		int i;

		for (i = 0; i < NUM_USERGART_ENTRIES; i++) {
			struct omap_drm_usergart_entry *entry =
				&priv->usergart[fmt].entry[i];

			if (entry->obj == obj)
				evict_entry(obj, fmt, entry);
		}
	}
}

/* -----------------------------------------------------------------------------
 * Page Management
 */

/** ensure backing pages are allocated */
static int omap_gem_attach_pages(struct drm_gem_object *obj)
{
	struct drm_device *dev = obj->dev;
	struct omap_gem_object *omap_obj = to_omap_bo(obj);
	struct page **pages;
	int npages = obj->size >> PAGE_SHIFT;
	int i, ret;
	dma_addr_t *addrs;

	WARN_ON(omap_obj->pages);

	pages = drm_gem_get_pages(obj);
	if (IS_ERR(pages)) {
		dev_err(obj->dev->dev, "could not get pages: %ld\n", PTR_ERR(pages));
		return PTR_ERR(pages);
	}

	/* for non-cached buffers, ensure the new pages are clean because
	 * DSS, GPU, etc. are not cache coherent:
	 */
	if (omap_obj->flags & (OMAP_BO_WC|OMAP_BO_UNCACHED)) {
		addrs = kmalloc(npages * sizeof(*addrs), GFP_KERNEL);
		if (!addrs) {
			ret = -ENOMEM;
			goto free_pages;
		}

		for (i = 0; i < npages; i++) {
			addrs[i] = dma_map_page(dev->dev, pages[i],
					0, PAGE_SIZE, DMA_BIDIRECTIONAL);
		}
	} else {
		addrs = kzalloc(npages * sizeof(*addrs), GFP_KERNEL);
		if (!addrs) {
			ret = -ENOMEM;
			goto free_pages;
		}
	}

	omap_obj->addrs = addrs;
	omap_obj->pages = pages;

	return 0;

free_pages:
	drm_gem_put_pages(obj, pages, true, false);

	return ret;
}

/* acquire pages when needed (for example, for DMA where physically
 * contiguous buffer is not required
 */
static int get_pages(struct drm_gem_object *obj, struct page ***pages)
{
	struct omap_gem_object *omap_obj = to_omap_bo(obj);
	int ret = 0;

	if (is_shmem(obj) && !omap_obj->pages) {
		ret = omap_gem_attach_pages(obj);
		if (ret) {
			dev_err(obj->dev->dev, "could not attach pages\n");
			return ret;
		}
	}

	/* TODO: even phys-contig.. we should have a list of pages? */
	*pages = omap_obj->pages;

	return 0;
}

/** release backing pages */
static void omap_gem_detach_pages(struct drm_gem_object *obj)
{
	struct omap_gem_object *omap_obj = to_omap_bo(obj);

	/* for non-cached buffers, ensure the new pages are clean because
	 * DSS, GPU, etc. are not cache coherent:
	 */
	if (omap_obj->flags & (OMAP_BO_WC|OMAP_BO_UNCACHED)) {
		int i, npages = obj->size >> PAGE_SHIFT;
		for (i = 0; i < npages; i++) {
			dma_unmap_page(obj->dev->dev, omap_obj->addrs[i],
					PAGE_SIZE, DMA_BIDIRECTIONAL);
		}
	}

	kfree(omap_obj->addrs);
	omap_obj->addrs = NULL;

	drm_gem_put_pages(obj, omap_obj->pages, true, false);
	omap_obj->pages = NULL;
}

/* get buffer flags */
uint32_t omap_gem_flags(struct drm_gem_object *obj)
{
	return to_omap_bo(obj)->flags;
}

uint64_t omap_gem_mmap_offset(struct drm_gem_object *obj)
{
	uint64_t offset;
	mutex_lock(&obj->dev->struct_mutex);
	offset = mmap_offset(obj);
	mutex_unlock(&obj->dev->struct_mutex);
	return offset;
}

/** get mmap size */
size_t omap_gem_mmap_size(struct drm_gem_object *obj)
{
	struct omap_gem_object *omap_obj = to_omap_bo(obj);
	size_t size = obj->size;

	if (omap_obj->flags & OMAP_BO_TILED) {
		/* for tiled buffers, the virtual size has stride rounded up
		 * to 4kb.. (to hide the fact that row n+1 might start 16kb or
		 * 32kb later!).  But we don't back the entire buffer with
		 * pages, only the valid picture part.. so need to adjust for
		 * this in the size used to mmap and generate mmap offset
		 */
		size = tiler_vsize(gem2fmt(omap_obj->flags),
				omap_obj->width, omap_obj->height);
	}

	return size;
}

/* get tiled size, returns -EINVAL if not tiled buffer */
int omap_gem_tiled_size(struct drm_gem_object *obj, uint16_t *w, uint16_t *h)
{
	struct omap_gem_object *omap_obj = to_omap_bo(obj);
	if (omap_obj->flags & OMAP_BO_TILED) {
		*w = omap_obj->width;
		*h = omap_obj->height;
		return 0;
	}
	return -EINVAL;
}

/* -----------------------------------------------------------------------------
 * Fault Handling
 */

/* Normal handling for the case of faulting in non-tiled buffers */
static int fault_1d(struct drm_gem_object *obj,
		struct vm_area_struct *vma, struct vm_fault *vmf)
{
	struct omap_gem_object *omap_obj = to_omap_bo(obj);
	unsigned long pfn;
	pgoff_t pgoff;

	/* We don't use vmf->pgoff since that has the fake offset: */
	pgoff = ((unsigned long)vmf->virtual_address -
			vma->vm_start) >> PAGE_SHIFT;

	if (omap_obj->pages) {
		omap_gem_cpu_sync(obj, pgoff);
		pfn = page_to_pfn(omap_obj->pages[pgoff]);
	} else {
		BUG_ON(!(omap_obj->flags & OMAP_BO_DMA));
		pfn = (omap_obj->paddr >> PAGE_SHIFT) + pgoff;
	}

	VERB("Inserting %p pfn %lx, pa %lx", vmf->virtual_address,
			pfn, pfn << PAGE_SHIFT);

	return vm_insert_mixed(vma, (unsigned long)vmf->virtual_address,
			__pfn_to_pfn_t(pfn, PFN_DEV));
}

/* Special handling for the case of faulting in 2d tiled buffers */
static int fault_2d(struct drm_gem_object *obj,
		struct vm_area_struct *vma, struct vm_fault *vmf)
{
	struct omap_gem_object *omap_obj = to_omap_bo(obj);
	struct omap_drm_private *priv = obj->dev->dev_private;
	struct omap_drm_usergart_entry *entry;
	enum tiler_fmt fmt = gem2fmt(omap_obj->flags);
	struct page *pages[64];  /* XXX is this too much to have on stack? */
	unsigned long pfn;
	pgoff_t pgoff, base_pgoff;
	void __user *vaddr;
	int i, ret, slots;

	/*
	 * Note the height of the slot is also equal to the number of pages
	 * that need to be mapped in to fill 4kb wide CPU page.  If the slot
	 * height is 64, then 64 pages fill a 4kb wide by 64 row region.
	 */
	const int n = priv->usergart[fmt].height;
	const int n_shift = priv->usergart[fmt].height_shift;

	/*
	 * If buffer width in bytes > PAGE_SIZE then the virtual stride is
	 * rounded up to next multiple of PAGE_SIZE.. this need to be taken
	 * into account in some of the math, so figure out virtual stride
	 * in pages
	 */
	const int m = 1 + ((omap_obj->width << fmt) / PAGE_SIZE);

	/* We don't use vmf->pgoff since that has the fake offset: */
	pgoff = ((unsigned long)vmf->virtual_address -
			vma->vm_start) >> PAGE_SHIFT;

	/*
	 * Actual address we start mapping at is rounded down to previous slot
	 * boundary in the y direction:
	 */
	base_pgoff = round_down(pgoff, m << n_shift);

	/* figure out buffer width in slots */
	slots = omap_obj->width >> priv->usergart[fmt].slot_shift;

	vaddr = vmf->virtual_address - ((pgoff - base_pgoff) << PAGE_SHIFT);

	entry = &priv->usergart[fmt].entry[priv->usergart[fmt].last];

	/* evict previous buffer using this usergart entry, if any: */
	if (entry->obj)
		evict_entry(entry->obj, fmt, entry);

	entry->obj = obj;
	entry->obj_pgoff = base_pgoff;

	/* now convert base_pgoff to phys offset from virt offset: */
	base_pgoff = (base_pgoff >> n_shift) * slots;

	/* for wider-than 4k.. figure out which part of the slot-row we want: */
	if (m > 1) {
		int off = pgoff % m;
		entry->obj_pgoff += off;
		base_pgoff /= m;
		slots = min(slots - (off << n_shift), n);
		base_pgoff += off << n_shift;
		vaddr += off << PAGE_SHIFT;
	}

	/*
	 * Map in pages. Beyond the valid pixel part of the buffer, we set
	 * pages[i] to NULL to get a dummy page mapped in.. if someone
	 * reads/writes it they will get random/undefined content, but at
	 * least it won't be corrupting whatever other random page used to
	 * be mapped in, or other undefined behavior.
	 */
	memcpy(pages, &omap_obj->pages[base_pgoff],
			sizeof(struct page *) * slots);
	memset(pages + slots, 0,
			sizeof(struct page *) * (n - slots));

	ret = tiler_pin(entry->block, pages, ARRAY_SIZE(pages), 0, true);
	if (ret) {
		dev_err(obj->dev->dev, "failed to pin: %d\n", ret);
		return ret;
	}

	pfn = entry->paddr >> PAGE_SHIFT;

	VERB("Inserting %p pfn %lx, pa %lx", vmf->virtual_address,
			pfn, pfn << PAGE_SHIFT);

	for (i = n; i > 0; i--) {
<<<<<<< HEAD
		vm_insert_mixed(vma, (unsigned long)vaddr,
				__pfn_to_pfn_t(pfn, PFN_DEV));
		pfn += usergart[fmt].stride_pfn;
=======
		vm_insert_mixed(vma, (unsigned long)vaddr, pfn);
		pfn += priv->usergart[fmt].stride_pfn;
>>>>>>> 1df59b84
		vaddr += PAGE_SIZE * m;
	}

	/* simple round-robin: */
	priv->usergart[fmt].last = (priv->usergart[fmt].last + 1)
				 % NUM_USERGART_ENTRIES;

	return 0;
}

/**
 * omap_gem_fault		-	pagefault handler for GEM objects
 * @vma: the VMA of the GEM object
 * @vmf: fault detail
 *
 * Invoked when a fault occurs on an mmap of a GEM managed area. GEM
 * does most of the work for us including the actual map/unmap calls
 * but we need to do the actual page work.
 *
 * The VMA was set up by GEM. In doing so it also ensured that the
 * vma->vm_private_data points to the GEM object that is backing this
 * mapping.
 */
int omap_gem_fault(struct vm_area_struct *vma, struct vm_fault *vmf)
{
	struct drm_gem_object *obj = vma->vm_private_data;
	struct omap_gem_object *omap_obj = to_omap_bo(obj);
	struct drm_device *dev = obj->dev;
	struct page **pages;
	int ret;

	/* Make sure we don't parallel update on a fault, nor move or remove
	 * something from beneath our feet
	 */
	mutex_lock(&dev->struct_mutex);

	/* if a shmem backed object, make sure we have pages attached now */
	ret = get_pages(obj, &pages);
	if (ret)
		goto fail;

	/* where should we do corresponding put_pages().. we are mapping
	 * the original page, rather than thru a GART, so we can't rely
	 * on eviction to trigger this.  But munmap() or all mappings should
	 * probably trigger put_pages()?
	 */

	if (omap_obj->flags & OMAP_BO_TILED)
		ret = fault_2d(obj, vma, vmf);
	else
		ret = fault_1d(obj, vma, vmf);


fail:
	mutex_unlock(&dev->struct_mutex);
	switch (ret) {
	case 0:
	case -ERESTARTSYS:
	case -EINTR:
		return VM_FAULT_NOPAGE;
	case -ENOMEM:
		return VM_FAULT_OOM;
	default:
		return VM_FAULT_SIGBUS;
	}
}

/** We override mainly to fix up some of the vm mapping flags.. */
int omap_gem_mmap(struct file *filp, struct vm_area_struct *vma)
{
	int ret;

	ret = drm_gem_mmap(filp, vma);
	if (ret) {
		DBG("mmap failed: %d", ret);
		return ret;
	}

	return omap_gem_mmap_obj(vma->vm_private_data, vma);
}

int omap_gem_mmap_obj(struct drm_gem_object *obj,
		struct vm_area_struct *vma)
{
	struct omap_gem_object *omap_obj = to_omap_bo(obj);

	vma->vm_flags &= ~VM_PFNMAP;
	vma->vm_flags |= VM_MIXEDMAP;

	if (omap_obj->flags & OMAP_BO_WC) {
		vma->vm_page_prot = pgprot_writecombine(vm_get_page_prot(vma->vm_flags));
	} else if (omap_obj->flags & OMAP_BO_UNCACHED) {
		vma->vm_page_prot = pgprot_noncached(vm_get_page_prot(vma->vm_flags));
	} else {
		/*
		 * We do have some private objects, at least for scanout buffers
		 * on hardware without DMM/TILER.  But these are allocated write-
		 * combine
		 */
		if (WARN_ON(!obj->filp))
			return -EINVAL;

		/*
		 * Shunt off cached objs to shmem file so they have their own
		 * address_space (so unmap_mapping_range does what we want,
		 * in particular in the case of mmap'd dmabufs)
		 */
		fput(vma->vm_file);
		vma->vm_pgoff = 0;
		vma->vm_file  = get_file(obj->filp);

		vma->vm_page_prot = vm_get_page_prot(vma->vm_flags);
	}

	return 0;
}

/* -----------------------------------------------------------------------------
 * Dumb Buffers
 */

/**
 * omap_gem_dumb_create	-	create a dumb buffer
 * @drm_file: our client file
 * @dev: our device
 * @args: the requested arguments copied from userspace
 *
 * Allocate a buffer suitable for use for a frame buffer of the
 * form described by user space. Give userspace a handle by which
 * to reference it.
 */
int omap_gem_dumb_create(struct drm_file *file, struct drm_device *dev,
		struct drm_mode_create_dumb *args)
{
	union omap_gem_size gsize;

	args->pitch = align_pitch(0, args->width, args->bpp);
	args->size = PAGE_ALIGN(args->pitch * args->height);

	gsize = (union omap_gem_size){
		.bytes = args->size,
	};

	return omap_gem_new_handle(dev, file, gsize,
			OMAP_BO_SCANOUT | OMAP_BO_WC, &args->handle);
}

/**
 * omap_gem_dumb_map	-	buffer mapping for dumb interface
 * @file: our drm client file
 * @dev: drm device
 * @handle: GEM handle to the object (from dumb_create)
 *
 * Do the necessary setup to allow the mapping of the frame buffer
 * into user memory. We don't have to do much here at the moment.
 */
int omap_gem_dumb_map_offset(struct drm_file *file, struct drm_device *dev,
		uint32_t handle, uint64_t *offset)
{
	struct drm_gem_object *obj;
	int ret = 0;

	/* GEM does all our handle to object mapping */
	obj = drm_gem_object_lookup(dev, file, handle);
	if (obj == NULL) {
		ret = -ENOENT;
		goto fail;
	}

	*offset = omap_gem_mmap_offset(obj);

	drm_gem_object_unreference_unlocked(obj);

fail:
	return ret;
}

#ifdef CONFIG_DRM_FBDEV_EMULATION
/* Set scrolling position.  This allows us to implement fast scrolling
 * for console.
 *
 * Call only from non-atomic contexts.
 */
int omap_gem_roll(struct drm_gem_object *obj, uint32_t roll)
{
	struct omap_gem_object *omap_obj = to_omap_bo(obj);
	uint32_t npages = obj->size >> PAGE_SHIFT;
	int ret = 0;

	if (roll > npages) {
		dev_err(obj->dev->dev, "invalid roll: %d\n", roll);
		return -EINVAL;
	}

	omap_obj->roll = roll;

	mutex_lock(&obj->dev->struct_mutex);

	/* if we aren't mapped yet, we don't need to do anything */
	if (omap_obj->block) {
		struct page **pages;
		ret = get_pages(obj, &pages);
		if (ret)
			goto fail;
		ret = tiler_pin(omap_obj->block, pages, npages, roll, true);
		if (ret)
			dev_err(obj->dev->dev, "could not repin: %d\n", ret);
	}

fail:
	mutex_unlock(&obj->dev->struct_mutex);

	return ret;
}
#endif

/* -----------------------------------------------------------------------------
 * Memory Management & DMA Sync
 */

/**
 * shmem buffers that are mapped cached can simulate coherency via using
 * page faulting to keep track of dirty pages
 */
static inline bool is_cached_coherent(struct drm_gem_object *obj)
{
	struct omap_gem_object *omap_obj = to_omap_bo(obj);
	return is_shmem(obj) &&
		((omap_obj->flags & OMAP_BO_CACHE_MASK) == OMAP_BO_CACHED);
}

/* Sync the buffer for CPU access.. note pages should already be
 * attached, ie. omap_gem_get_pages()
 */
void omap_gem_cpu_sync(struct drm_gem_object *obj, int pgoff)
{
	struct drm_device *dev = obj->dev;
	struct omap_gem_object *omap_obj = to_omap_bo(obj);

	if (is_cached_coherent(obj) && omap_obj->addrs[pgoff]) {
		dma_unmap_page(dev->dev, omap_obj->addrs[pgoff],
				PAGE_SIZE, DMA_BIDIRECTIONAL);
		omap_obj->addrs[pgoff] = 0;
	}
}

/* sync the buffer for DMA access */
void omap_gem_dma_sync(struct drm_gem_object *obj,
		enum dma_data_direction dir)
{
	struct drm_device *dev = obj->dev;
	struct omap_gem_object *omap_obj = to_omap_bo(obj);

	if (is_cached_coherent(obj)) {
		int i, npages = obj->size >> PAGE_SHIFT;
		struct page **pages = omap_obj->pages;
		bool dirty = false;

		for (i = 0; i < npages; i++) {
			if (!omap_obj->addrs[i]) {
				omap_obj->addrs[i] = dma_map_page(dev->dev, pages[i], 0,
						PAGE_SIZE, DMA_BIDIRECTIONAL);
				dirty = true;
			}
		}

		if (dirty) {
			unmap_mapping_range(obj->filp->f_mapping, 0,
					omap_gem_mmap_size(obj), 1);
		}
	}
}

/* Get physical address for DMA.. if 'remap' is true, and the buffer is not
 * already contiguous, remap it to pin in physically contiguous memory.. (ie.
 * map in TILER)
 */
int omap_gem_get_paddr(struct drm_gem_object *obj,
		dma_addr_t *paddr, bool remap)
{
	struct omap_drm_private *priv = obj->dev->dev_private;
	struct omap_gem_object *omap_obj = to_omap_bo(obj);
	int ret = 0;

	mutex_lock(&obj->dev->struct_mutex);

	if (remap && is_shmem(obj) && priv->has_dmm) {
		if (omap_obj->paddr_cnt == 0) {
			struct page **pages;
			uint32_t npages = obj->size >> PAGE_SHIFT;
			enum tiler_fmt fmt = gem2fmt(omap_obj->flags);
			struct tiler_block *block;

			BUG_ON(omap_obj->block);

			ret = get_pages(obj, &pages);
			if (ret)
				goto fail;

			if (omap_obj->flags & OMAP_BO_TILED) {
				block = tiler_reserve_2d(fmt,
						omap_obj->width,
						omap_obj->height, 0);
			} else {
				block = tiler_reserve_1d(obj->size);
			}

			if (IS_ERR(block)) {
				ret = PTR_ERR(block);
				dev_err(obj->dev->dev,
					"could not remap: %d (%d)\n", ret, fmt);
				goto fail;
			}

			/* TODO: enable async refill.. */
			ret = tiler_pin(block, pages, npages,
					omap_obj->roll, true);
			if (ret) {
				tiler_release(block);
				dev_err(obj->dev->dev,
						"could not pin: %d\n", ret);
				goto fail;
			}

			omap_obj->paddr = tiler_ssptr(block);
			omap_obj->block = block;

			DBG("got paddr: %pad", &omap_obj->paddr);
		}

		omap_obj->paddr_cnt++;

		*paddr = omap_obj->paddr;
	} else if (omap_obj->flags & OMAP_BO_DMA) {
		*paddr = omap_obj->paddr;
	} else {
		ret = -EINVAL;
		goto fail;
	}

fail:
	mutex_unlock(&obj->dev->struct_mutex);

	return ret;
}

/* Release physical address, when DMA is no longer being performed.. this
 * could potentially unpin and unmap buffers from TILER
 */
void omap_gem_put_paddr(struct drm_gem_object *obj)
{
	struct omap_gem_object *omap_obj = to_omap_bo(obj);
	int ret;

	mutex_lock(&obj->dev->struct_mutex);
	if (omap_obj->paddr_cnt > 0) {
		omap_obj->paddr_cnt--;
		if (omap_obj->paddr_cnt == 0) {
			ret = tiler_unpin(omap_obj->block);
			if (ret) {
				dev_err(obj->dev->dev,
					"could not unpin pages: %d\n", ret);
			}
			ret = tiler_release(omap_obj->block);
			if (ret) {
				dev_err(obj->dev->dev,
					"could not release unmap: %d\n", ret);
			}
			omap_obj->paddr = 0;
			omap_obj->block = NULL;
		}
	}

	mutex_unlock(&obj->dev->struct_mutex);
}

/* Get rotated scanout address (only valid if already pinned), at the
 * specified orientation and x,y offset from top-left corner of buffer
 * (only valid for tiled 2d buffers)
 */
int omap_gem_rotated_paddr(struct drm_gem_object *obj, uint32_t orient,
		int x, int y, dma_addr_t *paddr)
{
	struct omap_gem_object *omap_obj = to_omap_bo(obj);
	int ret = -EINVAL;

	mutex_lock(&obj->dev->struct_mutex);
	if ((omap_obj->paddr_cnt > 0) && omap_obj->block &&
			(omap_obj->flags & OMAP_BO_TILED)) {
		*paddr = tiler_tsptr(omap_obj->block, orient, x, y);
		ret = 0;
	}
	mutex_unlock(&obj->dev->struct_mutex);
	return ret;
}

/* Get tiler stride for the buffer (only valid for 2d tiled buffers) */
int omap_gem_tiled_stride(struct drm_gem_object *obj, uint32_t orient)
{
	struct omap_gem_object *omap_obj = to_omap_bo(obj);
	int ret = -EINVAL;
	if (omap_obj->flags & OMAP_BO_TILED)
		ret = tiler_stride(gem2fmt(omap_obj->flags), orient);
	return ret;
}

/* if !remap, and we don't have pages backing, then fail, rather than
 * increasing the pin count (which we don't really do yet anyways,
 * because we don't support swapping pages back out).  And 'remap'
 * might not be quite the right name, but I wanted to keep it working
 * similarly to omap_gem_get_paddr().  Note though that mutex is not
 * aquired if !remap (because this can be called in atomic ctxt),
 * but probably omap_gem_get_paddr() should be changed to work in the
 * same way.  If !remap, a matching omap_gem_put_pages() call is not
 * required (and should not be made).
 */
int omap_gem_get_pages(struct drm_gem_object *obj, struct page ***pages,
		bool remap)
{
	int ret;
	if (!remap) {
		struct omap_gem_object *omap_obj = to_omap_bo(obj);
		if (!omap_obj->pages)
			return -ENOMEM;
		*pages = omap_obj->pages;
		return 0;
	}
	mutex_lock(&obj->dev->struct_mutex);
	ret = get_pages(obj, pages);
	mutex_unlock(&obj->dev->struct_mutex);
	return ret;
}

/* release pages when DMA no longer being performed */
int omap_gem_put_pages(struct drm_gem_object *obj)
{
	/* do something here if we dynamically attach/detach pages.. at
	 * least they would no longer need to be pinned if everyone has
	 * released the pages..
	 */
	return 0;
}

#ifdef CONFIG_DRM_FBDEV_EMULATION
/* Get kernel virtual address for CPU access.. this more or less only
 * exists for omap_fbdev.  This should be called with struct_mutex
 * held.
 */
void *omap_gem_vaddr(struct drm_gem_object *obj)
{
	struct omap_gem_object *omap_obj = to_omap_bo(obj);
	WARN_ON(!mutex_is_locked(&obj->dev->struct_mutex));
	if (!omap_obj->vaddr) {
		struct page **pages;
		int ret = get_pages(obj, &pages);
		if (ret)
			return ERR_PTR(ret);
		omap_obj->vaddr = vmap(pages, obj->size >> PAGE_SHIFT,
				VM_MAP, pgprot_writecombine(PAGE_KERNEL));
	}
	return omap_obj->vaddr;
}
#endif

/* -----------------------------------------------------------------------------
 * Power Management
 */

#ifdef CONFIG_PM
/* re-pin objects in DMM in resume path: */
int omap_gem_resume(struct device *dev)
{
	struct drm_device *drm_dev = dev_get_drvdata(dev);
	struct omap_drm_private *priv = drm_dev->dev_private;
	struct omap_gem_object *omap_obj;
	int ret = 0;

	list_for_each_entry(omap_obj, &priv->obj_list, mm_list) {
		if (omap_obj->block) {
			struct drm_gem_object *obj = &omap_obj->base;
			uint32_t npages = obj->size >> PAGE_SHIFT;
			WARN_ON(!omap_obj->pages);  /* this can't happen */
			ret = tiler_pin(omap_obj->block,
					omap_obj->pages, npages,
					omap_obj->roll, true);
			if (ret) {
				dev_err(dev, "could not repin: %d\n", ret);
				return ret;
			}
		}
	}

	return 0;
}
#endif

/* -----------------------------------------------------------------------------
 * DebugFS
 */

#ifdef CONFIG_DEBUG_FS
void omap_gem_describe(struct drm_gem_object *obj, struct seq_file *m)
{
	struct omap_gem_object *omap_obj = to_omap_bo(obj);
	uint64_t off;

	off = drm_vma_node_start(&obj->vma_node);

	seq_printf(m, "%08x: %2d (%2d) %08llx %pad (%2d) %p %4d",
			omap_obj->flags, obj->name, obj->refcount.refcount.counter,
			off, &omap_obj->paddr, omap_obj->paddr_cnt,
			omap_obj->vaddr, omap_obj->roll);

	if (omap_obj->flags & OMAP_BO_TILED) {
		seq_printf(m, " %dx%d", omap_obj->width, omap_obj->height);
		if (omap_obj->block) {
			struct tcm_area *area = &omap_obj->block->area;
			seq_printf(m, " (%dx%d, %dx%d)",
					area->p0.x, area->p0.y,
					area->p1.x, area->p1.y);
		}
	} else {
		seq_printf(m, " %d", obj->size);
	}

	seq_printf(m, "\n");
}

void omap_gem_describe_objects(struct list_head *list, struct seq_file *m)
{
	struct omap_gem_object *omap_obj;
	int count = 0;
	size_t size = 0;

	list_for_each_entry(omap_obj, list, mm_list) {
		struct drm_gem_object *obj = &omap_obj->base;
		seq_printf(m, "   ");
		omap_gem_describe(obj, m);
		count++;
		size += obj->size;
	}

	seq_printf(m, "Total %d objects, %zu bytes\n", count, size);
}
#endif

/* -----------------------------------------------------------------------------
 * Buffer Synchronization
 */

static DEFINE_SPINLOCK(sync_lock);

struct omap_gem_sync_waiter {
	struct list_head list;
	struct omap_gem_object *omap_obj;
	enum omap_gem_op op;
	uint32_t read_target, write_target;
	/* notify called w/ sync_lock held */
	void (*notify)(void *arg);
	void *arg;
};

/* list of omap_gem_sync_waiter.. the notify fxn gets called back when
 * the read and/or write target count is achieved which can call a user
 * callback (ex. to kick 3d and/or 2d), wakeup blocked task (prep for
 * cpu access), etc.
 */
static LIST_HEAD(waiters);

static inline bool is_waiting(struct omap_gem_sync_waiter *waiter)
{
	struct omap_gem_object *omap_obj = waiter->omap_obj;
	if ((waiter->op & OMAP_GEM_READ) &&
			(omap_obj->sync->write_complete < waiter->write_target))
		return true;
	if ((waiter->op & OMAP_GEM_WRITE) &&
			(omap_obj->sync->read_complete < waiter->read_target))
		return true;
	return false;
}

/* macro for sync debug.. */
#define SYNCDBG 0
#define SYNC(fmt, ...) do { if (SYNCDBG) \
		printk(KERN_ERR "%s:%d: "fmt"\n", \
				__func__, __LINE__, ##__VA_ARGS__); \
	} while (0)


static void sync_op_update(void)
{
	struct omap_gem_sync_waiter *waiter, *n;
	list_for_each_entry_safe(waiter, n, &waiters, list) {
		if (!is_waiting(waiter)) {
			list_del(&waiter->list);
			SYNC("notify: %p", waiter);
			waiter->notify(waiter->arg);
			kfree(waiter);
		}
	}
}

static inline int sync_op(struct drm_gem_object *obj,
		enum omap_gem_op op, bool start)
{
	struct omap_gem_object *omap_obj = to_omap_bo(obj);
	int ret = 0;

	spin_lock(&sync_lock);

	if (!omap_obj->sync) {
		omap_obj->sync = kzalloc(sizeof(*omap_obj->sync), GFP_ATOMIC);
		if (!omap_obj->sync) {
			ret = -ENOMEM;
			goto unlock;
		}
	}

	if (start) {
		if (op & OMAP_GEM_READ)
			omap_obj->sync->read_pending++;
		if (op & OMAP_GEM_WRITE)
			omap_obj->sync->write_pending++;
	} else {
		if (op & OMAP_GEM_READ)
			omap_obj->sync->read_complete++;
		if (op & OMAP_GEM_WRITE)
			omap_obj->sync->write_complete++;
		sync_op_update();
	}

unlock:
	spin_unlock(&sync_lock);

	return ret;
}

/* it is a bit lame to handle updates in this sort of polling way, but
 * in case of PVR, the GPU can directly update read/write complete
 * values, and not really tell us which ones it updated.. this also
 * means that sync_lock is not quite sufficient.  So we'll need to
 * do something a bit better when it comes time to add support for
 * separate 2d hw..
 */
void omap_gem_op_update(void)
{
	spin_lock(&sync_lock);
	sync_op_update();
	spin_unlock(&sync_lock);
}

/* mark the start of read and/or write operation */
int omap_gem_op_start(struct drm_gem_object *obj, enum omap_gem_op op)
{
	return sync_op(obj, op, true);
}

int omap_gem_op_finish(struct drm_gem_object *obj, enum omap_gem_op op)
{
	return sync_op(obj, op, false);
}

static DECLARE_WAIT_QUEUE_HEAD(sync_event);

static void sync_notify(void *arg)
{
	struct task_struct **waiter_task = arg;
	*waiter_task = NULL;
	wake_up_all(&sync_event);
}

int omap_gem_op_sync(struct drm_gem_object *obj, enum omap_gem_op op)
{
	struct omap_gem_object *omap_obj = to_omap_bo(obj);
	int ret = 0;
	if (omap_obj->sync) {
		struct task_struct *waiter_task = current;
		struct omap_gem_sync_waiter *waiter =
				kzalloc(sizeof(*waiter), GFP_KERNEL);

		if (!waiter)
			return -ENOMEM;

		waiter->omap_obj = omap_obj;
		waiter->op = op;
		waiter->read_target = omap_obj->sync->read_pending;
		waiter->write_target = omap_obj->sync->write_pending;
		waiter->notify = sync_notify;
		waiter->arg = &waiter_task;

		spin_lock(&sync_lock);
		if (is_waiting(waiter)) {
			SYNC("waited: %p", waiter);
			list_add_tail(&waiter->list, &waiters);
			spin_unlock(&sync_lock);
			ret = wait_event_interruptible(sync_event,
					(waiter_task == NULL));
			spin_lock(&sync_lock);
			if (waiter_task) {
				SYNC("interrupted: %p", waiter);
				/* we were interrupted */
				list_del(&waiter->list);
				waiter_task = NULL;
			} else {
				/* freed in sync_op_update() */
				waiter = NULL;
			}
		}
		spin_unlock(&sync_lock);
		kfree(waiter);
	}
	return ret;
}

/* call fxn(arg), either synchronously or asynchronously if the op
 * is currently blocked..  fxn() can be called from any context
 *
 * (TODO for now fxn is called back from whichever context calls
 * omap_gem_op_update().. but this could be better defined later
 * if needed)
 *
 * TODO more code in common w/ _sync()..
 */
int omap_gem_op_async(struct drm_gem_object *obj, enum omap_gem_op op,
		void (*fxn)(void *arg), void *arg)
{
	struct omap_gem_object *omap_obj = to_omap_bo(obj);
	if (omap_obj->sync) {
		struct omap_gem_sync_waiter *waiter =
				kzalloc(sizeof(*waiter), GFP_ATOMIC);

		if (!waiter)
			return -ENOMEM;

		waiter->omap_obj = omap_obj;
		waiter->op = op;
		waiter->read_target = omap_obj->sync->read_pending;
		waiter->write_target = omap_obj->sync->write_pending;
		waiter->notify = fxn;
		waiter->arg = arg;

		spin_lock(&sync_lock);
		if (is_waiting(waiter)) {
			SYNC("waited: %p", waiter);
			list_add_tail(&waiter->list, &waiters);
			spin_unlock(&sync_lock);
			return 0;
		}

		spin_unlock(&sync_lock);

		kfree(waiter);
	}

	/* no waiting.. */
	fxn(arg);

	return 0;
}

/* special API so PVR can update the buffer to use a sync-object allocated
 * from it's sync-obj heap.  Only used for a newly allocated (from PVR's
 * perspective) sync-object, so we overwrite the new syncobj w/ values
 * from the already allocated syncobj (if there is one)
 */
int omap_gem_set_sync_object(struct drm_gem_object *obj, void *syncobj)
{
	struct omap_gem_object *omap_obj = to_omap_bo(obj);
	int ret = 0;

	spin_lock(&sync_lock);

	if ((omap_obj->flags & OMAP_BO_EXT_SYNC) && !syncobj) {
		/* clearing a previously set syncobj */
		syncobj = kmemdup(omap_obj->sync, sizeof(*omap_obj->sync),
				  GFP_ATOMIC);
		if (!syncobj) {
			ret = -ENOMEM;
			goto unlock;
		}
		omap_obj->flags &= ~OMAP_BO_EXT_SYNC;
		omap_obj->sync = syncobj;
	} else if (syncobj && !(omap_obj->flags & OMAP_BO_EXT_SYNC)) {
		/* replacing an existing syncobj */
		if (omap_obj->sync) {
			memcpy(syncobj, omap_obj->sync, sizeof(*omap_obj->sync));
			kfree(omap_obj->sync);
		}
		omap_obj->flags |= OMAP_BO_EXT_SYNC;
		omap_obj->sync = syncobj;
	}

unlock:
	spin_unlock(&sync_lock);
	return ret;
}

/* -----------------------------------------------------------------------------
 * Constructor & Destructor
 */

/* don't call directly.. called from GEM core when it is time to actually
 * free the object..
 */
void omap_gem_free_object(struct drm_gem_object *obj)
{
	struct drm_device *dev = obj->dev;
	struct omap_drm_private *priv = dev->dev_private;
	struct omap_gem_object *omap_obj = to_omap_bo(obj);

	evict(obj);

	WARN_ON(!mutex_is_locked(&dev->struct_mutex));

	spin_lock(&priv->list_lock);
	list_del(&omap_obj->mm_list);
	spin_unlock(&priv->list_lock);

	/* this means the object is still pinned.. which really should
	 * not happen.  I think..
	 */
	WARN_ON(omap_obj->paddr_cnt > 0);

	/* don't free externally allocated backing memory */
	if (!(omap_obj->flags & OMAP_BO_EXT_MEM)) {
		if (omap_obj->pages)
			omap_gem_detach_pages(obj);

		if (!is_shmem(obj)) {
			dma_free_writecombine(dev->dev, obj->size,
					omap_obj->vaddr, omap_obj->paddr);
		} else if (omap_obj->vaddr) {
			vunmap(omap_obj->vaddr);
		}
	}

	/* don't free externally allocated syncobj */
	if (!(omap_obj->flags & OMAP_BO_EXT_SYNC))
		kfree(omap_obj->sync);

	drm_gem_object_release(obj);

	kfree(omap_obj);
}

/* GEM buffer object constructor */
struct drm_gem_object *omap_gem_new(struct drm_device *dev,
		union omap_gem_size gsize, uint32_t flags)
{
	struct omap_drm_private *priv = dev->dev_private;
	struct omap_gem_object *omap_obj;
	struct drm_gem_object *obj;
	struct address_space *mapping;
	size_t size;
	int ret;

	if (flags & OMAP_BO_TILED) {
		if (!priv->usergart) {
			dev_err(dev->dev, "Tiled buffers require DMM\n");
			return NULL;
		}

		/* tiled buffers are always shmem paged backed.. when they are
		 * scanned out, they are remapped into DMM/TILER
		 */
		flags &= ~OMAP_BO_SCANOUT;

		/* currently don't allow cached buffers.. there is some caching
		 * stuff that needs to be handled better
		 */
		flags &= ~(OMAP_BO_CACHED|OMAP_BO_WC|OMAP_BO_UNCACHED);
		flags |= tiler_get_cpu_cache_flags();

		/* align dimensions to slot boundaries... */
		tiler_align(gem2fmt(flags),
				&gsize.tiled.width, &gsize.tiled.height);

		/* ...and calculate size based on aligned dimensions */
		size = tiler_size(gem2fmt(flags),
				gsize.tiled.width, gsize.tiled.height);
	} else {
		size = PAGE_ALIGN(gsize.bytes);
	}

	omap_obj = kzalloc(sizeof(*omap_obj), GFP_KERNEL);
	if (!omap_obj)
		return NULL;

	obj = &omap_obj->base;

	if ((flags & OMAP_BO_SCANOUT) && !priv->has_dmm) {
		/* attempt to allocate contiguous memory if we don't
		 * have DMM for remappign discontiguous buffers
		 */
		omap_obj->vaddr =  dma_alloc_writecombine(dev->dev, size,
				&omap_obj->paddr, GFP_KERNEL);
		if (!omap_obj->vaddr) {
			kfree(omap_obj);

			return NULL;
		}

		flags |= OMAP_BO_DMA;
	}

	spin_lock(&priv->list_lock);
	list_add(&omap_obj->mm_list, &priv->obj_list);
	spin_unlock(&priv->list_lock);

	omap_obj->flags = flags;

	if (flags & OMAP_BO_TILED) {
		omap_obj->width = gsize.tiled.width;
		omap_obj->height = gsize.tiled.height;
	}

	if (flags & (OMAP_BO_DMA|OMAP_BO_EXT_MEM)) {
		drm_gem_private_object_init(dev, obj, size);
	} else {
		ret = drm_gem_object_init(dev, obj, size);
		if (ret)
			goto fail;

		mapping = file_inode(obj->filp)->i_mapping;
		mapping_set_gfp_mask(mapping, GFP_USER | __GFP_DMA32);
	}

	return obj;

fail:
	omap_gem_free_object(obj);
	return NULL;
}

/* convenience method to construct a GEM buffer object, and userspace handle */
int omap_gem_new_handle(struct drm_device *dev, struct drm_file *file,
		union omap_gem_size gsize, uint32_t flags, uint32_t *handle)
{
	struct drm_gem_object *obj;
	int ret;

	obj = omap_gem_new(dev, gsize, flags);
	if (!obj)
		return -ENOMEM;

	ret = drm_gem_handle_create(file, obj, handle);
	if (ret) {
		omap_gem_free_object(obj);
		return ret;
	}

	/* drop reference from allocate - handle holds it now */
	drm_gem_object_unreference_unlocked(obj);

	return 0;
}

/* -----------------------------------------------------------------------------
 * Init & Cleanup
 */

/* If DMM is used, we need to set some stuff up.. */
void omap_gem_init(struct drm_device *dev)
{
	struct omap_drm_private *priv = dev->dev_private;
	struct omap_drm_usergart *usergart;
	const enum tiler_fmt fmts[] = {
			TILFMT_8BIT, TILFMT_16BIT, TILFMT_32BIT
	};
	int i, j;

	if (!dmm_is_available()) {
		/* DMM only supported on OMAP4 and later, so this isn't fatal */
		dev_warn(dev->dev, "DMM not available, disable DMM support\n");
		return;
	}

	usergart = kcalloc(3, sizeof(*usergart), GFP_KERNEL);
	if (!usergart)
		return;

	/* reserve 4k aligned/wide regions for userspace mappings: */
	for (i = 0; i < ARRAY_SIZE(fmts); i++) {
		uint16_t h = 1, w = PAGE_SIZE >> i;
		tiler_align(fmts[i], &w, &h);
		/* note: since each region is 1 4kb page wide, and minimum
		 * number of rows, the height ends up being the same as the
		 * # of pages in the region
		 */
		usergart[i].height = h;
		usergart[i].height_shift = ilog2(h);
		usergart[i].stride_pfn = tiler_stride(fmts[i], 0) >> PAGE_SHIFT;
		usergart[i].slot_shift = ilog2((PAGE_SIZE / h) >> i);
		for (j = 0; j < NUM_USERGART_ENTRIES; j++) {
			struct omap_drm_usergart_entry *entry;
			struct tiler_block *block;

			entry = &usergart[i].entry[j];
			block = tiler_reserve_2d(fmts[i], w, h, PAGE_SIZE);
			if (IS_ERR(block)) {
				dev_err(dev->dev,
						"reserve failed: %d, %d, %ld\n",
						i, j, PTR_ERR(block));
				return;
			}
			entry->paddr = tiler_ssptr(block);
			entry->block = block;

			DBG("%d:%d: %dx%d: paddr=%pad stride=%d", i, j, w, h,
					&entry->paddr,
					usergart[i].stride_pfn << PAGE_SHIFT);
		}
	}

	priv->usergart = usergart;
	priv->has_dmm = true;
}

void omap_gem_deinit(struct drm_device *dev)
{
	struct omap_drm_private *priv = dev->dev_private;

	/* I believe we can rely on there being no more outstanding GEM
	 * objects which could depend on usergart/dmm at this point.
	 */
	kfree(priv->usergart);
}<|MERGE_RESOLUTION|>--- conflicted
+++ resolved
@@ -498,14 +498,9 @@
 			pfn, pfn << PAGE_SHIFT);
 
 	for (i = n; i > 0; i--) {
-<<<<<<< HEAD
 		vm_insert_mixed(vma, (unsigned long)vaddr,
 				__pfn_to_pfn_t(pfn, PFN_DEV));
-		pfn += usergart[fmt].stride_pfn;
-=======
-		vm_insert_mixed(vma, (unsigned long)vaddr, pfn);
 		pfn += priv->usergart[fmt].stride_pfn;
->>>>>>> 1df59b84
 		vaddr += PAGE_SIZE * m;
 	}
 
