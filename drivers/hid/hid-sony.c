/*
 *  HID driver for Sony / PS2 / PS3 / PS4 BD devices.
 *
 *  Copyright (c) 1999 Andreas Gal
 *  Copyright (c) 2000-2005 Vojtech Pavlik <vojtech@suse.cz>
 *  Copyright (c) 2005 Michael Haboustak <mike-@cinci.rr.com> for Concept2, Inc
 *  Copyright (c) 2008 Jiri Slaby
 *  Copyright (c) 2012 David Dillow <dave@thedillows.org>
 *  Copyright (c) 2006-2013 Jiri Kosina
 *  Copyright (c) 2013 Colin Leitner <colin.leitner@gmail.com>
 *  Copyright (c) 2014-2016 Frank Praznik <frank.praznik@gmail.com>
 */

/*
 * This program is free software; you can redistribute it and/or modify it
 * under the terms of the GNU General Public License as published by the Free
 * Software Foundation; either version 2 of the License, or (at your option)
 * any later version.
 */

/*
 * NOTE: in order for the Sony PS3 BD Remote Control to be found by
 * a Bluetooth host, the key combination Start+Enter has to be kept pressed
 * for about 7 seconds with the Bluetooth Host Controller in discovering mode.
 *
 * There will be no PIN request from the device.
 */

#include <linux/device.h>
#include <linux/hid.h>
#include <linux/module.h>
#include <linux/slab.h>
#include <linux/leds.h>
#include <linux/power_supply.h>
#include <linux/spinlock.h>
#include <linux/list.h>
#include <linux/idr.h>
#include <linux/input/mt.h>
#include <linux/crc32.h>
#include <asm/unaligned.h>

#include "hid-ids.h"

#define VAIO_RDESC_CONSTANT       BIT(0)
#define SIXAXIS_CONTROLLER_USB    BIT(1)
#define SIXAXIS_CONTROLLER_BT     BIT(2)
#define BUZZ_CONTROLLER           BIT(3)
#define PS3REMOTE                 BIT(4)
#define DUALSHOCK4_CONTROLLER_USB BIT(5)
#define DUALSHOCK4_CONTROLLER_BT  BIT(6)
#define MOTION_CONTROLLER_USB     BIT(7)
#define MOTION_CONTROLLER_BT      BIT(8)
#define NAVIGATION_CONTROLLER_USB BIT(9)
#define NAVIGATION_CONTROLLER_BT  BIT(10)
#define SINO_LITE_CONTROLLER      BIT(11)
#define FUTUREMAX_DANCE_MAT       BIT(12)

#define SIXAXIS_CONTROLLER (SIXAXIS_CONTROLLER_USB | SIXAXIS_CONTROLLER_BT)
#define MOTION_CONTROLLER (MOTION_CONTROLLER_USB | MOTION_CONTROLLER_BT)
#define NAVIGATION_CONTROLLER (NAVIGATION_CONTROLLER_USB |\
				NAVIGATION_CONTROLLER_BT)
#define DUALSHOCK4_CONTROLLER (DUALSHOCK4_CONTROLLER_USB |\
				DUALSHOCK4_CONTROLLER_BT)
#define SONY_LED_SUPPORT (SIXAXIS_CONTROLLER | BUZZ_CONTROLLER |\
				DUALSHOCK4_CONTROLLER | MOTION_CONTROLLER |\
				NAVIGATION_CONTROLLER)
#define SONY_BATTERY_SUPPORT (SIXAXIS_CONTROLLER | DUALSHOCK4_CONTROLLER |\
				MOTION_CONTROLLER_BT | NAVIGATION_CONTROLLER)
#define SONY_FF_SUPPORT (SIXAXIS_CONTROLLER | DUALSHOCK4_CONTROLLER |\
				MOTION_CONTROLLER)
#define SONY_BT_DEVICE (SIXAXIS_CONTROLLER_BT | DUALSHOCK4_CONTROLLER_BT |\
			MOTION_CONTROLLER_BT | NAVIGATION_CONTROLLER_BT)

#define MAX_LEDS 4

/*
 * The Sixaxis reports both digital and analog values for each button on the
 * controller except for Start, Select and the PS button.  The controller ends
 * up reporting 27 axes which causes them to spill over into the multi-touch
 * axis values.  Additionally, the controller only has 20 actual, physical axes
 * so there are several unused axes in between the used ones.
 */
static u8 sixaxis_rdesc[] = {
	0x05, 0x01,         /*  Usage Page (Desktop),               */
	0x09, 0x04,         /*  Usage (Joystick),                   */
	0xA1, 0x01,         /*  Collection (Application),           */
	0xA1, 0x02,         /*      Collection (Logical),           */
	0x85, 0x01,         /*          Report ID (1),              */
	0x75, 0x08,         /*          Report Size (8),            */
	0x95, 0x01,         /*          Report Count (1),           */
	0x15, 0x00,         /*          Logical Minimum (0),        */
	0x26, 0xFF, 0x00,   /*          Logical Maximum (255),      */
	0x81, 0x03,         /*          Input (Constant, Variable), */
	0x75, 0x01,         /*          Report Size (1),            */
	0x95, 0x13,         /*          Report Count (19),          */
	0x15, 0x00,         /*          Logical Minimum (0),        */
	0x25, 0x01,         /*          Logical Maximum (1),        */
	0x35, 0x00,         /*          Physical Minimum (0),       */
	0x45, 0x01,         /*          Physical Maximum (1),       */
	0x05, 0x09,         /*          Usage Page (Button),        */
	0x19, 0x01,         /*          Usage Minimum (01h),        */
	0x29, 0x13,         /*          Usage Maximum (13h),        */
	0x81, 0x02,         /*          Input (Variable),           */
	0x75, 0x01,         /*          Report Size (1),            */
	0x95, 0x0D,         /*          Report Count (13),          */
	0x06, 0x00, 0xFF,   /*          Usage Page (FF00h),         */
	0x81, 0x03,         /*          Input (Constant, Variable), */
	0x15, 0x00,         /*          Logical Minimum (0),        */
	0x26, 0xFF, 0x00,   /*          Logical Maximum (255),      */
	0x05, 0x01,         /*          Usage Page (Desktop),       */
	0x09, 0x01,         /*          Usage (Pointer),            */
	0xA1, 0x00,         /*          Collection (Physical),      */
	0x75, 0x08,         /*              Report Size (8),        */
	0x95, 0x04,         /*              Report Count (4),       */
	0x35, 0x00,         /*              Physical Minimum (0),   */
	0x46, 0xFF, 0x00,   /*              Physical Maximum (255), */
	0x09, 0x30,         /*              Usage (X),              */
	0x09, 0x31,         /*              Usage (Y),              */
	0x09, 0x32,         /*              Usage (Z),              */
	0x09, 0x35,         /*              Usage (Rz),             */
	0x81, 0x02,         /*              Input (Variable),       */
	0xC0,               /*          End Collection,             */
	0x05, 0x01,         /*          Usage Page (Desktop),       */
	0x95, 0x13,         /*          Report Count (19),          */
	0x09, 0x01,         /*          Usage (Pointer),            */
	0x81, 0x02,         /*          Input (Variable),           */
	0x95, 0x0C,         /*          Report Count (12),          */
	0x81, 0x01,         /*          Input (Constant),           */
	0x75, 0x10,         /*          Report Size (16),           */
	0x95, 0x04,         /*          Report Count (4),           */
	0x26, 0xFF, 0x03,   /*          Logical Maximum (1023),     */
	0x46, 0xFF, 0x03,   /*          Physical Maximum (1023),    */
	0x09, 0x01,         /*          Usage (Pointer),            */
	0x81, 0x02,         /*          Input (Variable),           */
	0xC0,               /*      End Collection,                 */
	0xA1, 0x02,         /*      Collection (Logical),           */
	0x85, 0x02,         /*          Report ID (2),              */
	0x75, 0x08,         /*          Report Size (8),            */
	0x95, 0x30,         /*          Report Count (48),          */
	0x09, 0x01,         /*          Usage (Pointer),            */
	0xB1, 0x02,         /*          Feature (Variable),         */
	0xC0,               /*      End Collection,                 */
	0xA1, 0x02,         /*      Collection (Logical),           */
	0x85, 0xEE,         /*          Report ID (238),            */
	0x75, 0x08,         /*          Report Size (8),            */
	0x95, 0x30,         /*          Report Count (48),          */
	0x09, 0x01,         /*          Usage (Pointer),            */
	0xB1, 0x02,         /*          Feature (Variable),         */
	0xC0,               /*      End Collection,                 */
	0xA1, 0x02,         /*      Collection (Logical),           */
	0x85, 0xEF,         /*          Report ID (239),            */
	0x75, 0x08,         /*          Report Size (8),            */
	0x95, 0x30,         /*          Report Count (48),          */
	0x09, 0x01,         /*          Usage (Pointer),            */
	0xB1, 0x02,         /*          Feature (Variable),         */
	0xC0,               /*      End Collection,                 */
	0xC0                /*  End Collection                      */
};

/* PS/3 Motion controller */
static u8 motion_rdesc[] = {
	0x05, 0x01,         /*  Usage Page (Desktop),               */
	0x09, 0x04,         /*  Usage (Joystick),                   */
	0xA1, 0x01,         /*  Collection (Application),           */
	0xA1, 0x02,         /*      Collection (Logical),           */
	0x85, 0x01,         /*          Report ID (1),              */
	0x75, 0x01,         /*          Report Size (1),            */
	0x95, 0x15,         /*          Report Count (21),          */
	0x15, 0x00,         /*          Logical Minimum (0),        */
	0x25, 0x01,         /*          Logical Maximum (1),        */
	0x35, 0x00,         /*          Physical Minimum (0),       */
	0x45, 0x01,         /*          Physical Maximum (1),       */
	0x05, 0x09,         /*          Usage Page (Button),        */
	0x19, 0x01,         /*          Usage Minimum (01h),        */
	0x29, 0x15,         /*          Usage Maximum (15h),        */
	0x81, 0x02,         /*          Input (Variable),           * Buttons */
	0x95, 0x0B,         /*          Report Count (11),          */
	0x06, 0x00, 0xFF,   /*          Usage Page (FF00h),         */
	0x81, 0x03,         /*          Input (Constant, Variable), * Padding */
	0x15, 0x00,         /*          Logical Minimum (0),        */
	0x26, 0xFF, 0x00,   /*          Logical Maximum (255),      */
	0x05, 0x01,         /*          Usage Page (Desktop),       */
	0xA1, 0x00,         /*          Collection (Physical),      */
	0x75, 0x08,         /*              Report Size (8),        */
	0x95, 0x01,         /*              Report Count (1),       */
	0x35, 0x00,         /*              Physical Minimum (0),   */
	0x46, 0xFF, 0x00,   /*              Physical Maximum (255), */
	0x09, 0x30,         /*              Usage (X),              */
	0x81, 0x02,         /*              Input (Variable),       * Trigger */
	0xC0,               /*          End Collection,             */
	0x06, 0x00, 0xFF,   /*          Usage Page (FF00h),         */
	0x75, 0x08,         /*          Report Size (8),            */
	0x95, 0x07,         /*          Report Count (7),           * skip 7 bytes */
	0x81, 0x02,         /*          Input (Variable),           */
	0x05, 0x01,         /*          Usage Page (Desktop),       */
	0x75, 0x10,         /*          Report Size (16),           */
	0x46, 0xFF, 0xFF,   /*          Physical Maximum (65535),   */
	0x27, 0xFF, 0xFF, 0x00, 0x00, /*      Logical Maximum (65535),    */
	0x95, 0x03,         /*          Report Count (3),           * 3x Accels */
	0x09, 0x33,         /*              Usage (rX),             */
	0x09, 0x34,         /*              Usage (rY),             */
	0x09, 0x35,         /*              Usage (rZ),             */
	0x81, 0x02,         /*          Input (Variable),           */
	0x06, 0x00, 0xFF,   /*          Usage Page (FF00h),         */
	0x95, 0x03,         /*          Report Count (3),           * Skip Accels 2nd frame */
	0x81, 0x02,         /*          Input (Variable),           */
	0x05, 0x01,         /*          Usage Page (Desktop),       */
	0x09, 0x01,         /*          Usage (Pointer),            */
	0x95, 0x03,         /*          Report Count (3),           * 3x Gyros */
	0x81, 0x02,         /*          Input (Variable),           */
	0x06, 0x00, 0xFF,   /*          Usage Page (FF00h),         */
	0x95, 0x03,         /*          Report Count (3),           * Skip Gyros 2nd frame */
	0x81, 0x02,         /*          Input (Variable),           */
	0x75, 0x0C,         /*          Report Size (12),           */
	0x46, 0xFF, 0x0F,   /*          Physical Maximum (4095),    */
	0x26, 0xFF, 0x0F,   /*          Logical Maximum (4095),     */
	0x95, 0x04,         /*          Report Count (4),           * Skip Temp and Magnetometers */
	0x81, 0x02,         /*          Input (Variable),           */
	0x75, 0x08,         /*          Report Size (8),            */
	0x46, 0xFF, 0x00,   /*          Physical Maximum (255),     */
	0x26, 0xFF, 0x00,   /*          Logical Maximum (255),      */
	0x95, 0x06,         /*          Report Count (6),           * Skip Timestamp and Extension Bytes */
	0x81, 0x02,         /*          Input (Variable),           */
	0x75, 0x08,         /*          Report Size (8),            */
	0x95, 0x30,         /*          Report Count (48),          */
	0x09, 0x01,         /*          Usage (Pointer),            */
	0x91, 0x02,         /*          Output (Variable),          */
	0x75, 0x08,         /*          Report Size (8),            */
	0x95, 0x30,         /*          Report Count (48),          */
	0x09, 0x01,         /*          Usage (Pointer),            */
	0xB1, 0x02,         /*          Feature (Variable),         */
	0xC0,               /*      End Collection,                 */
	0xA1, 0x02,         /*      Collection (Logical),           */
	0x85, 0x02,         /*          Report ID (2),              */
	0x75, 0x08,         /*          Report Size (8),            */
	0x95, 0x30,         /*          Report Count (48),          */
	0x09, 0x01,         /*          Usage (Pointer),            */
	0xB1, 0x02,         /*          Feature (Variable),         */
	0xC0,               /*      End Collection,                 */
	0xA1, 0x02,         /*      Collection (Logical),           */
	0x85, 0xEE,         /*          Report ID (238),            */
	0x75, 0x08,         /*          Report Size (8),            */
	0x95, 0x30,         /*          Report Count (48),          */
	0x09, 0x01,         /*          Usage (Pointer),            */
	0xB1, 0x02,         /*          Feature (Variable),         */
	0xC0,               /*      End Collection,                 */
	0xA1, 0x02,         /*      Collection (Logical),           */
	0x85, 0xEF,         /*          Report ID (239),            */
	0x75, 0x08,         /*          Report Size (8),            */
	0x95, 0x30,         /*          Report Count (48),          */
	0x09, 0x01,         /*          Usage (Pointer),            */
	0xB1, 0x02,         /*          Feature (Variable),         */
	0xC0,               /*      End Collection,                 */
	0xC0                /*  End Collection                      */
};

/* PS/3 Navigation controller */
static u8 navigation_rdesc[] = {
	0x05, 0x01,         /*  Usage Page (Desktop),               */
	0x09, 0x04,         /*  Usage (Joystick),                   */
	0xA1, 0x01,         /*  Collection (Application),           */
	0xA1, 0x02,         /*      Collection (Logical),           */
	0x85, 0x01,         /*          Report ID (1),              */
	0x75, 0x08,         /*          Report Size (8),            */
	0x95, 0x01,         /*          Report Count (1),           */
	0x15, 0x00,         /*          Logical Minimum (0),        */
	0x26, 0xFF, 0x00,   /*          Logical Maximum (255),      */
	0x81, 0x03,         /*          Input (Constant, Variable), */
	0x75, 0x01,         /*          Report Size (1),            */
	0x95, 0x13,         /*          Report Count (19),          */
	0x15, 0x00,         /*          Logical Minimum (0),        */
	0x25, 0x01,         /*          Logical Maximum (1),        */
	0x35, 0x00,         /*          Physical Minimum (0),       */
	0x45, 0x01,         /*          Physical Maximum (1),       */
	0x05, 0x09,         /*          Usage Page (Button),        */
	0x19, 0x01,         /*          Usage Minimum (01h),        */
	0x29, 0x13,         /*          Usage Maximum (13h),        */
	0x81, 0x02,         /*          Input (Variable),           */
	0x75, 0x01,         /*          Report Size (1),            */
	0x95, 0x0D,         /*          Report Count (13),          */
	0x06, 0x00, 0xFF,   /*          Usage Page (FF00h),         */
	0x81, 0x03,         /*          Input (Constant, Variable), */
	0x15, 0x00,         /*          Logical Minimum (0),        */
	0x26, 0xFF, 0x00,   /*          Logical Maximum (255),      */
	0x05, 0x01,         /*          Usage Page (Desktop),       */
	0x09, 0x01,         /*          Usage (Pointer),            */
	0xA1, 0x00,         /*          Collection (Physical),      */
	0x75, 0x08,         /*              Report Size (8),        */
	0x95, 0x02,         /*              Report Count (2),       */
	0x35, 0x00,         /*              Physical Minimum (0),   */
	0x46, 0xFF, 0x00,   /*              Physical Maximum (255), */
	0x09, 0x30,         /*              Usage (X),              */
	0x09, 0x31,         /*              Usage (Y),              */
	0x81, 0x02,         /*              Input (Variable),       */
	0xC0,               /*          End Collection,             */
	0x06, 0x00, 0xFF,   /*          Usage Page (FF00h),         */
	0x95, 0x06,         /*          Report Count (6),           */
	0x81, 0x03,         /*          Input (Constant, Variable), */
	0x05, 0x01,         /*          Usage Page (Desktop),       */
	0x75, 0x08,         /*          Report Size (8),            */
	0x95, 0x05,         /*          Report Count (5),           */
	0x09, 0x01,         /*          Usage (Pointer),            */
	0x81, 0x02,         /*          Input (Variable),           */
	0x06, 0x00, 0xFF,   /*          Usage Page (FF00h),         */
	0x95, 0x01,         /*          Report Count (1),           */
	0x81, 0x02,         /*          Input (Variable),           */
	0x05, 0x01,         /*          Usage Page (Desktop),       */
	0x95, 0x01,         /*          Report Count (1),           */
	0x09, 0x01,         /*          Usage (Pointer),            */
	0x81, 0x02,         /*          Input (Variable),           */
	0x06, 0x00, 0xFF,   /*          Usage Page (FF00h),         */
	0x95, 0x1E,         /*          Report Count (24),          */
	0x81, 0x02,         /*          Input (Variable),           */
	0x75, 0x08,         /*          Report Size (8),            */
	0x95, 0x30,         /*          Report Count (48),          */
	0x09, 0x01,         /*          Usage (Pointer),            */
	0x91, 0x02,         /*          Output (Variable),          */
	0x75, 0x08,         /*          Report Size (8),            */
	0x95, 0x30,         /*          Report Count (48),          */
	0x09, 0x01,         /*          Usage (Pointer),            */
	0xB1, 0x02,         /*          Feature (Variable),         */
	0xC0,               /*      End Collection,                 */
	0xA1, 0x02,         /*      Collection (Logical),           */
	0x85, 0x02,         /*          Report ID (2),              */
	0x75, 0x08,         /*          Report Size (8),            */
	0x95, 0x30,         /*          Report Count (48),          */
	0x09, 0x01,         /*          Usage (Pointer),            */
	0xB1, 0x02,         /*          Feature (Variable),         */
	0xC0,               /*      End Collection,                 */
	0xA1, 0x02,         /*      Collection (Logical),           */
	0x85, 0xEE,         /*          Report ID (238),            */
	0x75, 0x08,         /*          Report Size (8),            */
	0x95, 0x30,         /*          Report Count (48),          */
	0x09, 0x01,         /*          Usage (Pointer),            */
	0xB1, 0x02,         /*          Feature (Variable),         */
	0xC0,               /*      End Collection,                 */
	0xA1, 0x02,         /*      Collection (Logical),           */
	0x85, 0xEF,         /*          Report ID (239),            */
	0x75, 0x08,         /*          Report Size (8),            */
	0x95, 0x30,         /*          Report Count (48),          */
	0x09, 0x01,         /*          Usage (Pointer),            */
	0xB1, 0x02,         /*          Feature (Variable),         */
	0xC0,               /*      End Collection,                 */
	0xC0                /*  End Collection                      */
};

/*
 * The default descriptor doesn't provide mapping for the accelerometers
 * or orientation sensors.  This fixed descriptor maps the accelerometers
 * to usage values 0x40, 0x41 and 0x42 and maps the orientation sensors
 * to usage values 0x43, 0x44 and 0x45.
 */
static u8 dualshock4_usb_rdesc[] = {
	0x05, 0x01,         /*  Usage Page (Desktop),               */
	0x09, 0x05,         /*  Usage (Gamepad),                    */
	0xA1, 0x01,         /*  Collection (Application),           */
	0x85, 0x01,         /*      Report ID (1),                  */
	0x09, 0x30,         /*      Usage (X),                      */
	0x09, 0x31,         /*      Usage (Y),                      */
	0x09, 0x32,         /*      Usage (Z),                      */
	0x09, 0x35,         /*      Usage (Rz),                     */
	0x15, 0x00,         /*      Logical Minimum (0),            */
	0x26, 0xFF, 0x00,   /*      Logical Maximum (255),          */
	0x75, 0x08,         /*      Report Size (8),                */
	0x95, 0x04,         /*      Report Count (4),               */
	0x81, 0x02,         /*      Input (Variable),               */
	0x09, 0x39,         /*      Usage (Hat Switch),             */
	0x15, 0x00,         /*      Logical Minimum (0),            */
	0x25, 0x07,         /*      Logical Maximum (7),            */
	0x35, 0x00,         /*      Physical Minimum (0),           */
	0x46, 0x3B, 0x01,   /*      Physical Maximum (315),         */
	0x65, 0x14,         /*      Unit (Degrees),                 */
	0x75, 0x04,         /*      Report Size (4),                */
	0x95, 0x01,         /*      Report Count (1),               */
	0x81, 0x42,         /*      Input (Variable, Null State),   */
	0x65, 0x00,         /*      Unit,                           */
	0x05, 0x09,         /*      Usage Page (Button),            */
	0x19, 0x01,         /*      Usage Minimum (01h),            */
	0x29, 0x0D,         /*      Usage Maximum (0Dh),            */
	0x15, 0x00,         /*      Logical Minimum (0),            */
	0x25, 0x01,         /*      Logical Maximum (1),            */
	0x75, 0x01,         /*      Report Size (1),                */
	0x95, 0x0E,         /*      Report Count (14),              */
	0x81, 0x02,         /*      Input (Variable),               */
	0x06, 0x00, 0xFF,   /*      Usage Page (FF00h),             */
	0x09, 0x20,         /*      Usage (20h),                    */
	0x75, 0x06,         /*      Report Size (6),                */
	0x95, 0x01,         /*      Report Count (1),               */
	0x15, 0x00,         /*      Logical Minimum (0),            */
	0x25, 0x3F,         /*      Logical Maximum (63),           */
	0x81, 0x02,         /*      Input (Variable),               */
	0x05, 0x01,         /*      Usage Page (Desktop),           */
	0x09, 0x33,         /*      Usage (Rx),                     */
	0x09, 0x34,         /*      Usage (Ry),                     */
	0x15, 0x00,         /*      Logical Minimum (0),            */
	0x26, 0xFF, 0x00,   /*      Logical Maximum (255),          */
	0x75, 0x08,         /*      Report Size (8),                */
	0x95, 0x02,         /*      Report Count (2),               */
	0x81, 0x02,         /*      Input (Variable),               */
	0x06, 0x00, 0xFF,   /*      Usage Page (FF00h),             */
	0x09, 0x21,         /*      Usage (21h),                    */
	0x95, 0x03,         /*      Report Count (3),               */
	0x81, 0x02,         /*      Input (Variable),               */
	0x05, 0x01,         /*      Usage Page (Desktop),           */
	0x19, 0x40,         /*      Usage Minimum (40h),            */
	0x29, 0x42,         /*      Usage Maximum (42h),            */
	0x16, 0x00, 0x80,   /*      Logical Minimum (-32768),       */
	0x26, 0xFF, 0x7F,   /*      Logical Maximum (32767),        */
	0x75, 0x10,         /*      Report Size (16),               */
	0x95, 0x03,         /*      Report Count (3),               */
	0x81, 0x02,         /*      Input (Variable),               */
	0x19, 0x43,         /*      Usage Minimum (43h),            */
	0x29, 0x45,         /*      Usage Maximum (45h),            */
	0x16, 0x00, 0x80,   /*      Logical Minimum (-32768),       */
	0x26, 0xFF, 0x7F,   /*      Logical Maximum (32767),        */
	0x95, 0x03,         /*      Report Count (3),               */
	0x81, 0x02,         /*      Input (Variable),               */
	0x06, 0x00, 0xFF,   /*      Usage Page (FF00h),             */
	0x09, 0x21,         /*      Usage (21h),                    */
	0x15, 0x00,         /*      Logical Minimum (0),            */
	0x26, 0xFF, 0x00,   /*      Logical Maximum (255),          */
	0x75, 0x08,         /*      Report Size (8),                */
	0x95, 0x27,         /*      Report Count (39),              */
	0x81, 0x02,         /*      Input (Variable),               */
	0x85, 0x05,         /*      Report ID (5),                  */
	0x09, 0x22,         /*      Usage (22h),                    */
	0x95, 0x1F,         /*      Report Count (31),              */
	0x91, 0x02,         /*      Output (Variable),              */
	0x85, 0x04,         /*      Report ID (4),                  */
	0x09, 0x23,         /*      Usage (23h),                    */
	0x95, 0x24,         /*      Report Count (36),              */
	0xB1, 0x02,         /*      Feature (Variable),             */
	0x85, 0x02,         /*      Report ID (2),                  */
	0x09, 0x24,         /*      Usage (24h),                    */
	0x95, 0x24,         /*      Report Count (36),              */
	0xB1, 0x02,         /*      Feature (Variable),             */
	0x85, 0x08,         /*      Report ID (8),                  */
	0x09, 0x25,         /*      Usage (25h),                    */
	0x95, 0x03,         /*      Report Count (3),               */
	0xB1, 0x02,         /*      Feature (Variable),             */
	0x85, 0x10,         /*      Report ID (16),                 */
	0x09, 0x26,         /*      Usage (26h),                    */
	0x95, 0x04,         /*      Report Count (4),               */
	0xB1, 0x02,         /*      Feature (Variable),             */
	0x85, 0x11,         /*      Report ID (17),                 */
	0x09, 0x27,         /*      Usage (27h),                    */
	0x95, 0x02,         /*      Report Count (2),               */
	0xB1, 0x02,         /*      Feature (Variable),             */
	0x85, 0x12,         /*      Report ID (18),                 */
	0x06, 0x02, 0xFF,   /*      Usage Page (FF02h),             */
	0x09, 0x21,         /*      Usage (21h),                    */
	0x95, 0x0F,         /*      Report Count (15),              */
	0xB1, 0x02,         /*      Feature (Variable),             */
	0x85, 0x13,         /*      Report ID (19),                 */
	0x09, 0x22,         /*      Usage (22h),                    */
	0x95, 0x16,         /*      Report Count (22),              */
	0xB1, 0x02,         /*      Feature (Variable),             */
	0x85, 0x14,         /*      Report ID (20),                 */
	0x06, 0x05, 0xFF,   /*      Usage Page (FF05h),             */
	0x09, 0x20,         /*      Usage (20h),                    */
	0x95, 0x10,         /*      Report Count (16),              */
	0xB1, 0x02,         /*      Feature (Variable),             */
	0x85, 0x15,         /*      Report ID (21),                 */
	0x09, 0x21,         /*      Usage (21h),                    */
	0x95, 0x2C,         /*      Report Count (44),              */
	0xB1, 0x02,         /*      Feature (Variable),             */
	0x06, 0x80, 0xFF,   /*      Usage Page (FF80h),             */
	0x85, 0x80,         /*      Report ID (128),                */
	0x09, 0x20,         /*      Usage (20h),                    */
	0x95, 0x06,         /*      Report Count (6),               */
	0xB1, 0x02,         /*      Feature (Variable),             */
	0x85, 0x81,         /*      Report ID (129),                */
	0x09, 0x21,         /*      Usage (21h),                    */
	0x95, 0x06,         /*      Report Count (6),               */
	0xB1, 0x02,         /*      Feature (Variable),             */
	0x85, 0x82,         /*      Report ID (130),                */
	0x09, 0x22,         /*      Usage (22h),                    */
	0x95, 0x05,         /*      Report Count (5),               */
	0xB1, 0x02,         /*      Feature (Variable),             */
	0x85, 0x83,         /*      Report ID (131),                */
	0x09, 0x23,         /*      Usage (23h),                    */
	0x95, 0x01,         /*      Report Count (1),               */
	0xB1, 0x02,         /*      Feature (Variable),             */
	0x85, 0x84,         /*      Report ID (132),                */
	0x09, 0x24,         /*      Usage (24h),                    */
	0x95, 0x04,         /*      Report Count (4),               */
	0xB1, 0x02,         /*      Feature (Variable),             */
	0x85, 0x85,         /*      Report ID (133),                */
	0x09, 0x25,         /*      Usage (25h),                    */
	0x95, 0x06,         /*      Report Count (6),               */
	0xB1, 0x02,         /*      Feature (Variable),             */
	0x85, 0x86,         /*      Report ID (134),                */
	0x09, 0x26,         /*      Usage (26h),                    */
	0x95, 0x06,         /*      Report Count (6),               */
	0xB1, 0x02,         /*      Feature (Variable),             */
	0x85, 0x87,         /*      Report ID (135),                */
	0x09, 0x27,         /*      Usage (27h),                    */
	0x95, 0x23,         /*      Report Count (35),              */
	0xB1, 0x02,         /*      Feature (Variable),             */
	0x85, 0x88,         /*      Report ID (136),                */
	0x09, 0x28,         /*      Usage (28h),                    */
	0x95, 0x22,         /*      Report Count (34),              */
	0xB1, 0x02,         /*      Feature (Variable),             */
	0x85, 0x89,         /*      Report ID (137),                */
	0x09, 0x29,         /*      Usage (29h),                    */
	0x95, 0x02,         /*      Report Count (2),               */
	0xB1, 0x02,         /*      Feature (Variable),             */
	0x85, 0x90,         /*      Report ID (144),                */
	0x09, 0x30,         /*      Usage (30h),                    */
	0x95, 0x05,         /*      Report Count (5),               */
	0xB1, 0x02,         /*      Feature (Variable),             */
	0x85, 0x91,         /*      Report ID (145),                */
	0x09, 0x31,         /*      Usage (31h),                    */
	0x95, 0x03,         /*      Report Count (3),               */
	0xB1, 0x02,         /*      Feature (Variable),             */
	0x85, 0x92,         /*      Report ID (146),                */
	0x09, 0x32,         /*      Usage (32h),                    */
	0x95, 0x03,         /*      Report Count (3),               */
	0xB1, 0x02,         /*      Feature (Variable),             */
	0x85, 0x93,         /*      Report ID (147),                */
	0x09, 0x33,         /*      Usage (33h),                    */
	0x95, 0x0C,         /*      Report Count (12),              */
	0xB1, 0x02,         /*      Feature (Variable),             */
	0x85, 0xA0,         /*      Report ID (160),                */
	0x09, 0x40,         /*      Usage (40h),                    */
	0x95, 0x06,         /*      Report Count (6),               */
	0xB1, 0x02,         /*      Feature (Variable),             */
	0x85, 0xA1,         /*      Report ID (161),                */
	0x09, 0x41,         /*      Usage (41h),                    */
	0x95, 0x01,         /*      Report Count (1),               */
	0xB1, 0x02,         /*      Feature (Variable),             */
	0x85, 0xA2,         /*      Report ID (162),                */
	0x09, 0x42,         /*      Usage (42h),                    */
	0x95, 0x01,         /*      Report Count (1),               */
	0xB1, 0x02,         /*      Feature (Variable),             */
	0x85, 0xA3,         /*      Report ID (163),                */
	0x09, 0x43,         /*      Usage (43h),                    */
	0x95, 0x30,         /*      Report Count (48),              */
	0xB1, 0x02,         /*      Feature (Variable),             */
	0x85, 0xA4,         /*      Report ID (164),                */
	0x09, 0x44,         /*      Usage (44h),                    */
	0x95, 0x0D,         /*      Report Count (13),              */
	0xB1, 0x02,         /*      Feature (Variable),             */
	0x85, 0xA5,         /*      Report ID (165),                */
	0x09, 0x45,         /*      Usage (45h),                    */
	0x95, 0x15,         /*      Report Count (21),              */
	0xB1, 0x02,         /*      Feature (Variable),             */
	0x85, 0xA6,         /*      Report ID (166),                */
	0x09, 0x46,         /*      Usage (46h),                    */
	0x95, 0x15,         /*      Report Count (21),              */
	0xB1, 0x02,         /*      Feature (Variable),             */
	0x85, 0xF0,         /*      Report ID (240),                */
	0x09, 0x47,         /*      Usage (47h),                    */
	0x95, 0x3F,         /*      Report Count (63),              */
	0xB1, 0x02,         /*      Feature (Variable),             */
	0x85, 0xF1,         /*      Report ID (241),                */
	0x09, 0x48,         /*      Usage (48h),                    */
	0x95, 0x3F,         /*      Report Count (63),              */
	0xB1, 0x02,         /*      Feature (Variable),             */
	0x85, 0xF2,         /*      Report ID (242),                */
	0x09, 0x49,         /*      Usage (49h),                    */
	0x95, 0x0F,         /*      Report Count (15),              */
	0xB1, 0x02,         /*      Feature (Variable),             */
	0x85, 0xA7,         /*      Report ID (167),                */
	0x09, 0x4A,         /*      Usage (4Ah),                    */
	0x95, 0x01,         /*      Report Count (1),               */
	0xB1, 0x02,         /*      Feature (Variable),             */
	0x85, 0xA8,         /*      Report ID (168),                */
	0x09, 0x4B,         /*      Usage (4Bh),                    */
	0x95, 0x01,         /*      Report Count (1),               */
	0xB1, 0x02,         /*      Feature (Variable),             */
	0x85, 0xA9,         /*      Report ID (169),                */
	0x09, 0x4C,         /*      Usage (4Ch),                    */
	0x95, 0x08,         /*      Report Count (8),               */
	0xB1, 0x02,         /*      Feature (Variable),             */
	0x85, 0xAA,         /*      Report ID (170),                */
	0x09, 0x4E,         /*      Usage (4Eh),                    */
	0x95, 0x01,         /*      Report Count (1),               */
	0xB1, 0x02,         /*      Feature (Variable),             */
	0x85, 0xAB,         /*      Report ID (171),                */
	0x09, 0x4F,         /*      Usage (4Fh),                    */
	0x95, 0x39,         /*      Report Count (57),              */
	0xB1, 0x02,         /*      Feature (Variable),             */
	0x85, 0xAC,         /*      Report ID (172),                */
	0x09, 0x50,         /*      Usage (50h),                    */
	0x95, 0x39,         /*      Report Count (57),              */
	0xB1, 0x02,         /*      Feature (Variable),             */
	0x85, 0xAD,         /*      Report ID (173),                */
	0x09, 0x51,         /*      Usage (51h),                    */
	0x95, 0x0B,         /*      Report Count (11),              */
	0xB1, 0x02,         /*      Feature (Variable),             */
	0x85, 0xAE,         /*      Report ID (174),                */
	0x09, 0x52,         /*      Usage (52h),                    */
	0x95, 0x01,         /*      Report Count (1),               */
	0xB1, 0x02,         /*      Feature (Variable),             */
	0x85, 0xAF,         /*      Report ID (175),                */
	0x09, 0x53,         /*      Usage (53h),                    */
	0x95, 0x02,         /*      Report Count (2),               */
	0xB1, 0x02,         /*      Feature (Variable),             */
	0x85, 0xB0,         /*      Report ID (176),                */
	0x09, 0x54,         /*      Usage (54h),                    */
	0x95, 0x3F,         /*      Report Count (63),              */
	0xB1, 0x02,         /*      Feature (Variable),             */
	0xC0                /*  End Collection                      */
};

/*
 * The default behavior of the Dualshock 4 is to send reports using report
 * type 1 when running over Bluetooth. However, when feature report 2 is
 * requested during the controller initialization it starts sending input
 * reports in report 17.  Since report 17 is undefined in the default HID
 * descriptor the button and axis definitions must be moved to report 17 or
 * the HID layer won't process the received input.
 */
static u8 dualshock4_bt_rdesc[] = {
	0x05, 0x01,         /*  Usage Page (Desktop),               */
	0x09, 0x05,         /*  Usage (Gamepad),                    */
	0xA1, 0x01,         /*  Collection (Application),           */
	0x85, 0x01,         /*      Report ID (1),                  */
	0x75, 0x08,         /*      Report Size (8),                */
	0x95, 0x0A,         /*      Report Count (9),               */
	0x81, 0x02,         /*      Input (Variable),               */
	0x06, 0x04, 0xFF,   /*      Usage Page (FF04h),             */
	0x85, 0x02,         /*      Report ID (2),                  */
	0x09, 0x24,         /*      Usage (24h),                    */
	0x95, 0x24,         /*      Report Count (36),              */
	0xB1, 0x02,         /*      Feature (Variable),             */
	0x85, 0xA3,         /*      Report ID (163),                */
	0x09, 0x25,         /*      Usage (25h),                    */
	0x95, 0x30,         /*      Report Count (48),              */
	0xB1, 0x02,         /*      Feature (Variable),             */
	0x85, 0x05,         /*      Report ID (5),                  */
	0x09, 0x26,         /*      Usage (26h),                    */
	0x95, 0x28,         /*      Report Count (40),              */
	0xB1, 0x02,         /*      Feature (Variable),             */
	0x85, 0x06,         /*      Report ID (6),                  */
	0x09, 0x27,         /*      Usage (27h),                    */
	0x95, 0x34,         /*      Report Count (52),              */
	0xB1, 0x02,         /*      Feature (Variable),             */
	0x85, 0x07,         /*      Report ID (7),                  */
	0x09, 0x28,         /*      Usage (28h),                    */
	0x95, 0x30,         /*      Report Count (48),              */
	0xB1, 0x02,         /*      Feature (Variable),             */
	0x85, 0x08,         /*      Report ID (8),                  */
	0x09, 0x29,         /*      Usage (29h),                    */
	0x95, 0x2F,         /*      Report Count (47),              */
	0xB1, 0x02,         /*      Feature (Variable),             */
	0x06, 0x03, 0xFF,   /*      Usage Page (FF03h),             */
	0x85, 0x03,         /*      Report ID (3),                  */
	0x09, 0x21,         /*      Usage (21h),                    */
	0x95, 0x26,         /*      Report Count (38),              */
	0xB1, 0x02,         /*      Feature (Variable),             */
	0x85, 0x04,         /*      Report ID (4),                  */
	0x09, 0x22,         /*      Usage (22h),                    */
	0x95, 0x2E,         /*      Report Count (46),              */
	0xB1, 0x02,         /*      Feature (Variable),             */
	0x85, 0xF0,         /*      Report ID (240),                */
	0x09, 0x47,         /*      Usage (47h),                    */
	0x95, 0x3F,         /*      Report Count (63),              */
	0xB1, 0x02,         /*      Feature (Variable),             */
	0x85, 0xF1,         /*      Report ID (241),                */
	0x09, 0x48,         /*      Usage (48h),                    */
	0x95, 0x3F,         /*      Report Count (63),              */
	0xB1, 0x02,         /*      Feature (Variable),             */
	0x85, 0xF2,         /*      Report ID (242),                */
	0x09, 0x49,         /*      Usage (49h),                    */
	0x95, 0x0F,         /*      Report Count (15),              */
	0xB1, 0x02,         /*      Feature (Variable),             */
	0x85, 0x11,         /*      Report ID (17),                 */
	0x06, 0x00, 0xFF,   /*      Usage Page (FF00h),             */
	0x09, 0x20,         /*      Usage (20h),                    */
	0x95, 0x02,         /*      Report Count (2),               */
	0x81, 0x02,         /*      Input (Variable),               */
	0x05, 0x01,         /*      Usage Page (Desktop),           */
	0x09, 0x30,         /*      Usage (X),                      */
	0x09, 0x31,         /*      Usage (Y),                      */
	0x09, 0x32,         /*      Usage (Z),                      */
	0x09, 0x35,         /*      Usage (Rz),                     */
	0x15, 0x00,         /*      Logical Minimum (0),            */
	0x26, 0xFF, 0x00,   /*      Logical Maximum (255),          */
	0x75, 0x08,         /*      Report Size (8),                */
	0x95, 0x04,         /*      Report Count (4),               */
	0x81, 0x02,         /*      Input (Variable),               */
	0x09, 0x39,         /*      Usage (Hat Switch),             */
	0x15, 0x00,         /*      Logical Minimum (0),            */
	0x25, 0x07,         /*      Logical Maximum (7),            */
	0x75, 0x04,         /*      Report Size (4),                */
	0x95, 0x01,         /*      Report Count (1),               */
	0x81, 0x42,         /*      Input (Variable, Null State),   */
	0x05, 0x09,         /*      Usage Page (Button),            */
	0x19, 0x01,         /*      Usage Minimum (01h),            */
	0x29, 0x0D,         /*      Usage Maximum (0Dh),            */
	0x15, 0x00,         /*      Logical Minimum (0),            */
	0x25, 0x01,         /*      Logical Maximum (1),            */
	0x75, 0x01,         /*      Report Size (1),                */
	0x95, 0x0E,         /*      Report Count (14),              */
	0x81, 0x02,         /*      Input (Variable),               */
	0x75, 0x06,         /*      Report Size (6),                */
	0x95, 0x01,         /*      Report Count (1),               */
	0x81, 0x01,         /*      Input (Constant),               */
	0x05, 0x01,         /*      Usage Page (Desktop),           */
	0x09, 0x33,         /*      Usage (Rx),                     */
	0x09, 0x34,         /*      Usage (Ry),                     */
	0x15, 0x00,         /*      Logical Minimum (0),            */
	0x26, 0xFF, 0x00,   /*      Logical Maximum (255),          */
	0x75, 0x08,         /*      Report Size (8),                */
	0x95, 0x02,         /*      Report Count (2),               */
	0x81, 0x02,         /*      Input (Variable),               */
	0x06, 0x00, 0xFF,   /*      Usage Page (FF00h),             */
	0x09, 0x20,         /*      Usage (20h),                    */
	0x95, 0x03,         /*      Report Count (3),               */
	0x81, 0x02,         /*      Input (Variable),               */
	0x05, 0x01,         /*      Usage Page (Desktop),           */
	0x19, 0x40,         /*      Usage Minimum (40h),            */
	0x29, 0x42,         /*      Usage Maximum (42h),            */
	0x16, 0x00, 0x80,   /*      Logical Minimum (-32768),       */
	0x26, 0xFF, 0x7F,   /*      Logical Maximum (32767),        */
	0x75, 0x10,         /*      Report Size (16),               */
	0x95, 0x03,         /*      Report Count (3),               */
	0x81, 0x02,         /*      Input (Variable),               */
	0x19, 0x43,         /*      Usage Minimum (43h),            */
	0x29, 0x45,         /*      Usage Maximum (45h),            */
	0x16, 0x00, 0x80,   /*      Logical Minimum (-32768),       */
	0x26, 0xFF, 0x7F,   /*      Logical Maximum (32767),        */
	0x95, 0x03,         /*      Report Count (3),               */
	0x81, 0x02,         /*      Input (Variable),               */
	0x06, 0x00, 0xFF,   /*      Usage Page (FF00h),             */
	0x09, 0x20,         /*      Usage (20h),                    */
	0x15, 0x00,         /*      Logical Minimum (0),            */
	0x26, 0xFF, 0x00,   /*      Logical Maximum (255),          */
	0x75, 0x08,         /*      Report Size (8),                */
	0x95, 0x31,         /*      Report Count (51),              */
	0x81, 0x02,         /*      Input (Variable),               */
	0x09, 0x21,         /*      Usage (21h),                    */
	0x75, 0x08,         /*      Report Size (8),                */
	0x95, 0x4D,         /*      Report Count (77),              */
	0x91, 0x02,         /*      Output (Variable),              */
	0x85, 0x12,         /*      Report ID (18),                 */
	0x09, 0x22,         /*      Usage (22h),                    */
	0x95, 0x8D,         /*      Report Count (141),             */
	0x81, 0x02,         /*      Input (Variable),               */
	0x09, 0x23,         /*      Usage (23h),                    */
	0x91, 0x02,         /*      Output (Variable),              */
	0x85, 0x13,         /*      Report ID (19),                 */
	0x09, 0x24,         /*      Usage (24h),                    */
	0x95, 0xCD,         /*      Report Count (205),             */
	0x81, 0x02,         /*      Input (Variable),               */
	0x09, 0x25,         /*      Usage (25h),                    */
	0x91, 0x02,         /*      Output (Variable),              */
	0x85, 0x14,         /*      Report ID (20),                 */
	0x09, 0x26,         /*      Usage (26h),                    */
	0x96, 0x0D, 0x01,   /*      Report Count (269),             */
	0x81, 0x02,         /*      Input (Variable),               */
	0x09, 0x27,         /*      Usage (27h),                    */
	0x91, 0x02,         /*      Output (Variable),              */
	0x85, 0x15,         /*      Report ID (21),                 */
	0x09, 0x28,         /*      Usage (28h),                    */
	0x96, 0x4D, 0x01,   /*      Report Count (333),             */
	0x81, 0x02,         /*      Input (Variable),               */
	0x09, 0x29,         /*      Usage (29h),                    */
	0x91, 0x02,         /*      Output (Variable),              */
	0x85, 0x16,         /*      Report ID (22),                 */
	0x09, 0x2A,         /*      Usage (2Ah),                    */
	0x96, 0x8D, 0x01,   /*      Report Count (397),             */
	0x81, 0x02,         /*      Input (Variable),               */
	0x09, 0x2B,         /*      Usage (2Bh),                    */
	0x91, 0x02,         /*      Output (Variable),              */
	0x85, 0x17,         /*      Report ID (23),                 */
	0x09, 0x2C,         /*      Usage (2Ch),                    */
	0x96, 0xCD, 0x01,   /*      Report Count (461),             */
	0x81, 0x02,         /*      Input (Variable),               */
	0x09, 0x2D,         /*      Usage (2Dh),                    */
	0x91, 0x02,         /*      Output (Variable),              */
	0x85, 0x18,         /*      Report ID (24),                 */
	0x09, 0x2E,         /*      Usage (2Eh),                    */
	0x96, 0x0D, 0x02,   /*      Report Count (525),             */
	0x81, 0x02,         /*      Input (Variable),               */
	0x09, 0x2F,         /*      Usage (2Fh),                    */
	0x91, 0x02,         /*      Output (Variable),              */
	0x85, 0x19,         /*      Report ID (25),                 */
	0x09, 0x30,         /*      Usage (30h),                    */
	0x96, 0x22, 0x02,   /*      Report Count (546),             */
	0x81, 0x02,         /*      Input (Variable),               */
	0x09, 0x31,         /*      Usage (31h),                    */
	0x91, 0x02,         /*      Output (Variable),              */
	0x06, 0x80, 0xFF,   /*      Usage Page (FF80h),             */
	0x85, 0x82,         /*      Report ID (130),                */
	0x09, 0x22,         /*      Usage (22h),                    */
	0x95, 0x3F,         /*      Report Count (63),              */
	0xB1, 0x02,         /*      Feature (Variable),             */
	0x85, 0x83,         /*      Report ID (131),                */
	0x09, 0x23,         /*      Usage (23h),                    */
	0xB1, 0x02,         /*      Feature (Variable),             */
	0x85, 0x84,         /*      Report ID (132),                */
	0x09, 0x24,         /*      Usage (24h),                    */
	0xB1, 0x02,         /*      Feature (Variable),             */
	0x85, 0x90,         /*      Report ID (144),                */
	0x09, 0x30,         /*      Usage (30h),                    */
	0xB1, 0x02,         /*      Feature (Variable),             */
	0x85, 0x91,         /*      Report ID (145),                */
	0x09, 0x31,         /*      Usage (31h),                    */
	0xB1, 0x02,         /*      Feature (Variable),             */
	0x85, 0x92,         /*      Report ID (146),                */
	0x09, 0x32,         /*      Usage (32h),                    */
	0xB1, 0x02,         /*      Feature (Variable),             */
	0x85, 0x93,         /*      Report ID (147),                */
	0x09, 0x33,         /*      Usage (33h),                    */
	0xB1, 0x02,         /*      Feature (Variable),             */
	0x85, 0xA0,         /*      Report ID (160),                */
	0x09, 0x40,         /*      Usage (40h),                    */
	0xB1, 0x02,         /*      Feature (Variable),             */
	0x85, 0xA4,         /*      Report ID (164),                */
	0x09, 0x44,         /*      Usage (44h),                    */
	0xB1, 0x02,         /*      Feature (Variable),             */
	0xC0                /*  End Collection                      */
};

static u8 ps3remote_rdesc[] = {
	0x05, 0x01,          /* GUsagePage Generic Desktop */
	0x09, 0x05,          /* LUsage 0x05 [Game Pad] */
	0xA1, 0x01,          /* MCollection Application (mouse, keyboard) */

	 /* Use collection 1 for joypad buttons */
	 0xA1, 0x02,         /* MCollection Logical (interrelated data) */

	  /*
	   * Ignore the 1st byte, maybe it is used for a controller
	   * number but it's not needed for correct operation
	   */
	  0x75, 0x08,        /* GReportSize 0x08 [8] */
	  0x95, 0x01,        /* GReportCount 0x01 [1] */
	  0x81, 0x01,        /* MInput 0x01 (Const[0] Arr[1] Abs[2]) */

	  /*
	   * Bytes from 2nd to 4th are a bitmap for joypad buttons, for these
	   * buttons multiple keypresses are allowed
	   */
	  0x05, 0x09,        /* GUsagePage Button */
	  0x19, 0x01,        /* LUsageMinimum 0x01 [Button 1 (primary/trigger)] */
	  0x29, 0x18,        /* LUsageMaximum 0x18 [Button 24] */
	  0x14,              /* GLogicalMinimum [0] */
	  0x25, 0x01,        /* GLogicalMaximum 0x01 [1] */
	  0x75, 0x01,        /* GReportSize 0x01 [1] */
	  0x95, 0x18,        /* GReportCount 0x18 [24] */
	  0x81, 0x02,        /* MInput 0x02 (Data[0] Var[1] Abs[2]) */

	  0xC0,              /* MEndCollection */

	 /* Use collection 2 for remote control buttons */
	 0xA1, 0x02,         /* MCollection Logical (interrelated data) */

	  /* 5th byte is used for remote control buttons */
	  0x05, 0x09,        /* GUsagePage Button */
	  0x18,              /* LUsageMinimum [No button pressed] */
	  0x29, 0xFE,        /* LUsageMaximum 0xFE [Button 254] */
	  0x14,              /* GLogicalMinimum [0] */
	  0x26, 0xFE, 0x00,  /* GLogicalMaximum 0x00FE [254] */
	  0x75, 0x08,        /* GReportSize 0x08 [8] */
	  0x95, 0x01,        /* GReportCount 0x01 [1] */
	  0x80,              /* MInput  */

	  /*
	   * Ignore bytes from 6th to 11th, 6th to 10th are always constant at
	   * 0xff and 11th is for press indication
	   */
	  0x75, 0x08,        /* GReportSize 0x08 [8] */
	  0x95, 0x06,        /* GReportCount 0x06 [6] */
	  0x81, 0x01,        /* MInput 0x01 (Const[0] Arr[1] Abs[2]) */

	  /* 12th byte is for battery strength */
	  0x05, 0x06,        /* GUsagePage Generic Device Controls */
	  0x09, 0x20,        /* LUsage 0x20 [Battery Strength] */
	  0x14,              /* GLogicalMinimum [0] */
	  0x25, 0x05,        /* GLogicalMaximum 0x05 [5] */
	  0x75, 0x08,        /* GReportSize 0x08 [8] */
	  0x95, 0x01,        /* GReportCount 0x01 [1] */
	  0x81, 0x02,        /* MInput 0x02 (Data[0] Var[1] Abs[2]) */

	  0xC0,              /* MEndCollection */

	 0xC0                /* MEndCollection [Game Pad] */
};

static const unsigned int ps3remote_keymap_joypad_buttons[] = {
	[0x01] = KEY_SELECT,
	[0x02] = BTN_THUMBL,		/* L3 */
	[0x03] = BTN_THUMBR,		/* R3 */
	[0x04] = BTN_START,
	[0x05] = KEY_UP,
	[0x06] = KEY_RIGHT,
	[0x07] = KEY_DOWN,
	[0x08] = KEY_LEFT,
	[0x09] = BTN_TL2,		/* L2 */
	[0x0a] = BTN_TR2,		/* R2 */
	[0x0b] = BTN_TL,		/* L1 */
	[0x0c] = BTN_TR,		/* R1 */
	[0x0d] = KEY_OPTION,		/* options/triangle */
	[0x0e] = KEY_BACK,		/* back/circle */
	[0x0f] = BTN_0,			/* cross */
	[0x10] = KEY_SCREEN,		/* view/square */
	[0x11] = KEY_HOMEPAGE,		/* PS button */
	[0x14] = KEY_ENTER,
};
static const unsigned int ps3remote_keymap_remote_buttons[] = {
	[0x00] = KEY_1,
	[0x01] = KEY_2,
	[0x02] = KEY_3,
	[0x03] = KEY_4,
	[0x04] = KEY_5,
	[0x05] = KEY_6,
	[0x06] = KEY_7,
	[0x07] = KEY_8,
	[0x08] = KEY_9,
	[0x09] = KEY_0,
	[0x0e] = KEY_ESC,		/* return */
	[0x0f] = KEY_CLEAR,
	[0x16] = KEY_EJECTCD,
	[0x1a] = KEY_MENU,		/* top menu */
	[0x28] = KEY_TIME,
	[0x30] = KEY_PREVIOUS,
	[0x31] = KEY_NEXT,
	[0x32] = KEY_PLAY,
	[0x33] = KEY_REWIND,		/* scan back */
	[0x34] = KEY_FORWARD,		/* scan forward */
	[0x38] = KEY_STOP,
	[0x39] = KEY_PAUSE,
	[0x40] = KEY_CONTEXT_MENU,	/* pop up/menu */
	[0x60] = KEY_FRAMEBACK,		/* slow/step back */
	[0x61] = KEY_FRAMEFORWARD,	/* slow/step forward */
	[0x63] = KEY_SUBTITLE,
	[0x64] = KEY_AUDIO,
	[0x65] = KEY_ANGLE,
	[0x70] = KEY_INFO,		/* display */
	[0x80] = KEY_BLUE,
	[0x81] = KEY_RED,
	[0x82] = KEY_GREEN,
	[0x83] = KEY_YELLOW,
};

static const unsigned int buzz_keymap[] = {
	/*
	 * The controller has 4 remote buzzers, each with one LED and 5
	 * buttons.
	 *
	 * We use the mapping chosen by the controller, which is:
	 *
	 * Key          Offset
	 * -------------------
	 * Buzz              1
	 * Blue              5
	 * Orange            4
	 * Green             3
	 * Yellow            2
	 *
	 * So, for example, the orange button on the third buzzer is mapped to
	 * BTN_TRIGGER_HAPPY14
	 */
	 [1] = BTN_TRIGGER_HAPPY1,
	 [2] = BTN_TRIGGER_HAPPY2,
	 [3] = BTN_TRIGGER_HAPPY3,
	 [4] = BTN_TRIGGER_HAPPY4,
	 [5] = BTN_TRIGGER_HAPPY5,
	 [6] = BTN_TRIGGER_HAPPY6,
	 [7] = BTN_TRIGGER_HAPPY7,
	 [8] = BTN_TRIGGER_HAPPY8,
	 [9] = BTN_TRIGGER_HAPPY9,
	[10] = BTN_TRIGGER_HAPPY10,
	[11] = BTN_TRIGGER_HAPPY11,
	[12] = BTN_TRIGGER_HAPPY12,
	[13] = BTN_TRIGGER_HAPPY13,
	[14] = BTN_TRIGGER_HAPPY14,
	[15] = BTN_TRIGGER_HAPPY15,
	[16] = BTN_TRIGGER_HAPPY16,
	[17] = BTN_TRIGGER_HAPPY17,
	[18] = BTN_TRIGGER_HAPPY18,
	[19] = BTN_TRIGGER_HAPPY19,
	[20] = BTN_TRIGGER_HAPPY20,
};

static const unsigned int ds4_absmap[] = {
	[0x30] = ABS_X,
	[0x31] = ABS_Y,
	[0x32] = ABS_RX, /* right stick X */
	[0x33] = ABS_Z, /* L2 */
	[0x34] = ABS_RZ, /* R2 */
	[0x35] = ABS_RY, /* right stick Y */
};

static const unsigned int ds4_keymap[] = {
	[0x1] = BTN_WEST, /* Square */
	[0x2] = BTN_SOUTH, /* Cross */
	[0x3] = BTN_EAST, /* Circle */
	[0x4] = BTN_NORTH, /* Triangle */
	[0x5] = BTN_TL, /* L1 */
	[0x6] = BTN_TR, /* R1 */
	[0x7] = BTN_TL2, /* L2 */
	[0x8] = BTN_TR2, /* R2 */
	[0x9] = BTN_SELECT, /* Share */
	[0xa] = BTN_START, /* Options */
	[0xb] = BTN_THUMBL, /* L3 */
	[0xc] = BTN_THUMBR, /* R3 */
	[0xd] = BTN_MODE, /* PS */
};


static enum power_supply_property sony_battery_props[] = {
	POWER_SUPPLY_PROP_PRESENT,
	POWER_SUPPLY_PROP_CAPACITY,
	POWER_SUPPLY_PROP_SCOPE,
	POWER_SUPPLY_PROP_STATUS,
};

struct sixaxis_led {
	u8 time_enabled; /* the total time the led is active (0xff means forever) */
	u8 duty_length;  /* how long a cycle is in deciseconds (0 means "really fast") */
	u8 enabled;
	u8 duty_off; /* % of duty_length the led is off (0xff means 100%) */
	u8 duty_on;  /* % of duty_length the led is on (0xff mean 100%) */
} __packed;

struct sixaxis_rumble {
	u8 padding;
	u8 right_duration; /* Right motor duration (0xff means forever) */
	u8 right_motor_on; /* Right (small) motor on/off, only supports values of 0 or 1 (off/on) */
	u8 left_duration;    /* Left motor duration (0xff means forever) */
	u8 left_motor_force; /* left (large) motor, supports force values from 0 to 255 */
} __packed;

struct sixaxis_output_report {
	u8 report_id;
	struct sixaxis_rumble rumble;
	u8 padding[4];
	u8 leds_bitmap; /* bitmap of enabled LEDs: LED_1 = 0x02, LED_2 = 0x04, ... */
	struct sixaxis_led led[4];    /* LEDx at (4 - x) */
	struct sixaxis_led _reserved; /* LED5, not actually soldered */
} __packed;

union sixaxis_output_report_01 {
	struct sixaxis_output_report data;
	u8 buf[36];
};

struct motion_output_report_02 {
	u8 type, zero;
	u8 r, g, b;
	u8 zero2;
	u8 rumble;
};

#define DS4_FEATURE_REPORT_0x02_SIZE 37
#define DS4_FEATURE_REPORT_0x81_SIZE 7
#define DS4_INPUT_REPORT_0x11_SIZE 78
#define DS4_OUTPUT_REPORT_0x05_SIZE 32
#define DS4_OUTPUT_REPORT_0x11_SIZE 78
#define SIXAXIS_REPORT_0xF2_SIZE 17
#define SIXAXIS_REPORT_0xF5_SIZE 8
#define MOTION_REPORT_0x02_SIZE 49

/* Offsets relative to USB input report (0x1). Bluetooth (0x11) requires an
 * additional +2.
 */
#define DS4_INPUT_REPORT_BUTTON_OFFSET    5
#define DS4_INPUT_REPORT_BATTERY_OFFSET  30
#define DS4_INPUT_REPORT_TOUCHPAD_OFFSET 33

#define DS4_TOUCHPAD_SUFFIX " Touchpad"

static DEFINE_SPINLOCK(sony_dev_list_lock);
static LIST_HEAD(sony_device_list);
static DEFINE_IDA(sony_device_id_allocator);

struct sony_sc {
	spinlock_t lock;
	struct list_head list_node;
	struct hid_device *hdev;
	struct input_dev *touchpad;
	struct led_classdev *leds[MAX_LEDS];
	unsigned long quirks;
	struct work_struct state_worker;
	void (*send_output_report)(struct sony_sc *);
	struct power_supply *battery;
	struct power_supply_desc battery_desc;
	int device_id;
	u8 *output_report_dmabuf;

#ifdef CONFIG_SONY_FF
	u8 left;
	u8 right;
#endif

	u8 mac_address[6];
	u8 worker_initialized;
	u8 defer_initialization;
	u8 cable_state;
	u8 battery_charging;
	u8 battery_capacity;
	u8 led_state[MAX_LEDS];
	u8 resume_led_state[MAX_LEDS];
	u8 led_delay_on[MAX_LEDS];
	u8 led_delay_off[MAX_LEDS];
	u8 led_count;
	bool ds4_dongle_connected;
};

static void sony_set_leds(struct sony_sc *sc);

static inline void sony_schedule_work(struct sony_sc *sc)
{
	if (!sc->defer_initialization)
		schedule_work(&sc->state_worker);
}

static u8 *sixaxis_fixup(struct hid_device *hdev, u8 *rdesc,
			     unsigned int *rsize)
{
	*rsize = sizeof(sixaxis_rdesc);
	return sixaxis_rdesc;
}

static u8 *motion_fixup(struct hid_device *hdev, u8 *rdesc,
			     unsigned int *rsize)
{
	*rsize = sizeof(motion_rdesc);
	return motion_rdesc;
}

static u8 *navigation_fixup(struct hid_device *hdev, u8 *rdesc,
			     unsigned int *rsize)
{
	*rsize = sizeof(navigation_rdesc);
	return navigation_rdesc;
}

static u8 *ps3remote_fixup(struct hid_device *hdev, u8 *rdesc,
			     unsigned int *rsize)
{
	*rsize = sizeof(ps3remote_rdesc);
	return ps3remote_rdesc;
}

static int ps3remote_mapping(struct hid_device *hdev, struct hid_input *hi,
			     struct hid_field *field, struct hid_usage *usage,
			     unsigned long **bit, int *max)
{
	unsigned int key = usage->hid & HID_USAGE;

	if ((usage->hid & HID_USAGE_PAGE) != HID_UP_BUTTON)
		return -1;

	switch (usage->collection_index) {
	case 1:
		if (key >= ARRAY_SIZE(ps3remote_keymap_joypad_buttons))
			return -1;

		key = ps3remote_keymap_joypad_buttons[key];
		if (!key)
			return -1;
		break;
	case 2:
		if (key >= ARRAY_SIZE(ps3remote_keymap_remote_buttons))
			return -1;

		key = ps3remote_keymap_remote_buttons[key];
		if (!key)
			return -1;
		break;
	default:
		return -1;
	}

	hid_map_usage_clear(hi, usage, bit, max, EV_KEY, key);
	return 1;
}

static int ds4_mapping(struct hid_device *hdev, struct hid_input *hi,
		       struct hid_field *field, struct hid_usage *usage,
		       unsigned long **bit, int *max)
{
	if ((usage->hid & HID_USAGE_PAGE) == HID_UP_BUTTON) {
		unsigned int key = usage->hid & HID_USAGE;

		if (key >= ARRAY_SIZE(ds4_keymap))
			return -1;

		key = ds4_keymap[key];
		hid_map_usage_clear(hi, usage, bit, max, EV_KEY, key);
		return 1;
	} else if ((usage->hid & HID_USAGE_PAGE) == HID_UP_GENDESK) {
		unsigned int abs = usage->hid & HID_USAGE;

		/* Let the HID parser deal with the HAT. */
		if (usage->hid == HID_GD_HATSWITCH)
			return 0;

		if (abs >= ARRAY_SIZE(ds4_absmap))
			return -1;

		abs = ds4_absmap[abs];
		hid_map_usage_clear(hi, usage, bit, max, EV_ABS, abs);
		return 1;
	}

	return 0;
}

static u8 *sony_report_fixup(struct hid_device *hdev, u8 *rdesc,
		unsigned int *rsize)
{
	struct sony_sc *sc = hid_get_drvdata(hdev);

	if (sc->quirks & (SINO_LITE_CONTROLLER | FUTUREMAX_DANCE_MAT))
		return rdesc;

	/*
	 * Some Sony RF receivers wrongly declare the mouse pointer as a
	 * a constant non-data variable.
	 */
	if ((sc->quirks & VAIO_RDESC_CONSTANT) && *rsize >= 56 &&
	    /* usage page: generic desktop controls */
	    /* rdesc[0] == 0x05 && rdesc[1] == 0x01 && */
	    /* usage: mouse */
	    rdesc[2] == 0x09 && rdesc[3] == 0x02 &&
	    /* input (usage page for x,y axes): constant, variable, relative */
	    rdesc[54] == 0x81 && rdesc[55] == 0x07) {
		hid_info(hdev, "Fixing up Sony RF Receiver report descriptor\n");
		/* input: data, variable, relative */
		rdesc[55] = 0x06;
	}

	/*
	 * The default Dualshock 4 USB descriptor doesn't assign
	 * the gyroscope values to corresponding axes so we need a
	 * modified one.
	 */
	if (sc->quirks & DUALSHOCK4_CONTROLLER_USB) {
		hid_info(hdev, "Using modified Dualshock 4 report descriptor with gyroscope axes\n");
		rdesc = dualshock4_usb_rdesc;
		*rsize = sizeof(dualshock4_usb_rdesc);
	} else if (sc->quirks & DUALSHOCK4_CONTROLLER_BT) {
		hid_info(hdev, "Using modified Dualshock 4 Bluetooth report descriptor\n");
		rdesc = dualshock4_bt_rdesc;
		*rsize = sizeof(dualshock4_bt_rdesc);
	}

	if (sc->quirks & SIXAXIS_CONTROLLER)
		return sixaxis_fixup(hdev, rdesc, rsize);

	if (sc->quirks & MOTION_CONTROLLER)
		return motion_fixup(hdev, rdesc, rsize);

	if (sc->quirks & NAVIGATION_CONTROLLER)
		return navigation_fixup(hdev, rdesc, rsize);

	if (sc->quirks & PS3REMOTE)
		return ps3remote_fixup(hdev, rdesc, rsize);

	return rdesc;
}

static void sixaxis_parse_report(struct sony_sc *sc, u8 *rd, int size)
{
	static const u8 sixaxis_battery_capacity[] = { 0, 1, 25, 50, 75, 100 };
	unsigned long flags;
	int offset;
	u8 cable_state, battery_capacity, battery_charging;

	/*
	 * The sixaxis is charging if the battery value is 0xee
	 * and it is fully charged if the value is 0xef.
	 * It does not report the actual level while charging so it
	 * is set to 100% while charging is in progress.
	 */
	offset = (sc->quirks & MOTION_CONTROLLER) ? 12 : 30;

	if (rd[offset] >= 0xee) {
		battery_capacity = 100;
		battery_charging = !(rd[offset] & 0x01);
		cable_state = 1;
	} else {
		u8 index = rd[offset] <= 5 ? rd[offset] : 5;
		battery_capacity = sixaxis_battery_capacity[index];
		battery_charging = 0;
		cable_state = 0;
	}

	spin_lock_irqsave(&sc->lock, flags);
	sc->cable_state = cable_state;
	sc->battery_capacity = battery_capacity;
	sc->battery_charging = battery_charging;
	spin_unlock_irqrestore(&sc->lock, flags);
}

static void dualshock4_parse_report(struct sony_sc *sc, u8 *rd, int size)
{
	unsigned long flags;
	int n, m, offset, num_touch_data, max_touch_data;
	u8 cable_state, battery_capacity, battery_charging;

	/* When using Bluetooth the header is 2 bytes longer, so skip these. */
	int data_offset = (sc->quirks & DUALSHOCK4_CONTROLLER_USB) ? 0 : 2;

	/* Second bit of third button byte is for the touchpad button. */
	offset = data_offset + DS4_INPUT_REPORT_BUTTON_OFFSET;
	input_report_key(sc->touchpad, BTN_LEFT, rd[offset+2] & 0x2);

	/*
	 * The lower 4 bits of byte 30 (or 32 for BT) contain the battery level
	 * and the 5th bit contains the USB cable state.
	 */
	offset = data_offset + DS4_INPUT_REPORT_BATTERY_OFFSET;
	cable_state = (rd[offset] >> 4) & 0x01;
	battery_capacity = rd[offset] & 0x0F;

	/*
	 * When a USB power source is connected the battery level ranges from
	 * 0 to 10, and when running on battery power it ranges from 0 to 9.
	 * A battery level above 10 when plugged in means charge completed.
	 */
	if (!cable_state || battery_capacity > 10)
		battery_charging = 0;
	else
		battery_charging = 1;

	if (!cable_state)
		battery_capacity++;
	if (battery_capacity > 10)
		battery_capacity = 10;

	battery_capacity *= 10;

	spin_lock_irqsave(&sc->lock, flags);
	sc->cable_state = cable_state;
	sc->battery_capacity = battery_capacity;
	sc->battery_charging = battery_charging;
	spin_unlock_irqrestore(&sc->lock, flags);

	/*
	 * The Dualshock 4 multi-touch trackpad data starts at offset 33 on USB
	 * and 35 on Bluetooth.
	 * The first byte indicates the number of touch data in the report.
	 * Trackpad data starts 2 bytes later (e.g. 35 for USB).
	 */
	offset = data_offset + DS4_INPUT_REPORT_TOUCHPAD_OFFSET;
	max_touch_data = (sc->quirks & DUALSHOCK4_CONTROLLER_USB) ? 3 : 4;
	if (rd[offset] > 0 && rd[offset] <= max_touch_data)
		num_touch_data = rd[offset];
	else
		num_touch_data = 1;
	offset += 1;

	for (m = 0; m < num_touch_data; m++) {
		/* Skip past timestamp */
		offset += 1;

		/*
		 * The first 7 bits of the first byte is a counter and bit 8 is
		 * a touch indicator that is 0 when pressed and 1 when not
		 * pressed.
		 * The next 3 bytes are two 12 bit touch coordinates, X and Y.
		 * The data for the second touch is in the same format and
		 * immediately follows the data for the first.
		 */
		for (n = 0; n < 2; n++) {
			u16 x, y;
			bool active;
<<<<<<< HEAD

			x = rd[offset+1] | ((rd[offset+2] & 0xF) << 8);
			y = ((rd[offset+2] & 0xF0) >> 4) | (rd[offset+3] << 4);

			active = !(rd[offset] >> 7);
			input_mt_slot(sc->touchpad, n);
			input_mt_report_slot_state(sc->touchpad, MT_TOOL_FINGER, active);

			if (active) {
				input_report_abs(sc->touchpad, ABS_MT_POSITION_X, x);
				input_report_abs(sc->touchpad, ABS_MT_POSITION_Y, y);
			}

=======

			x = rd[offset+1] | ((rd[offset+2] & 0xF) << 8);
			y = ((rd[offset+2] & 0xF0) >> 4) | (rd[offset+3] << 4);

			active = !(rd[offset] >> 7);
			input_mt_slot(sc->touchpad, n);
			input_mt_report_slot_state(sc->touchpad, MT_TOOL_FINGER, active);

			if (active) {
				input_report_abs(sc->touchpad, ABS_MT_POSITION_X, x);
				input_report_abs(sc->touchpad, ABS_MT_POSITION_Y, y);
			}

>>>>>>> 405182c2
			offset += 4;
		}
		input_mt_sync_frame(sc->touchpad);
		input_sync(sc->touchpad);
	}
}

static int sony_raw_event(struct hid_device *hdev, struct hid_report *report,
		u8 *rd, int size)
{
	struct sony_sc *sc = hid_get_drvdata(hdev);

	/*
	 * Sixaxis HID report has acclerometers/gyro with MSByte first, this
	 * has to be BYTE_SWAPPED before passing up to joystick interface
	 */
	if ((sc->quirks & SIXAXIS_CONTROLLER) && rd[0] == 0x01 && size == 49) {
		/*
		 * When connected via Bluetooth the Sixaxis occasionally sends
		 * a report with the second byte 0xff and the rest zeroed.
		 *
		 * This report does not reflect the actual state of the
		 * controller must be ignored to avoid generating false input
		 * events.
		 */
		if (rd[1] == 0xff)
			return -EINVAL;

		swap(rd[41], rd[42]);
		swap(rd[43], rd[44]);
		swap(rd[45], rd[46]);
		swap(rd[47], rd[48]);

		sixaxis_parse_report(sc, rd, size);
	} else if ((sc->quirks & MOTION_CONTROLLER_BT) && rd[0] == 0x01 && size == 49) {
		sixaxis_parse_report(sc, rd, size);
	} else if ((sc->quirks & NAVIGATION_CONTROLLER) && rd[0] == 0x01 &&
			size == 49) {
		sixaxis_parse_report(sc, rd, size);
	} else if (((sc->quirks & DUALSHOCK4_CONTROLLER_USB) && rd[0] == 0x01 &&
			size == 64) || ((sc->quirks & DUALSHOCK4_CONTROLLER_BT)
			&& rd[0] == 0x11 && size == 78)) {
		if (sc->quirks & DUALSHOCK4_CONTROLLER_BT) {
			/* CRC check */
			u8 bthdr = 0xA1;
			u32 crc;
			u32 report_crc;

			crc = crc32_le(0xFFFFFFFF, &bthdr, 1);
			crc = ~crc32_le(crc, rd, DS4_INPUT_REPORT_0x11_SIZE-4);
			report_crc = get_unaligned_le32(&rd[DS4_INPUT_REPORT_0x11_SIZE-4]);
			if (crc != report_crc) {
				hid_dbg(sc->hdev, "DualShock 4 input report's CRC check failed, received crc 0x%0x != 0x%0x\n",
					report_crc, crc);
				return -EILSEQ;
			}
		}
<<<<<<< HEAD
=======

		/*
		 * In the case of a DS4 USB dongle, bit[2] of byte 31 indicates
		 * if a DS4 is actually connected (indicated by '0').
		 * For non-dongle, this bit is always 0 (connected).
		 */
		if (sc->hdev->vendor == USB_VENDOR_ID_SONY &&
		    sc->hdev->product == USB_DEVICE_ID_SONY_PS4_CONTROLLER_DONGLE) {
			bool connected = (rd[31] & 0x04) ? false : true;

			if (!sc->ds4_dongle_connected && connected) {
				hid_info(sc->hdev, "DualShock 4 USB dongle: controller connected\n");
				sony_set_leds(sc);
				sc->ds4_dongle_connected = true;
			} else if (sc->ds4_dongle_connected && !connected) {
				hid_info(sc->hdev, "DualShock 4 USB dongle: controller disconnected\n");
				sc->ds4_dongle_connected = false;
				/* Return 0, so hidraw can get the report. */
				return 0;
			} else if (!sc->ds4_dongle_connected) {
				/* Return 0, so hidraw can get the report. */
				return 0;
			}
		}

>>>>>>> 405182c2
		dualshock4_parse_report(sc, rd, size);
	}

	if (sc->defer_initialization) {
		sc->defer_initialization = 0;
		sony_schedule_work(sc);
	}

	return 0;
}

static int sony_mapping(struct hid_device *hdev, struct hid_input *hi,
			struct hid_field *field, struct hid_usage *usage,
			unsigned long **bit, int *max)
{
	struct sony_sc *sc = hid_get_drvdata(hdev);

	if (sc->quirks & BUZZ_CONTROLLER) {
		unsigned int key = usage->hid & HID_USAGE;

		if ((usage->hid & HID_USAGE_PAGE) != HID_UP_BUTTON)
			return -1;

		switch (usage->collection_index) {
		case 1:
			if (key >= ARRAY_SIZE(buzz_keymap))
				return -1;

			key = buzz_keymap[key];
			if (!key)
				return -1;
			break;
		default:
			return -1;
		}

		hid_map_usage_clear(hi, usage, bit, max, EV_KEY, key);
		return 1;
	}

	if (sc->quirks & PS3REMOTE)
		return ps3remote_mapping(hdev, hi, field, usage, bit, max);


	if (sc->quirks & DUALSHOCK4_CONTROLLER)
		return ds4_mapping(hdev, hi, field, usage, bit, max);

	/* Let hid-core decide for the others */
	return 0;
}

static int sony_register_touchpad(struct sony_sc *sc, int touch_count,
					int w, int h)
{
	size_t name_sz;
	char *name;
	int ret;

	sc->touchpad = input_allocate_device();
	if (!sc->touchpad)
		return -ENOMEM;

	input_set_drvdata(sc->touchpad, sc);
	sc->touchpad->dev.parent = &sc->hdev->dev;
	sc->touchpad->phys = sc->hdev->phys;
	sc->touchpad->uniq = sc->hdev->uniq;
	sc->touchpad->id.bustype = sc->hdev->bus;
	sc->touchpad->id.vendor = sc->hdev->vendor;
	sc->touchpad->id.product = sc->hdev->product;
	sc->touchpad->id.version = sc->hdev->version;

	/* Append a suffix to the controller name as there are various
	 * DS4 compatible non-Sony devices with different names.
	 */
	name_sz = strlen(sc->hdev->name) + sizeof(DS4_TOUCHPAD_SUFFIX);
	name = kzalloc(name_sz, GFP_KERNEL);
	if (!name) {
		ret = -ENOMEM;
		goto err;
	}
	snprintf(name, name_sz, "%s" DS4_TOUCHPAD_SUFFIX, sc->hdev->name);
	sc->touchpad->name = name;

	ret = input_mt_init_slots(sc->touchpad, touch_count, 0);
	if (ret < 0)
		goto err;
<<<<<<< HEAD

	/* We map the button underneath the touchpad to BTN_LEFT. */
	__set_bit(EV_KEY, sc->touchpad->evbit);
	__set_bit(BTN_LEFT, sc->touchpad->keybit);
	__set_bit(INPUT_PROP_BUTTONPAD, sc->touchpad->propbit);

=======

	/* We map the button underneath the touchpad to BTN_LEFT. */
	__set_bit(EV_KEY, sc->touchpad->evbit);
	__set_bit(BTN_LEFT, sc->touchpad->keybit);
	__set_bit(INPUT_PROP_BUTTONPAD, sc->touchpad->propbit);

>>>>>>> 405182c2
	input_set_abs_params(sc->touchpad, ABS_MT_POSITION_X, 0, w, 0, 0);
	input_set_abs_params(sc->touchpad, ABS_MT_POSITION_Y, 0, h, 0, 0);

	ret = input_register_device(sc->touchpad);
	if (ret < 0)
		goto err;

	return 0;

err:
	kfree(sc->touchpad->name);
	sc->touchpad->name = NULL;

	input_free_device(sc->touchpad);
	sc->touchpad = NULL;

	return ret;
}

static void sony_unregister_touchpad(struct sony_sc *sc)
{
	if (!sc->touchpad)
		return;

	kfree(sc->touchpad->name);
	sc->touchpad->name = NULL;

	input_unregister_device(sc->touchpad);
	sc->touchpad = NULL;
}

/*
 * Sending HID_REQ_GET_REPORT changes the operation mode of the ps3 controller
 * to "operational".  Without this, the ps3 controller will not report any
 * events.
 */
static int sixaxis_set_operational_usb(struct hid_device *hdev)
{
	const int buf_size =
		max(SIXAXIS_REPORT_0xF2_SIZE, SIXAXIS_REPORT_0xF5_SIZE);
	u8 *buf;
	int ret;

	buf = kmalloc(buf_size, GFP_KERNEL);
	if (!buf)
		return -ENOMEM;

	ret = hid_hw_raw_request(hdev, 0xf2, buf, SIXAXIS_REPORT_0xF2_SIZE,
				 HID_FEATURE_REPORT, HID_REQ_GET_REPORT);
	if (ret < 0) {
		hid_err(hdev, "can't set operational mode: step 1\n");
		goto out;
	}

	/*
	 * Some compatible controllers like the Speedlink Strike FX and
	 * Gasia need another query plus an USB interrupt to get operational.
	 */
	ret = hid_hw_raw_request(hdev, 0xf5, buf, SIXAXIS_REPORT_0xF5_SIZE,
				 HID_FEATURE_REPORT, HID_REQ_GET_REPORT);
	if (ret < 0) {
		hid_err(hdev, "can't set operational mode: step 2\n");
		goto out;
	}

	ret = hid_hw_output_report(hdev, buf, 1);
	if (ret < 0) {
		hid_info(hdev, "can't set operational mode: step 3, ignoring\n");
		ret = 0;
	}

out:
	kfree(buf);

	return ret;
}

static int sixaxis_set_operational_bt(struct hid_device *hdev)
{
	static const u8 report[] = { 0xf4, 0x42, 0x03, 0x00, 0x00 };
	u8 *buf;
	int ret;

	buf = kmemdup(report, sizeof(report), GFP_KERNEL);
	if (!buf)
		return -ENOMEM;

	ret = hid_hw_raw_request(hdev, buf[0], buf, sizeof(report),
				  HID_FEATURE_REPORT, HID_REQ_SET_REPORT);

	kfree(buf);

	return ret;
}

/*
 * Requesting feature report 0x02 in Bluetooth mode changes the state of the
 * controller so that it sends full input reports of type 0x11.
 */
static int dualshock4_set_operational_bt(struct hid_device *hdev)
{
	u8 *buf;
	int ret;

	buf = kmalloc(DS4_FEATURE_REPORT_0x02_SIZE, GFP_KERNEL);
	if (!buf)
		return -ENOMEM;

	ret = hid_hw_raw_request(hdev, 0x02, buf, DS4_FEATURE_REPORT_0x02_SIZE,
				HID_FEATURE_REPORT, HID_REQ_GET_REPORT);

	kfree(buf);

	return ret;
}

static void sixaxis_set_leds_from_id(struct sony_sc *sc)
{
	static const u8 sixaxis_leds[10][4] = {
				{ 0x01, 0x00, 0x00, 0x00 },
				{ 0x00, 0x01, 0x00, 0x00 },
				{ 0x00, 0x00, 0x01, 0x00 },
				{ 0x00, 0x00, 0x00, 0x01 },
				{ 0x01, 0x00, 0x00, 0x01 },
				{ 0x00, 0x01, 0x00, 0x01 },
				{ 0x00, 0x00, 0x01, 0x01 },
				{ 0x01, 0x00, 0x01, 0x01 },
				{ 0x00, 0x01, 0x01, 0x01 },
				{ 0x01, 0x01, 0x01, 0x01 }
	};

	int id = sc->device_id;

	BUILD_BUG_ON(MAX_LEDS < ARRAY_SIZE(sixaxis_leds[0]));

	if (id < 0)
		return;

	id %= 10;
	memcpy(sc->led_state, sixaxis_leds[id], sizeof(sixaxis_leds[id]));
}

static void dualshock4_set_leds_from_id(struct sony_sc *sc)
{
	/* The first 4 color/index entries match what the PS4 assigns */
	static const u8 color_code[7][3] = {
			/* Blue   */	{ 0x00, 0x00, 0x01 },
			/* Red	  */	{ 0x01, 0x00, 0x00 },
			/* Green  */	{ 0x00, 0x01, 0x00 },
			/* Pink   */	{ 0x02, 0x00, 0x01 },
			/* Orange */	{ 0x02, 0x01, 0x00 },
			/* Teal   */	{ 0x00, 0x01, 0x01 },
			/* White  */	{ 0x01, 0x01, 0x01 }
	};

	int id = sc->device_id;

	BUILD_BUG_ON(MAX_LEDS < ARRAY_SIZE(color_code[0]));

	if (id < 0)
		return;

	id %= 7;
	memcpy(sc->led_state, color_code[id], sizeof(color_code[id]));
}

static void buzz_set_leds(struct sony_sc *sc)
{
	struct hid_device *hdev = sc->hdev;
	struct list_head *report_list =
		&hdev->report_enum[HID_OUTPUT_REPORT].report_list;
	struct hid_report *report = list_entry(report_list->next,
		struct hid_report, list);
	s32 *value = report->field[0]->value;

	BUILD_BUG_ON(MAX_LEDS < 4);

	value[0] = 0x00;
	value[1] = sc->led_state[0] ? 0xff : 0x00;
	value[2] = sc->led_state[1] ? 0xff : 0x00;
	value[3] = sc->led_state[2] ? 0xff : 0x00;
	value[4] = sc->led_state[3] ? 0xff : 0x00;
	value[5] = 0x00;
	value[6] = 0x00;
	hid_hw_request(hdev, report, HID_REQ_SET_REPORT);
}

static void sony_set_leds(struct sony_sc *sc)
{
	if (!(sc->quirks & BUZZ_CONTROLLER))
		sony_schedule_work(sc);
	else
		buzz_set_leds(sc);
}

static void sony_led_set_brightness(struct led_classdev *led,
				    enum led_brightness value)
{
	struct device *dev = led->dev->parent;
	struct hid_device *hdev = to_hid_device(dev);
	struct sony_sc *drv_data;

	int n;
	int force_update;

	drv_data = hid_get_drvdata(hdev);
	if (!drv_data) {
		hid_err(hdev, "No device data\n");
		return;
	}

	/*
	 * The Sixaxis on USB will override any LED settings sent to it
	 * and keep flashing all of the LEDs until the PS button is pressed.
	 * Updates, even if redundant, must be always be sent to the
	 * controller to avoid having to toggle the state of an LED just to
	 * stop the flashing later on.
	 */
	force_update = !!(drv_data->quirks & SIXAXIS_CONTROLLER_USB);

	for (n = 0; n < drv_data->led_count; n++) {
		if (led == drv_data->leds[n] && (force_update ||
			(value != drv_data->led_state[n] ||
			drv_data->led_delay_on[n] ||
			drv_data->led_delay_off[n]))) {

			drv_data->led_state[n] = value;

			/* Setting the brightness stops the blinking */
			drv_data->led_delay_on[n] = 0;
			drv_data->led_delay_off[n] = 0;

			sony_set_leds(drv_data);
			break;
		}
	}
}

static enum led_brightness sony_led_get_brightness(struct led_classdev *led)
{
	struct device *dev = led->dev->parent;
	struct hid_device *hdev = to_hid_device(dev);
	struct sony_sc *drv_data;

	int n;

	drv_data = hid_get_drvdata(hdev);
	if (!drv_data) {
		hid_err(hdev, "No device data\n");
		return LED_OFF;
	}

	for (n = 0; n < drv_data->led_count; n++) {
		if (led == drv_data->leds[n])
			return drv_data->led_state[n];
	}

	return LED_OFF;
}

static int sony_led_blink_set(struct led_classdev *led, unsigned long *delay_on,
				unsigned long *delay_off)
{
	struct device *dev = led->dev->parent;
	struct hid_device *hdev = to_hid_device(dev);
	struct sony_sc *drv_data = hid_get_drvdata(hdev);
	int n;
	u8 new_on, new_off;

	if (!drv_data) {
		hid_err(hdev, "No device data\n");
		return -EINVAL;
	}

	/* Max delay is 255 deciseconds or 2550 milliseconds */
	if (*delay_on > 2550)
		*delay_on = 2550;
	if (*delay_off > 2550)
		*delay_off = 2550;

	/* Blink at 1 Hz if both values are zero */
	if (!*delay_on && !*delay_off)
		*delay_on = *delay_off = 500;

	new_on = *delay_on / 10;
	new_off = *delay_off / 10;

	for (n = 0; n < drv_data->led_count; n++) {
		if (led == drv_data->leds[n])
			break;
	}

	/* This LED is not registered on this device */
	if (n >= drv_data->led_count)
		return -EINVAL;

	/* Don't schedule work if the values didn't change */
	if (new_on != drv_data->led_delay_on[n] ||
		new_off != drv_data->led_delay_off[n]) {
		drv_data->led_delay_on[n] = new_on;
		drv_data->led_delay_off[n] = new_off;
		sony_schedule_work(drv_data);
	}

	return 0;
}

static void sony_leds_remove(struct sony_sc *sc)
{
	struct led_classdev *led;
	int n;

	BUG_ON(!(sc->quirks & SONY_LED_SUPPORT));

	for (n = 0; n < sc->led_count; n++) {
		led = sc->leds[n];
		sc->leds[n] = NULL;
		if (!led)
			continue;
		led_classdev_unregister(led);
		kfree(led);
	}

	sc->led_count = 0;
}

static int sony_leds_init(struct sony_sc *sc)
{
	struct hid_device *hdev = sc->hdev;
	int n, ret = 0;
	int use_ds4_names;
	struct led_classdev *led;
	size_t name_sz;
	char *name;
	size_t name_len;
	const char *name_fmt;
	static const char * const ds4_name_str[] = { "red", "green", "blue",
						  "global" };
	u8 max_brightness[MAX_LEDS] = { [0 ... (MAX_LEDS - 1)] = 1 };
	u8 use_hw_blink[MAX_LEDS] = { 0 };

	BUG_ON(!(sc->quirks & SONY_LED_SUPPORT));

	if (sc->quirks & BUZZ_CONTROLLER) {
		sc->led_count = 4;
		use_ds4_names = 0;
		name_len = strlen("::buzz#");
		name_fmt = "%s::buzz%d";
		/* Validate expected report characteristics. */
		if (!hid_validate_values(hdev, HID_OUTPUT_REPORT, 0, 0, 7))
			return -ENODEV;
	} else if (sc->quirks & DUALSHOCK4_CONTROLLER) {
		dualshock4_set_leds_from_id(sc);
		sc->led_state[3] = 1;
		sc->led_count = 4;
		memset(max_brightness, 255, 3);
		use_hw_blink[3] = 1;
		use_ds4_names = 1;
		name_len = 0;
		name_fmt = "%s:%s";
	} else if (sc->quirks & MOTION_CONTROLLER) {
		sc->led_count = 3;
		memset(max_brightness, 255, 3);
		use_ds4_names = 1;
		name_len = 0;
		name_fmt = "%s:%s";
	} else if (sc->quirks & NAVIGATION_CONTROLLER) {
		static const u8 navigation_leds[4] = {0x01, 0x00, 0x00, 0x00};

		memcpy(sc->led_state, navigation_leds, sizeof(navigation_leds));
		sc->led_count = 1;
		memset(use_hw_blink, 1, 4);
		use_ds4_names = 0;
		name_len = strlen("::sony#");
		name_fmt = "%s::sony%d";
	} else {
		sixaxis_set_leds_from_id(sc);
		sc->led_count = 4;
		memset(use_hw_blink, 1, 4);
		use_ds4_names = 0;
		name_len = strlen("::sony#");
		name_fmt = "%s::sony%d";
	}

	/*
	 * Clear LEDs as we have no way of reading their initial state. This is
	 * only relevant if the driver is loaded after somebody actively set the
	 * LEDs to on
	 */
	sony_set_leds(sc);

	name_sz = strlen(dev_name(&hdev->dev)) + name_len + 1;

	for (n = 0; n < sc->led_count; n++) {

		if (use_ds4_names)
			name_sz = strlen(dev_name(&hdev->dev)) + strlen(ds4_name_str[n]) + 2;

		led = kzalloc(sizeof(struct led_classdev) + name_sz, GFP_KERNEL);
		if (!led) {
			hid_err(hdev, "Couldn't allocate memory for LED %d\n", n);
			ret = -ENOMEM;
			goto error_leds;
		}

		name = (void *)(&led[1]);
		if (use_ds4_names)
			snprintf(name, name_sz, name_fmt, dev_name(&hdev->dev),
			ds4_name_str[n]);
		else
			snprintf(name, name_sz, name_fmt, dev_name(&hdev->dev), n + 1);
		led->name = name;
		led->brightness = sc->led_state[n];
		led->max_brightness = max_brightness[n];
		led->brightness_get = sony_led_get_brightness;
		led->brightness_set = sony_led_set_brightness;

		if (use_hw_blink[n])
			led->blink_set = sony_led_blink_set;

		sc->leds[n] = led;

		ret = led_classdev_register(&hdev->dev, led);
		if (ret) {
			hid_err(hdev, "Failed to register LED %d\n", n);
			sc->leds[n] = NULL;
			kfree(led);
			goto error_leds;
		}
	}

	return ret;

error_leds:
	sony_leds_remove(sc);

	return ret;
}

static void sixaxis_send_output_report(struct sony_sc *sc)
{
	static const union sixaxis_output_report_01 default_report = {
		.buf = {
			0x01,
			0x01, 0xff, 0x00, 0xff, 0x00,
			0x00, 0x00, 0x00, 0x00, 0x00,
			0xff, 0x27, 0x10, 0x00, 0x32,
			0xff, 0x27, 0x10, 0x00, 0x32,
			0xff, 0x27, 0x10, 0x00, 0x32,
			0xff, 0x27, 0x10, 0x00, 0x32,
			0x00, 0x00, 0x00, 0x00, 0x00
		}
	};
	struct sixaxis_output_report *report =
		(struct sixaxis_output_report *)sc->output_report_dmabuf;
	int n;

	/* Initialize the report with default values */
	memcpy(report, &default_report, sizeof(struct sixaxis_output_report));

#ifdef CONFIG_SONY_FF
	report->rumble.right_motor_on = sc->right ? 1 : 0;
	report->rumble.left_motor_force = sc->left;
#endif

	report->leds_bitmap |= sc->led_state[0] << 1;
	report->leds_bitmap |= sc->led_state[1] << 2;
	report->leds_bitmap |= sc->led_state[2] << 3;
	report->leds_bitmap |= sc->led_state[3] << 4;

	/* Set flag for all leds off, required for 3rd party INTEC controller */
	if ((report->leds_bitmap & 0x1E) == 0)
		report->leds_bitmap |= 0x20;

	/*
	 * The LEDs in the report are indexed in reverse order to their
	 * corresponding light on the controller.
	 * Index 0 = LED 4, index 1 = LED 3, etc...
	 *
	 * In the case of both delay values being zero (blinking disabled) the
	 * default report values should be used or the controller LED will be
	 * always off.
	 */
	for (n = 0; n < 4; n++) {
		if (sc->led_delay_on[n] || sc->led_delay_off[n]) {
			report->led[3 - n].duty_off = sc->led_delay_off[n];
			report->led[3 - n].duty_on = sc->led_delay_on[n];
		}
	}

	hid_hw_raw_request(sc->hdev, report->report_id, (u8 *)report,
			sizeof(struct sixaxis_output_report),
			HID_OUTPUT_REPORT, HID_REQ_SET_REPORT);
}

static void dualshock4_send_output_report(struct sony_sc *sc)
{
	struct hid_device *hdev = sc->hdev;
	u8 *buf = sc->output_report_dmabuf;
	int offset;

	/*
	 * NOTE: The buf[1] field of the Bluetooth report controls
	 * the Dualshock 4 reporting rate.
	 *
	 * Known values include:
	 *
	 * 0x80 - 1000hz (full speed)
	 * 0xA0 - 31hz
	 * 0xB0 - 20hz
	 * 0xD0 - 66hz
	 */
	if (sc->quirks & DUALSHOCK4_CONTROLLER_USB) {
		memset(buf, 0, DS4_OUTPUT_REPORT_0x05_SIZE);
		buf[0] = 0x05;
		buf[1] = 0xFF;
		offset = 4;
	} else {
		memset(buf, 0, DS4_OUTPUT_REPORT_0x11_SIZE);
		buf[0] = 0x11;
		buf[1] = 0xC0; /* HID + CRC */
		buf[3] = 0x0F;
		offset = 6;
	}

#ifdef CONFIG_SONY_FF
	buf[offset++] = sc->right;
	buf[offset++] = sc->left;
#else
	offset += 2;
#endif

	/* LED 3 is the global control */
	if (sc->led_state[3]) {
		buf[offset++] = sc->led_state[0];
		buf[offset++] = sc->led_state[1];
		buf[offset++] = sc->led_state[2];
	} else {
		offset += 3;
	}

	/* If both delay values are zero the DualShock 4 disables blinking. */
	buf[offset++] = sc->led_delay_on[3];
	buf[offset++] = sc->led_delay_off[3];

	if (sc->quirks & DUALSHOCK4_CONTROLLER_USB)
		hid_hw_output_report(hdev, buf, DS4_OUTPUT_REPORT_0x05_SIZE);
	else {
		/* CRC generation */
		u8 bthdr = 0xA2;
		u32 crc;

		crc = crc32_le(0xFFFFFFFF, &bthdr, 1);
		crc = ~crc32_le(crc, buf, DS4_OUTPUT_REPORT_0x11_SIZE-4);
		put_unaligned_le32(crc, &buf[74]);
		hid_hw_output_report(hdev, buf, DS4_OUTPUT_REPORT_0x11_SIZE);
	}
}

static void motion_send_output_report(struct sony_sc *sc)
{
	struct hid_device *hdev = sc->hdev;
	struct motion_output_report_02 *report =
		(struct motion_output_report_02 *)sc->output_report_dmabuf;

	memset(report, 0, MOTION_REPORT_0x02_SIZE);

	report->type = 0x02; /* set leds */
	report->r = sc->led_state[0];
	report->g = sc->led_state[1];
	report->b = sc->led_state[2];

#ifdef CONFIG_SONY_FF
	report->rumble = max(sc->right, sc->left);
#endif

	hid_hw_output_report(hdev, (u8 *)report, MOTION_REPORT_0x02_SIZE);
}

static inline void sony_send_output_report(struct sony_sc *sc)
{
	if (sc->send_output_report)
		sc->send_output_report(sc);
}

static void sony_state_worker(struct work_struct *work)
{
	struct sony_sc *sc = container_of(work, struct sony_sc, state_worker);

	sc->send_output_report(sc);
}

static int sony_allocate_output_report(struct sony_sc *sc)
{
	if ((sc->quirks & SIXAXIS_CONTROLLER) ||
			(sc->quirks & NAVIGATION_CONTROLLER))
		sc->output_report_dmabuf =
			kmalloc(sizeof(union sixaxis_output_report_01),
				GFP_KERNEL);
	else if (sc->quirks & DUALSHOCK4_CONTROLLER_BT)
		sc->output_report_dmabuf = kmalloc(DS4_OUTPUT_REPORT_0x11_SIZE,
						GFP_KERNEL);
	else if (sc->quirks & DUALSHOCK4_CONTROLLER_USB)
		sc->output_report_dmabuf = kmalloc(DS4_OUTPUT_REPORT_0x05_SIZE,
						GFP_KERNEL);
	else if (sc->quirks & MOTION_CONTROLLER)
		sc->output_report_dmabuf = kmalloc(MOTION_REPORT_0x02_SIZE,
						GFP_KERNEL);
	else
		return 0;

	if (!sc->output_report_dmabuf)
		return -ENOMEM;

	return 0;
}

#ifdef CONFIG_SONY_FF
static int sony_play_effect(struct input_dev *dev, void *data,
			    struct ff_effect *effect)
{
	struct hid_device *hid = input_get_drvdata(dev);
	struct sony_sc *sc = hid_get_drvdata(hid);

	if (effect->type != FF_RUMBLE)
		return 0;

	sc->left = effect->u.rumble.strong_magnitude / 256;
	sc->right = effect->u.rumble.weak_magnitude / 256;

	sony_schedule_work(sc);
	return 0;
}

static int sony_init_ff(struct sony_sc *sc)
{
	struct hid_input *hidinput = list_entry(sc->hdev->inputs.next,
						struct hid_input, list);
	struct input_dev *input_dev = hidinput->input;

	input_set_capability(input_dev, EV_FF, FF_RUMBLE);
	return input_ff_create_memless(input_dev, NULL, sony_play_effect);
}

#else
static int sony_init_ff(struct sony_sc *sc)
{
	return 0;
}

#endif

static int sony_battery_get_property(struct power_supply *psy,
				     enum power_supply_property psp,
				     union power_supply_propval *val)
{
	struct sony_sc *sc = power_supply_get_drvdata(psy);
	unsigned long flags;
	int ret = 0;
	u8 battery_charging, battery_capacity, cable_state;

	spin_lock_irqsave(&sc->lock, flags);
	battery_charging = sc->battery_charging;
	battery_capacity = sc->battery_capacity;
	cable_state = sc->cable_state;
	spin_unlock_irqrestore(&sc->lock, flags);

	switch (psp) {
	case POWER_SUPPLY_PROP_PRESENT:
		val->intval = 1;
		break;
	case POWER_SUPPLY_PROP_SCOPE:
		val->intval = POWER_SUPPLY_SCOPE_DEVICE;
		break;
	case POWER_SUPPLY_PROP_CAPACITY:
		val->intval = battery_capacity;
		break;
	case POWER_SUPPLY_PROP_STATUS:
		if (battery_charging)
			val->intval = POWER_SUPPLY_STATUS_CHARGING;
		else
			if (battery_capacity == 100 && cable_state)
				val->intval = POWER_SUPPLY_STATUS_FULL;
			else
				val->intval = POWER_SUPPLY_STATUS_DISCHARGING;
		break;
	default:
		ret = -EINVAL;
		break;
	}
	return ret;
}

static int sony_battery_probe(struct sony_sc *sc, int append_dev_id)
{
	const char *battery_str_fmt = append_dev_id ?
		"sony_controller_battery_%pMR_%i" :
		"sony_controller_battery_%pMR";
	struct power_supply_config psy_cfg = { .drv_data = sc, };
	struct hid_device *hdev = sc->hdev;
	int ret;

	/*
	 * Set the default battery level to 100% to avoid low battery warnings
	 * if the battery is polled before the first device report is received.
	 */
	sc->battery_capacity = 100;

	sc->battery_desc.properties = sony_battery_props;
	sc->battery_desc.num_properties = ARRAY_SIZE(sony_battery_props);
	sc->battery_desc.get_property = sony_battery_get_property;
	sc->battery_desc.type = POWER_SUPPLY_TYPE_BATTERY;
	sc->battery_desc.use_for_apm = 0;
	sc->battery_desc.name = kasprintf(GFP_KERNEL, battery_str_fmt,
					  sc->mac_address, sc->device_id);
	if (!sc->battery_desc.name)
		return -ENOMEM;

	sc->battery = power_supply_register(&hdev->dev, &sc->battery_desc,
					    &psy_cfg);
	if (IS_ERR(sc->battery)) {
		ret = PTR_ERR(sc->battery);
		hid_err(hdev, "Unable to register battery device\n");
		goto err_free;
	}

	power_supply_powers(sc->battery, &hdev->dev);
	return 0;

err_free:
	kfree(sc->battery_desc.name);
	sc->battery_desc.name = NULL;
	return ret;
}

static void sony_battery_remove(struct sony_sc *sc)
{
	if (!sc->battery_desc.name)
		return;

	power_supply_unregister(sc->battery);
	kfree(sc->battery_desc.name);
	sc->battery_desc.name = NULL;
}

/*
 * If a controller is plugged in via USB while already connected via Bluetooth
 * it will show up as two devices. A global list of connected controllers and
 * their MAC addresses is maintained to ensure that a device is only connected
 * once.
 *
 * Some USB-only devices masquerade as Sixaxis controllers and all have the
 * same dummy Bluetooth address, so a comparison of the connection type is
 * required.  Devices are only rejected in the case where two devices have
 * matching Bluetooth addresses on different bus types.
 */
static inline int sony_compare_connection_type(struct sony_sc *sc0,
						struct sony_sc *sc1)
{
	const int sc0_not_bt = !(sc0->quirks & SONY_BT_DEVICE);
	const int sc1_not_bt = !(sc1->quirks & SONY_BT_DEVICE);

	return sc0_not_bt == sc1_not_bt;
}

static int sony_check_add_dev_list(struct sony_sc *sc)
{
	struct sony_sc *entry;
	unsigned long flags;
	int ret;

	spin_lock_irqsave(&sony_dev_list_lock, flags);

	list_for_each_entry(entry, &sony_device_list, list_node) {
		ret = memcmp(sc->mac_address, entry->mac_address,
				sizeof(sc->mac_address));
		if (!ret) {
			if (sony_compare_connection_type(sc, entry)) {
				ret = 1;
			} else {
				ret = -EEXIST;
				hid_info(sc->hdev,
				"controller with MAC address %pMR already connected\n",
				sc->mac_address);
			}
			goto unlock;
		}
	}

	ret = 0;
	list_add(&(sc->list_node), &sony_device_list);

unlock:
	spin_unlock_irqrestore(&sony_dev_list_lock, flags);
	return ret;
}

static void sony_remove_dev_list(struct sony_sc *sc)
{
	unsigned long flags;

	if (sc->list_node.next) {
		spin_lock_irqsave(&sony_dev_list_lock, flags);
		list_del(&(sc->list_node));
		spin_unlock_irqrestore(&sony_dev_list_lock, flags);
	}
}

static int sony_get_bt_devaddr(struct sony_sc *sc)
{
	int ret;

	/* HIDP stores the device MAC address as a string in the uniq field. */
	ret = strlen(sc->hdev->uniq);
	if (ret != 17)
		return -EINVAL;

	ret = sscanf(sc->hdev->uniq,
		"%02hhx:%02hhx:%02hhx:%02hhx:%02hhx:%02hhx",
		&sc->mac_address[5], &sc->mac_address[4], &sc->mac_address[3],
		&sc->mac_address[2], &sc->mac_address[1], &sc->mac_address[0]);

	if (ret != 6)
		return -EINVAL;

	return 0;
}

static int sony_check_add(struct sony_sc *sc)
{
	u8 *buf = NULL;
	int n, ret;

	if ((sc->quirks & DUALSHOCK4_CONTROLLER_BT) ||
	    (sc->quirks & MOTION_CONTROLLER_BT) ||
	    (sc->quirks & NAVIGATION_CONTROLLER_BT) ||
	    (sc->quirks & SIXAXIS_CONTROLLER_BT)) {
		/*
		 * sony_get_bt_devaddr() attempts to parse the Bluetooth MAC
		 * address from the uniq string where HIDP stores it.
		 * As uniq cannot be guaranteed to be a MAC address in all cases
		 * a failure of this function should not prevent the connection.
		 */
		if (sony_get_bt_devaddr(sc) < 0) {
			hid_warn(sc->hdev, "UNIQ does not contain a MAC address; duplicate check skipped\n");
			return 0;
		}
	} else if (sc->quirks & DUALSHOCK4_CONTROLLER_USB) {
		buf = kmalloc(DS4_FEATURE_REPORT_0x81_SIZE, GFP_KERNEL);
		if (!buf)
			return -ENOMEM;

		/*
		 * The MAC address of a DS4 controller connected via USB can be
		 * retrieved with feature report 0x81. The address begins at
		 * offset 1.
		 */
		ret = hid_hw_raw_request(sc->hdev, 0x81, buf,
				DS4_FEATURE_REPORT_0x81_SIZE, HID_FEATURE_REPORT,
				HID_REQ_GET_REPORT);

		if (ret != DS4_FEATURE_REPORT_0x81_SIZE) {
			hid_err(sc->hdev, "failed to retrieve feature report 0x81 with the DualShock 4 MAC address\n");
			ret = ret < 0 ? ret : -EINVAL;
			goto out_free;
		}

		memcpy(sc->mac_address, &buf[1], sizeof(sc->mac_address));

		snprintf(sc->hdev->uniq, sizeof(sc->hdev->uniq),
			"%02hhx:%02hhx:%02hhx:%02hhx:%02hhx:%02hhx",
			sc->mac_address[5], sc->mac_address[4],
			sc->mac_address[3], sc->mac_address[2],
			sc->mac_address[1], sc->mac_address[0]);
	} else if ((sc->quirks & SIXAXIS_CONTROLLER_USB) ||
			(sc->quirks & NAVIGATION_CONTROLLER_USB)) {
		buf = kmalloc(SIXAXIS_REPORT_0xF2_SIZE, GFP_KERNEL);
		if (!buf)
			return -ENOMEM;

		/*
		 * The MAC address of a Sixaxis controller connected via USB can
		 * be retrieved with feature report 0xf2. The address begins at
		 * offset 4.
		 */
		ret = hid_hw_raw_request(sc->hdev, 0xf2, buf,
				SIXAXIS_REPORT_0xF2_SIZE, HID_FEATURE_REPORT,
				HID_REQ_GET_REPORT);

		if (ret != SIXAXIS_REPORT_0xF2_SIZE) {
			hid_err(sc->hdev, "failed to retrieve feature report 0xf2 with the Sixaxis MAC address\n");
			ret = ret < 0 ? ret : -EINVAL;
			goto out_free;
		}

		/*
		 * The Sixaxis device MAC in the report is big-endian and must
		 * be byte-swapped.
		 */
		for (n = 0; n < 6; n++)
			sc->mac_address[5-n] = buf[4+n];
	} else {
		return 0;
	}

	ret = sony_check_add_dev_list(sc);

out_free:

	kfree(buf);

	return ret;
}

static int sony_set_device_id(struct sony_sc *sc)
{
	int ret;

	/*
	 * Only DualShock 4 or Sixaxis controllers get an id.
	 * All others are set to -1.
	 */
	if ((sc->quirks & SIXAXIS_CONTROLLER) ||
	    (sc->quirks & DUALSHOCK4_CONTROLLER)) {
		ret = ida_simple_get(&sony_device_id_allocator, 0, 0,
					GFP_KERNEL);
		if (ret < 0) {
			sc->device_id = -1;
			return ret;
		}
		sc->device_id = ret;
	} else {
		sc->device_id = -1;
	}

	return 0;
}

static void sony_release_device_id(struct sony_sc *sc)
{
	if (sc->device_id >= 0) {
		ida_simple_remove(&sony_device_id_allocator, sc->device_id);
		sc->device_id = -1;
	}
}

static inline void sony_init_output_report(struct sony_sc *sc,
				void (*send_output_report)(struct sony_sc *))
{
	sc->send_output_report = send_output_report;

	if (!sc->worker_initialized)
		INIT_WORK(&sc->state_worker, sony_state_worker);

	sc->worker_initialized = 1;
}

static inline void sony_cancel_work_sync(struct sony_sc *sc)
{
	if (sc->worker_initialized)
		cancel_work_sync(&sc->state_worker);
}

static int sony_input_configured(struct hid_device *hdev,
					struct hid_input *hidinput)
{
	struct sony_sc *sc = hid_get_drvdata(hdev);
	int append_dev_id;
	int ret;

	ret = sony_set_device_id(sc);
	if (ret < 0) {
		hid_err(hdev, "failed to allocate the device id\n");
		goto err_stop;
	}

	ret = sony_allocate_output_report(sc);
	if (ret < 0) {
		hid_err(hdev, "failed to allocate the output report buffer\n");
		goto err_stop;
	}

	if ((sc->quirks & SIXAXIS_CONTROLLER_USB) ||
			(sc->quirks & NAVIGATION_CONTROLLER_USB)) {
		/*
		 * The Sony Sixaxis does not handle HID Output Reports on the
		 * Interrupt EP like it could, so we need to force HID Output
		 * Reports to use HID_REQ_SET_REPORT on the Control EP.
		 *
		 * There is also another issue about HID Output Reports via USB,
		 * the Sixaxis does not want the report_id as part of the data
		 * packet, so we have to discard buf[0] when sending the actual
		 * control message, even for numbered reports, humpf!
		 *
		 * Additionally, the Sixaxis on USB isn't properly initialized
		 * until the PS logo button is pressed and as such won't retain
		 * any state set by an output report, so the initial
		 * configuration report is deferred until the first input
		 * report arrives.
		 */
		hdev->quirks |= HID_QUIRK_NO_OUTPUT_REPORTS_ON_INTR_EP;
		hdev->quirks |= HID_QUIRK_SKIP_OUTPUT_REPORT_ID;
		sc->defer_initialization = 1;
		ret = sixaxis_set_operational_usb(hdev);
		sony_init_output_report(sc, sixaxis_send_output_report);
	} else if ((sc->quirks & SIXAXIS_CONTROLLER_BT) ||
			(sc->quirks & NAVIGATION_CONTROLLER_BT)) {
		/*
		 * The Sixaxis wants output reports sent on the ctrl endpoint
		 * when connected via Bluetooth.
		 */
		hdev->quirks |= HID_QUIRK_NO_OUTPUT_REPORTS_ON_INTR_EP;
		ret = sixaxis_set_operational_bt(hdev);
		sony_init_output_report(sc, sixaxis_send_output_report);
	} else if (sc->quirks & DUALSHOCK4_CONTROLLER) {
		if (sc->quirks & DUALSHOCK4_CONTROLLER_BT) {
			ret = dualshock4_set_operational_bt(hdev);
			if (ret < 0) {
				hid_err(hdev, "failed to set the Dualshock 4 operational mode\n");
				goto err_stop;
			}
		}

		/*
		 * The Dualshock 4 touchpad supports 2 touches and has a
		 * resolution of 1920x942 (44.86 dots/mm).
		 */
		ret = sony_register_touchpad(sc, 2, 1920, 942);
		if (ret) {
			hid_err(sc->hdev,
			"Unable to initialize multi-touch slots: %d\n",
			ret);
<<<<<<< HEAD
			return ret;
=======
			goto err_stop;
>>>>>>> 405182c2
		}

		sony_init_output_report(sc, dualshock4_send_output_report);
	} else if (sc->quirks & MOTION_CONTROLLER) {
		sony_init_output_report(sc, motion_send_output_report);
	} else {
		ret = 0;
	}

	if (ret < 0)
		goto err_stop;

	ret = append_dev_id = sony_check_add(sc);
	if (ret < 0)
		goto err_stop;

	if (sc->quirks & SONY_LED_SUPPORT) {
		ret = sony_leds_init(sc);
		if (ret < 0)
			goto err_stop;
	}

	if (sc->quirks & SONY_BATTERY_SUPPORT) {
		ret = sony_battery_probe(sc, append_dev_id);
		if (ret < 0)
			goto err_stop;

		/* Open the device to receive reports with battery info */
		ret = hid_hw_open(hdev);
		if (ret < 0) {
			hid_err(hdev, "hw open failed\n");
			goto err_stop;
		}
	}

	if (sc->quirks & SONY_FF_SUPPORT) {
		ret = sony_init_ff(sc);
		if (ret < 0)
			goto err_close;
	}

	return 0;
err_close:
	hid_hw_close(hdev);
err_stop:
	if (sc->quirks & SONY_LED_SUPPORT)
		sony_leds_remove(sc);
	if (sc->quirks & SONY_BATTERY_SUPPORT)
		sony_battery_remove(sc);
	sony_cancel_work_sync(sc);
	kfree(sc->output_report_dmabuf);
	sony_remove_dev_list(sc);
	sony_release_device_id(sc);
	hid_hw_stop(hdev);
	return ret;
}

static int sony_probe(struct hid_device *hdev, const struct hid_device_id *id)
{
	int ret;
	unsigned long quirks = id->driver_data;
	struct sony_sc *sc;
	unsigned int connect_mask = HID_CONNECT_DEFAULT;

	if (!strcmp(hdev->name, "FutureMax Dance Mat"))
		quirks |= FUTUREMAX_DANCE_MAT;

	sc = devm_kzalloc(&hdev->dev, sizeof(*sc), GFP_KERNEL);
	if (sc == NULL) {
		hid_err(hdev, "can't alloc sony descriptor\n");
		return -ENOMEM;
	}

	spin_lock_init(&sc->lock);

	sc->quirks = quirks;
	hid_set_drvdata(hdev, sc);
	sc->hdev = hdev;

	ret = hid_parse(hdev);
	if (ret) {
		hid_err(hdev, "parse failed\n");
		return ret;
	}

	if (sc->quirks & VAIO_RDESC_CONSTANT)
		connect_mask |= HID_CONNECT_HIDDEV_FORCE;
	else if (sc->quirks & SIXAXIS_CONTROLLER)
		connect_mask |= HID_CONNECT_HIDDEV_FORCE;

	/* Patch the hw version on DS4 compatible devices, so applications can
	 * distinguish between the default HID mappings and the mappings defined
	 * by the Linux game controller spec. This is important for the SDL2
	 * library, which has a game controller database, which uses device ids
	 * in combination with version as a key.
	 */
	if (sc->quirks & DUALSHOCK4_CONTROLLER)
		hdev->version |= 0x8000;

	ret = hid_hw_start(hdev, connect_mask);
	if (ret) {
		hid_err(hdev, "hw start failed\n");
		return ret;
	}

	/* sony_input_configured can fail, but this doesn't result
	 * in hid_hw_start failures (intended). Check whether
	 * the HID layer claimed the device else fail.
	 * We don't know the actual reason for the failure, most
	 * likely it is due to EEXIST in case of double connection
	 * of USB and Bluetooth, but could have been due to ENOMEM
	 * or other reasons as well.
	 */
	if (!(hdev->claimed & HID_CLAIMED_INPUT)) {
		hid_err(hdev, "failed to claim input\n");
		return -ENODEV;
	}

	return ret;
}

static void sony_remove(struct hid_device *hdev)
{
	struct sony_sc *sc = hid_get_drvdata(hdev);

	hid_hw_close(hdev);

	if (sc->quirks & SONY_LED_SUPPORT)
		sony_leds_remove(sc);

	if (sc->quirks & SONY_BATTERY_SUPPORT)
		sony_battery_remove(sc);

	if (sc->touchpad)
		sony_unregister_touchpad(sc);

	sony_cancel_work_sync(sc);

	kfree(sc->output_report_dmabuf);

	sony_remove_dev_list(sc);

	sony_release_device_id(sc);

	hid_hw_stop(hdev);
}

#ifdef CONFIG_PM

static int sony_suspend(struct hid_device *hdev, pm_message_t message)
{
	/*
	 * On suspend save the current LED state,
	 * stop running force-feedback and blank the LEDS.
	 */
	if (SONY_LED_SUPPORT || SONY_FF_SUPPORT) {
		struct sony_sc *sc = hid_get_drvdata(hdev);

#ifdef CONFIG_SONY_FF
		sc->left = sc->right = 0;
#endif

		memcpy(sc->resume_led_state, sc->led_state,
			sizeof(sc->resume_led_state));
		memset(sc->led_state, 0, sizeof(sc->led_state));

		sony_send_output_report(sc);
	}

	return 0;
}

static int sony_resume(struct hid_device *hdev)
{
	/* Restore the state of controller LEDs on resume */
	if (SONY_LED_SUPPORT) {
		struct sony_sc *sc = hid_get_drvdata(hdev);

		memcpy(sc->led_state, sc->resume_led_state,
			sizeof(sc->led_state));

		/*
		 * The Sixaxis and navigation controllers on USB need to be
		 * reinitialized on resume or they won't behave properly.
		 */
		if ((sc->quirks & SIXAXIS_CONTROLLER_USB) ||
			(sc->quirks & NAVIGATION_CONTROLLER_USB)) {
			sixaxis_set_operational_usb(sc->hdev);
			sc->defer_initialization = 1;
		}

		sony_set_leds(sc);
	}

	return 0;
}

#endif

static const struct hid_device_id sony_devices[] = {
	{ HID_USB_DEVICE(USB_VENDOR_ID_SONY, USB_DEVICE_ID_SONY_PS3_CONTROLLER),
		.driver_data = SIXAXIS_CONTROLLER_USB },
	{ HID_USB_DEVICE(USB_VENDOR_ID_SONY, USB_DEVICE_ID_SONY_NAVIGATION_CONTROLLER),
		.driver_data = NAVIGATION_CONTROLLER_USB },
	{ HID_BLUETOOTH_DEVICE(USB_VENDOR_ID_SONY, USB_DEVICE_ID_SONY_NAVIGATION_CONTROLLER),
		.driver_data = NAVIGATION_CONTROLLER_BT },
	{ HID_USB_DEVICE(USB_VENDOR_ID_SONY, USB_DEVICE_ID_SONY_MOTION_CONTROLLER),
		.driver_data = MOTION_CONTROLLER_USB },
	{ HID_BLUETOOTH_DEVICE(USB_VENDOR_ID_SONY, USB_DEVICE_ID_SONY_MOTION_CONTROLLER),
		.driver_data = MOTION_CONTROLLER_BT },
	{ HID_BLUETOOTH_DEVICE(USB_VENDOR_ID_SONY, USB_DEVICE_ID_SONY_PS3_CONTROLLER),
		.driver_data = SIXAXIS_CONTROLLER_BT },
	{ HID_USB_DEVICE(USB_VENDOR_ID_SONY, USB_DEVICE_ID_SONY_VAIO_VGX_MOUSE),
		.driver_data = VAIO_RDESC_CONSTANT },
	{ HID_USB_DEVICE(USB_VENDOR_ID_SONY, USB_DEVICE_ID_SONY_VAIO_VGP_MOUSE),
		.driver_data = VAIO_RDESC_CONSTANT },
	/*
	 * Wired Buzz Controller. Reported as Sony Hub from its USB ID and as
	 * Logitech joystick from the device descriptor.
	 */
	{ HID_USB_DEVICE(USB_VENDOR_ID_SONY, USB_DEVICE_ID_SONY_BUZZ_CONTROLLER),
		.driver_data = BUZZ_CONTROLLER },
	{ HID_USB_DEVICE(USB_VENDOR_ID_SONY, USB_DEVICE_ID_SONY_WIRELESS_BUZZ_CONTROLLER),
		.driver_data = BUZZ_CONTROLLER },
	/* PS3 BD Remote Control */
	{ HID_BLUETOOTH_DEVICE(USB_VENDOR_ID_SONY, USB_DEVICE_ID_SONY_PS3_BDREMOTE),
		.driver_data = PS3REMOTE },
	/* Logitech Harmony Adapter for PS3 */
	{ HID_BLUETOOTH_DEVICE(USB_VENDOR_ID_LOGITECH, USB_DEVICE_ID_LOGITECH_HARMONY_PS3),
		.driver_data = PS3REMOTE },
	/* SMK-Link PS3 BD Remote Control */
	{ HID_BLUETOOTH_DEVICE(USB_VENDOR_ID_SMK, USB_DEVICE_ID_SMK_PS3_BDREMOTE),
		.driver_data = PS3REMOTE },
	/* Sony Dualshock 4 controllers for PS4 */
	{ HID_USB_DEVICE(USB_VENDOR_ID_SONY, USB_DEVICE_ID_SONY_PS4_CONTROLLER),
		.driver_data = DUALSHOCK4_CONTROLLER_USB },
	{ HID_BLUETOOTH_DEVICE(USB_VENDOR_ID_SONY, USB_DEVICE_ID_SONY_PS4_CONTROLLER),
		.driver_data = DUALSHOCK4_CONTROLLER_BT },
	{ HID_USB_DEVICE(USB_VENDOR_ID_SONY, USB_DEVICE_ID_SONY_PS4_CONTROLLER_2),
		.driver_data = DUALSHOCK4_CONTROLLER_USB },
	{ HID_BLUETOOTH_DEVICE(USB_VENDOR_ID_SONY, USB_DEVICE_ID_SONY_PS4_CONTROLLER_2),
		.driver_data = DUALSHOCK4_CONTROLLER_BT },
	{ HID_USB_DEVICE(USB_VENDOR_ID_SONY, USB_DEVICE_ID_SONY_PS4_CONTROLLER_DONGLE),
		.driver_data = DUALSHOCK4_CONTROLLER_USB },
	/* Nyko Core Controller for PS3 */
	{ HID_USB_DEVICE(USB_VENDOR_ID_SINO_LITE, USB_DEVICE_ID_SINO_LITE_CONTROLLER),
		.driver_data = SIXAXIS_CONTROLLER_USB | SINO_LITE_CONTROLLER },
	{ }
};
MODULE_DEVICE_TABLE(hid, sony_devices);

static struct hid_driver sony_driver = {
	.name             = "sony",
	.id_table         = sony_devices,
	.input_mapping    = sony_mapping,
	.input_configured = sony_input_configured,
	.probe            = sony_probe,
	.remove           = sony_remove,
	.report_fixup     = sony_report_fixup,
	.raw_event        = sony_raw_event,

#ifdef CONFIG_PM
	.suspend          = sony_suspend,
	.resume	          = sony_resume,
	.reset_resume     = sony_resume,
#endif
};

static int __init sony_init(void)
{
	dbg_hid("Sony:%s\n", __func__);

	return hid_register_driver(&sony_driver);
}

static void __exit sony_exit(void)
{
	dbg_hid("Sony:%s\n", __func__);

	hid_unregister_driver(&sony_driver);
	ida_destroy(&sony_device_id_allocator);
}
module_init(sony_init);
module_exit(sony_exit);

MODULE_LICENSE("GPL");<|MERGE_RESOLUTION|>--- conflicted
+++ resolved
@@ -1363,7 +1363,6 @@
 		for (n = 0; n < 2; n++) {
 			u16 x, y;
 			bool active;
-<<<<<<< HEAD
 
 			x = rd[offset+1] | ((rd[offset+2] & 0xF) << 8);
 			y = ((rd[offset+2] & 0xF0) >> 4) | (rd[offset+3] << 4);
@@ -1377,21 +1376,6 @@
 				input_report_abs(sc->touchpad, ABS_MT_POSITION_Y, y);
 			}
 
-=======
-
-			x = rd[offset+1] | ((rd[offset+2] & 0xF) << 8);
-			y = ((rd[offset+2] & 0xF0) >> 4) | (rd[offset+3] << 4);
-
-			active = !(rd[offset] >> 7);
-			input_mt_slot(sc->touchpad, n);
-			input_mt_report_slot_state(sc->touchpad, MT_TOOL_FINGER, active);
-
-			if (active) {
-				input_report_abs(sc->touchpad, ABS_MT_POSITION_X, x);
-				input_report_abs(sc->touchpad, ABS_MT_POSITION_Y, y);
-			}
-
->>>>>>> 405182c2
 			offset += 4;
 		}
 		input_mt_sync_frame(sc->touchpad);
@@ -1449,8 +1433,6 @@
 				return -EILSEQ;
 			}
 		}
-<<<<<<< HEAD
-=======
 
 		/*
 		 * In the case of a DS4 USB dongle, bit[2] of byte 31 indicates
@@ -1476,7 +1458,6 @@
 			}
 		}
 
->>>>>>> 405182c2
 		dualshock4_parse_report(sc, rd, size);
 	}
 
@@ -1563,21 +1544,12 @@
 	ret = input_mt_init_slots(sc->touchpad, touch_count, 0);
 	if (ret < 0)
 		goto err;
-<<<<<<< HEAD
 
 	/* We map the button underneath the touchpad to BTN_LEFT. */
 	__set_bit(EV_KEY, sc->touchpad->evbit);
 	__set_bit(BTN_LEFT, sc->touchpad->keybit);
 	__set_bit(INPUT_PROP_BUTTONPAD, sc->touchpad->propbit);
 
-=======
-
-	/* We map the button underneath the touchpad to BTN_LEFT. */
-	__set_bit(EV_KEY, sc->touchpad->evbit);
-	__set_bit(BTN_LEFT, sc->touchpad->keybit);
-	__set_bit(INPUT_PROP_BUTTONPAD, sc->touchpad->propbit);
-
->>>>>>> 405182c2
 	input_set_abs_params(sc->touchpad, ABS_MT_POSITION_X, 0, w, 0, 0);
 	input_set_abs_params(sc->touchpad, ABS_MT_POSITION_Y, 0, h, 0, 0);
 
@@ -2610,11 +2582,7 @@
 			hid_err(sc->hdev,
 			"Unable to initialize multi-touch slots: %d\n",
 			ret);
-<<<<<<< HEAD
-			return ret;
-=======
 			goto err_stop;
->>>>>>> 405182c2
 		}
 
 		sony_init_output_report(sc, dualshock4_send_output_report);
