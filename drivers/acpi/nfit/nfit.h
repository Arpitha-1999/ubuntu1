/*
 * NVDIMM Firmware Interface Table - NFIT
 *
 * Copyright(c) 2013-2015 Intel Corporation. All rights reserved.
 *
 * This program is free software; you can redistribute it and/or modify
 * it under the terms of version 2 of the GNU General Public License as
 * published by the Free Software Foundation.
 *
 * This program is distributed in the hope that it will be useful, but
 * WITHOUT ANY WARRANTY; without even the implied warranty of
 * MERCHANTABILITY or FITNESS FOR A PARTICULAR PURPOSE.  See the GNU
 * General Public License for more details.
 */
#ifndef __NFIT_H__
#define __NFIT_H__
#include <linux/workqueue.h>
#include <linux/libnvdimm.h>
#include <linux/ndctl.h>
#include <linux/types.h>
#include <linux/uuid.h>
#include <linux/acpi.h>
#include <acpi/acuuid.h>

/* ACPI 6.1 */
#define UUID_NFIT_BUS "2f10e7a4-9e91-11e4-89d3-123b93f75cba"

/* http://pmem.io/documents/NVDIMM_DSM_Interface_Example.pdf */
#define UUID_NFIT_DIMM "4309ac30-0d11-11e4-9191-0800200c9a66"

/* https://github.com/HewlettPackard/hpe-nvm/blob/master/Documentation/ */
#define UUID_NFIT_DIMM_N_HPE1 "9002c334-acf3-4c0e-9642-a235f0d53bc6"
#define UUID_NFIT_DIMM_N_HPE2 "5008664b-b758-41a0-a03c-27c2f2d04f7e"

/* https://msdn.microsoft.com/library/windows/hardware/mt604741 */
#define UUID_NFIT_DIMM_N_MSFT "1ee68b36-d4bd-4a1a-9a16-4f8e53d46e05"

#define ACPI_NFIT_MEM_FAILED_MASK (ACPI_NFIT_MEM_SAVE_FAILED \
		| ACPI_NFIT_MEM_RESTORE_FAILED | ACPI_NFIT_MEM_FLUSH_FAILED \
		| ACPI_NFIT_MEM_NOT_ARMED)

enum nfit_uuids {
	/* for simplicity alias the uuid index with the family id */
	NFIT_DEV_DIMM = NVDIMM_FAMILY_INTEL,
	NFIT_DEV_DIMM_N_HPE1 = NVDIMM_FAMILY_HPE1,
	NFIT_DEV_DIMM_N_HPE2 = NVDIMM_FAMILY_HPE2,
	NFIT_DEV_DIMM_N_MSFT = NVDIMM_FAMILY_MSFT,
	NFIT_SPA_VOLATILE,
	NFIT_SPA_PM,
	NFIT_SPA_DCR,
	NFIT_SPA_BDW,
	NFIT_SPA_VDISK,
	NFIT_SPA_VCD,
	NFIT_SPA_PDISK,
	NFIT_SPA_PCD,
	NFIT_DEV_BUS,
	NFIT_UUID_MAX,
};

/*
 * Region format interface codes are stored with the interface as the
 * LSB and the function as the MSB.
 */
#define NFIT_FIC_BYTE cpu_to_le16(0x101) /* byte-addressable energy backed */
#define NFIT_FIC_BLK cpu_to_le16(0x201) /* block-addressable non-energy backed */
#define NFIT_FIC_BYTEN cpu_to_le16(0x301) /* byte-addressable non-energy backed */

enum {
	NFIT_BLK_READ_FLUSH = 1,
	NFIT_BLK_DCR_LATCH = 2,
	NFIT_ARS_STATUS_DONE = 0,
	NFIT_ARS_STATUS_BUSY = 1 << 16,
	NFIT_ARS_STATUS_NONE = 2 << 16,
	NFIT_ARS_STATUS_INTR = 3 << 16,
	NFIT_ARS_START_BUSY = 6,
	NFIT_ARS_CAP_NONE = 1,
	NFIT_ARS_F_OVERFLOW = 1,
	NFIT_ARS_TIMEOUT = 90,
};

enum nfit_root_notifiers {
	NFIT_NOTIFY_UPDATE = 0x80,
};

enum nfit_dimm_notifiers {
	NFIT_NOTIFY_DIMM_HEALTH = 0x81,
};

struct nfit_spa {
	struct list_head list;
	struct nd_region *nd_region;
	unsigned int ars_required:1;
	u32 clear_err_unit;
	u32 max_ars;
	struct acpi_nfit_system_address spa[0];
};

struct nfit_dcr {
	struct list_head list;
	struct acpi_nfit_control_region dcr[0];
};

struct nfit_bdw {
	struct list_head list;
	struct acpi_nfit_data_region bdw[0];
};

struct nfit_idt {
	struct list_head list;
	struct acpi_nfit_interleave idt[0];
};

struct nfit_flush {
	struct list_head list;
	struct acpi_nfit_flush_address flush[0];
};

struct nfit_memdev {
	struct list_head list;
	struct acpi_nfit_memory_map memdev[0];
};

/* assembled tables for a given dimm/memory-device */
struct nfit_mem {
	struct nvdimm *nvdimm;
	struct acpi_nfit_memory_map *memdev_dcr;
	struct acpi_nfit_memory_map *memdev_pmem;
	struct acpi_nfit_memory_map *memdev_bdw;
	struct acpi_nfit_control_region *dcr;
	struct acpi_nfit_data_region *bdw;
	struct acpi_nfit_system_address *spa_dcr;
	struct acpi_nfit_system_address *spa_bdw;
	struct acpi_nfit_interleave *idt_dcr;
	struct acpi_nfit_interleave *idt_bdw;
	struct kernfs_node *flags_attr;
	struct nfit_flush *nfit_flush;
	struct list_head list;
	struct acpi_device *adev;
	struct acpi_nfit_desc *acpi_desc;
	struct resource *flush_wpq;
	unsigned long dsm_mask;
	int family;
};

struct acpi_nfit_desc {
	struct nvdimm_bus_descriptor nd_desc;
	struct acpi_table_header acpi_header;
	struct mutex init_mutex;
	struct list_head memdevs;
	struct list_head flushes;
	struct list_head dimms;
	struct list_head spas;
	struct list_head dcrs;
	struct list_head bdws;
	struct list_head idts;
	struct nvdimm_bus *nvdimm_bus;
	struct device *dev;
	struct nd_cmd_ars_status *ars_status;
	size_t ars_status_size;
	struct work_struct work;
	struct list_head list;
	struct kernfs_node *scrub_count_state;
	unsigned int scrub_count;
	unsigned int scrub_mode;
	unsigned int cancel:1;
	unsigned long dimm_cmd_force_en;
	unsigned long bus_cmd_force_en;
	int (*blk_do_io)(struct nd_blk_region *ndbr, resource_size_t dpa,
			void *iobuf, u64 len, int rw);
};

enum scrub_mode {
	HW_ERROR_SCRUB_OFF,
	HW_ERROR_SCRUB_ON,
};

enum nd_blk_mmio_selector {
	BDW,
	DCR,
};

struct nd_blk_addr {
	union {
		void __iomem *base;
		void *aperture;
	};
};

struct nfit_blk {
	struct nfit_blk_mmio {
		struct nd_blk_addr addr;
		u64 size;
		u64 base_offset;
		u32 line_size;
		u32 num_lines;
		u32 table_size;
		struct acpi_nfit_interleave *idt;
		struct acpi_nfit_system_address *spa;
	} mmio[2];
	struct nd_region *nd_region;
	u64 bdw_offset; /* post interleave offset */
	u64 stat_offset;
	u64 cmd_offset;
	u32 dimm_flags;
};

extern struct list_head acpi_descs;
extern struct mutex acpi_desc_lock;
int acpi_nfit_ars_rescan(struct acpi_nfit_desc *acpi_desc);

#ifdef CONFIG_X86_MCE
void nfit_mce_register(void);
void nfit_mce_unregister(void);
#else
static inline void nfit_mce_register(void)
{
}
static inline void nfit_mce_unregister(void)
{
}
#endif

int nfit_spa_type(struct acpi_nfit_system_address *spa);

static inline struct acpi_nfit_memory_map *__to_nfit_memdev(
		struct nfit_mem *nfit_mem)
{
	if (nfit_mem->memdev_dcr)
		return nfit_mem->memdev_dcr;
	return nfit_mem->memdev_pmem;
}

static inline struct acpi_nfit_desc *to_acpi_desc(
		struct nvdimm_bus_descriptor *nd_desc)
{
	return container_of(nd_desc, struct acpi_nfit_desc, nd_desc);
}

const u8 *to_nfit_uuid(enum nfit_uuids id);
int acpi_nfit_init(struct acpi_nfit_desc *acpi_desc, void *nfit, acpi_size sz);
void __acpi_nfit_notify(struct device *dev, acpi_handle handle, u32 event);
void __acpi_nvdimm_notify(struct device *dev, u32 event);
<<<<<<< HEAD
=======
int acpi_nfit_ctl(struct nvdimm_bus_descriptor *nd_desc, struct nvdimm *nvdimm,
		unsigned int cmd, void *buf, unsigned int buf_len, int *cmd_rc);
>>>>>>> 405182c2
void acpi_nfit_desc_init(struct acpi_nfit_desc *acpi_desc, struct device *dev);
#endif /* __NFIT_H__ */<|MERGE_RESOLUTION|>--- conflicted
+++ resolved
@@ -240,10 +240,7 @@
 int acpi_nfit_init(struct acpi_nfit_desc *acpi_desc, void *nfit, acpi_size sz);
 void __acpi_nfit_notify(struct device *dev, acpi_handle handle, u32 event);
 void __acpi_nvdimm_notify(struct device *dev, u32 event);
-<<<<<<< HEAD
-=======
 int acpi_nfit_ctl(struct nvdimm_bus_descriptor *nd_desc, struct nvdimm *nvdimm,
 		unsigned int cmd, void *buf, unsigned int buf_len, int *cmd_rc);
->>>>>>> 405182c2
 void acpi_nfit_desc_init(struct acpi_nfit_desc *acpi_desc, struct device *dev);
 #endif /* __NFIT_H__ */