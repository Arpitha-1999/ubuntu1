--- conflicted
+++ resolved
@@ -689,22 +689,6 @@
 	__u16 ipa;
 };
 
-<<<<<<< HEAD
-struct qeth_reply {
-	struct list_head list;
-	struct completion received;
-	spinlock_t lock;
-	int (*callback)(struct qeth_card *, struct qeth_reply *,
-		unsigned long);
-	u32 seqno;
-	unsigned long offset;
-	int rc;
-	void *param;
-	refcount_t refcnt;
-};
-
-=======
->>>>>>> 3877dcd0
 struct qeth_card_blkt {
 	int time_total;
 	int inter_packet;
