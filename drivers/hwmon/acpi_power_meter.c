/*
 * A hwmon driver for ACPI 4.0 power meters
 * Copyright (C) 2009 IBM
 *
 * Author: Darrick J. Wong <djwong@us.ibm.com>
 *
 * This program is free software; you can redistribute it and/or modify
 * it under the terms of the GNU General Public License as published by
 * the Free Software Foundation; either version 2 of the License, or
 * (at your option) any later version.
 *
 * This program is distributed in the hope that it will be useful,
 * but WITHOUT ANY WARRANTY; without even the implied warranty of
 * MERCHANTABILITY or FITNESS FOR A PARTICULAR PURPOSE.  See the
 * GNU General Public License for more details.
 *
 * You should have received a copy of the GNU General Public License
 * along with this program; if not, write to the Free Software
 * Foundation, Inc., 59 Temple Place, Suite 330, Boston, MA  02111-1307  USA
 */

#include <linux/module.h>
#include <linux/hwmon.h>
#include <linux/hwmon-sysfs.h>
#include <linux/jiffies.h>
#include <linux/mutex.h>
#include <linux/dmi.h>
#include <linux/slab.h>
#include <linux/kdev_t.h>
#include <linux/sched.h>
#include <linux/time.h>
#include <acpi/acpi_drivers.h>
#include <acpi/acpi_bus.h>

#define ACPI_POWER_METER_NAME		"power_meter"
ACPI_MODULE_NAME(ACPI_POWER_METER_NAME);
#define ACPI_POWER_METER_DEVICE_NAME	"Power Meter"
#define ACPI_POWER_METER_CLASS		"pwr_meter_resource"

#define NUM_SENSORS			17

#define POWER_METER_CAN_MEASURE	(1 << 0)
#define POWER_METER_CAN_TRIP	(1 << 1)
#define POWER_METER_CAN_CAP	(1 << 2)
#define POWER_METER_CAN_NOTIFY	(1 << 3)
#define POWER_METER_IS_BATTERY	(1 << 8)
#define UNKNOWN_HYSTERESIS	0xFFFFFFFF

#define METER_NOTIFY_CONFIG	0x80
#define METER_NOTIFY_TRIP	0x81
#define METER_NOTIFY_CAP	0x82
#define METER_NOTIFY_CAPPING	0x83
#define METER_NOTIFY_INTERVAL	0x84

#define POWER_AVERAGE_NAME	"power1_average"
#define POWER_CAP_NAME		"power1_cap"
#define POWER_AVG_INTERVAL_NAME	"power1_average_interval"
#define POWER_ALARM_NAME	"power1_alarm"

static int cap_in_hardware;
static bool force_cap_on;

static int can_cap_in_hardware(void)
{
	return force_cap_on || cap_in_hardware;
}

static const struct acpi_device_id power_meter_ids[] = {
	{"ACPI000D", 0},
	{"", 0},
};
MODULE_DEVICE_TABLE(acpi, power_meter_ids);

struct acpi_power_meter_capabilities {
	u64		flags;
	u64		units;
	u64		type;
	u64		accuracy;
	u64		sampling_time;
	u64		min_avg_interval;
	u64		max_avg_interval;
	u64		hysteresis;
	u64		configurable_cap;
	u64		min_cap;
	u64		max_cap;
};

struct acpi_power_meter_resource {
	struct acpi_device	*acpi_dev;
	acpi_bus_id		name;
	struct mutex		lock;
	struct device		*hwmon_dev;
	struct acpi_power_meter_capabilities	caps;
	acpi_string		model_number;
	acpi_string		serial_number;
	acpi_string		oem_info;
	u64		power;
	u64		cap;
	u64		avg_interval;
	int			sensors_valid;
	unsigned long		sensors_last_updated;
	struct sensor_device_attribute	sensors[NUM_SENSORS];
	int			num_sensors;
	s64			trip[2];
	int			num_domain_devices;
	struct acpi_device	**domain_devices;
	struct kobject		*holders_dir;
};

struct sensor_template {
	char *label;
	ssize_t (*show)(struct device *dev,
			struct device_attribute *devattr,
			char *buf);
	ssize_t (*set)(struct device *dev,
		       struct device_attribute *devattr,
		       const char *buf, size_t count);
	int index;
};

/* Averaging interval */
static int update_avg_interval(struct acpi_power_meter_resource *resource)
{
	unsigned long long data;
	acpi_status status;

	status = acpi_evaluate_integer(resource->acpi_dev->handle, "_GAI",
				       NULL, &data);
	if (ACPI_FAILURE(status)) {
		ACPI_EXCEPTION((AE_INFO, status, "Evaluating _GAI"));
		return -ENODEV;
	}

	resource->avg_interval = data;
	return 0;
}

static ssize_t show_avg_interval(struct device *dev,
				 struct device_attribute *devattr,
				 char *buf)
{
	struct acpi_device *acpi_dev = to_acpi_device(dev);
	struct acpi_power_meter_resource *resource = acpi_dev->driver_data;

	mutex_lock(&resource->lock);
	update_avg_interval(resource);
	mutex_unlock(&resource->lock);

	return sprintf(buf, "%llu\n", resource->avg_interval);
}

static ssize_t set_avg_interval(struct device *dev,
				struct device_attribute *devattr,
				const char *buf, size_t count)
{
	struct acpi_device *acpi_dev = to_acpi_device(dev);
	struct acpi_power_meter_resource *resource = acpi_dev->driver_data;
	union acpi_object arg0 = { ACPI_TYPE_INTEGER };
	struct acpi_object_list args = { 1, &arg0 };
	int res;
	unsigned long temp;
	unsigned long long data;
	acpi_status status;

	res = kstrtoul(buf, 10, &temp);
	if (res)
		return res;

	if (temp > resource->caps.max_avg_interval ||
	    temp < resource->caps.min_avg_interval)
		return -EINVAL;
	arg0.integer.value = temp;

	mutex_lock(&resource->lock);
	status = acpi_evaluate_integer(resource->acpi_dev->handle, "_PAI",
				       &args, &data);
	if (!ACPI_FAILURE(status))
		resource->avg_interval = temp;
	mutex_unlock(&resource->lock);

	if (ACPI_FAILURE(status)) {
		ACPI_EXCEPTION((AE_INFO, status, "Evaluating _PAI"));
		return -EINVAL;
	}

	/* _PAI returns 0 on success, nonzero otherwise */
	if (data)
		return -EINVAL;

	return count;
}

/* Cap functions */
static int update_cap(struct acpi_power_meter_resource *resource)
{
	unsigned long long data;
	acpi_status status;

	status = acpi_evaluate_integer(resource->acpi_dev->handle, "_GHL",
				       NULL, &data);
	if (ACPI_FAILURE(status)) {
		ACPI_EXCEPTION((AE_INFO, status, "Evaluating _GHL"));
		return -ENODEV;
	}

	resource->cap = data;
	return 0;
}

static ssize_t show_cap(struct device *dev,
			struct device_attribute *devattr,
			char *buf)
{
	struct acpi_device *acpi_dev = to_acpi_device(dev);
	struct acpi_power_meter_resource *resource = acpi_dev->driver_data;

	mutex_lock(&resource->lock);
	update_cap(resource);
	mutex_unlock(&resource->lock);

	return sprintf(buf, "%llu\n", resource->cap * 1000);
}

static ssize_t set_cap(struct device *dev, struct device_attribute *devattr,
		       const char *buf, size_t count)
{
	struct acpi_device *acpi_dev = to_acpi_device(dev);
	struct acpi_power_meter_resource *resource = acpi_dev->driver_data;
	union acpi_object arg0 = { ACPI_TYPE_INTEGER };
	struct acpi_object_list args = { 1, &arg0 };
	int res;
	unsigned long temp;
	unsigned long long data;
	acpi_status status;

	res = kstrtoul(buf, 10, &temp);
	if (res)
		return res;

	temp = DIV_ROUND_CLOSEST(temp, 1000);
	if (temp > resource->caps.max_cap || temp < resource->caps.min_cap)
		return -EINVAL;
	arg0.integer.value = temp;

	mutex_lock(&resource->lock);
	status = acpi_evaluate_integer(resource->acpi_dev->handle, "_SHL",
				       &args, &data);
	if (!ACPI_FAILURE(status))
		resource->cap = temp;
	mutex_unlock(&resource->lock);

	if (ACPI_FAILURE(status)) {
		ACPI_EXCEPTION((AE_INFO, status, "Evaluating _SHL"));
		return -EINVAL;
	}

	/* _SHL returns 0 on success, nonzero otherwise */
	if (data)
		return -EINVAL;

	return count;
}

/* Power meter trip points */
static int set_acpi_trip(struct acpi_power_meter_resource *resource)
{
	union acpi_object arg_objs[] = {
		{ACPI_TYPE_INTEGER},
		{ACPI_TYPE_INTEGER}
	};
	struct acpi_object_list args = { 2, arg_objs };
	unsigned long long data;
	acpi_status status;

	/* Both trip levels must be set */
	if (resource->trip[0] < 0 || resource->trip[1] < 0)
		return 0;

	/* This driver stores min, max; ACPI wants max, min. */
	arg_objs[0].integer.value = resource->trip[1];
	arg_objs[1].integer.value = resource->trip[0];

	status = acpi_evaluate_integer(resource->acpi_dev->handle, "_PTP",
				       &args, &data);
	if (ACPI_FAILURE(status)) {
		ACPI_EXCEPTION((AE_INFO, status, "Evaluating _PTP"));
		return -EINVAL;
	}

	/* _PTP returns 0 on success, nonzero otherwise */
	if (data)
		return -EINVAL;

	return 0;
}

static ssize_t set_trip(struct device *dev, struct device_attribute *devattr,
			const char *buf, size_t count)
{
	struct sensor_device_attribute *attr = to_sensor_dev_attr(devattr);
	struct acpi_device *acpi_dev = to_acpi_device(dev);
	struct acpi_power_meter_resource *resource = acpi_dev->driver_data;
	int res;
	unsigned long temp;

	res = kstrtoul(buf, 10, &temp);
	if (res)
		return res;

	temp = DIV_ROUND_CLOSEST(temp, 1000);

	mutex_lock(&resource->lock);
	resource->trip[attr->index - 7] = temp;
	res = set_acpi_trip(resource);
	mutex_unlock(&resource->lock);

	if (res)
		return res;

	return count;
}

/* Power meter */
static int update_meter(struct acpi_power_meter_resource *resource)
{
	unsigned long long data;
	acpi_status status;
	unsigned long local_jiffies = jiffies;

	if (time_before(local_jiffies, resource->sensors_last_updated +
			msecs_to_jiffies(resource->caps.sampling_time)) &&
			resource->sensors_valid)
		return 0;

	status = acpi_evaluate_integer(resource->acpi_dev->handle, "_PMM",
				       NULL, &data);
	if (ACPI_FAILURE(status)) {
		ACPI_EXCEPTION((AE_INFO, status, "Evaluating _PMM"));
		return -ENODEV;
	}

	resource->power = data;
	resource->sensors_valid = 1;
	resource->sensors_last_updated = jiffies;
	return 0;
}

static ssize_t show_power(struct device *dev,
			  struct device_attribute *devattr,
			  char *buf)
{
	struct acpi_device *acpi_dev = to_acpi_device(dev);
	struct acpi_power_meter_resource *resource = acpi_dev->driver_data;

	mutex_lock(&resource->lock);
	update_meter(resource);
	mutex_unlock(&resource->lock);

	return sprintf(buf, "%llu\n", resource->power * 1000);
}

/* Miscellaneous */
static ssize_t show_str(struct device *dev,
			struct device_attribute *devattr,
			char *buf)
{
	struct sensor_device_attribute *attr = to_sensor_dev_attr(devattr);
	struct acpi_device *acpi_dev = to_acpi_device(dev);
	struct acpi_power_meter_resource *resource = acpi_dev->driver_data;
	acpi_string val;

	switch (attr->index) {
	case 0:
		val = resource->model_number;
		break;
	case 1:
		val = resource->serial_number;
		break;
	case 2:
		val = resource->oem_info;
		break;
	default:
		BUG();
		val = "";
	}

	return sprintf(buf, "%s\n", val);
}

static ssize_t show_val(struct device *dev,
			struct device_attribute *devattr,
			char *buf)
{
	struct sensor_device_attribute *attr = to_sensor_dev_attr(devattr);
	struct acpi_device *acpi_dev = to_acpi_device(dev);
	struct acpi_power_meter_resource *resource = acpi_dev->driver_data;
	u64 val = 0;

	switch (attr->index) {
	case 0:
		val = resource->caps.min_avg_interval;
		break;
	case 1:
		val = resource->caps.max_avg_interval;
		break;
	case 2:
		val = resource->caps.min_cap * 1000;
		break;
	case 3:
		val = resource->caps.max_cap * 1000;
		break;
	case 4:
		if (resource->caps.hysteresis == UNKNOWN_HYSTERESIS)
			return sprintf(buf, "unknown\n");

		val = resource->caps.hysteresis * 1000;
		break;
	case 5:
		if (resource->caps.flags & POWER_METER_IS_BATTERY)
			val = 1;
		else
			val = 0;
		break;
	case 6:
		if (resource->power > resource->cap)
			val = 1;
		else
			val = 0;
		break;
	case 7:
	case 8:
		if (resource->trip[attr->index - 7] < 0)
			return sprintf(buf, "unknown\n");

		val = resource->trip[attr->index - 7] * 1000;
		break;
	default:
		BUG();
	}

	return sprintf(buf, "%llu\n", val);
}

static ssize_t show_accuracy(struct device *dev,
			     struct device_attribute *devattr,
			     char *buf)
{
	struct acpi_device *acpi_dev = to_acpi_device(dev);
	struct acpi_power_meter_resource *resource = acpi_dev->driver_data;
	unsigned int acc = resource->caps.accuracy;

	return sprintf(buf, "%u.%u%%\n", acc / 1000, acc % 1000);
}

static ssize_t show_name(struct device *dev,
			 struct device_attribute *devattr,
			 char *buf)
{
	return sprintf(buf, "%s\n", ACPI_POWER_METER_NAME);
}

#define RO_SENSOR_TEMPLATE(_label, _show, _index)	\
	{						\
		.label = _label,			\
		.show  = _show,				\
		.index = _index,			\
	}

#define RW_SENSOR_TEMPLATE(_label, _show, _set, _index)	\
	{						\
		.label = _label,			\
		.show  = _show,				\
		.set   = _set,				\
		.index = _index,			\
	}

/* Sensor descriptions.  If you add a sensor, update NUM_SENSORS above! */
static struct sensor_template meter_attrs[] = {
	RO_SENSOR_TEMPLATE(POWER_AVERAGE_NAME, show_power, 0),
	RO_SENSOR_TEMPLATE("power1_accuracy", show_accuracy, 0),
	RO_SENSOR_TEMPLATE("power1_average_interval_min", show_val, 0),
	RO_SENSOR_TEMPLATE("power1_average_interval_max", show_val, 1),
	RO_SENSOR_TEMPLATE("power1_is_battery", show_val, 5),
	RW_SENSOR_TEMPLATE(POWER_AVG_INTERVAL_NAME, show_avg_interval,
		set_avg_interval, 0),
	{},
};

static struct sensor_template misc_cap_attrs[] = {
	RO_SENSOR_TEMPLATE("power1_cap_min", show_val, 2),
	RO_SENSOR_TEMPLATE("power1_cap_max", show_val, 3),
	RO_SENSOR_TEMPLATE("power1_cap_hyst", show_val, 4),
	RO_SENSOR_TEMPLATE(POWER_ALARM_NAME, show_val, 6),
	{},
};

static struct sensor_template ro_cap_attrs[] = {
	RO_SENSOR_TEMPLATE(POWER_CAP_NAME, show_cap, 0),
	{},
};

static struct sensor_template rw_cap_attrs[] = {
	RW_SENSOR_TEMPLATE(POWER_CAP_NAME, show_cap, set_cap, 0),
	{},
};

static struct sensor_template trip_attrs[] = {
	RW_SENSOR_TEMPLATE("power1_average_min", show_val, set_trip, 7),
	RW_SENSOR_TEMPLATE("power1_average_max", show_val, set_trip, 8),
	{},
};

static struct sensor_template misc_attrs[] = {
	RO_SENSOR_TEMPLATE("name", show_name, 0),
	RO_SENSOR_TEMPLATE("power1_model_number", show_str, 0),
	RO_SENSOR_TEMPLATE("power1_oem_info", show_str, 2),
	RO_SENSOR_TEMPLATE("power1_serial_number", show_str, 1),
	{},
};

#undef RO_SENSOR_TEMPLATE
#undef RW_SENSOR_TEMPLATE

/* Read power domain data */
static void remove_domain_devices(struct acpi_power_meter_resource *resource)
{
	int i;

	if (!resource->num_domain_devices)
		return;

	for (i = 0; i < resource->num_domain_devices; i++) {
		struct acpi_device *obj = resource->domain_devices[i];
		if (!obj)
			continue;

		sysfs_remove_link(resource->holders_dir,
				  kobject_name(&obj->dev.kobj));
		put_device(&obj->dev);
	}

	kfree(resource->domain_devices);
	kobject_put(resource->holders_dir);
	resource->num_domain_devices = 0;
}

static int read_domain_devices(struct acpi_power_meter_resource *resource)
{
	int res = 0;
	int i;
	struct acpi_buffer buffer = { ACPI_ALLOCATE_BUFFER, NULL };
	union acpi_object *pss;
	acpi_status status;

	status = acpi_evaluate_object(resource->acpi_dev->handle, "_PMD", NULL,
				      &buffer);
	if (ACPI_FAILURE(status)) {
		ACPI_EXCEPTION((AE_INFO, status, "Evaluating _PMD"));
		return -ENODEV;
	}

	pss = buffer.pointer;
	if (!pss ||
	    pss->type != ACPI_TYPE_PACKAGE) {
		dev_err(&resource->acpi_dev->dev, ACPI_POWER_METER_NAME
			"Invalid _PMD data\n");
		res = -EFAULT;
		goto end;
	}

	if (!pss->package.count)
		goto end;

	resource->domain_devices = kzalloc(sizeof(struct acpi_device *) *
					   pss->package.count, GFP_KERNEL);
	if (!resource->domain_devices) {
		res = -ENOMEM;
		goto end;
	}

	resource->holders_dir = kobject_create_and_add("measures",
					&resource->acpi_dev->dev.kobj);
	if (!resource->holders_dir) {
		res = -ENOMEM;
		goto exit_free;
	}

	resource->num_domain_devices = pss->package.count;

	for (i = 0; i < pss->package.count; i++) {
		struct acpi_device *obj;
		union acpi_object *element = &(pss->package.elements[i]);

		/* Refuse non-references */
		if (element->type != ACPI_TYPE_LOCAL_REFERENCE)
			continue;

		/* Create a symlink to domain objects */
		resource->domain_devices[i] = NULL;
		status = acpi_bus_get_device(element->reference.handle,
					     &resource->domain_devices[i]);
		if (ACPI_FAILURE(status))
			continue;

		obj = resource->domain_devices[i];
		get_device(&obj->dev);

		res = sysfs_create_link(resource->holders_dir, &obj->dev.kobj,
				      kobject_name(&obj->dev.kobj));
		if (res) {
			put_device(&obj->dev);
			resource->domain_devices[i] = NULL;
		}
	}

	res = 0;
	goto end;

exit_free:
	kfree(resource->domain_devices);
end:
	kfree(buffer.pointer);
	return res;
}

/* Registration and deregistration */
static int register_attrs(struct acpi_power_meter_resource *resource,
			  struct sensor_template *attrs)
{
	struct device *dev = &resource->acpi_dev->dev;
	struct sensor_device_attribute *sensors =
		&resource->sensors[resource->num_sensors];
	int res = 0;

	while (attrs->label) {
		sensors->dev_attr.attr.name = attrs->label;
		sensors->dev_attr.attr.mode = S_IRUGO;
		sensors->dev_attr.show = attrs->show;
		sensors->index = attrs->index;

		if (attrs->set) {
			sensors->dev_attr.attr.mode |= S_IWUSR;
			sensors->dev_attr.store = attrs->set;
		}

		sysfs_attr_init(&sensors->dev_attr.attr);
		res = device_create_file(dev, &sensors->dev_attr);
		if (res) {
			sensors->dev_attr.attr.name = NULL;
			goto error;
		}
		sensors++;
		resource->num_sensors++;
		attrs++;
	}

error:
	return res;
}

static void remove_attrs(struct acpi_power_meter_resource *resource)
{
	int i;

	for (i = 0; i < resource->num_sensors; i++) {
		if (!resource->sensors[i].dev_attr.attr.name)
			continue;
		device_remove_file(&resource->acpi_dev->dev,
				   &resource->sensors[i].dev_attr);
	}

	remove_domain_devices(resource);

	resource->num_sensors = 0;
}

static int setup_attrs(struct acpi_power_meter_resource *resource)
{
	int res = 0;

	res = read_domain_devices(resource);
	if (res)
		return res;

	if (resource->caps.flags & POWER_METER_CAN_MEASURE) {
		res = register_attrs(resource, meter_attrs);
		if (res)
			goto error;
	}

	if (resource->caps.flags & POWER_METER_CAN_CAP) {
		if (!can_cap_in_hardware()) {
			dev_err(&resource->acpi_dev->dev,
				"Ignoring unsafe software power cap!\n");
			goto skip_unsafe_cap;
		}

		if (resource->caps.configurable_cap)
			res = register_attrs(resource, rw_cap_attrs);
		else
			res = register_attrs(resource, ro_cap_attrs);

		if (res)
			goto error;

		res = register_attrs(resource, misc_cap_attrs);
		if (res)
			goto error;
	}

skip_unsafe_cap:
	if (resource->caps.flags & POWER_METER_CAN_TRIP) {
		res = register_attrs(resource, trip_attrs);
		if (res)
			goto error;
	}

	res = register_attrs(resource, misc_attrs);
	if (res)
		goto error;

	return res;
error:
	remove_attrs(resource);
	return res;
}

static void free_capabilities(struct acpi_power_meter_resource *resource)
{
	acpi_string *str;
	int i;

	str = &resource->model_number;
	for (i = 0; i < 3; i++, str++)
		kfree(*str);
}

static int read_capabilities(struct acpi_power_meter_resource *resource)
{
	int res = 0;
	int i;
	struct acpi_buffer buffer = { ACPI_ALLOCATE_BUFFER, NULL };
	struct acpi_buffer state = { 0, NULL };
	struct acpi_buffer format = { sizeof("NNNNNNNNNNN"), "NNNNNNNNNNN" };
	union acpi_object *pss;
	acpi_string *str;
	acpi_status status;

	status = acpi_evaluate_object(resource->acpi_dev->handle, "_PMC", NULL,
				      &buffer);
	if (ACPI_FAILURE(status)) {
		ACPI_EXCEPTION((AE_INFO, status, "Evaluating _PMC"));
		return -ENODEV;
	}

	pss = buffer.pointer;
	if (!pss ||
	    pss->type != ACPI_TYPE_PACKAGE ||
	    pss->package.count != 14) {
		dev_err(&resource->acpi_dev->dev, ACPI_POWER_METER_NAME
			"Invalid _PMC data\n");
		res = -EFAULT;
		goto end;
	}

	/* Grab all the integer data at once */
	state.length = sizeof(struct acpi_power_meter_capabilities);
	state.pointer = &resource->caps;

	status = acpi_extract_package(pss, &format, &state);
	if (ACPI_FAILURE(status)) {
		ACPI_EXCEPTION((AE_INFO, status, "Invalid data"));
		res = -EFAULT;
		goto end;
	}

	if (resource->caps.units) {
		dev_err(&resource->acpi_dev->dev, ACPI_POWER_METER_NAME
			"Unknown units %llu.\n",
			resource->caps.units);
		res = -EINVAL;
		goto end;
	}

	/* Grab the string data */
	str = &resource->model_number;

	for (i = 11; i < 14; i++) {
		union acpi_object *element = &(pss->package.elements[i]);

		if (element->type != ACPI_TYPE_STRING) {
			res = -EINVAL;
			goto error;
		}

		*str = kzalloc(sizeof(u8) * (element->string.length + 1),
			       GFP_KERNEL);
		if (!*str) {
			res = -ENOMEM;
			goto error;
		}

		strncpy(*str, element->string.pointer, element->string.length);
		str++;
	}

	dev_info(&resource->acpi_dev->dev, "Found ACPI power meter.\n");
	goto end;
error:
	str = &resource->model_number;
	for (i = 0; i < 3; i++, str++)
		kfree(*str);
end:
	kfree(buffer.pointer);
	return res;
}

/* Handle ACPI event notifications */
static void acpi_power_meter_notify(struct acpi_device *device, u32 event)
{
	struct acpi_power_meter_resource *resource;
	int res;

	if (!device || !acpi_driver_data(device))
		return;

	resource = acpi_driver_data(device);

	mutex_lock(&resource->lock);
	switch (event) {
	case METER_NOTIFY_CONFIG:
		free_capabilities(resource);
		res = read_capabilities(resource);
		if (res)
			break;

		remove_attrs(resource);
		setup_attrs(resource);
		break;
	case METER_NOTIFY_TRIP:
		sysfs_notify(&device->dev.kobj, NULL, POWER_AVERAGE_NAME);
		update_meter(resource);
		break;
	case METER_NOTIFY_CAP:
		sysfs_notify(&device->dev.kobj, NULL, POWER_CAP_NAME);
		update_cap(resource);
		break;
	case METER_NOTIFY_INTERVAL:
		sysfs_notify(&device->dev.kobj, NULL, POWER_AVG_INTERVAL_NAME);
		update_avg_interval(resource);
		break;
	case METER_NOTIFY_CAPPING:
		sysfs_notify(&device->dev.kobj, NULL, POWER_ALARM_NAME);
		dev_info(&device->dev, "Capping in progress.\n");
		break;
	default:
		BUG();
	}
	mutex_unlock(&resource->lock);

	acpi_bus_generate_netlink_event(ACPI_POWER_METER_CLASS,
					dev_name(&device->dev), event, 0);
}

static int acpi_power_meter_add(struct acpi_device *device)
{
	int res;
	struct acpi_power_meter_resource *resource;

	if (!device)
		return -EINVAL;

	resource = kzalloc(sizeof(struct acpi_power_meter_resource),
			   GFP_KERNEL);
	if (!resource)
		return -ENOMEM;

	resource->sensors_valid = 0;
	resource->acpi_dev = device;
	mutex_init(&resource->lock);
	strcpy(acpi_device_name(device), ACPI_POWER_METER_DEVICE_NAME);
	strcpy(acpi_device_class(device), ACPI_POWER_METER_CLASS);
	device->driver_data = resource;

	free_capabilities(resource);
	res = read_capabilities(resource);
	if (res)
		goto exit_free;

	resource->trip[0] = resource->trip[1] = -1;

	res = setup_attrs(resource);
	if (res)
		goto exit_free;

	resource->hwmon_dev = hwmon_device_register(&device->dev);
	if (IS_ERR(resource->hwmon_dev)) {
		res = PTR_ERR(resource->hwmon_dev);
		goto exit_remove;
	}

	res = 0;
	goto exit;

exit_remove:
	remove_attrs(resource);
exit_free:
	kfree(resource);
exit:
	return res;
}

static int acpi_power_meter_remove(struct acpi_device *device, int type)
{
	struct acpi_power_meter_resource *resource;

	if (!device || !acpi_driver_data(device))
		return -EINVAL;

	resource = acpi_driver_data(device);
	hwmon_device_unregister(resource->hwmon_dev);

	free_capabilities(resource);
	remove_attrs(resource);

	kfree(resource);
	return 0;
}

<<<<<<< HEAD
=======
#ifdef CONFIG_PM_SLEEP

>>>>>>> 29fbbf80
static int acpi_power_meter_resume(struct device *dev)
{
	struct acpi_power_meter_resource *resource;

	if (!dev)
		return -EINVAL;

	resource = acpi_driver_data(to_acpi_device(dev));
	if (!resource)
		return -EINVAL;

	free_capabilities(resource);
	read_capabilities(resource);

	return 0;
}

<<<<<<< HEAD
=======
#endif /* CONFIG_PM_SLEEP */

>>>>>>> 29fbbf80
static SIMPLE_DEV_PM_OPS(acpi_power_meter_pm, NULL, acpi_power_meter_resume);

static struct acpi_driver acpi_power_meter_driver = {
	.name = "power_meter",
	.class = ACPI_POWER_METER_CLASS,
	.ids = power_meter_ids,
	.ops = {
		.add = acpi_power_meter_add,
		.remove = acpi_power_meter_remove,
		.notify = acpi_power_meter_notify,
		},
	.drv.pm = &acpi_power_meter_pm,
};

/* Module init/exit routines */
static int __init enable_cap_knobs(const struct dmi_system_id *d)
{
	cap_in_hardware = 1;
	return 0;
}

static struct dmi_system_id __initdata pm_dmi_table[] = {
	{
		enable_cap_knobs, "IBM Active Energy Manager",
		{
			DMI_MATCH(DMI_SYS_VENDOR, "IBM")
		},
	},
	{}
};

static int __init acpi_power_meter_init(void)
{
	int result;

	if (acpi_disabled)
		return -ENODEV;

	dmi_check_system(pm_dmi_table);

	result = acpi_bus_register_driver(&acpi_power_meter_driver);
	if (result < 0)
		return -ENODEV;

	return 0;
}

static void __exit acpi_power_meter_exit(void)
{
	acpi_bus_unregister_driver(&acpi_power_meter_driver);
}

MODULE_AUTHOR("Darrick J. Wong <djwong@us.ibm.com>");
MODULE_DESCRIPTION("ACPI 4.0 power meter driver");
MODULE_LICENSE("GPL");

module_param(force_cap_on, bool, 0644);
MODULE_PARM_DESC(force_cap_on, "Enable power cap even it is unsafe to do so.");

module_init(acpi_power_meter_init);
module_exit(acpi_power_meter_exit);<|MERGE_RESOLUTION|>--- conflicted
+++ resolved
@@ -927,11 +927,8 @@
 	return 0;
 }
 
-<<<<<<< HEAD
-=======
 #ifdef CONFIG_PM_SLEEP
 
->>>>>>> 29fbbf80
 static int acpi_power_meter_resume(struct device *dev)
 {
 	struct acpi_power_meter_resource *resource;
@@ -949,11 +946,8 @@
 	return 0;
 }
 
-<<<<<<< HEAD
-=======
 #endif /* CONFIG_PM_SLEEP */
 
->>>>>>> 29fbbf80
 static SIMPLE_DEV_PM_OPS(acpi_power_meter_pm, NULL, acpi_power_meter_resume);
 
 static struct acpi_driver acpi_power_meter_driver = {
