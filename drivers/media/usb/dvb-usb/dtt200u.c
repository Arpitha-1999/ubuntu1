/* DVB USB library compliant Linux driver for the WideView/ Yakumo/ Hama/
 * Typhoon/ Yuan/ Miglia DVB-T USB2.0 receiver.
 *
 * Copyright (C) 2004-5 Patrick Boettcher (patrick.boettcher@posteo.de)
 *
 * Thanks to Steve Chang from WideView for providing support for the WT-220U.
 *
 *	This program is free software; you can redistribute it and/or modify it
 *	under the terms of the GNU General Public License as published by the Free
 *	Software Foundation, version 2.
 *
 * see Documentation/dvb/README.dvb-usb for more information
 */
#include "dtt200u.h"

/* debug */
int dvb_usb_dtt200u_debug;
module_param_named(debug,dvb_usb_dtt200u_debug, int, 0644);
MODULE_PARM_DESC(debug, "set debugging level (1=info,xfer=2 (or-able))." DVB_USB_DEBUG_STATUS);

DVB_DEFINE_MOD_OPT_ADAPTER_NR(adapter_nr);

struct dtt200u_state {
	unsigned char data[80];
	struct mutex data_mutex;
};

static int dtt200u_power_ctrl(struct dvb_usb_device *d, int onoff)
{
	struct dtt200u_state *st = d->priv;
	int ret = 0;

	mutex_lock(&st->data_mutex);

	st->data[0] = SET_INIT;

	if (onoff)
		ret = dvb_usb_generic_write(d, st->data, 2);

	mutex_unlock(&st->data_mutex);
	return ret;
}

static int dtt200u_streaming_ctrl(struct dvb_usb_adapter *adap, int onoff)
{
	struct dtt200u_state *st = adap->dev->priv;
	int ret;

	mutex_lock(&st->data_mutex);
	st->data[0] = SET_STREAMING;
	st->data[1] = onoff;

	ret = dvb_usb_generic_write(adap->dev, st->data, 2);
	if (ret < 0)
		goto ret;

	if (onoff)
		goto ret;

	st->data[0] = RESET_PID_FILTER;
	ret = dvb_usb_generic_write(adap->dev, st->data, 1);

ret:
	mutex_unlock(&st->data_mutex);

	return ret;
}

static int dtt200u_pid_filter(struct dvb_usb_adapter *adap, int index, u16 pid, int onoff)
{
	struct dtt200u_state *st = adap->dev->priv;
	int ret;

	pid = onoff ? pid : 0;

	mutex_lock(&st->data_mutex);
	st->data[0] = SET_PID_FILTER;
	st->data[1] = index;
	st->data[2] = pid & 0xff;
	st->data[3] = (pid >> 8) & 0x1f;

	ret = dvb_usb_generic_write(adap->dev, st->data, 4);
	mutex_unlock(&st->data_mutex);

	return ret;
}

static int dtt200u_rc_query(struct dvb_usb_device *d)
{
	struct dtt200u_state *st = d->priv;
	u32 scancode;
	int ret;

<<<<<<< HEAD
	dvb_usb_generic_rw(d,&cmd,1,key,5,0);
	if (key[0] == 1) {
		enum rc_type proto = RC_TYPE_NEC;

		scancode = key[1];
		if ((u8) ~key[1] != key[2]) {
			/* Extended NEC */
			scancode = scancode << 8;
			scancode |= key[2];
=======
	mutex_lock(&st->data_mutex);
	st->data[0] = GET_RC_CODE;

	ret = dvb_usb_generic_rw(d, st->data, 1, st->data, 5, 0);
	if (ret < 0)
		goto ret;

	if (st->data[0] == 1) {
		enum rc_type proto = RC_TYPE_NEC;

		scancode = st->data[1];
		if ((u8) ~st->data[1] != st->data[2]) {
			/* Extended NEC */
			scancode = scancode << 8;
			scancode |= st->data[2];
>>>>>>> 0edffe65
			proto = RC_TYPE_NECX;
		}
		scancode = scancode << 8;
		scancode |= st->data[3];

		/* Check command checksum is ok */
<<<<<<< HEAD
		if ((u8) ~key[3] == key[4])
=======
		if ((u8) ~st->data[3] == st->data[4])
>>>>>>> 0edffe65
			rc_keydown(d->rc_dev, proto, scancode, 0);
		else
			rc_keyup(d->rc_dev);
	} else if (st->data[0] == 2) {
		rc_repeat(d->rc_dev);
	} else {
		rc_keyup(d->rc_dev);
	}

	if (st->data[0] != 0)
		deb_info("st->data: %*ph\n", 5, st->data);

ret:
	mutex_unlock(&st->data_mutex);
	return ret;
}

static int dtt200u_frontend_attach(struct dvb_usb_adapter *adap)
{
	adap->fe_adap[0].fe = dtt200u_fe_attach(adap->dev);
	return 0;
}

static struct dvb_usb_device_properties dtt200u_properties;
static struct dvb_usb_device_properties wt220u_fc_properties;
static struct dvb_usb_device_properties wt220u_properties;
static struct dvb_usb_device_properties wt220u_zl0353_properties;
static struct dvb_usb_device_properties wt220u_miglia_properties;

static int dtt200u_usb_probe(struct usb_interface *intf,
		const struct usb_device_id *id)
{
	struct dvb_usb_device *d;
	struct dtt200u_state *st;

	if (0 == dvb_usb_device_init(intf, &dtt200u_properties,
				     THIS_MODULE, &d, adapter_nr) ||
	    0 == dvb_usb_device_init(intf, &wt220u_properties,
				     THIS_MODULE, &d, adapter_nr) ||
	    0 == dvb_usb_device_init(intf, &wt220u_fc_properties,
				     THIS_MODULE, &d, adapter_nr) ||
	    0 == dvb_usb_device_init(intf, &wt220u_zl0353_properties,
				     THIS_MODULE, &d, adapter_nr) ||
	    0 == dvb_usb_device_init(intf, &wt220u_miglia_properties,
				     THIS_MODULE, &d, adapter_nr)) {
		st = d->priv;
		mutex_init(&st->data_mutex);

		return 0;
	}

	return -ENODEV;
}

static struct usb_device_id dtt200u_usb_table [] = {
	{ USB_DEVICE(USB_VID_WIDEVIEW, USB_PID_DTT200U_COLD) },
	{ USB_DEVICE(USB_VID_WIDEVIEW, USB_PID_DTT200U_WARM) },
	{ USB_DEVICE(USB_VID_WIDEVIEW, USB_PID_WT220U_COLD)  },
	{ USB_DEVICE(USB_VID_WIDEVIEW, USB_PID_WT220U_WARM)  },
	{ USB_DEVICE(USB_VID_WIDEVIEW, USB_PID_WT220U_ZL0353_COLD)  },
	{ USB_DEVICE(USB_VID_WIDEVIEW, USB_PID_WT220U_ZL0353_WARM)  },
	{ USB_DEVICE(USB_VID_WIDEVIEW, USB_PID_WT220U_FC_COLD)  },
	{ USB_DEVICE(USB_VID_WIDEVIEW, USB_PID_WT220U_FC_WARM)  },
	{ USB_DEVICE(USB_VID_WIDEVIEW, USB_PID_WT220U_ZAP250_COLD)  },
	{ USB_DEVICE(USB_VID_MIGLIA, USB_PID_WT220U_ZAP250_COLD)  },
	{ 0 },
};
MODULE_DEVICE_TABLE(usb, dtt200u_usb_table);

static struct dvb_usb_device_properties dtt200u_properties = {
	.usb_ctrl = CYPRESS_FX2,
	.firmware = "dvb-usb-dtt200u-01.fw",

	.size_of_priv     = sizeof(struct dtt200u_state),

	.num_adapters = 1,
	.adapter = {
		{
		.num_frontends = 1,
		.fe = {{
			.caps = DVB_USB_ADAP_HAS_PID_FILTER | DVB_USB_ADAP_NEED_PID_FILTERING,
			.pid_filter_count = 15,

	.streaming_ctrl  = dtt200u_streaming_ctrl,
	.pid_filter      = dtt200u_pid_filter,
	.frontend_attach = dtt200u_frontend_attach,
	/* parameter for the MPEG2-data transfer */
			.stream = {
				.type = USB_BULK,
		.count = 7,
		.endpoint = 0x02,
		.u = {
			.bulk = {
				.buffersize = 4096,
			}
		}
	},
		}},
		}
	},
	.power_ctrl      = dtt200u_power_ctrl,

	.rc.core = {
		.rc_interval     = 300,
		.rc_codes        = RC_MAP_DTT200U,
		.rc_query        = dtt200u_rc_query,
		.allowed_protos  = RC_BIT_NEC,
	},

	.generic_bulk_ctrl_endpoint = 0x01,

	.num_device_descs = 1,
	.devices = {
		{ .name = "WideView/Yuan/Yakumo/Hama/Typhoon DVB-T USB2.0 (WT-200U)",
		  .cold_ids = { &dtt200u_usb_table[0], NULL },
		  .warm_ids = { &dtt200u_usb_table[1], NULL },
		},
		{ NULL },
	}
};

static struct dvb_usb_device_properties wt220u_properties = {
	.usb_ctrl = CYPRESS_FX2,
	.firmware = "dvb-usb-wt220u-02.fw",

	.size_of_priv     = sizeof(struct dtt200u_state),

	.num_adapters = 1,
	.adapter = {
		{
		.num_frontends = 1,
		.fe = {{
			.caps = DVB_USB_ADAP_HAS_PID_FILTER | DVB_USB_ADAP_NEED_PID_FILTERING,
			.pid_filter_count = 15,

	.streaming_ctrl  = dtt200u_streaming_ctrl,
	.pid_filter      = dtt200u_pid_filter,
	.frontend_attach = dtt200u_frontend_attach,
	/* parameter for the MPEG2-data transfer */
			.stream = {
				.type = USB_BULK,
		.count = 7,
		.endpoint = 0x02,
		.u = {
			.bulk = {
				.buffersize = 4096,
			}
		}
	},
		}},
		}
	},
	.power_ctrl      = dtt200u_power_ctrl,

	.rc.core = {
		.rc_interval     = 300,
		.rc_codes        = RC_MAP_DTT200U,
		.rc_query        = dtt200u_rc_query,
		.allowed_protos  = RC_BIT_NEC,
	},

	.generic_bulk_ctrl_endpoint = 0x01,

	.num_device_descs = 1,
	.devices = {
		{ .name = "WideView WT-220U PenType Receiver (Typhoon/Freecom)",
		  .cold_ids = { &dtt200u_usb_table[2], &dtt200u_usb_table[8], NULL },
		  .warm_ids = { &dtt200u_usb_table[3], NULL },
		},
		{ NULL },
	}
};

static struct dvb_usb_device_properties wt220u_fc_properties = {
	.usb_ctrl = CYPRESS_FX2,
	.firmware = "dvb-usb-wt220u-fc03.fw",

	.size_of_priv     = sizeof(struct dtt200u_state),

	.num_adapters = 1,
	.adapter = {
		{
		.num_frontends = 1,
		.fe = {{
			.caps = DVB_USB_ADAP_HAS_PID_FILTER | DVB_USB_ADAP_NEED_PID_FILTERING,
			.pid_filter_count = 15,

	.streaming_ctrl  = dtt200u_streaming_ctrl,
	.pid_filter      = dtt200u_pid_filter,
	.frontend_attach = dtt200u_frontend_attach,
	/* parameter for the MPEG2-data transfer */
			.stream = {
				.type = USB_BULK,
		.count = 7,
				.endpoint = 0x06,
		.u = {
			.bulk = {
				.buffersize = 4096,
			}
		}
	},
		}},
		}
	},
	.power_ctrl      = dtt200u_power_ctrl,

	.rc.core = {
		.rc_interval     = 300,
		.rc_codes        = RC_MAP_DTT200U,
		.rc_query        = dtt200u_rc_query,
		.allowed_protos  = RC_BIT_NEC,
	},

	.generic_bulk_ctrl_endpoint = 0x01,

	.num_device_descs = 1,
	.devices = {
		{ .name = "WideView WT-220U PenType Receiver (Typhoon/Freecom)",
		  .cold_ids = { &dtt200u_usb_table[6], NULL },
		  .warm_ids = { &dtt200u_usb_table[7], NULL },
		},
		{ NULL },
	}
};

static struct dvb_usb_device_properties wt220u_zl0353_properties = {
	.usb_ctrl = CYPRESS_FX2,
	.firmware = "dvb-usb-wt220u-zl0353-01.fw",

	.size_of_priv     = sizeof(struct dtt200u_state),

	.num_adapters = 1,
	.adapter = {
		{
		.num_frontends = 1,
		.fe = {{
			.caps = DVB_USB_ADAP_HAS_PID_FILTER | DVB_USB_ADAP_NEED_PID_FILTERING,
			.pid_filter_count = 15,

			.streaming_ctrl  = dtt200u_streaming_ctrl,
			.pid_filter      = dtt200u_pid_filter,
			.frontend_attach = dtt200u_frontend_attach,
			/* parameter for the MPEG2-data transfer */
			.stream = {
				.type = USB_BULK,
				.count = 7,
				.endpoint = 0x02,
				.u = {
					.bulk = {
						.buffersize = 4096,
					}
				}
			},
		}},
		}
	},
	.power_ctrl      = dtt200u_power_ctrl,

	.rc.core = {
		.rc_interval     = 300,
		.rc_codes        = RC_MAP_DTT200U,
		.rc_query        = dtt200u_rc_query,
		.allowed_protos  = RC_BIT_NEC,
	},

	.generic_bulk_ctrl_endpoint = 0x01,

	.num_device_descs = 1,
	.devices = {
		{ .name = "WideView WT-220U PenType Receiver (based on ZL353)",
		  .cold_ids = { &dtt200u_usb_table[4], NULL },
		  .warm_ids = { &dtt200u_usb_table[5], NULL },
		},
		{ NULL },
	}
};

static struct dvb_usb_device_properties wt220u_miglia_properties = {
	.usb_ctrl = CYPRESS_FX2,
	.firmware = "dvb-usb-wt220u-miglia-01.fw",

	.size_of_priv     = sizeof(struct dtt200u_state),

	.num_adapters = 1,
	.generic_bulk_ctrl_endpoint = 0x01,

	.num_device_descs = 1,
	.devices = {
		{ .name = "WideView WT-220U PenType Receiver (Miglia)",
		  .cold_ids = { &dtt200u_usb_table[9], NULL },
		  /* This device turns into WT220U_ZL0353_WARM when fw
		     has been uploaded */
		  .warm_ids = { NULL },
		},
		{ NULL },
	}
};

/* usb specific object needed to register this driver with the usb subsystem */
static struct usb_driver dtt200u_usb_driver = {
	.name		= "dvb_usb_dtt200u",
	.probe		= dtt200u_usb_probe,
	.disconnect = dvb_usb_device_exit,
	.id_table	= dtt200u_usb_table,
};

module_usb_driver(dtt200u_usb_driver);

MODULE_AUTHOR("Patrick Boettcher <patrick.boettcher@posteo.de>");
MODULE_DESCRIPTION("Driver for the WideView/Yakumo/Hama/Typhoon/Club3D/Miglia DVB-T USB2.0 devices");
MODULE_VERSION("1.0");
MODULE_LICENSE("GPL");<|MERGE_RESOLUTION|>--- conflicted
+++ resolved
@@ -91,17 +91,6 @@
 	u32 scancode;
 	int ret;
 
-<<<<<<< HEAD
-	dvb_usb_generic_rw(d,&cmd,1,key,5,0);
-	if (key[0] == 1) {
-		enum rc_type proto = RC_TYPE_NEC;
-
-		scancode = key[1];
-		if ((u8) ~key[1] != key[2]) {
-			/* Extended NEC */
-			scancode = scancode << 8;
-			scancode |= key[2];
-=======
 	mutex_lock(&st->data_mutex);
 	st->data[0] = GET_RC_CODE;
 
@@ -117,18 +106,13 @@
 			/* Extended NEC */
 			scancode = scancode << 8;
 			scancode |= st->data[2];
->>>>>>> 0edffe65
 			proto = RC_TYPE_NECX;
 		}
 		scancode = scancode << 8;
 		scancode |= st->data[3];
 
 		/* Check command checksum is ok */
-<<<<<<< HEAD
-		if ((u8) ~key[3] == key[4])
-=======
 		if ((u8) ~st->data[3] == st->data[4])
->>>>>>> 0edffe65
 			rc_keydown(d->rc_dev, proto, scancode, 0);
 		else
 			rc_keyup(d->rc_dev);
