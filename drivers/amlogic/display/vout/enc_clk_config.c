#include <linux/delay.h>
#include <linux/kernel.h>
#include <linux/amlogic/vout/vinfo.h>
#include <mach/register.h>
#include <mach/am_regs.h>
#include <mach/clock.h>
#include <linux/amlogic/vout/enc_clk_config.h>
#include <linux/mutex.h>


#define check_div() \
    if(div == -1)\
        return ;\
    switch(div){\
        case 1:\
            div = 0; break;\
        case 2:\
            div = 1; break;\
        case 4:\
            div = 2; break;\
        case 6:\
            div = 3; break;\
        case 12:\
            div = 4; break;\
        default:\
            break;\
    }

#define h_delay()       \
    do {                \
        int i = 1000;   \
        while(i--);     \
    }while(0)

#define WAIT_FOR_PLL_LOCKED(reg)                        \
    do {                                                \
        unsigned int st = 0, cnt = 10;                  \
        while(cnt --) {                                 \
            msleep_interruptible(10);                   \
            st = !!(aml_read_reg32(reg) & (1 << 31));   \
            if(st) {                                    \
                break;                                  \
            }                                           \
            else {  /* reset pll */                     \
                aml_set_reg32_bits(reg, 0x3, 29, 2);    \
                aml_set_reg32_bits(reg, 0x2, 29, 2);    \
            }                                           \
        }                                               \
        if(cnt < 9)                                     \
            printk(KERN_CRIT "pll[0x%x] reset %d times\n", reg, 9 - cnt);\
    }while(0);

static void set_hpll_clk_out(unsigned clk)
{
    printk("config HPLL\n");

#if MESON_CPU_TYPE == MESON_CPU_TYPE_MESON8
    printk("%s[%d] clk = %d\n", __func__, __LINE__, clk);
    aml_write_reg32(P_HHI_VID_PLL_CNTL2, 0x69c88000);
    aml_write_reg32(P_HHI_VID_PLL_CNTL3, 0xca563823);
    aml_write_reg32(P_HHI_VID_PLL_CNTL4, 0x40238100);
    aml_write_reg32(P_HHI_VID_PLL_CNTL5, 0x00012286);
    aml_write_reg32(P_HHI_VID2_PLL_CNTL2, 0x430a800);       // internal LDO share with HPLL & VIID PLL
    switch(clk){
        case 2971:      // only for 4k mode
#ifdef CONFIG_AML_VOUT_FRAMERATE_AUTOMATION
	case 2976:	// only for 4k mode with clock*0.999
#endif
            aml_write_reg32(P_HHI_VID_PLL_CNTL2, 0x69c84000);
            aml_write_reg32(P_HHI_VID_PLL_CNTL3, 0xce49c022);
            aml_write_reg32(P_HHI_VID_PLL_CNTL4, 0x4123b100);
            aml_set_reg32_bits(P_HHI_VID2_PLL_CNTL2, 1, 16, 1);
            aml_write_reg32(P_HHI_VID_PLL_CNTL5, 0x00012385);
            aml_write_reg32(P_HHI_VID_PLL_CNTL,  0x6000043d);
            aml_write_reg32(P_HHI_VID_PLL_CNTL,  0x4000043d);
            WAIT_FOR_PLL_LOCKED(P_HHI_VID_PLL_CNTL);
            h_delay();
            aml_write_reg32(P_HHI_VID_PLL_CNTL5, 0x00016385);   // optimise HPLL VCO 2.97GHz performance
#ifdef CONFIG_AML_VOUT_FRAMERATE_AUTOMATION
	    if (clk == 2976)
	            aml_write_reg32(P_HHI_VID_PLL_CNTL2, 0x69c84d04);	// lower div_frac to get clk*0.999
	    else
	            aml_write_reg32(P_HHI_VID_PLL_CNTL2, 0x69c84e00);
#else
            aml_write_reg32(P_HHI_VID_PLL_CNTL2, 0x69c84e00);
#endif
            break;
        case 2970:      // for 1080p/i 720p mode
#ifdef CONFIG_AML_VOUT_FRAMERATE_AUTOMATION
	case 2975:	// For 1080P/i 720p mode with clock*0.999
#endif
            aml_write_reg32(P_HHI_VID_PLL_CNTL2, 0x69c84000);
            aml_write_reg32(P_HHI_VID_PLL_CNTL3, 0x8a46c023);
            aml_write_reg32(P_HHI_VID_PLL_CNTL4, 0x4123b100);
            aml_write_reg32(P_HHI_VID_PLL_CNTL5, 0x00012385);
            aml_write_reg32(P_HHI_VID_PLL_CNTL,  0x6000043d);
            aml_write_reg32(P_HHI_VID_PLL_CNTL,  0x4000043d);
            WAIT_FOR_PLL_LOCKED(P_HHI_VID_PLL_CNTL);
            h_delay();
            aml_write_reg32(P_HHI_VID_PLL_CNTL5, 0x00016385);   // optimise HPLL VCO 2.97GHz performance
#ifdef CONFIG_AML_VOUT_FRAMERATE_AUTOMATION
	    if (clk == 2975)
	            aml_write_reg32(P_HHI_VID_PLL_CNTL2, 0x69c84d04);	// lower div_frac to get clk*0.999
	    else
	            aml_write_reg32(P_HHI_VID_PLL_CNTL2, 0x69c84e00);
#else
            aml_write_reg32(P_HHI_VID_PLL_CNTL2, 0x69c84e00);
#endif
            break;
        case 2160:
            aml_write_reg32(P_HHI_VID_PLL_CNTL2, 0x69c84000);
            aml_write_reg32(P_HHI_VID_PLL_CNTL3, 0x8a46c023);
            aml_write_reg32(P_HHI_VID_PLL_CNTL4, 0x0123b100);
            aml_write_reg32(P_HHI_VID_PLL_CNTL5, 0x12385);
            aml_write_reg32(P_HHI_VID_PLL_CNTL,  0x6001042d);
            aml_write_reg32(P_HHI_VID_PLL_CNTL,  0x4001042d);
            WAIT_FOR_PLL_LOCKED(P_HHI_VID_PLL_CNTL);
            break;
        case 2058:
            aml_write_reg32(P_HHI_VID_PLL_CNTL2, 0x59c80000);
            aml_write_reg32(P_HHI_VID_PLL_CNTL3, 0x0a563823);
            aml_write_reg32(P_HHI_VID_PLL_CNTL4, 0x0123b100);
            aml_write_reg32(P_HHI_VID_PLL_CNTL5, 0x12385);
            aml_write_reg32(P_HHI_VID_PLL_CNTL,  0x6001042a);
            aml_write_reg32(P_HHI_VID_PLL_CNTL,  0x4001042a);
            WAIT_FOR_PLL_LOCKED(P_HHI_VID_PLL_CNTL);
            aml_write_reg32(P_HHI_VID_PLL_CNTL2, 0x69c8cdf4);
            break;
        case 1600:
            aml_write_reg32(P_HHI_VID_PLL_CNTL2, 0x69c8c000);
            aml_write_reg32(P_HHI_VID_PLL_CNTL3, 0x8a7ad023);
            aml_write_reg32(P_HHI_VID_PLL_CNTL4, 0x4023d100);
            aml_write_reg32(P_HHI_VID_PLL_CNTL5, 0x12286);
            aml_write_reg32(P_HHI_VID_PLL_CNTL,  0x60000442);
            aml_write_reg32(P_HHI_VID_PLL_CNTL,  0x40000442);
            WAIT_FOR_PLL_LOCKED(P_HHI_VID_PLL_CNTL);
            aml_write_reg32(P_HHI_VID_PLL_CNTL2, 0x69c8c506);
            break;
        case 1710:
            aml_write_reg32(P_HHI_VID_PLL_CNTL2, 0x69c8c000);
            aml_write_reg32(P_HHI_VID_PLL_CNTL3, 0x8a7ad023);
            aml_write_reg32(P_HHI_VID_PLL_CNTL4, 0x4023d100);
            aml_write_reg32(P_HHI_VID_PLL_CNTL5, 0x12286);
            aml_write_reg32(P_HHI_VID_PLL_CNTL,  0x60000447);
            aml_write_reg32(P_HHI_VID_PLL_CNTL,  0x40000447);
            WAIT_FOR_PLL_LOCKED(P_HHI_VID_PLL_CNTL);
            aml_write_reg32(P_HHI_VID_PLL_CNTL2, 0x69c8c3ac);
            break;
        case 2130:
            aml_write_reg32(P_HHI_VID_PLL_CNTL2, 0x59c80000);
            aml_write_reg32(P_HHI_VID_PLL_CNTL3, 0x0a563823);
            aml_write_reg32(P_HHI_VID_PLL_CNTL4, 0x0123b100);
            aml_write_reg32(P_HHI_VID_PLL_CNTL5, 0x12385);
            aml_write_reg32(P_HHI_VID_PLL_CNTL,  0x6001042c);
            aml_write_reg32(P_HHI_VID_PLL_CNTL,  0x4001042c);
            WAIT_FOR_PLL_LOCKED(P_HHI_VID_PLL_CNTL);
			aml_write_reg32(P_HHI_VID_PLL_CNTL2, 0x69c8c74f);
            break;
        case 2600:
            aml_write_reg32(P_HHI_VID_PLL_CNTL2, 0x59c80000);
            aml_write_reg32(P_HHI_VID_PLL_CNTL3, 0x0a563823);
            aml_write_reg32(P_HHI_VID_PLL_CNTL4, 0x0123b100);
            aml_write_reg32(P_HHI_VID_PLL_CNTL5, 0x12385);
            aml_write_reg32(P_HHI_VID_PLL_CNTL,  0x60010436);
            aml_write_reg32(P_HHI_VID_PLL_CNTL,  0x40010436);
            WAIT_FOR_PLL_LOCKED(P_HHI_VID_PLL_CNTL);
			aml_write_reg32(P_HHI_VID_PLL_CNTL2, 0x69c8c294);
            break;
        case 2925:
            aml_write_reg32(P_HHI_VID_PLL_CNTL2, 0x59c80000);
            aml_write_reg32(P_HHI_VID_PLL_CNTL3, 0x0a563823);
            aml_write_reg32(P_HHI_VID_PLL_CNTL4, 0x0123b100);
            aml_write_reg32(P_HHI_VID_PLL_CNTL5, 0x12385);
            aml_write_reg32(P_HHI_VID_PLL_CNTL,  0x6001043c);
            aml_write_reg32(P_HHI_VID_PLL_CNTL,  0x4001043c);
            WAIT_FOR_PLL_LOCKED(P_HHI_VID_PLL_CNTL);
			aml_write_reg32(P_HHI_VID_PLL_CNTL2, 0x69c8cfb4);
            break;
        case 2380:
            aml_write_reg32(P_HHI_VID_PLL_CNTL2, 0x59c80000);
            aml_write_reg32(P_HHI_VID_PLL_CNTL3, 0x0a563823);
            aml_write_reg32(P_HHI_VID_PLL_CNTL4, 0x0123b100);
            aml_write_reg32(P_HHI_VID_PLL_CNTL5, 0x12385);
            aml_write_reg32(P_HHI_VID_PLL_CNTL,  0x60010431);
            aml_write_reg32(P_HHI_VID_PLL_CNTL,  0x40010431);
            WAIT_FOR_PLL_LOCKED(P_HHI_VID_PLL_CNTL);
			aml_write_reg32(P_HHI_VID_PLL_CNTL2, 0x69c8c994);
            break;
        case 1716:
            aml_write_reg32(P_HHI_VID_PLL_CNTL2, 0x69c8c000);
            aml_write_reg32(P_HHI_VID_PLL_CNTL4, 0x4023d100);
            aml_write_reg32(P_HHI_VID_PLL_CNTL3, 0x8a7ad023);
            aml_write_reg32(P_HHI_VID_PLL_CNTL5, 0x12286);
            aml_write_reg32(P_HHI_VID_PLL_CNTL,  0x60000447);
            aml_write_reg32(P_HHI_VID_PLL_CNTL,  0x40000447);
            WAIT_FOR_PLL_LOCKED(P_HHI_VID_PLL_CNTL);
            aml_write_reg32(P_HHI_VID_PLL_CNTL2, 0x69c8c7f8);
            break;
        case 2014:
            aml_write_reg32(P_HHI_VID_PLL_CNTL2, 0x59c8cf55);
            aml_write_reg32(P_HHI_VID_PLL_CNTL3, 0x0a563823);
            aml_write_reg32(P_HHI_VID_PLL_CNTL4, 0x0123b100);
            aml_write_reg32(P_HHI_VID_PLL_CNTL5, 0x12385);
            aml_write_reg32(P_HHI_VID_PLL_CNTL,  0x60010429);
            aml_write_reg32(P_HHI_VID_PLL_CNTL,  0x40010429);
            WAIT_FOR_PLL_LOCKED(P_HHI_VID_PLL_CNTL);
            break;
        case 1422:
            aml_write_reg32(P_HHI_VID_PLL_CNTL2, 0x69c8c000);
            aml_write_reg32(P_HHI_VID_PLL_CNTL4, 0x4023d100);
            aml_write_reg32(P_HHI_VID_PLL_CNTL3, 0x8a7ad023);
            aml_write_reg32(P_HHI_VID_PLL_CNTL5, 0x12286);
            aml_write_reg32(P_HHI_VID_PLL_CNTL,  0x6000043b);
            aml_write_reg32(P_HHI_VID_PLL_CNTL,  0x4000043b);
            WAIT_FOR_PLL_LOCKED(P_HHI_VID_PLL_CNTL);
            aml_write_reg32(P_HHI_VID_PLL_CNTL2, 0x69c8c40f);
            break;
		case 1540:
			aml_write_reg32(P_HHI_VID_PLL_CNTL2, 0x69c8c2ab);
			aml_write_reg32(P_HHI_VID_PLL_CNTL4, 0x4023d100);
			aml_write_reg32(P_HHI_VID_PLL_CNTL3, 0x8a7ad023);
			aml_write_reg32(P_HHI_VID_PLL_CNTL5, 0x12286);
			aml_write_reg32(P_HHI_VID_PLL_CNTL,  0x60000440);
			aml_write_reg32(P_HHI_VID_PLL_CNTL,  0x40000440);
			WAIT_FOR_PLL_LOCKED(P_HHI_VID_PLL_CNTL);
			break;
#ifdef CONFIG_AML_VOUT_FRAMERATE_AUTOMATION
        case 2161:
            aml_write_reg32(P_HHI_VID_PLL_CNTL2, 0x69c84f48);
            aml_write_reg32(P_HHI_VID_PLL_CNTL3, 0x8a46c023);
            aml_write_reg32(P_HHI_VID_PLL_CNTL4, 0x0123b100);
            aml_write_reg32(P_HHI_VID_PLL_CNTL5, 0x12385);
            aml_write_reg32(P_HHI_VID_PLL_CNTL,  0x6001042c);
            aml_write_reg32(P_HHI_VID_PLL_CNTL,  0x4001042c);
            WAIT_FOR_PLL_LOCKED(P_HHI_VID_PLL_CNTL);
            break;
#endif                 
        case 1080:
			aml_write_reg32(P_HHI_VID_PLL_CNTL2, 0x69c8c000);
			aml_write_reg32(P_HHI_VID_PLL_CNTL4, 0x4023d100);
			aml_write_reg32(P_HHI_VID_PLL_CNTL3, 0x8a7ad023);
			aml_write_reg32(P_HHI_VID_PLL_CNTL5, 0x12286);
            aml_write_reg32(P_HHI_VID_PLL_CNTL,  0x6000042d);
            aml_write_reg32(P_HHI_VID_PLL_CNTL,  0x4000042d);
            WAIT_FOR_PLL_LOCKED(P_HHI_VID_PLL_CNTL);
            break;
#ifdef CONFIG_AML_VOUT_FRAMERATE_AUTOMATION            
        case 1081:
            aml_write_reg32(P_HHI_VID_PLL_CNTL2, 0x69c8cf48);
            aml_write_reg32(P_HHI_VID_PLL_CNTL,  0x6000042c);
            aml_write_reg32(P_HHI_VID_PLL_CNTL,  0x4000042c);
            WAIT_FOR_PLL_LOCKED(P_HHI_VID_PLL_CNTL);
            break;
#endif
        case 1296:
            aml_write_reg32(P_HHI_VID_PLL_CNTL2, 0x59c88000);
            aml_write_reg32(P_HHI_VID_PLL_CNTL3, 0xca49b022);
            aml_write_reg32(P_HHI_VID_PLL_CNTL4, 0x0023b100);
            aml_write_reg32(P_HHI_VID_PLL_CNTL5, 0x00012385);
            aml_write_reg32(P_HHI_VID_PLL_CNTL,  0x600c0436);
            aml_write_reg32(P_HHI_VID_PLL_CNTL,  0x400c0436);
            aml_write_reg32(P_HHI_VID_PLL_CNTL5, 0x00016385);
            WAIT_FOR_PLL_LOCKED(P_HHI_VID_PLL_CNTL);
            break;
        default:
            printk("error hpll clk: %d\n", clk);
            break;
    }
    if(clk < 2970)
        aml_write_reg32(P_HHI_VID_PLL_CNTL5, (aml_read_reg32(P_HHI_VID_PLL_CNTL5) & (~(0xf << 12))) | (0x6 << 12));
#endif

#if MESON_CPU_TYPE == MESON_CPU_TYPE_MESON8B
    aml_write_reg32(P_HHI_VID_PLL_CNTL2, 0x69c88000);
    aml_write_reg32(P_HHI_VID_PLL_CNTL3, 0xca563823);
    aml_write_reg32(P_HHI_VID_PLL_CNTL4, 0x40238100);
    aml_write_reg32(P_HHI_VID_PLL_CNTL5, 0x00012286);
    aml_write_reg32(P_HHI_VID2_PLL_CNTL2, 0x430a800);       // internal LDO share with HPLL & VIID PLL
    switch(clk){
<<<<<<< HEAD
    case 2970:	/* VMODE_720P, VMODE_1080I, VMODE_1080P, VMODE_720P_50HZ,
		   VMODE_1080I_50HZ, VMODE_1080P_50HZ, VMODE_1080P_24HZ */
	    aml_write_reg32(P_HHI_VID_PLL_CNTL2, 0x69c84000);
	    aml_write_reg32(P_HHI_VID_PLL_CNTL3, 0x8a46c023);
	    aml_write_reg32(P_HHI_VID_PLL_CNTL4, 0x4123b100);
	    aml_write_reg32(P_HHI_VID_PLL_CNTL5, 0x00012385);

	    aml_write_reg32(P_HHI_VID_PLL_CNTL,  0x6000043d);
	    aml_write_reg32(P_HHI_VID_PLL_CNTL,  0x4000043d);
	    WAIT_FOR_PLL_LOCKED(P_HHI_VID_PLL_CNTL);
	    h_delay();
	    aml_write_reg32(P_HHI_VID_PLL_CNTL5, 0x00016385);   // optimise HPLL VCO 2.97GHz performance
	    aml_write_reg32(P_HHI_VID_PLL_CNTL2, 0x69c84e00);
	    break;
    case 2160:	/* VMODE_480I, VMODE_480P, VMODE_576I,
		   VMODE_576P, VMODE_1600X900P_60HZ */
	    aml_write_reg32(P_HHI_VID_PLL_CNTL2, 0x59c80000);
	    aml_write_reg32(P_HHI_VID_PLL_CNTL3, 0x0a563823);
	    aml_write_reg32(P_HHI_VID_PLL_CNTL4, 0x0123b100);
	    aml_write_reg32(P_HHI_VID_PLL_CNTL5, 0x12385);
	    aml_write_reg32(P_HHI_VID_PLL_CNTL,  0x6001042d);
	    aml_write_reg32(P_HHI_VID_PLL_CNTL,  0x4001042d);
	    WAIT_FOR_PLL_LOCKED(P_HHI_VID_PLL_CNTL);
	    break;
    case 1296:	/* VMODE_480CVBS, VMODE_576CVBS */
	    aml_write_reg32(P_HHI_VID_PLL_CNTL2, 0x59c88000);
	    aml_write_reg32(P_HHI_VID_PLL_CNTL3, 0xca49b022);
	    aml_write_reg32(P_HHI_VID_PLL_CNTL4, 0x0023b100);
	    aml_write_reg32(P_HHI_VID_PLL_CNTL5, 0x00012385);
	    aml_write_reg32(P_HHI_VID_PLL_CNTL,  0x600c0436);
	    aml_write_reg32(P_HHI_VID_PLL_CNTL,  0x400c0436);
	    aml_write_reg32(P_HHI_VID_PLL_CNTL5, 0x00016385);
	    WAIT_FOR_PLL_LOCKED(P_HHI_VID_PLL_CNTL);
	    break;
    case 1422:	/* VMODE_800P */
	    aml_write_reg32(P_HHI_VID_PLL_CNTL2, 0x69c8c000);
	    aml_write_reg32(P_HHI_VID_PLL_CNTL4, 0x4023d100);
	    aml_write_reg32(P_HHI_VID_PLL_CNTL3, 0x8a7ad023);
	    aml_write_reg32(P_HHI_VID_PLL_CNTL5, 0x12286);
	    aml_write_reg32(P_HHI_VID_PLL_CNTL,  0x6000043b);
	    aml_write_reg32(P_HHI_VID_PLL_CNTL,  0x4000043b);
	    WAIT_FOR_PLL_LOCKED(P_HHI_VID_PLL_CNTL);
	    aml_write_reg32(P_HHI_VID_PLL_CNTL2, 0x69c8c40f);
	    break;
    case 2380:	/* VMODE_800X480P_60HZ */
	    aml_write_reg32(P_HHI_VID_PLL_CNTL2, 0x59c80000);
	    aml_write_reg32(P_HHI_VID_PLL_CNTL3, 0x0a563823);
	    aml_write_reg32(P_HHI_VID_PLL_CNTL4, 0x0123b100);
	    aml_write_reg32(P_HHI_VID_PLL_CNTL5, 0x12385);
	    aml_write_reg32(P_HHI_VID_PLL_CNTL,  0x60010431);
	    aml_write_reg32(P_HHI_VID_PLL_CNTL,  0x40010431);
	    WAIT_FOR_PLL_LOCKED(P_HHI_VID_PLL_CNTL);
	    aml_write_reg32(P_HHI_VID_PLL_CNTL2, 0x69c8c994);
	    break;
    case 1716:	/* VMODE_1366X768P_60HZ */
	    aml_write_reg32(P_HHI_VID_PLL_CNTL2, 0x69c8c000);
	    aml_write_reg32(P_HHI_VID_PLL_CNTL4, 0x4023d100);
	    aml_write_reg32(P_HHI_VID_PLL_CNTL3, 0x8a7ad023);
	    aml_write_reg32(P_HHI_VID_PLL_CNTL5, 0x12286);
	    aml_write_reg32(P_HHI_VID_PLL_CNTL,  0x60000447);
	    aml_write_reg32(P_HHI_VID_PLL_CNTL,  0x40000447);
	    WAIT_FOR_PLL_LOCKED(P_HHI_VID_PLL_CNTL);
	    aml_write_reg32(P_HHI_VID_PLL_CNTL2, 0x69c8c7f8);
	    break;
    case 1600:	/* VMODE_800X600P_60HZ */
	    aml_write_reg32(P_HHI_VID_PLL_CNTL2, 0x69c8c000);
	    aml_write_reg32(P_HHI_VID_PLL_CNTL3, 0x8a7ad023);
	    aml_write_reg32(P_HHI_VID_PLL_CNTL4, 0x4023d100);
	    aml_write_reg32(P_HHI_VID_PLL_CNTL5, 0x12286);
	    aml_write_reg32(P_HHI_VID_PLL_CNTL,  0x60000442);
	    aml_write_reg32(P_HHI_VID_PLL_CNTL,  0x40000442);
	    WAIT_FOR_PLL_LOCKED(P_HHI_VID_PLL_CNTL);
	    aml_write_reg32(P_HHI_VID_PLL_CNTL2, 0x69c8c506);
	    break;
    case 2058:	/* VMODE_1024X600P_60HZ */
	    aml_write_reg32(P_HHI_VID_PLL_CNTL2, 0x59c80000);
	    aml_write_reg32(P_HHI_VID_PLL_CNTL3, 0x0a563823);
	    aml_write_reg32(P_HHI_VID_PLL_CNTL4, 0x0123b100);
	    aml_write_reg32(P_HHI_VID_PLL_CNTL5, 0x12385);
	    aml_write_reg32(P_HHI_VID_PLL_CNTL,  0x6001042a);
	    aml_write_reg32(P_HHI_VID_PLL_CNTL,  0x4001042a);
	    WAIT_FOR_PLL_LOCKED(P_HHI_VID_PLL_CNTL);
	    aml_write_reg32(P_HHI_VID_PLL_CNTL2, 0x69c8cdf4);
	    break;
    case 2600:	/* VMODE_1024X768P_60HZ */
	    aml_write_reg32(P_HHI_VID_PLL_CNTL2, 0x59c80000);
	    aml_write_reg32(P_HHI_VID_PLL_CNTL3, 0x0a563823);
	    aml_write_reg32(P_HHI_VID_PLL_CNTL4, 0x0123b100);
	    aml_write_reg32(P_HHI_VID_PLL_CNTL5, 0x12385);
	    aml_write_reg32(P_HHI_VID_PLL_CNTL,  0x60010436);
	    aml_write_reg32(P_HHI_VID_PLL_CNTL,  0x40010436);
	    WAIT_FOR_PLL_LOCKED(P_HHI_VID_PLL_CNTL);
	    aml_write_reg32(P_HHI_VID_PLL_CNTL2, 0x69c8c294);
	    break;
    case 1710:	/* VMODE_1360X768P_60HZ */
	    aml_write_reg32(P_HHI_VID_PLL_CNTL2, 0x69c8c000);
	    aml_write_reg32(P_HHI_VID_PLL_CNTL3, 0x8a7ad023);
	    aml_write_reg32(P_HHI_VID_PLL_CNTL4, 0x4023d100);
	    aml_write_reg32(P_HHI_VID_PLL_CNTL5, 0x12286);
	    aml_write_reg32(P_HHI_VID_PLL_CNTL,  0x60000447);
	    aml_write_reg32(P_HHI_VID_PLL_CNTL,  0x40000447);
	    WAIT_FOR_PLL_LOCKED(P_HHI_VID_PLL_CNTL);
	    aml_write_reg32(P_HHI_VID_PLL_CNTL2, 0x69c8c3ac);
	    break;
    case 2130:	/* VMODE_1440X900P_60HZ */
	    aml_write_reg32(P_HHI_VID_PLL_CNTL2, 0x59c80000);
	    aml_write_reg32(P_HHI_VID_PLL_CNTL3, 0x0a563823);
	    aml_write_reg32(P_HHI_VID_PLL_CNTL4, 0x0123b100);
	    aml_write_reg32(P_HHI_VID_PLL_CNTL5, 0x12385);
	    aml_write_reg32(P_HHI_VID_PLL_CNTL,  0x6001042c);
	    aml_write_reg32(P_HHI_VID_PLL_CNTL,  0x4001042c);
	    WAIT_FOR_PLL_LOCKED(P_HHI_VID_PLL_CNTL);
	    aml_write_reg32(P_HHI_VID_PLL_CNTL2, 0x69c8c74f);
	    break;
    case 2925:	/* VMODE_1680X1050P_60HZ */
	    aml_write_reg32(P_HHI_VID_PLL_CNTL2, 0x59c80000);
	    aml_write_reg32(P_HHI_VID_PLL_CNTL3, 0x0a563823);
	    aml_write_reg32(P_HHI_VID_PLL_CNTL4, 0x0123b100);
	    aml_write_reg32(P_HHI_VID_PLL_CNTL5, 0x12385);
	    aml_write_reg32(P_HHI_VID_PLL_CNTL,  0x6001043c);
	    aml_write_reg32(P_HHI_VID_PLL_CNTL,  0x4001043c);
	    WAIT_FOR_PLL_LOCKED(P_HHI_VID_PLL_CNTL);
	    aml_write_reg32(P_HHI_VID_PLL_CNTL2, 0x69c8cfb4);
	    break;
    case 1540:	/* VMODE_1920x1200 */
	    aml_write_reg32(P_HHI_VID_PLL_CNTL2, 0x69c8c2ab);
	    aml_write_reg32(P_HHI_VID_PLL_CNTL4, 0x4023d100);
	    aml_write_reg32(P_HHI_VID_PLL_CNTL3, 0x8a7ad023);
	    aml_write_reg32(P_HHI_VID_PLL_CNTL5, 0x12286);
	    aml_write_reg32(P_HHI_VID_PLL_CNTL,  0x60000440);
	    aml_write_reg32(P_HHI_VID_PLL_CNTL,  0x40000440);
	    WAIT_FOR_PLL_LOCKED(P_HHI_VID_PLL_CNTL);
	    break;
    case 2014:	/* VMODE_VGA */
	    aml_write_reg32(P_HHI_VID_PLL_CNTL2, 0x59c8cf55);
	    aml_write_reg32(P_HHI_VID_PLL_CNTL3, 0x0a563823);
	    aml_write_reg32(P_HHI_VID_PLL_CNTL4, 0x0123b100);
	    aml_write_reg32(P_HHI_VID_PLL_CNTL5, 0x12385);
	    aml_write_reg32(P_HHI_VID_PLL_CNTL,  0x60010429);
	    aml_write_reg32(P_HHI_VID_PLL_CNTL,  0x40010429);
	    WAIT_FOR_PLL_LOCKED(P_HHI_VID_PLL_CNTL);
	    break;
    case 1058:	/* VMODE_SVGA */
	    WRITE_CBUS_REG(HHI_VID_PLL_CNTL, 0x422);
	    break;
    case 1086:	/* VMODE_XGA */
	    WRITE_CBUS_REG(HHI_VID_PLL_CNTL, 0x43e);
	    break;
    case 1080:	/* VMODE_SXGA */
	    aml_write_reg32(P_HHI_VID_PLL_CNTL2, 0x69c8c000);
	    aml_write_reg32(P_HHI_VID_PLL_CNTL4, 0x4023d100);
	    aml_write_reg32(P_HHI_VID_PLL_CNTL3, 0x8a7ad023);
	    aml_write_reg32(P_HHI_VID_PLL_CNTL5, 0x12286);
	    aml_write_reg32(P_HHI_VID_PLL_CNTL,  0x6000042d);
	    aml_write_reg32(P_HHI_VID_PLL_CNTL,  0x4000042d);
	    WAIT_FOR_PLL_LOCKED(P_HHI_VID_PLL_CNTL);
	    break;
    default:
	    printk("error hpll clk: %d\n", clk);
	    break;
=======
        case 2970:
#ifdef CONFIG_AML_VOUT_FRAMERATE_AUTOMATION
        case 2975:              // FOR 1080P/i 720p mode with clock*0.999
#endif
            aml_write_reg32(P_HHI_VID_PLL_CNTL2, 0x69c84000);
            aml_write_reg32(P_HHI_VID_PLL_CNTL3, 0x8a46c023);
            aml_write_reg32(P_HHI_VID_PLL_CNTL4, 0x4123b100);
            aml_write_reg32(P_HHI_VID_PLL_CNTL5, 0x00012385);

            aml_write_reg32(P_HHI_VID_PLL_CNTL,  0x6000043d);
            aml_write_reg32(P_HHI_VID_PLL_CNTL,  0x4000043d);
            WAIT_FOR_PLL_LOCKED(P_HHI_VID_PLL_CNTL);
            h_delay();
            aml_write_reg32(P_HHI_VID_PLL_CNTL5, 0x00016385);   // optimise HPLL VCO 2.97GHz performance
#ifdef CONFIG_AML_VOUT_FRAMERATE_AUTOMATION
            if( clk == 2975 )
                aml_write_reg32(P_HHI_VID_PLL_CNTL2, 0x69c84d04); // lower div_frac to get clk*0.999
            else
                aml_write_reg32(P_HHI_VID_PLL_CNTL2, 0x69c84e00);
#else
            aml_write_reg32(P_HHI_VID_PLL_CNTL2, 0x69c84e00);
#endif
            break;
#ifdef CONFIG_AML_VOUT_FRAMERATE_AUTOMATION
        case 2161:
            aml_write_reg32(P_HHI_VID_PLL_CNTL2, 0x69c84f48);
            aml_write_reg32(P_HHI_VID_PLL_CNTL3, 0x8a46c023);
            aml_write_reg32(P_HHI_VID_PLL_CNTL4, 0x0123b100);
            aml_write_reg32(P_HHI_VID_PLL_CNTL5, 0x12385);
            aml_write_reg32(P_HHI_VID_PLL_CNTL,  0x6001042c);
            aml_write_reg32(P_HHI_VID_PLL_CNTL,  0x4001042c);
            WAIT_FOR_PLL_LOCKED(P_HHI_VID_PLL_CNTL);
            break;
#endif                 
        case 2160:
            aml_write_reg32(P_HHI_VID_PLL_CNTL2, 0x69c84000);
            aml_write_reg32(P_HHI_VID_PLL_CNTL3, 0x8a46c023);
            aml_write_reg32(P_HHI_VID_PLL_CNTL4, 0x0123b100);
            aml_write_reg32(P_HHI_VID_PLL_CNTL5, 0x12385);
            aml_write_reg32(P_HHI_VID_PLL_CNTL,  0x6001042d);
            aml_write_reg32(P_HHI_VID_PLL_CNTL,  0x4001042d);
            WAIT_FOR_PLL_LOCKED(P_HHI_VID_PLL_CNTL);
            break;
        case 1296:
            aml_write_reg32(P_HHI_VID_PLL_CNTL2, 0x59c88000);
            aml_write_reg32(P_HHI_VID_PLL_CNTL3, 0xca49b022);
            aml_write_reg32(P_HHI_VID_PLL_CNTL4, 0x0023b100);
            aml_write_reg32(P_HHI_VID_PLL_CNTL5, 0x00012385);
            aml_write_reg32(P_HHI_VID_PLL_CNTL,  0x600c0436);
            aml_write_reg32(P_HHI_VID_PLL_CNTL,  0x400c0436);
            aml_write_reg32(P_HHI_VID_PLL_CNTL5, 0x00016385);
            WAIT_FOR_PLL_LOCKED(P_HHI_VID_PLL_CNTL);
            break;
        default:
            printk("error hpll clk: %d\n", clk);
            break;
>>>>>>> d8c8a643
    }
    if(clk < 2970)
	    aml_write_reg32(P_HHI_VID_PLL_CNTL5, (aml_read_reg32(P_HHI_VID_PLL_CNTL5) & (~(0xf << 12))) | (0x6 << 12));
#endif

#if MESON_CPU_TYPE == MESON_CPU_TYPE_MESON6
    printk("%s[%d] clk = %d\n", __func__, __LINE__, clk);
    switch(clk){
        case 1488:
            WRITE_CBUS_REG(HHI_VID_PLL_CNTL, 0x43e);
            break;
        case 1080:
            WRITE_CBUS_REG(HHI_VID_PLL_CNTL, 0x42d);
            break;
        case 1066:
            WRITE_CBUS_REG(HHI_VID_PLL_CNTL, 0x42a);
            break;
        case 1058:
            WRITE_CBUS_REG(HHI_VID_PLL_CNTL, 0x422);
            break;
        case 1086:
            WRITE_CBUS_REG(HHI_VID_PLL_CNTL, 0x43e);
            break;
        case 1296:
            break;
        default:
            printk("error hpll clk: %d\n", clk);
            break;
    }
#endif
    printk("config HPLL done\n");
}

static void set_hpll_hdmi_od(unsigned div)
{
    switch(div){
        case 1:
            WRITE_CBUS_REG_BITS(HHI_VID_PLL_CNTL, 0, 18, 2);
            break;
        case 2:
            WRITE_CBUS_REG_BITS(HHI_VID_PLL_CNTL, 1, 18, 2);
            break;
        case 4:
            WRITE_CBUS_REG_BITS(HHI_VID_PLL_CNTL, 2, 18, 2);
            break;
        case 8:
            WRITE_CBUS_REG_BITS(HHI_VID_PLL_CNTL, 1, 16, 2);
            WRITE_CBUS_REG_BITS(HHI_VID_PLL_CNTL, 3, 18, 2);
            break;
        default:
            break;
    }
}

#if MESON_CPU_TYPE >= MESON_CPU_TYPE_MESON8
static void set_hpll_lvds_od(unsigned div)
{
    switch(div) {
        case 1:
            aml_set_reg32_bits(P_HHI_VID_PLL_CNTL, 0, 16, 2);
            break;
        case 2:
            aml_set_reg32_bits(P_HHI_VID_PLL_CNTL, 1, 16, 2);
            break;
        case 4:
            aml_set_reg32_bits(P_HHI_VID_PLL_CNTL, 2, 16, 2);
            break;
        case 8:     // note: need test
            aml_set_reg32_bits(P_HHI_VID_PLL_CNTL, 3, 16, 2);
            break;
        default:
            break;
    }
}
#endif

// viu_channel_sel: 1 or 2
// viu_type_sel: 0: 0=ENCL, 1=ENCI, 2=ENCP, 3=ENCT.
int set_viu_path(unsigned viu_channel_sel, viu_type_e viu_type_sel)
{
    if((viu_channel_sel > 2) || (viu_channel_sel == 0))
        return -1;
#if MESON_CPU_TYPE >= MESON_CPU_TYPE_MESON8
    printk("VPU_VIU_VENC_MUX_CTRL: 0x%x\n", aml_read_reg32(P_VPU_VIU_VENC_MUX_CTRL));
    if(viu_channel_sel == 1){
        aml_set_reg32_bits(P_VPU_VIU_VENC_MUX_CTRL, viu_type_sel, 0, 2);
        printk("viu chan = 1\n");
    }
    else{
        //viu_channel_sel ==2
        aml_set_reg32_bits(P_VPU_VIU_VENC_MUX_CTRL, viu_type_sel, 2, 2);
        printk("viu chan = 2\n");
    }
    printk("VPU_VIU_VENC_MUX_CTRL: 0x%x\n", aml_read_reg32(P_VPU_VIU_VENC_MUX_CTRL));
#endif
    return 0;
}

static void set_vid_pll_div(unsigned div)
{
#if MESON_CPU_TYPE == MESON_CPU_TYPE_MESON6
    // Gate disable
    WRITE_CBUS_REG_BITS(HHI_VID_DIVIDER_CNTL, 0, 16, 1);
    switch(div){
        case 10:
            WRITE_CBUS_REG_BITS(HHI_VID_DIVIDER_CNTL, 4, 4, 3);
            WRITE_CBUS_REG_BITS(HHI_VID_DIVIDER_CNTL, 1, 8, 2);
            WRITE_CBUS_REG_BITS(HHI_VID_DIVIDER_CNTL, 1, 12, 3);
            break;
        case 5:
            WRITE_CBUS_REG_BITS(HHI_VID_DIVIDER_CNTL, 4, 4, 3);
            WRITE_CBUS_REG_BITS(HHI_VID_DIVIDER_CNTL, 0, 8, 2);
            WRITE_CBUS_REG_BITS(HHI_VID_DIVIDER_CNTL, 0, 12, 3);
            break;
        default:
            break;
    }
    // Soft Reset div_post/div_pre
    WRITE_CBUS_REG_BITS(HHI_VID_DIVIDER_CNTL, 0, 0, 2);
    WRITE_CBUS_REG_BITS(HHI_VID_DIVIDER_CNTL, 1, 3, 1);
    WRITE_CBUS_REG_BITS(HHI_VID_DIVIDER_CNTL, 1, 7, 1);
    WRITE_CBUS_REG_BITS(HHI_VID_DIVIDER_CNTL, 3, 0, 2);
    WRITE_CBUS_REG_BITS(HHI_VID_DIVIDER_CNTL, 0, 3, 1);
    WRITE_CBUS_REG_BITS(HHI_VID_DIVIDER_CNTL, 0, 7, 1);
    // Gate enable
    WRITE_CBUS_REG_BITS(HHI_VID_DIVIDER_CNTL, 1, 16, 1);
#endif
#if MESON_CPU_TYPE >= MESON_CPU_TYPE_MESON8
    // Gate disable
    aml_set_reg32_bits(P_HHI_VID_DIVIDER_CNTL, 0, 16, 1);
    switch(div){
        case 10:
            aml_set_reg32_bits(P_HHI_VID_DIVIDER_CNTL, 4, 4, 3);
            aml_set_reg32_bits(P_HHI_VID_DIVIDER_CNTL, 1, 8, 2);
            aml_set_reg32_bits(P_HHI_VID_DIVIDER_CNTL, 1, 12, 3);
            break;
        case 5:
            aml_set_reg32_bits(P_HHI_VID_DIVIDER_CNTL, 4, 4, 3);
            aml_set_reg32_bits(P_HHI_VID_DIVIDER_CNTL, 0, 8, 2);
            aml_set_reg32_bits(P_HHI_VID_DIVIDER_CNTL, 0, 12, 3);
            break;
        case 6:
            aml_set_reg32_bits(P_HHI_VID_DIVIDER_CNTL, 5, 4, 3);
            aml_set_reg32_bits(P_HHI_VID_DIVIDER_CNTL, 0, 8, 2);
            aml_set_reg32_bits(P_HHI_VID_DIVIDER_CNTL, 0, 12, 3);
            break;
        default:
            break;
    }
    // Soft Reset div_post/div_pre
    aml_set_reg32_bits(P_HHI_VID_DIVIDER_CNTL, 0, 0, 2);
    aml_set_reg32_bits(P_HHI_VID_DIVIDER_CNTL, 1, 3, 1);
    aml_set_reg32_bits(P_HHI_VID_DIVIDER_CNTL, 1, 7, 1);
    aml_set_reg32_bits(P_HHI_VID_DIVIDER_CNTL, 3, 0, 2);
    aml_set_reg32_bits(P_HHI_VID_DIVIDER_CNTL, 0, 3, 1);
    aml_set_reg32_bits(P_HHI_VID_DIVIDER_CNTL, 0, 7, 1);
    // Gate enable
    aml_set_reg32_bits(P_HHI_VID_DIVIDER_CNTL, 1, 16, 1);
#endif
}

static void set_clk_final_div(unsigned div)
{
    if(div == 0)
        div = 1;
    WRITE_CBUS_REG_BITS(HHI_VID_CLK_CNTL, 1, 19, 1);
    WRITE_CBUS_REG_BITS(HHI_VID_CLK_CNTL, 0, 16, 3);
    WRITE_CBUS_REG_BITS(HHI_VID_CLK_DIV, div-1, 0, 8);
    WRITE_CBUS_REG_BITS(HHI_VID_CLK_CNTL, 7, 0, 3);
}

static void set_hdmi_tx_pixel_div(unsigned div)
{
    check_div();
    WRITE_CBUS_REG_BITS(HHI_HDMI_CLK_CNTL, div, 16, 4);
}
static void set_encp_div(unsigned div)
{
    check_div();
    WRITE_CBUS_REG_BITS(HHI_VID_CLK_DIV, div, 24, 4);
}

static void set_enci_div(unsigned div)
{
    check_div();
    WRITE_CBUS_REG_BITS(HHI_VID_CLK_DIV, div, 28, 4);
}

static void set_enct_div(unsigned div)
{
    check_div();
    WRITE_CBUS_REG_BITS(HHI_VID_CLK_DIV, div, 20, 4);
}

static void set_encl_div(unsigned div)
{
    check_div();
    WRITE_CBUS_REG_BITS(HHI_VIID_CLK_DIV, div, 12, 4);
}

static void set_vdac0_div(unsigned div)
{
    check_div();
    WRITE_CBUS_REG_BITS(HHI_VIID_CLK_DIV, div, 28, 4);
}

static void set_vdac1_div(unsigned div)
{
    check_div();
    WRITE_CBUS_REG_BITS(HHI_VIID_CLK_DIV, div, 24, 4);
}

// mode hpll_clk_out hpll_hdmi_od viu_path viu_type vid_pll_div clk_final_div
// hdmi_tx_pixel_div unsigned encp_div unsigned enci_div unsigned enct_div unsigned ecnl_div;

static enc_clk_val_t setting_enc_clk_val_m8m2[] = {
		{VMODE_480I,       2160, 8, 1, 1, VIU_ENCI,  5, 4, 2,-1,  2, -1, -1,  2,  -1},
		{VMODE_480I_RPT,   2160, 4, 1, 1, VIU_ENCI,  5, 4, 2,-1,  4, -1, -1,  2,  -1},
		{VMODE_480CVBS,    1296, 4, 1, 1, VIU_ENCI,  6, 4, 2,-1,  2, -1, -1,  2,  -1},
		{VMODE_480P,       2160, 8, 1, 1, VIU_ENCP,  5, 4, 2, 1, -1, -1, -1,  1,  -1},
#ifdef CONFIG_AML_VOUT_FRAMERATE_AUTOMATION
                {VMODE_480P_59HZ,  2161, 8, 1, 1, VIU_ENCP,  5, 4, 2, 1, -1, -1, -1,  1,  -1},
#endif         
		{VMODE_480P_RPT,   2160, 2, 1, 1, VIU_ENCP,  5, 4, 1, 2, -1, -1, -1,  1,  -1},
		{VMODE_576I,       2160, 8, 1, 1, VIU_ENCI,  5, 4, 2,-1,  2, -1, -1,  2,  -1},
		{VMODE_576I_RPT,   2160, 4, 1, 1, VIU_ENCI,  5, 4, 2,-1,  4, -1, -1,  2,  -1},
		{VMODE_576CVBS,    1296, 4, 1, 1, VIU_ENCI,  6, 4, 2,-1,  2, -1, -1,  2,  -1},
		{VMODE_576P,       2160, 8, 1, 1, VIU_ENCP,  5, 4, 2, 1, -1, -1, -1,  1,  -1},
		{VMODE_576P_RPT,   2160, 2, 1, 1, VIU_ENCP,  5, 4, 1, 2, -1, -1, -1,  1,  -1},
		{VMODE_720P,       2970, 4, 2, 1, VIU_ENCP, 10, 1, 2, 1, -1, -1, -1,  1,  -1},
#ifdef CONFIG_AML_VOUT_FRAMERATE_AUTOMATION
               // 2975 for hpll: vco2970 * 0.999
                {VMODE_720P,       2975, 4, 2, 1, VIU_ENCP, 10, 1, 2, 1, -1, -1, -1,  1,  -1},
#endif
		{VMODE_1080I,      2970, 4, 2, 1, VIU_ENCP, 10, 1, 2, 1, -1, -1, -1,  1,  -1},
#ifdef CONFIG_AML_VOUT_FRAMERATE_AUTOMATION
                {VMODE_1080I_59HZ, 2975, 4, 2, 1, VIU_ENCP, 10, 1, 2, 1, -1, -1, -1,  1,  -1},
#endif
		{VMODE_1080P,      2970, 2, 2, 1, VIU_ENCP, 10, 1, 1, 1, -1, -1, -1,  1,  -1},
#ifdef CONFIG_AML_VOUT_FRAMERATE_AUTOMATION
                // 2975 for hpll: vco2970 * 0.999
                {VMODE_1080P,      2975, 2, 2, 1, VIU_ENCP, 10, 1, 1, 1, -1, -1, -1,  1,  -1},
#endif
		{VMODE_720P_50HZ,  2970, 4, 2, 1, VIU_ENCP, 10, 1, 2, 1, -1, -1, -1,  1,  -1},
		{VMODE_1080I_50HZ, 2970, 4, 2, 1, VIU_ENCP, 10, 1, 2, 1, -1, -1, -1,  1,  -1},
		{VMODE_1080P_50HZ, 2970, 2, 2, 1, VIU_ENCP, 10, 1, 1, 1, -1, -1, -1,  1,  -1},
		{VMODE_1080P_24HZ, 2970, 4, 2, 1, VIU_ENCP, 10, 2, 1, 1, -1, -1, -1,  1,  -1},
#ifdef CONFIG_AML_VOUT_FRAMERATE_AUTOMATION
               // 2975 for hpll: vco2970 * 0.999
                {VMODE_1080P_24HZ, 2975, 4, 2, 1, VIU_ENCP, 10, 2, 1, 1, -1, -1, -1,  1,  -1},
#endif
		{VMODE_4K2K_30HZ,  2971, 1, 2, 1, VIU_ENCP,  5, 1, 1, 1, -1, -1, -1,  1,  -1},
#ifdef CONFIG_AML_VOUT_FRAMERATE_AUTOMATION
               // 2976 for hpll: vco2970(4k) * 0.999
                {VMODE_4K2K_30HZ,  2976, 1, 2, 1, VIU_ENCP,  5, 1, 1, 1, -1, -1, -1,  1,  -1},
#endif
		{VMODE_4K2K_25HZ,  2971, 1, 2, 1, VIU_ENCP,  5, 1, 1, 1, -1, -1, -1,  1,  -1},
		{VMODE_4K2K_24HZ,  2971, 1, 2, 1, VIU_ENCP,  5, 1, 1, 1, -1, -1, -1,  1,  -1},
#ifdef CONFIG_AML_VOUT_FRAMERATE_AUTOMATION
               // 2976 for hpll: vco2970(4k) * 0.999
                {VMODE_4K2K_24HZ,  2976, 1, 2, 1, VIU_ENCP,  5, 1, 1, 1, -1, -1, -1,  1,  -1},
#endif
		{VMODE_4K2K_SMPTE, 2971, 1, 2, 1, VIU_ENCP,  5, 1, 1, 1, -1, -1, -1,  1,  -1},
		{VMODE_VGA,  1066, 3, 1, 1, VIU_ENCP, 10, 1, 2, 1, -1, -1, -1,  1,  1},
		{VMODE_SVGA, 1058, 2, 1, 1, VIU_ENCP, 10, 1, 2, 1, -1, -1, -1,  1,  1},
		{VMODE_XGA, 1085, 1, 1, 1, VIU_ENCP, 5, 1, 1, 1, -1, -1, -1,  1,  1},
};
static enc_clk_val_t setting_enc_clk_val[] = {

#if MESON_CPU_TYPE == MESON_CPU_TYPE_MESON8B
    {VMODE_480I,       2160, 8, 1, 1, VIU_ENCI,  5, 4, 2,-1,  2, -1, -1,  2,  -1},
    {VMODE_480CVBS,    1296, 4, 1, 1, VIU_ENCI,  6, 4, 2,-1,  2, -1, -1,  2,  -1},
    {VMODE_480P,       2160, 8, 1, 1, VIU_ENCP,  5, 4, 2, 1, -1, -1, -1,  1,  -1},
#ifdef CONFIG_AML_VOUT_FRAMERATE_AUTOMATION
    {VMODE_480P_59HZ,  2161, 8, 1, 1, VIU_ENCP,  5, 4, 2, 1, -1, -1, -1,  1,  -1},
#endif
    {VMODE_576I,       2160, 8, 1, 1, VIU_ENCI,  5, 4, 2,-1,  2, -1, -1,  2,  -1},
    {VMODE_576CVBS,    1296, 4, 1, 1, VIU_ENCI,  6, 4, 2,-1,  2, -1, -1,  2,  -1},
    {VMODE_576P,       2160, 8, 1, 1, VIU_ENCP,  5, 4, 2, 1, -1, -1, -1,  1,  -1},
    {VMODE_720P,       2970, 4, 2, 1, VIU_ENCP, 10, 1, 2, 1, -1, -1, -1,  1,  -1},
#ifdef CONFIG_AML_VOUT_FRAMERATE_AUTOMATION
       // 2975 for hpll: vco2970 * 0.999
    {VMODE_720P,       2975, 4, 2, 1, VIU_ENCP, 10, 1, 2, 1, -1, -1, -1,  1,  -1},
#endif
    {VMODE_800P,       1422, 2, 2, 1, VIU_ENCP, 10, 1, 1, 1, -1, -1, -1,  1,  -1}, // MDRJR Verify
    {VMODE_800X480P_60HZ, 2380, 8, 4, 1, VIU_ENCP,  10, 4, 1, 1, -1, -1, -1,  1,  -1},
    {VMODE_1366X768P_60HZ, 1716, 2, 2, 1, VIU_ENCP,  10, 1, 1, 1, -1, -1, -1,  1,  -1},
    {VMODE_1600X900P_60HZ, 2160, 2, 2, 1, VIU_ENCP,  10, 1, 1, 1, -1, -1, -1,  1,  -1},
    {VMODE_800X600P_60HZ, 1600, 4, 4, 1, VIU_ENCP,  10, 1, 1, 1, -1, -1, -1,  1,  -1},
    {VMODE_1024X600P_60HZ, 2058, 4, 4, 1, VIU_ENCP,  10, 1, 1, 1, -1, -1, -1,  1,  -1},
    {VMODE_1024X768P_60HZ, 2600, 4, 4, 1, VIU_ENCP,  10, 1, 1, 1, -1, -1, -1,  1,  -1},
    {VMODE_1360X768P_60HZ, 1710, 2, 2, 1, VIU_ENCP,  10, 1, 1, 1, -1, -1, -1,  1,  -1},
    {VMODE_1440X900P_60HZ, 2130, 2, 2, 1, VIU_ENCP,  10, 1, 1, 1, -1, -1, -1,  1,  -1},
    {VMODE_1680X1050P_60HZ, 2925, 2, 2, 1, VIU_ENCP,  10, 1, 1, 1, -1, -1, -1,  1,  -1},
    {VMODE_1080I,      2970, 4, 2, 1, VIU_ENCP, 10, 1, 2, 1, -1, -1, -1,  1,  -1},
#ifdef CONFIG_AML_VOUT_FRAMERATE_AUTOMATION
    {VMODE_1080I_59HZ, 2975, 4, 2, 1, VIU_ENCP, 10, 1, 2, 1, -1, -1, -1,  1,  -1},
#endif
    {VMODE_1080P,      2970, 2, 2, 1, VIU_ENCP, 10, 1, 1, 1, -1, -1, -1,  1,  -1},
#ifdef CONFIG_AML_VOUT_FRAMERATE_AUTOMATION
       // 2975 for hpll: vco2970 * 0.999
    {VMODE_1080P,      2975, 2, 2, 1, VIU_ENCP, 10, 1, 1, 1, -1, -1, -1,  1,  -1},
#endif
    {VMODE_720P_50HZ,  2970, 4, 2, 1, VIU_ENCP, 10, 1, 2, 1, -1, -1, -1,  1,  -1},
    {VMODE_1080I_50HZ, 2970, 4, 2, 1, VIU_ENCP, 10, 1, 2, 1, -1, -1, -1,  1,  -1},
    {VMODE_1080P_50HZ, 2970, 2, 2, 1, VIU_ENCP, 10, 1, 1, 1, -1, -1, -1,  1,  -1},
    {VMODE_1080P_24HZ, 2970, 4, 2, 1, VIU_ENCP, 10, 2, 1, 1, -1, -1, -1,  1,  -1},
#ifdef CONFIG_AML_VOUT_FRAMERATE_AUTOMATION
    // 2975 for hpll: vco2970 * 0.999
    {VMODE_1080P_24HZ, 2975, 4, 2, 1, VIU_ENCP, 10, 2, 1, 1, -1, -1, -1,  1,  -1},
#endif
    {VMODE_VGA,        2014, 8, 1, 1, VIU_ENCP, 10, 4, 1, 1, -1, -1, -1,  1,  -1},
    {VMODE_SVGA,       1058, 2, 1, 1, VIU_ENCP, 10, 1, 2, 1, -1, -1, -1,  1,   1},
    {VMODE_XGA,        1085, 1, 1, 1, VIU_ENCP,  5, 1, 1, 1, -1, -1, -1,  1,   1},
    {VMODE_SXGA,       1080, 1, 1, 1, VIU_ENCP, 10, 1, 1, 1, -1, -1, -1,  1,  -1},
    {VMODE_1920x1200,  1540, 1, 1, 1, VIU_ENCP, 10, 1, 1, 1, -1, -1, -1,  1,  -1},
#endif

#if MESON_CPU_TYPE == MESON_CPU_TYPE_MESON8
    {VMODE_480I,       1080, 4, 1, 1, VIU_ENCI,  5, 4, 2,-1,  2, -1, -1,  2,  -1},
    {VMODE_480I_RPT,   2160, 4, 1, 1, VIU_ENCI,  5, 4, 2,-1,  4, -1, -1,  2,  -1},
    {VMODE_480CVBS,    1296, 4, 1, 1, VIU_ENCI,  6, 4, 2,-1,  2, -1, -1,  2,  -1},
    {VMODE_480P,       1080, 4, 1, 1, VIU_ENCP,  5, 4, 2, 1, -1, -1, -1,  1,  -1},
#ifdef CONFIG_AML_VOUT_FRAMERATE_AUTOMATION
    {VMODE_480P_59HZ,  1081, 4, 1, 1, VIU_ENCP,  5, 4, 2, 1, -1, -1, -1,  1,  -1},
#endif
    {VMODE_480P_RPT,   2160, 2, 1, 1, VIU_ENCP,  5, 4, 1, 2, -1, -1, -1,  1,  -1},
    {VMODE_576I,       1080, 4, 1, 1, VIU_ENCI,  5, 4, 2,-1,  2, -1, -1,  2,  -1},
    {VMODE_576I_RPT,   2160, 4, 1, 1, VIU_ENCI,  5, 4, 2,-1,  4, -1, -1,  2,  -1},
    {VMODE_576CVBS,    1296, 4, 1, 1, VIU_ENCI,  6, 4, 2,-1,  2, -1, -1,  2,  -1},
    {VMODE_576P,       1080, 4, 1, 1, VIU_ENCP,  5, 4, 2, 1, -1, -1, -1,  1,  -1},
    {VMODE_576P_RPT,   2160, 2, 1, 1, VIU_ENCP,  5, 4, 1, 2, -1, -1, -1,  1,  -1},
    {VMODE_720P,       2970, 4, 2, 1, VIU_ENCP, 10, 1, 2, 1, -1, -1, -1,  1,  -1},
#ifdef CONFIG_AML_VOUT_FRAMERATE_AUTOMATION
    // 2975 for hpll: vco2970 * 0.999
    {VMODE_720P_59HZ,  2975, 4, 2, 1, VIU_ENCP, 10, 1, 2, 1, -1, -1, -1,  1,  -1},
#endif
    {VMODE_1080I,      2970, 4, 2, 1, VIU_ENCP, 10, 1, 2, 1, -1, -1, -1,  1,  -1},
#ifdef CONFIG_AML_VOUT_FRAMERATE_AUTOMATION
    {VMODE_1080I_59HZ, 2975, 4, 2, 1, VIU_ENCP, 10, 1, 2, 1, -1, -1, -1,  1,  -1},
#endif
    {VMODE_1080P,      2970, 2, 2, 1, VIU_ENCP, 10, 1, 1, 1, -1, -1, -1,  1,  -1},
    {VMODE_720P_50HZ,  2970, 4, 2, 1, VIU_ENCP, 10, 1, 2, 1, -1, -1, -1,  1,  -1},
    {VMODE_1080I_50HZ, 2970, 4, 2, 1, VIU_ENCP, 10, 1, 2, 1, -1, -1, -1,  1,  -1},
    {VMODE_1080P_50HZ, 2970, 2, 2, 1, VIU_ENCP, 10, 1, 1, 1, -1, -1, -1,  1,  -1},
    {VMODE_1080P_24HZ, 2970, 4, 2, 1, VIU_ENCP, 10, 2, 1, 1, -1, -1, -1,  1,  -1},
#ifdef CONFIG_AML_VOUT_FRAMERATE_AUTOMATION
    // 2975 for hpll: vco2970 * 0.999
    {VMODE_1080P_23HZ, 2975, 4, 2, 1, VIU_ENCP, 10, 2, 1, 1, -1, -1, -1,  1,  -1},
#endif
    {VMODE_4K2K_30HZ,  2971, 1, 2, 1, VIU_ENCP,  5, 1, 1, 1, -1, -1, -1,  1,  -1},
#ifdef CONFIG_AML_VOUT_FRAMERATE_AUTOMATION
    // 2976 for hpll: vco2970(4k) * 0.999
    {VMODE_4K2K_29HZ,  2976, 1, 2, 1, VIU_ENCP,  5, 1, 1, 1, -1, -1, -1,  1,  -1},
#endif
    {VMODE_4K2K_25HZ,  2971, 1, 2, 1, VIU_ENCP,  5, 1, 1, 1, -1, -1, -1,  1,  -1},
    {VMODE_4K2K_24HZ,  2971, 1, 2, 1, VIU_ENCP,  5, 1, 1, 1, -1, -1, -1,  1,  -1},
#ifdef CONFIG_AML_VOUT_FRAMERATE_AUTOMATION
    // 2976 for hpll: vco2970(4k) * 0.999
    {VMODE_4K2K_23HZ,  2976, 1, 2, 1, VIU_ENCP,  5, 1, 1, 1, -1, -1, -1,  1,  -1},
#endif
    {VMODE_4K2K_SMPTE, 2971, 1, 2, 1, VIU_ENCP,  5, 1, 1, 1, -1, -1, -1,  1,  -1},
    {VMODE_VGA,  1066, 3, 1, 1, VIU_ENCP, 10, 1, 2, 1, -1, -1, -1,  1,  1},
    {VMODE_SVGA, 1058, 2, 1, 1, VIU_ENCP, 10, 1, 2, 1, -1, -1, -1,  1,  1},
    {VMODE_XGA, 1085, 1, 1, 1, VIU_ENCP, 5, 1, 1, 1, -1, -1, -1,  1,  1},
#endif

#if MESON_CPU_TYPE == MESON_CPU_TYPE_MESON6
    {VMODE_480I,       1080, 4, 1, VIU_ENCI,  5, 4, 2,-1,  2, -1, -1,  2,  -1},
    {VMODE_480CVBS,    1080, 4, 1, VIU_ENCI,  5, 4, 2,-1,  2, -1, -1,  2,  -1},
    {VMODE_480P,       1080, 4, 1, VIU_ENCP,  5, 4, 2, 1, -1, -1, -1,  1,  -1},
    {VMODE_576I,       1080, 4, 1, VIU_ENCI,  5, 4, 2,-1,  2, -1, -1,  2,  -1},
    {VMODE_576CVBS,    1080, 4, 1, VIU_ENCI,  5, 4, 2,-1,  2, -1, -1,  2,  -1},
    {VMODE_576P,       1080, 4, 1, VIU_ENCP,  5, 4, 2, 1, -1, -1, -1,  1,  -1},
    {VMODE_720P,       1488, 2, 1, VIU_ENCP, 10, 1, 2, 1, -1, -1, -1,  1,  -1},
    {VMODE_1080I,      1488, 2, 1, VIU_ENCP, 10, 1, 2, 1, -1, -1, -1,  1,  -1},
    {VMODE_1080P,      1488, 1, 1, VIU_ENCP, 10, 1, 1, 1, -1, -1, -1,  1,  -1},
    {VMODE_720P_50HZ,  1488, 2, 1, VIU_ENCP, 10, 1, 2, 1, -1, -1, -1,  1,  -1},
    {VMODE_1080I_50HZ, 1488, 2, 1, VIU_ENCP, 10, 1, 2, 1, -1, -1, -1,  1,  -1},
    {VMODE_1080P_50HZ, 1488, 1, 1, VIU_ENCP, 10, 1, 1, 1, -1, -1, -1,  1,  -1},
    {VMODE_1080P_24HZ, 1488, 2, 1, VIU_ENCP, 10, 2, 1, 1, -1, -1, -1,  1,  -1},
    {VMODE_VGA,  1066, 3, 1, VIU_ENCP, 10, 1, 2, 1, -1, -1, -1,  1,  1},
    {VMODE_SVGA, 1058, 2, 1, VIU_ENCP, 10, 1, 2, 1, -1, -1, -1,  1,  1},
    {VMODE_XGA, 1085, 1, 1, VIU_ENCP, 5, 1, 1, 1, -1, -1, -1,  1,  1},
#endif
};
static DEFINE_MUTEX(setclk_mutex);

void set_vmode_clk(vmode_t mode)
{
    enc_clk_val_t *p_enc =NULL;

    int i = 0;
    int j = 0; 
    mutex_lock(&setclk_mutex);
	if(IS_MESON_M8M2_CPU){
		p_enc=&setting_enc_clk_val_m8m2[0];
		i = sizeof(setting_enc_clk_val_m8m2) / sizeof(enc_clk_val_t);
	}else{
		p_enc=&setting_enc_clk_val[0];
		i = sizeof(setting_enc_clk_val) / sizeof(enc_clk_val_t);
	}
    printk("mode is: %d\n", mode);
    for (j = 0; j < i; j++){
        if(mode == p_enc[j].mode)
            break;
    }
    set_viu_path(p_enc[j].viu_path, p_enc[j].viu_type);
    set_hpll_clk_out(p_enc[j].hpll_clk_out);
#if MESON_CPU_TYPE >= MESON_CPU_TYPE_MESON8
    set_hpll_lvds_od(p_enc[j].hpll_lvds_od);
#endif
    mutex_unlock(&setclk_mutex);
    
    set_hpll_hdmi_od(p_enc[j].hpll_hdmi_od);
#if MESON_CPU_TYPE == MESON_CPU_TYPE_MESON8B
    if((mode == VMODE_800X600P_60HZ) || (mode == VMODE_1024X600P_60HZ) || (mode == VMODE_1024X768P_60HZ))
        aml_set_reg32_bits(P_HHI_VID_PLL_CNTL, 2, 18, 2);
#endif
    set_vid_pll_div(p_enc[j].vid_pll_div);
    set_clk_final_div(p_enc[j].clk_final_div);
    set_hdmi_tx_pixel_div(p_enc[j].hdmi_tx_pixel_div);
    set_encp_div(p_enc[j].encp_div);
    set_enci_div(p_enc[j].enci_div);
    set_enct_div(p_enc[j].enct_div);
    set_encl_div(p_enc[j].encl_div);
    set_vdac0_div(p_enc[j].vdac0_div);
    set_vdac1_div(p_enc[j].vdac1_div);
#if MESON_CPU_TYPE == MESON_CPU_TYPE_MESON6
    // If VCO outputs 1488, then we will reset it to exact 1485
    // please note, don't forget to re-config CNTL3/4
    if(((READ_CBUS_REG(HHI_VID_PLL_CNTL) & 0x7fff) == 0x43e)||((READ_CBUS_REG(HHI_VID_PLL_CNTL) & 0x7fff) == 0x21ef)) {
        WRITE_CBUS_REG_BITS(HHI_VID_PLL_CNTL, 0x21ef, 0, 14);
        WRITE_CBUS_REG(HHI_VID_PLL_CNTL3, 0x4b525012);
        WRITE_CBUS_REG(HHI_VID_PLL_CNTL4, 0x42000101);
    }
#endif
    
// For debug only
#if 0
    printk("hdmi debug tag\n%s\n%s[%d]\n", __FILE__, __FUNCTION__, __LINE__);
#define P(a)  printk("%s 0x%04x: 0x%08x\n", #a, a, READ_CBUS_REG(a))
    P(HHI_VID_PLL_CNTL);
    P(HHI_VID_DIVIDER_CNTL);
    P(HHI_VID_CLK_CNTL);
    P(HHI_VID_CLK_DIV);
    P(HHI_HDMI_CLK_CNTL);
    P(HHI_VIID_CLK_DIV);
#define PP(a) printk("%s(%d): %d MHz\n", #a, a, clk_util_clk_msr(a))
    PP(CTS_PWM_A_CLK        );
    PP(CTS_PWM_B_CLK        );
    PP(CTS_PWM_C_CLK        );
    PP(CTS_PWM_D_CLK        );
    PP(CTS_ETH_RX_TX        );
    PP(CTS_PCM_MCLK         );
    PP(CTS_PCM_SCLK         );
    PP(CTS_VDIN_MEAS_CLK    );
    PP(CTS_VDAC_CLK1        );
    PP(CTS_HDMI_TX_PIXEL_CLK);
    PP(CTS_MALI_CLK         );
    PP(CTS_SDHC_CLK1        );
    PP(CTS_SDHC_CLK0        );
    PP(CTS_AUDAC_CLKPI      );
    PP(CTS_A9_CLK           );
    PP(CTS_DDR_CLK          );
    PP(CTS_VDAC_CLK0        );
    PP(CTS_SAR_ADC_CLK      );
    PP(CTS_ENCI_CLK         );
    PP(SC_CLK_INT           );
    PP(USB_CLK_12MHZ        );
    PP(LVDS_FIFO_CLK        );
    PP(HDMI_CH3_TMDSCLK     );
    PP(MOD_ETH_CLK50_I      );
    PP(MOD_AUDIN_AMCLK_I    );
    PP(CTS_BTCLK27          );
    PP(CTS_HDMI_SYS_CLK     );
    PP(CTS_LED_PLL_CLK      );
    PP(CTS_VGHL_PLL_CLK     );
    PP(CTS_FEC_CLK_2        );
    PP(CTS_FEC_CLK_1        );
    PP(CTS_FEC_CLK_0        );
    PP(CTS_AMCLK            );
    PP(VID2_PLL_CLK         );
    PP(CTS_ETH_RMII         );
    PP(CTS_ENCT_CLK         );
    PP(CTS_ENCL_CLK         );
    PP(CTS_ENCP_CLK         );
    PP(CLK81                );
    PP(VID_PLL_CLK          );
    PP(AUD_PLL_CLK          );
    PP(MISC_PLL_CLK         );
    PP(DDR_PLL_CLK          );
    PP(SYS_PLL_CLK          );
    PP(AM_RING_OSC_CLK_OUT1 );
    PP(AM_RING_OSC_CLK_OUT0 );
#endif
}
 <|MERGE_RESOLUTION|>--- conflicted
+++ resolved
@@ -106,7 +106,7 @@
 #else
             aml_write_reg32(P_HHI_VID_PLL_CNTL2, 0x69c84e00);
 #endif
-            break;
+            break;
         case 2160:
             aml_write_reg32(P_HHI_VID_PLL_CNTL2, 0x69c84000);
             aml_write_reg32(P_HHI_VID_PLL_CNTL3, 0x8a46c023);
@@ -277,7 +277,6 @@
     aml_write_reg32(P_HHI_VID_PLL_CNTL5, 0x00012286);
     aml_write_reg32(P_HHI_VID2_PLL_CNTL2, 0x430a800);       // internal LDO share with HPLL & VIID PLL
     switch(clk){
-<<<<<<< HEAD
     case 2970:	/* VMODE_720P, VMODE_1080I, VMODE_1080P, VMODE_720P_50HZ,
 		   VMODE_1080I_50HZ, VMODE_1080P_50HZ, VMODE_1080P_24HZ */
 	    aml_write_reg32(P_HHI_VID_PLL_CNTL2, 0x69c84000);
@@ -438,7 +437,6 @@
     default:
 	    printk("error hpll clk: %d\n", clk);
 	    break;
-=======
         case 2970:
 #ifdef CONFIG_AML_VOUT_FRAMERATE_AUTOMATION
         case 2975:              // FOR 1080P/i 720p mode with clock*0.999
@@ -495,7 +493,6 @@
         default:
             printk("error hpll clk: %d\n", clk);
             break;
->>>>>>> d8c8a643
     }
     if(clk < 2970)
 	    aml_write_reg32(P_HHI_VID_PLL_CNTL5, (aml_read_reg32(P_HHI_VID_PLL_CNTL5) & (~(0xf << 12))) | (0x6 << 12));
