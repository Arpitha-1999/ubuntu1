/*
 * Asus PC WMI hotkey driver
 *
 * Copyright(C) 2010 Intel Corporation.
 * Copyright(C) 2010-2011 Corentin Chary <corentin.chary@gmail.com>
 *
 * Portions based on wistron_btns.c:
 * Copyright (C) 2005 Miloslav Trmac <mitr@volny.cz>
 * Copyright (C) 2005 Bernhard Rosenkraenzer <bero@arklinux.org>
 * Copyright (C) 2005 Dmitry Torokhov <dtor@mail.ru>
 *
 *  This program is free software; you can redistribute it and/or modify
 *  it under the terms of the GNU General Public License as published by
 *  the Free Software Foundation; either version 2 of the License, or
 *  (at your option) any later version.
 *
 *  This program is distributed in the hope that it will be useful,
 *  but WITHOUT ANY WARRANTY; without even the implied warranty of
 *  MERCHANTABILITY or FITNESS FOR A PARTICULAR PURPOSE.  See the
 *  GNU General Public License for more details.
 *
 *  You should have received a copy of the GNU General Public License
 *  along with this program; if not, write to the Free Software
 *  Foundation, Inc., 59 Temple Place, Suite 330, Boston, MA  02111-1307  USA
 */

#define pr_fmt(fmt) KBUILD_MODNAME ": " fmt

#include <linux/kernel.h>
#include <linux/module.h>
#include <linux/init.h>
#include <linux/types.h>
#include <linux/slab.h>
#include <linux/input.h>
#include <linux/input/sparse-keymap.h>
#include <linux/fb.h>
#include <linux/backlight.h>
#include <linux/leds.h>
#include <linux/rfkill.h>
#include <linux/pci.h>
#include <linux/pci_hotplug.h>
#include <linux/hwmon.h>
#include <linux/hwmon-sysfs.h>
#include <linux/debugfs.h>
#include <linux/seq_file.h>
#include <linux/platform_device.h>
#include <linux/thermal.h>
#include <linux/acpi.h>
#include <linux/dmi.h>
#include <acpi/video.h>

#include "asus-wmi.h"

MODULE_AUTHOR("Corentin Chary <corentin.chary@gmail.com>, "
	      "Yong Wang <yong.y.wang@intel.com>");
MODULE_DESCRIPTION("Asus Generic WMI Driver");
MODULE_LICENSE("GPL");

#define to_platform_driver(drv)					\
	(container_of((drv), struct platform_driver, driver))

#define to_asus_wmi_driver(pdrv)					\
	(container_of((pdrv), struct asus_wmi_driver, platform_driver))

#define ASUS_WMI_MGMT_GUID	"97845ED0-4E6D-11DE-8A39-0800200C9A66"

#define NOTIFY_BRNUP_MIN		0x11
#define NOTIFY_BRNUP_MAX		0x1f
#define NOTIFY_BRNDOWN_MIN		0x20
#define NOTIFY_BRNDOWN_MAX		0x2e
#define NOTIFY_KBD_BRTUP		0xc4
#define NOTIFY_KBD_BRTDWN		0xc5

/* WMI Methods */
#define ASUS_WMI_METHODID_SPEC	        0x43455053 /* BIOS SPECification */
#define ASUS_WMI_METHODID_SFBD		0x44424653 /* Set First Boot Device */
#define ASUS_WMI_METHODID_GLCD		0x44434C47 /* Get LCD status */
#define ASUS_WMI_METHODID_GPID		0x44495047 /* Get Panel ID?? (Resol) */
#define ASUS_WMI_METHODID_QMOD		0x444F4D51 /* Quiet MODe */
#define ASUS_WMI_METHODID_SPLV		0x4C425053 /* Set Panel Light Value */
#define ASUS_WMI_METHODID_AGFN		0x4E464741 /* FaN? */
#define ASUS_WMI_METHODID_SFUN		0x4E554653 /* FUNCtionalities */
#define ASUS_WMI_METHODID_SDSP		0x50534453 /* Set DiSPlay output */
#define ASUS_WMI_METHODID_GDSP		0x50534447 /* Get DiSPlay output */
#define ASUS_WMI_METHODID_DEVP		0x50564544 /* DEVice Policy */
#define ASUS_WMI_METHODID_OSVR		0x5256534F /* OS VeRsion */
#define ASUS_WMI_METHODID_DSTS		0x53544344 /* Device STatuS */
#define ASUS_WMI_METHODID_DSTS2		0x53545344 /* Device STatuS #2*/
#define ASUS_WMI_METHODID_BSTS		0x53545342 /* Bios STatuS ? */
#define ASUS_WMI_METHODID_DEVS		0x53564544 /* DEVice Set */
#define ASUS_WMI_METHODID_CFVS		0x53564643 /* CPU Frequency Volt Set */
#define ASUS_WMI_METHODID_KBFT		0x5446424B /* KeyBoard FilTer */
#define ASUS_WMI_METHODID_INIT		0x54494E49 /* INITialize */
#define ASUS_WMI_METHODID_HKEY		0x59454B48 /* Hot KEY ?? */

#define ASUS_WMI_UNSUPPORTED_METHOD	0xFFFFFFFE

/* Wireless */
#define ASUS_WMI_DEVID_HW_SWITCH	0x00010001
#define ASUS_WMI_DEVID_WIRELESS_LED	0x00010002
#define ASUS_WMI_DEVID_CWAP		0x00010003
#define ASUS_WMI_DEVID_WLAN		0x00010011
#define ASUS_WMI_DEVID_WLAN_LED		0x00010012
#define ASUS_WMI_DEVID_BLUETOOTH	0x00010013
#define ASUS_WMI_DEVID_GPS		0x00010015
#define ASUS_WMI_DEVID_WIMAX		0x00010017
#define ASUS_WMI_DEVID_WWAN3G		0x00010019
#define ASUS_WMI_DEVID_UWB		0x00010021

/* Leds */
/* 0x000200XX and 0x000400XX */
#define ASUS_WMI_DEVID_LED1		0x00020011
#define ASUS_WMI_DEVID_LED2		0x00020012
#define ASUS_WMI_DEVID_LED3		0x00020013
#define ASUS_WMI_DEVID_LED4		0x00020014
#define ASUS_WMI_DEVID_LED5		0x00020015
#define ASUS_WMI_DEVID_LED6		0x00020016

/* Backlight and Brightness */
#define ASUS_WMI_DEVID_BACKLIGHT	0x00050011
#define ASUS_WMI_DEVID_BRIGHTNESS	0x00050012
#define ASUS_WMI_DEVID_KBD_BACKLIGHT	0x00050021
#define ASUS_WMI_DEVID_LIGHT_SENSOR	0x00050022 /* ?? */

/* Misc */
#define ASUS_WMI_DEVID_CAMERA		0x00060013

/* Storage */
#define ASUS_WMI_DEVID_CARDREADER	0x00080013

/* Input */
#define ASUS_WMI_DEVID_TOUCHPAD		0x00100011
#define ASUS_WMI_DEVID_TOUCHPAD_LED	0x00100012

/* Fan, Thermal */
#define ASUS_WMI_DEVID_THERMAL_CTRL	0x00110011
#define ASUS_WMI_DEVID_FAN_CTRL		0x00110012

/* Power */
#define ASUS_WMI_DEVID_PROCESSOR_STATE	0x00120012

/* Deep S3 / Resume on LID open */
#define ASUS_WMI_DEVID_LID_RESUME	0x00120031

/* DSTS masks */
#define ASUS_WMI_DSTS_STATUS_BIT	0x00000001
#define ASUS_WMI_DSTS_UNKNOWN_BIT	0x00000002
#define ASUS_WMI_DSTS_PRESENCE_BIT	0x00010000
#define ASUS_WMI_DSTS_USER_BIT		0x00020000
#define ASUS_WMI_DSTS_BIOS_BIT		0x00040000
#define ASUS_WMI_DSTS_BRIGHTNESS_MASK	0x000000FF
#define ASUS_WMI_DSTS_MAX_BRIGTH_MASK	0x0000FF00

#define ASUS_FAN_DESC			"cpu_fan"
#define ASUS_FAN_MFUN			0x13
#define ASUS_FAN_SFUN_READ		0x06
#define ASUS_FAN_SFUN_WRITE		0x07
#define ASUS_FAN_CTRL_MANUAL		1
#define ASUS_FAN_CTRL_AUTO		2

struct bios_args {
	u32 arg0;
	u32 arg1;
} __packed;

/*
 * Struct that's used for all methods called via AGFN. Naming is
 * identically to the AML code.
 */
struct agfn_args {
	u16 mfun; /* probably "Multi-function" to be called */
	u16 sfun; /* probably "Sub-function" to be called */
	u16 len;  /* size of the hole struct, including subfunction fields */
	u8 stas;  /* not used by now */
	u8 err;   /* zero on success */
} __packed;

/* struct used for calling fan read and write methods */
struct fan_args {
	struct agfn_args agfn;	/* common fields */
	u8 fan;			/* fan number: 0: set auto mode 1: 1st fan */
	u32 speed;		/* read: RPM/100 - write: 0-255 */
} __packed;

/*
 * <platform>/    - debugfs root directory
 *   dev_id      - current dev_id
 *   ctrl_param  - current ctrl_param
 *   method_id   - current method_id
 *   devs        - call DEVS(dev_id, ctrl_param) and print result
 *   dsts        - call DSTS(dev_id)  and print result
 *   call        - call method_id(dev_id, ctrl_param) and print result
 */
struct asus_wmi_debug {
	struct dentry *root;
	u32 method_id;
	u32 dev_id;
	u32 ctrl_param;
};

struct asus_rfkill {
	struct asus_wmi *asus;
	struct rfkill *rfkill;
	u32 dev_id;
};

struct asus_wmi {
	int dsts_id;
	int spec;
	int sfun;

	struct input_dev *inputdev;
	struct backlight_device *backlight_device;
	struct platform_device *platform_device;

	struct led_classdev wlan_led;
	int wlan_led_wk;
	struct led_classdev tpd_led;
	int tpd_led_wk;
	struct led_classdev kbd_led;
	int kbd_led_wk;
	struct workqueue_struct *led_workqueue;
	struct work_struct tpd_led_work;
	struct work_struct kbd_led_work;
	struct work_struct wlan_led_work;

	struct asus_rfkill wlan;
	struct asus_rfkill bluetooth;
	struct asus_rfkill wimax;
	struct asus_rfkill wwan3g;
	struct asus_rfkill gps;
	struct asus_rfkill uwb;

	bool asus_hwmon_fan_manual_mode;
	int asus_hwmon_num_fans;
	int asus_hwmon_pwm;

	struct hotplug_slot *hotplug_slot;
	struct mutex hotplug_lock;
	struct mutex wmi_lock;
	struct workqueue_struct *hotplug_workqueue;
	struct work_struct hotplug_work;

	struct asus_wmi_debug debug;

	struct asus_wmi_driver *driver;
};

static int asus_wmi_input_init(struct asus_wmi *asus)
{
	int err;

	asus->inputdev = input_allocate_device();
	if (!asus->inputdev)
		return -ENOMEM;

	asus->inputdev->name = asus->driver->input_name;
	asus->inputdev->phys = asus->driver->input_phys;
	asus->inputdev->id.bustype = BUS_HOST;
	asus->inputdev->dev.parent = &asus->platform_device->dev;
	set_bit(EV_REP, asus->inputdev->evbit);

	err = sparse_keymap_setup(asus->inputdev, asus->driver->keymap, NULL);
	if (err)
		goto err_free_dev;

	err = input_register_device(asus->inputdev);
	if (err)
		goto err_free_keymap;

	return 0;

err_free_keymap:
	sparse_keymap_free(asus->inputdev);
err_free_dev:
	input_free_device(asus->inputdev);
	return err;
}

static void asus_wmi_input_exit(struct asus_wmi *asus)
{
	if (asus->inputdev) {
		sparse_keymap_free(asus->inputdev);
		input_unregister_device(asus->inputdev);
	}

	asus->inputdev = NULL;
}

static int asus_wmi_evaluate_method(u32 method_id, u32 arg0, u32 arg1,
				    u32 *retval)
{
	struct bios_args args = {
		.arg0 = arg0,
		.arg1 = arg1,
	};
	struct acpi_buffer input = { (acpi_size) sizeof(args), &args };
	struct acpi_buffer output = { ACPI_ALLOCATE_BUFFER, NULL };
	acpi_status status;
	union acpi_object *obj;
	u32 tmp = 0;

	status = wmi_evaluate_method(ASUS_WMI_MGMT_GUID, 1, method_id,
				     &input, &output);

	if (ACPI_FAILURE(status))
		goto exit;

	obj = (union acpi_object *)output.pointer;
	if (obj && obj->type == ACPI_TYPE_INTEGER)
		tmp = (u32) obj->integer.value;

	if (retval)
		*retval = tmp;

	kfree(obj);

exit:
	if (ACPI_FAILURE(status))
		return -EIO;

	if (tmp == ASUS_WMI_UNSUPPORTED_METHOD)
		return -ENODEV;

	return 0;
}

static int asus_wmi_evaluate_method_agfn(const struct acpi_buffer args)
{
	struct acpi_buffer input;
	u64 phys_addr;
	u32 retval;
	u32 status = -1;

	/*
	 * Copy to dma capable address otherwise memory corruption occurs as
	 * bios has to be able to access it.
	 */
	input.pointer = kzalloc(args.length, GFP_DMA | GFP_KERNEL);
	input.length = args.length;
	if (!input.pointer)
		return -ENOMEM;
	phys_addr = virt_to_phys(input.pointer);
	memcpy(input.pointer, args.pointer, args.length);

	status = asus_wmi_evaluate_method(ASUS_WMI_METHODID_AGFN,
					phys_addr, 0, &retval);
	if (!status)
		memcpy(args.pointer, input.pointer, args.length);

	kfree(input.pointer);
	if (status)
		return -ENXIO;

	return retval;
}

static int asus_wmi_get_devstate(struct asus_wmi *asus, u32 dev_id, u32 *retval)
{
	return asus_wmi_evaluate_method(asus->dsts_id, dev_id, 0, retval);
}

static int asus_wmi_set_devstate(u32 dev_id, u32 ctrl_param,
				 u32 *retval)
{
	return asus_wmi_evaluate_method(ASUS_WMI_METHODID_DEVS, dev_id,
					ctrl_param, retval);
}

/* Helper for special devices with magic return codes */
static int asus_wmi_get_devstate_bits(struct asus_wmi *asus,
				      u32 dev_id, u32 mask)
{
	u32 retval = 0;
	int err;

	err = asus_wmi_get_devstate(asus, dev_id, &retval);

	if (err < 0)
		return err;

	if (!(retval & ASUS_WMI_DSTS_PRESENCE_BIT))
		return -ENODEV;

	if (mask == ASUS_WMI_DSTS_STATUS_BIT) {
		if (retval & ASUS_WMI_DSTS_UNKNOWN_BIT)
			return -ENODEV;
	}

	return retval & mask;
}

static int asus_wmi_get_devstate_simple(struct asus_wmi *asus, u32 dev_id)
{
	return asus_wmi_get_devstate_bits(asus, dev_id,
					  ASUS_WMI_DSTS_STATUS_BIT);
}

/*
 * LEDs
 */
/*
 * These functions actually update the LED's, and are called from a
 * workqueue. By doing this as separate work rather than when the LED
 * subsystem asks, we avoid messing with the Asus ACPI stuff during a
 * potentially bad time, such as a timer interrupt.
 */
static void tpd_led_update(struct work_struct *work)
{
	int ctrl_param;
	struct asus_wmi *asus;

	asus = container_of(work, struct asus_wmi, tpd_led_work);

	ctrl_param = asus->tpd_led_wk;
	asus_wmi_set_devstate(ASUS_WMI_DEVID_TOUCHPAD_LED, ctrl_param, NULL);
}

static void tpd_led_set(struct led_classdev *led_cdev,
			enum led_brightness value)
{
	struct asus_wmi *asus;

	asus = container_of(led_cdev, struct asus_wmi, tpd_led);

	asus->tpd_led_wk = !!value;
	queue_work(asus->led_workqueue, &asus->tpd_led_work);
}

static int read_tpd_led_state(struct asus_wmi *asus)
{
	return asus_wmi_get_devstate_simple(asus, ASUS_WMI_DEVID_TOUCHPAD_LED);
}

static enum led_brightness tpd_led_get(struct led_classdev *led_cdev)
{
	struct asus_wmi *asus;

	asus = container_of(led_cdev, struct asus_wmi, tpd_led);

	return read_tpd_led_state(asus);
}

static void kbd_led_update(struct work_struct *work)
{
	int ctrl_param = 0;
	struct asus_wmi *asus;

	asus = container_of(work, struct asus_wmi, kbd_led_work);

	/*
	 * bits 0-2: level
	 * bit 7: light on/off
	 */
	if (asus->kbd_led_wk > 0)
		ctrl_param = 0x80 | (asus->kbd_led_wk & 0x7F);

	asus_wmi_set_devstate(ASUS_WMI_DEVID_KBD_BACKLIGHT, ctrl_param, NULL);
}

static int kbd_led_read(struct asus_wmi *asus, int *level, int *env)
{
	int retval;

	/*
	 * bits 0-2: level
	 * bit 7: light on/off
	 * bit 8-10: environment (0: dark, 1: normal, 2: light)
	 * bit 17: status unknown
	 */
	retval = asus_wmi_get_devstate_bits(asus, ASUS_WMI_DEVID_KBD_BACKLIGHT,
					    0xFFFF);

	/* Unknown status is considered as off */
	if (retval == 0x8000)
		retval = 0;

	if (retval >= 0) {
		if (level)
			*level = retval & 0x7F;
		if (env)
			*env = (retval >> 8) & 0x7F;
		retval = 0;
	}

	return retval;
}

static void kbd_led_set(struct led_classdev *led_cdev,
			enum led_brightness value)
{
	struct asus_wmi *asus;

	asus = container_of(led_cdev, struct asus_wmi, kbd_led);

	if (value > asus->kbd_led.max_brightness)
		value = asus->kbd_led.max_brightness;
	else if (value < 0)
		value = 0;

	asus->kbd_led_wk = value;
	queue_work(asus->led_workqueue, &asus->kbd_led_work);
}

static enum led_brightness kbd_led_get(struct led_classdev *led_cdev)
{
	struct asus_wmi *asus;
	int retval, value;

	asus = container_of(led_cdev, struct asus_wmi, kbd_led);

	retval = kbd_led_read(asus, &value, NULL);

	if (retval < 0)
		return retval;

	return value;
}

static int wlan_led_unknown_state(struct asus_wmi *asus)
{
	u32 result;

	asus_wmi_get_devstate(asus, ASUS_WMI_DEVID_WIRELESS_LED, &result);

	return result & ASUS_WMI_DSTS_UNKNOWN_BIT;
}

static int wlan_led_presence(struct asus_wmi *asus)
{
	u32 result;

	asus_wmi_get_devstate(asus, ASUS_WMI_DEVID_WIRELESS_LED, &result);

	return result & ASUS_WMI_DSTS_PRESENCE_BIT;
}

static void wlan_led_update(struct work_struct *work)
{
	int ctrl_param;
	struct asus_wmi *asus;

	asus = container_of(work, struct asus_wmi, wlan_led_work);

	ctrl_param = asus->wlan_led_wk;
	asus_wmi_set_devstate(ASUS_WMI_DEVID_WIRELESS_LED, ctrl_param, NULL);
}

static void wlan_led_set(struct led_classdev *led_cdev,
			 enum led_brightness value)
{
	struct asus_wmi *asus;

	asus = container_of(led_cdev, struct asus_wmi, wlan_led);

	asus->wlan_led_wk = !!value;
	queue_work(asus->led_workqueue, &asus->wlan_led_work);
}

static enum led_brightness wlan_led_get(struct led_classdev *led_cdev)
{
	struct asus_wmi *asus;
	u32 result;

	asus = container_of(led_cdev, struct asus_wmi, wlan_led);
	asus_wmi_get_devstate(asus, ASUS_WMI_DEVID_WIRELESS_LED, &result);

	return result & ASUS_WMI_DSTS_BRIGHTNESS_MASK;
}

static void asus_wmi_led_exit(struct asus_wmi *asus)
{
	if (!IS_ERR_OR_NULL(asus->kbd_led.dev))
		led_classdev_unregister(&asus->kbd_led);
	if (!IS_ERR_OR_NULL(asus->tpd_led.dev))
		led_classdev_unregister(&asus->tpd_led);
	if (!IS_ERR_OR_NULL(asus->wlan_led.dev))
		led_classdev_unregister(&asus->wlan_led);
	if (asus->led_workqueue)
		destroy_workqueue(asus->led_workqueue);
}

static int asus_wmi_led_init(struct asus_wmi *asus)
{
	int rv = 0;

	asus->led_workqueue = create_singlethread_workqueue("led_workqueue");
	if (!asus->led_workqueue)
		return -ENOMEM;

	if (read_tpd_led_state(asus) >= 0) {
		INIT_WORK(&asus->tpd_led_work, tpd_led_update);

		asus->tpd_led.name = "asus::touchpad";
		asus->tpd_led.brightness_set = tpd_led_set;
		asus->tpd_led.brightness_get = tpd_led_get;
		asus->tpd_led.max_brightness = 1;

		rv = led_classdev_register(&asus->platform_device->dev,
					   &asus->tpd_led);
		if (rv)
			goto error;
	}

	if (kbd_led_read(asus, NULL, NULL) >= 0) {
		INIT_WORK(&asus->kbd_led_work, kbd_led_update);

		asus->kbd_led.name = "asus::kbd_backlight";
		asus->kbd_led.brightness_set = kbd_led_set;
		asus->kbd_led.brightness_get = kbd_led_get;
		asus->kbd_led.max_brightness = 3;

		rv = led_classdev_register(&asus->platform_device->dev,
					   &asus->kbd_led);
		if (rv)
			goto error;
	}

	if (wlan_led_presence(asus) && (asus->driver->quirks->wapf > 0)) {
		INIT_WORK(&asus->wlan_led_work, wlan_led_update);

		asus->wlan_led.name = "asus::wlan";
		asus->wlan_led.brightness_set = wlan_led_set;
		if (!wlan_led_unknown_state(asus))
			asus->wlan_led.brightness_get = wlan_led_get;
		asus->wlan_led.flags = LED_CORE_SUSPENDRESUME;
		asus->wlan_led.max_brightness = 1;
		asus->wlan_led.default_trigger = "asus-wlan";

		rv = led_classdev_register(&asus->platform_device->dev,
					   &asus->wlan_led);
	}

error:
	if (rv)
		asus_wmi_led_exit(asus);

	return rv;
}


/*
 * PCI hotplug (for wlan rfkill)
 */
static bool asus_wlan_rfkill_blocked(struct asus_wmi *asus)
{
	int result = asus_wmi_get_devstate_simple(asus, ASUS_WMI_DEVID_WLAN);

	if (result < 0)
		return false;
	return !result;
}

static void asus_rfkill_hotplug(struct asus_wmi *asus)
{
	struct pci_dev *dev;
	struct pci_bus *bus;
	bool blocked;
	bool absent;
	u32 l;

	mutex_lock(&asus->wmi_lock);
	blocked = asus_wlan_rfkill_blocked(asus);
	mutex_unlock(&asus->wmi_lock);

	mutex_lock(&asus->hotplug_lock);
	pci_lock_rescan_remove();

	if (asus->wlan.rfkill)
		rfkill_set_sw_state(asus->wlan.rfkill, blocked);

	if (asus->hotplug_slot) {
		bus = pci_find_bus(0, 1);
		if (!bus) {
			pr_warn("Unable to find PCI bus 1?\n");
			goto out_unlock;
		}

		if (pci_bus_read_config_dword(bus, 0, PCI_VENDOR_ID, &l)) {
			pr_err("Unable to read PCI config space?\n");
			goto out_unlock;
		}
		absent = (l == 0xffffffff);

		if (blocked != absent) {
			pr_warn("BIOS says wireless lan is %s, "
				"but the pci device is %s\n",
				blocked ? "blocked" : "unblocked",
				absent ? "absent" : "present");
			pr_warn("skipped wireless hotplug as probably "
				"inappropriate for this model\n");
			goto out_unlock;
		}

		if (!blocked) {
			dev = pci_get_slot(bus, 0);
			if (dev) {
				/* Device already present */
				pci_dev_put(dev);
				goto out_unlock;
			}
			dev = pci_scan_single_device(bus, 0);
			if (dev) {
				pci_bus_assign_resources(bus);
				pci_bus_add_device(dev);
			}
		} else {
			dev = pci_get_slot(bus, 0);
			if (dev) {
				pci_stop_and_remove_bus_device(dev);
				pci_dev_put(dev);
			}
		}
	}

out_unlock:
	pci_unlock_rescan_remove();
	mutex_unlock(&asus->hotplug_lock);
}

static void asus_rfkill_notify(acpi_handle handle, u32 event, void *data)
{
	struct asus_wmi *asus = data;

	if (event != ACPI_NOTIFY_BUS_CHECK)
		return;

	/*
	 * We can't call directly asus_rfkill_hotplug because most
	 * of the time WMBC is still being executed and not reetrant.
	 * There is currently no way to tell ACPICA that  we want this
	 * method to be serialized, we schedule a asus_rfkill_hotplug
	 * call later, in a safer context.
	 */
	queue_work(asus->hotplug_workqueue, &asus->hotplug_work);
}

static int asus_register_rfkill_notifier(struct asus_wmi *asus, char *node)
{
	acpi_status status;
	acpi_handle handle;

	status = acpi_get_handle(NULL, node, &handle);

	if (ACPI_SUCCESS(status)) {
		status = acpi_install_notify_handler(handle,
						     ACPI_SYSTEM_NOTIFY,
						     asus_rfkill_notify, asus);
		if (ACPI_FAILURE(status))
			pr_warn("Failed to register notify on %s\n", node);
	} else
		return -ENODEV;

	return 0;
}

static void asus_unregister_rfkill_notifier(struct asus_wmi *asus, char *node)
{
	acpi_status status = AE_OK;
	acpi_handle handle;

	status = acpi_get_handle(NULL, node, &handle);

	if (ACPI_SUCCESS(status)) {
		status = acpi_remove_notify_handler(handle,
						    ACPI_SYSTEM_NOTIFY,
						    asus_rfkill_notify);
		if (ACPI_FAILURE(status))
			pr_err("Error removing rfkill notify handler %s\n",
			       node);
	}
}

static int asus_get_adapter_status(struct hotplug_slot *hotplug_slot,
				   u8 *value)
{
	struct asus_wmi *asus = hotplug_slot->private;
	int result = asus_wmi_get_devstate_simple(asus, ASUS_WMI_DEVID_WLAN);

	if (result < 0)
		return result;

	*value = !!result;
	return 0;
}

static void asus_cleanup_pci_hotplug(struct hotplug_slot *hotplug_slot)
{
	kfree(hotplug_slot->info);
	kfree(hotplug_slot);
}

static struct hotplug_slot_ops asus_hotplug_slot_ops = {
	.owner = THIS_MODULE,
	.get_adapter_status = asus_get_adapter_status,
	.get_power_status = asus_get_adapter_status,
};

static void asus_hotplug_work(struct work_struct *work)
{
	struct asus_wmi *asus;

	asus = container_of(work, struct asus_wmi, hotplug_work);
	asus_rfkill_hotplug(asus);
}

static int asus_setup_pci_hotplug(struct asus_wmi *asus)
{
	int ret = -ENOMEM;
	struct pci_bus *bus = pci_find_bus(0, 1);

	if (!bus) {
		pr_err("Unable to find wifi PCI bus\n");
		return -ENODEV;
	}

	asus->hotplug_workqueue =
	    create_singlethread_workqueue("hotplug_workqueue");
	if (!asus->hotplug_workqueue)
		goto error_workqueue;

	INIT_WORK(&asus->hotplug_work, asus_hotplug_work);

	asus->hotplug_slot = kzalloc(sizeof(struct hotplug_slot), GFP_KERNEL);
	if (!asus->hotplug_slot)
		goto error_slot;

	asus->hotplug_slot->info = kzalloc(sizeof(struct hotplug_slot_info),
					   GFP_KERNEL);
	if (!asus->hotplug_slot->info)
		goto error_info;

	asus->hotplug_slot->private = asus;
	asus->hotplug_slot->release = &asus_cleanup_pci_hotplug;
	asus->hotplug_slot->ops = &asus_hotplug_slot_ops;
	asus_get_adapter_status(asus->hotplug_slot,
				&asus->hotplug_slot->info->adapter_status);

	ret = pci_hp_register(asus->hotplug_slot, bus, 0, "asus-wifi");
	if (ret) {
		pr_err("Unable to register hotplug slot - %d\n", ret);
		goto error_register;
	}

	return 0;

error_register:
	kfree(asus->hotplug_slot->info);
error_info:
	kfree(asus->hotplug_slot);
	asus->hotplug_slot = NULL;
error_slot:
	destroy_workqueue(asus->hotplug_workqueue);
error_workqueue:
	return ret;
}

/*
 * Rfkill devices
 */
static int asus_rfkill_set(void *data, bool blocked)
{
	struct asus_rfkill *priv = data;
	u32 ctrl_param = !blocked;
	u32 dev_id = priv->dev_id;

	/*
	 * If the user bit is set, BIOS can't set and record the wlan status,
	 * it will report the value read from id ASUS_WMI_DEVID_WLAN_LED
	 * while we query the wlan status through WMI(ASUS_WMI_DEVID_WLAN).
	 * So, we have to record wlan status in id ASUS_WMI_DEVID_WLAN_LED
	 * while setting the wlan status through WMI.
	 * This is also the behavior that windows app will do.
	 */
	if ((dev_id == ASUS_WMI_DEVID_WLAN) &&
	     priv->asus->driver->wlan_ctrl_by_user)
		dev_id = ASUS_WMI_DEVID_WLAN_LED;

	return asus_wmi_set_devstate(dev_id, ctrl_param, NULL);
}

static void asus_rfkill_query(struct rfkill *rfkill, void *data)
{
	struct asus_rfkill *priv = data;
	int result;

	result = asus_wmi_get_devstate_simple(priv->asus, priv->dev_id);

	if (result < 0)
		return;

	rfkill_set_sw_state(priv->rfkill, !result);
}

static int asus_rfkill_wlan_set(void *data, bool blocked)
{
	struct asus_rfkill *priv = data;
	struct asus_wmi *asus = priv->asus;
	int ret;

	/*
	 * This handler is enabled only if hotplug is enabled.
	 * In this case, the asus_wmi_set_devstate() will
	 * trigger a wmi notification and we need to wait
	 * this call to finish before being able to call
	 * any wmi method
	 */
	mutex_lock(&asus->wmi_lock);
	ret = asus_rfkill_set(data, blocked);
	mutex_unlock(&asus->wmi_lock);
	return ret;
}

static const struct rfkill_ops asus_rfkill_wlan_ops = {
	.set_block = asus_rfkill_wlan_set,
	.query = asus_rfkill_query,
};

static const struct rfkill_ops asus_rfkill_ops = {
	.set_block = asus_rfkill_set,
	.query = asus_rfkill_query,
};

static int asus_new_rfkill(struct asus_wmi *asus,
			   struct asus_rfkill *arfkill,
			   const char *name, enum rfkill_type type, int dev_id)
{
	int result = asus_wmi_get_devstate_simple(asus, dev_id);
	struct rfkill **rfkill = &arfkill->rfkill;

	if (result < 0)
		return result;

	arfkill->dev_id = dev_id;
	arfkill->asus = asus;

	if (dev_id == ASUS_WMI_DEVID_WLAN &&
	    asus->driver->quirks->hotplug_wireless)
		*rfkill = rfkill_alloc(name, &asus->platform_device->dev, type,
				       &asus_rfkill_wlan_ops, arfkill);
	else
		*rfkill = rfkill_alloc(name, &asus->platform_device->dev, type,
				       &asus_rfkill_ops, arfkill);

	if (!*rfkill)
		return -EINVAL;

	if ((dev_id == ASUS_WMI_DEVID_WLAN) &&
			(asus->driver->quirks->wapf > 0))
		rfkill_set_led_trigger_name(*rfkill, "asus-wlan");

	rfkill_init_sw_state(*rfkill, !result);
	result = rfkill_register(*rfkill);
	if (result) {
		rfkill_destroy(*rfkill);
		*rfkill = NULL;
		return result;
	}
	return 0;
}

static void asus_wmi_rfkill_exit(struct asus_wmi *asus)
{
	asus_unregister_rfkill_notifier(asus, "\\_SB.PCI0.P0P5");
	asus_unregister_rfkill_notifier(asus, "\\_SB.PCI0.P0P6");
	asus_unregister_rfkill_notifier(asus, "\\_SB.PCI0.P0P7");
	if (asus->wlan.rfkill) {
		rfkill_unregister(asus->wlan.rfkill);
		rfkill_destroy(asus->wlan.rfkill);
		asus->wlan.rfkill = NULL;
	}
	/*
	 * Refresh pci hotplug in case the rfkill state was changed after
	 * asus_unregister_rfkill_notifier()
	 */
	asus_rfkill_hotplug(asus);
	if (asus->hotplug_slot)
		pci_hp_deregister(asus->hotplug_slot);
	if (asus->hotplug_workqueue)
		destroy_workqueue(asus->hotplug_workqueue);

	if (asus->bluetooth.rfkill) {
		rfkill_unregister(asus->bluetooth.rfkill);
		rfkill_destroy(asus->bluetooth.rfkill);
		asus->bluetooth.rfkill = NULL;
	}
	if (asus->wimax.rfkill) {
		rfkill_unregister(asus->wimax.rfkill);
		rfkill_destroy(asus->wimax.rfkill);
		asus->wimax.rfkill = NULL;
	}
	if (asus->wwan3g.rfkill) {
		rfkill_unregister(asus->wwan3g.rfkill);
		rfkill_destroy(asus->wwan3g.rfkill);
		asus->wwan3g.rfkill = NULL;
	}
	if (asus->gps.rfkill) {
		rfkill_unregister(asus->gps.rfkill);
		rfkill_destroy(asus->gps.rfkill);
		asus->gps.rfkill = NULL;
	}
	if (asus->uwb.rfkill) {
		rfkill_unregister(asus->uwb.rfkill);
		rfkill_destroy(asus->uwb.rfkill);
		asus->uwb.rfkill = NULL;
	}
}

static int asus_wmi_rfkill_init(struct asus_wmi *asus)
{
	int result = 0;

	mutex_init(&asus->hotplug_lock);
	mutex_init(&asus->wmi_lock);

	result = asus_new_rfkill(asus, &asus->wlan, "asus-wlan",
				 RFKILL_TYPE_WLAN, ASUS_WMI_DEVID_WLAN);

	if (result && result != -ENODEV)
		goto exit;

	result = asus_new_rfkill(asus, &asus->bluetooth,
				 "asus-bluetooth", RFKILL_TYPE_BLUETOOTH,
				 ASUS_WMI_DEVID_BLUETOOTH);

	if (result && result != -ENODEV)
		goto exit;

	result = asus_new_rfkill(asus, &asus->wimax, "asus-wimax",
				 RFKILL_TYPE_WIMAX, ASUS_WMI_DEVID_WIMAX);

	if (result && result != -ENODEV)
		goto exit;

	result = asus_new_rfkill(asus, &asus->wwan3g, "asus-wwan3g",
				 RFKILL_TYPE_WWAN, ASUS_WMI_DEVID_WWAN3G);

	if (result && result != -ENODEV)
		goto exit;

	result = asus_new_rfkill(asus, &asus->gps, "asus-gps",
				 RFKILL_TYPE_GPS, ASUS_WMI_DEVID_GPS);

	if (result && result != -ENODEV)
		goto exit;

	result = asus_new_rfkill(asus, &asus->uwb, "asus-uwb",
				 RFKILL_TYPE_UWB, ASUS_WMI_DEVID_UWB);

	if (result && result != -ENODEV)
		goto exit;

	if (!asus->driver->quirks->hotplug_wireless)
		goto exit;

	result = asus_setup_pci_hotplug(asus);
	/*
	 * If we get -EBUSY then something else is handling the PCI hotplug -
	 * don't fail in this case
	 */
	if (result == -EBUSY)
		result = 0;

	asus_register_rfkill_notifier(asus, "\\_SB.PCI0.P0P5");
	asus_register_rfkill_notifier(asus, "\\_SB.PCI0.P0P6");
	asus_register_rfkill_notifier(asus, "\\_SB.PCI0.P0P7");
	/*
	 * Refresh pci hotplug in case the rfkill state was changed during
	 * setup.
	 */
	asus_rfkill_hotplug(asus);

exit:
	if (result && result != -ENODEV)
		asus_wmi_rfkill_exit(asus);

	if (result == -ENODEV)
		result = 0;

	return result;
}

/*
 * Hwmon device
 */
static int asus_hwmon_agfn_fan_speed_read(struct asus_wmi *asus, int fan,
					  int *speed)
{
	struct fan_args args = {
		.agfn.len = sizeof(args),
		.agfn.mfun = ASUS_FAN_MFUN,
		.agfn.sfun = ASUS_FAN_SFUN_READ,
		.fan = fan,
		.speed = 0,
	};
	struct acpi_buffer input = { (acpi_size) sizeof(args), &args };
	int status;

	if (fan != 1)
		return -EINVAL;

	status = asus_wmi_evaluate_method_agfn(input);

	if (status || args.agfn.err)
		return -ENXIO;

	if (speed)
		*speed = args.speed;

	return 0;
}

static int asus_hwmon_agfn_fan_speed_write(struct asus_wmi *asus, int fan,
				     int *speed)
{
	struct fan_args args = {
		.agfn.len = sizeof(args),
		.agfn.mfun = ASUS_FAN_MFUN,
		.agfn.sfun = ASUS_FAN_SFUN_WRITE,
		.fan = fan,
		.speed = speed ?  *speed : 0,
	};
	struct acpi_buffer input = { (acpi_size) sizeof(args), &args };
	int status;

	/* 1: for setting 1st fan's speed 0: setting auto mode */
	if (fan != 1 && fan != 0)
		return -EINVAL;

	status = asus_wmi_evaluate_method_agfn(input);

	if (status || args.agfn.err)
		return -ENXIO;

	if (speed && fan == 1)
		asus->asus_hwmon_pwm = *speed;

	return 0;
}

/*
 * Check if we can read the speed of one fan. If true we assume we can also
 * control it.
 */
static int asus_hwmon_get_fan_number(struct asus_wmi *asus, int *num_fans)
{
	int status;
	int speed = 0;

	*num_fans = 0;

	status = asus_hwmon_agfn_fan_speed_read(asus, 1, &speed);
	if (!status)
		*num_fans = 1;

	return 0;
}

static int asus_hwmon_fan_set_auto(struct asus_wmi *asus)
{
	int status;

	status = asus_hwmon_agfn_fan_speed_write(asus, 0, NULL);
	if (status)
		return -ENXIO;

	asus->asus_hwmon_fan_manual_mode = false;

	return 0;
}

static int asus_hwmon_fan_rpm_show(struct device *dev, int fan)
{
	struct asus_wmi *asus = dev_get_drvdata(dev);
	int value;
	int ret;

	/* no speed readable on manual mode */
	if (asus->asus_hwmon_fan_manual_mode)
		return -ENXIO;

	ret = asus_hwmon_agfn_fan_speed_read(asus, fan+1, &value);
	if (ret) {
		pr_warn("reading fan speed failed: %d\n", ret);
		return -ENXIO;
	}

	return value;
}

static void asus_hwmon_pwm_show(struct asus_wmi *asus, int fan, int *value)
{
	int err;

	if (asus->asus_hwmon_pwm >= 0) {
		*value = asus->asus_hwmon_pwm;
		return;
	}

	err = asus_wmi_get_devstate(asus, ASUS_WMI_DEVID_FAN_CTRL, value);
	if (err < 0)
		return;

	*value &= 0xFF;

	if (*value == 1) /* Low Speed */
		*value = 85;
	else if (*value == 2)
		*value = 170;
	else if (*value == 3)
		*value = 255;
	else if (*value) {
		pr_err("Unknown fan speed %#x\n", *value);
		*value = -1;
	}
}

static ssize_t pwm1_show(struct device *dev,
			       struct device_attribute *attr,
			       char *buf)
{
	struct asus_wmi *asus = dev_get_drvdata(dev);
	int value;

	asus_hwmon_pwm_show(asus, 0, &value);

	return sprintf(buf, "%d\n", value);
}

static ssize_t pwm1_store(struct device *dev,
				     struct device_attribute *attr,
				     const char *buf, size_t count) {
	struct asus_wmi *asus = dev_get_drvdata(dev);
	int value;
	int state;
	int ret;

	ret = kstrtouint(buf, 10, &value);

	if (ret)
		return ret;

	value = clamp(value, 0, 255);

	state = asus_hwmon_agfn_fan_speed_write(asus, 1, &value);
	if (state)
		pr_warn("Setting fan speed failed: %d\n", state);
	else
		asus->asus_hwmon_fan_manual_mode = true;

	return count;
}

static ssize_t fan1_input_show(struct device *dev,
					struct device_attribute *attr,
					char *buf)
{
	int value = asus_hwmon_fan_rpm_show(dev, 0);

	return sprintf(buf, "%d\n", value < 0 ? -1 : value*100);

}

static ssize_t pwm1_enable_show(struct device *dev,
						 struct device_attribute *attr,
						 char *buf)
{
	struct asus_wmi *asus = dev_get_drvdata(dev);

	if (asus->asus_hwmon_fan_manual_mode)
		return sprintf(buf, "%d\n", ASUS_FAN_CTRL_MANUAL);

	return sprintf(buf, "%d\n", ASUS_FAN_CTRL_AUTO);
}

static ssize_t pwm1_enable_store(struct device *dev,
						  struct device_attribute *attr,
						  const char *buf, size_t count)
{
	struct asus_wmi *asus = dev_get_drvdata(dev);
	int status = 0;
	int state;
	int ret;

	ret = kstrtouint(buf, 10, &state);

	if (ret)
		return ret;

	if (state == ASUS_FAN_CTRL_MANUAL)
		asus->asus_hwmon_fan_manual_mode = true;
	else
		status = asus_hwmon_fan_set_auto(asus);

	if (status)
		return status;

	return count;
}

static ssize_t fan1_label_show(struct device *dev,
					  struct device_attribute *attr,
					  char *buf)
{
	return sprintf(buf, "%s\n", ASUS_FAN_DESC);
}

static ssize_t asus_hwmon_temp1(struct device *dev,
				struct device_attribute *attr,
				char *buf)
{
	struct asus_wmi *asus = dev_get_drvdata(dev);
	u32 value;
	int err;

	err = asus_wmi_get_devstate(asus, ASUS_WMI_DEVID_THERMAL_CTRL, &value);

	if (err < 0)
		return err;

	value = KELVIN_TO_CELSIUS((value & 0xFFFF)) * 1000;

	return sprintf(buf, "%d\n", value);
}

/* Fan1 */
static DEVICE_ATTR_RW(pwm1);
static DEVICE_ATTR_RW(pwm1_enable);
static DEVICE_ATTR_RO(fan1_input);
static DEVICE_ATTR_RO(fan1_label);

/* Temperature */
static DEVICE_ATTR(temp1_input, S_IRUGO, asus_hwmon_temp1, NULL);

static struct attribute *hwmon_attributes[] = {
	&dev_attr_pwm1.attr,
	&dev_attr_pwm1_enable.attr,
	&dev_attr_fan1_input.attr,
	&dev_attr_fan1_label.attr,

	&dev_attr_temp1_input.attr,
	NULL
};

static umode_t asus_hwmon_sysfs_is_visible(struct kobject *kobj,
					  struct attribute *attr, int idx)
{
	struct device *dev = container_of(kobj, struct device, kobj);
	struct platform_device *pdev = to_platform_device(dev->parent);
	struct asus_wmi *asus = platform_get_drvdata(pdev);
	int dev_id = -1;
	int fan_attr = -1;
	u32 value = ASUS_WMI_UNSUPPORTED_METHOD;
	bool ok = true;

	if (attr == &dev_attr_pwm1.attr)
		dev_id = ASUS_WMI_DEVID_FAN_CTRL;
	else if (attr == &dev_attr_temp1_input.attr)
		dev_id = ASUS_WMI_DEVID_THERMAL_CTRL;


	if (attr == &dev_attr_fan1_input.attr
	    || attr == &dev_attr_fan1_label.attr
	    || attr == &dev_attr_pwm1.attr
	    || attr == &dev_attr_pwm1_enable.attr) {
		fan_attr = 1;
	}

	if (dev_id != -1) {
		int err = asus_wmi_get_devstate(asus, dev_id, &value);

		if (err < 0 && fan_attr == -1)
			return 0; /* can't return negative here */
	}

	if (dev_id == ASUS_WMI_DEVID_FAN_CTRL) {
		/*
		 * We need to find a better way, probably using sfun,
		 * bits or spec ...
		 * Currently we disable it if:
		 * - ASUS_WMI_UNSUPPORTED_METHOD is returned
		 * - reverved bits are non-zero
		 * - sfun and presence bit are not set
		 */
		if (value == ASUS_WMI_UNSUPPORTED_METHOD || value & 0xFFF80000
		    || (!asus->sfun && !(value & ASUS_WMI_DSTS_PRESENCE_BIT)))
			ok = false;
		else
			ok = fan_attr <= asus->asus_hwmon_num_fans;
	} else if (dev_id == ASUS_WMI_DEVID_THERMAL_CTRL) {
		/* If value is zero, something is clearly wrong */
		if (!value)
			ok = false;
	} else if (fan_attr <= asus->asus_hwmon_num_fans && fan_attr != -1) {
		ok = true;
	} else {
		ok = false;
	}

	return ok ? attr->mode : 0;
}

static struct attribute_group hwmon_attribute_group = {
	.is_visible = asus_hwmon_sysfs_is_visible,
	.attrs = hwmon_attributes
};
__ATTRIBUTE_GROUPS(hwmon_attribute);

static int asus_wmi_hwmon_init(struct asus_wmi *asus)
{
	struct device *hwmon;

	hwmon = hwmon_device_register_with_groups(&asus->platform_device->dev,
						  "asus", asus,
						  hwmon_attribute_groups);
	if (IS_ERR(hwmon)) {
		pr_err("Could not register asus hwmon device\n");
		return PTR_ERR(hwmon);
	}
	return 0;
}

/*
 * Backlight
 */
static int read_backlight_power(struct asus_wmi *asus)
{
	int ret;
	if (asus->driver->quirks->store_backlight_power)
		ret = !asus->driver->panel_power;
	else
		ret = asus_wmi_get_devstate_simple(asus,
						   ASUS_WMI_DEVID_BACKLIGHT);

	if (ret < 0)
		return ret;

	return ret ? FB_BLANK_UNBLANK : FB_BLANK_POWERDOWN;
}

static int read_brightness_max(struct asus_wmi *asus)
{
	u32 retval;
	int err;

	err = asus_wmi_get_devstate(asus, ASUS_WMI_DEVID_BRIGHTNESS, &retval);

	if (err < 0)
		return err;

	retval = retval & ASUS_WMI_DSTS_MAX_BRIGTH_MASK;
	retval >>= 8;

	if (!retval)
		return -ENODEV;

	return retval;
}

static int read_brightness(struct backlight_device *bd)
{
	struct asus_wmi *asus = bl_get_data(bd);
	u32 retval;
	int err;

	err = asus_wmi_get_devstate(asus, ASUS_WMI_DEVID_BRIGHTNESS, &retval);

	if (err < 0)
		return err;

	return retval & ASUS_WMI_DSTS_BRIGHTNESS_MASK;
}

static u32 get_scalar_command(struct backlight_device *bd)
{
	struct asus_wmi *asus = bl_get_data(bd);
	u32 ctrl_param = 0;

	if ((asus->driver->brightness < bd->props.brightness) ||
	    bd->props.brightness == bd->props.max_brightness)
		ctrl_param = 0x00008001;
	else if ((asus->driver->brightness > bd->props.brightness) ||
		 bd->props.brightness == 0)
		ctrl_param = 0x00008000;

	asus->driver->brightness = bd->props.brightness;

	return ctrl_param;
}

static int update_bl_status(struct backlight_device *bd)
{
	struct asus_wmi *asus = bl_get_data(bd);
	u32 ctrl_param;
	int power, err = 0;

	power = read_backlight_power(asus);
	if (power != -ENODEV && bd->props.power != power) {
		ctrl_param = !!(bd->props.power == FB_BLANK_UNBLANK);
		err = asus_wmi_set_devstate(ASUS_WMI_DEVID_BACKLIGHT,
					    ctrl_param, NULL);
		if (asus->driver->quirks->store_backlight_power)
			asus->driver->panel_power = bd->props.power;

		/* When using scalar brightness, updating the brightness
		 * will mess with the backlight power */
		if (asus->driver->quirks->scalar_panel_brightness)
			return err;
	}

	if (asus->driver->quirks->scalar_panel_brightness)
		ctrl_param = get_scalar_command(bd);
	else
		ctrl_param = bd->props.brightness;

	err = asus_wmi_set_devstate(ASUS_WMI_DEVID_BRIGHTNESS,
				    ctrl_param, NULL);

	return err;
}

static const struct backlight_ops asus_wmi_bl_ops = {
	.get_brightness = read_brightness,
	.update_status = update_bl_status,
};

static int asus_wmi_backlight_notify(struct asus_wmi *asus, int code)
{
	struct backlight_device *bd = asus->backlight_device;
	int old = bd->props.brightness;
	int new = old;

	if (code >= NOTIFY_BRNUP_MIN && code <= NOTIFY_BRNUP_MAX)
		new = code - NOTIFY_BRNUP_MIN + 1;
	else if (code >= NOTIFY_BRNDOWN_MIN && code <= NOTIFY_BRNDOWN_MAX)
		new = code - NOTIFY_BRNDOWN_MIN;

	bd->props.brightness = new;
	backlight_update_status(bd);
	backlight_force_update(bd, BACKLIGHT_UPDATE_HOTKEY);

	return old;
}

static int asus_wmi_backlight_init(struct asus_wmi *asus)
{
	struct backlight_device *bd;
	struct backlight_properties props;
	int max;
	int power;

	max = read_brightness_max(asus);
	if (max < 0)
		return max;

	power = read_backlight_power(asus);

	if (power == -ENODEV)
		power = FB_BLANK_UNBLANK;
	else if (power < 0)
		return power;

	memset(&props, 0, sizeof(struct backlight_properties));
	props.type = BACKLIGHT_PLATFORM;
	props.max_brightness = max;
	bd = backlight_device_register(asus->driver->name,
				       &asus->platform_device->dev, asus,
				       &asus_wmi_bl_ops, &props);
	if (IS_ERR(bd)) {
		pr_err("Could not register backlight device\n");
		return PTR_ERR(bd);
	}

	asus->backlight_device = bd;

	if (asus->driver->quirks->store_backlight_power)
		asus->driver->panel_power = power;

	bd->props.brightness = read_brightness(bd);
	bd->props.power = power;
	backlight_update_status(bd);

	asus->driver->brightness = bd->props.brightness;

	return 0;
}

static void asus_wmi_backlight_exit(struct asus_wmi *asus)
{
	backlight_device_unregister(asus->backlight_device);

	asus->backlight_device = NULL;
}

static int is_display_toggle(int code)
{
	/* display toggle keys */
	if ((code >= 0x61 && code <= 0x67) ||
	    (code >= 0x8c && code <= 0x93) ||
	    (code >= 0xa0 && code <= 0xa7) ||
	    (code >= 0xd0 && code <= 0xd5))
		return 1;

	return 0;
}

static void asus_wmi_notify(u32 value, void *context)
{
	struct asus_wmi *asus = context;
	struct acpi_buffer response = { ACPI_ALLOCATE_BUFFER, NULL };
	union acpi_object *obj;
	acpi_status status;
	int code;
	int orig_code;
	unsigned int key_value = 1;
	bool autorelease = 1;

	status = wmi_get_event_data(value, &response);
	if (status != AE_OK) {
		pr_err("bad event status 0x%x\n", status);
		return;
	}

	obj = (union acpi_object *)response.pointer;

	if (!obj || obj->type != ACPI_TYPE_INTEGER)
		goto exit;

	code = obj->integer.value;
	orig_code = code;

	if (asus->driver->key_filter) {
		asus->driver->key_filter(asus->driver, &code, &key_value,
					 &autorelease);
		if (code == ASUS_WMI_KEY_IGNORE)
			goto exit;
	}

	if (code >= NOTIFY_BRNUP_MIN && code <= NOTIFY_BRNUP_MAX)
		code = ASUS_WMI_BRN_UP;
	else if (code >= NOTIFY_BRNDOWN_MIN &&
		 code <= NOTIFY_BRNDOWN_MAX)
		code = ASUS_WMI_BRN_DOWN;

	if (code == ASUS_WMI_BRN_DOWN || code == ASUS_WMI_BRN_UP) {
		if (acpi_video_get_backlight_type() == acpi_backlight_vendor) {
			asus_wmi_backlight_notify(asus, orig_code);
			goto exit;
		}
	}

	if (is_display_toggle(code) &&
	    asus->driver->quirks->no_display_toggle)
		goto exit;

	if (!sparse_keymap_report_event(asus->inputdev, code,
					key_value, autorelease))
		pr_info("Unknown key %x pressed\n", code);

exit:
	kfree(obj);
}

/*
 * Sys helpers
 */
static int parse_arg(const char *buf, unsigned long count, int *val)
{
	if (!count)
		return 0;
	if (sscanf(buf, "%i", val) != 1)
		return -EINVAL;
	return count;
}

static ssize_t store_sys_wmi(struct asus_wmi *asus, int devid,
			     const char *buf, size_t count)
{
	u32 retval;
	int rv, err, value;

	value = asus_wmi_get_devstate_simple(asus, devid);
	if (value == -ENODEV)	/* Check device presence */
		return value;

	rv = parse_arg(buf, count, &value);
	err = asus_wmi_set_devstate(devid, value, &retval);

	if (err < 0)
		return err;

	return rv;
}

static ssize_t show_sys_wmi(struct asus_wmi *asus, int devid, char *buf)
{
	int value = asus_wmi_get_devstate_simple(asus, devid);

	if (value < 0)
		return value;

	return sprintf(buf, "%d\n", value);
}

#define ASUS_WMI_CREATE_DEVICE_ATTR(_name, _mode, _cm)			\
	static ssize_t show_##_name(struct device *dev,			\
				    struct device_attribute *attr,	\
				    char *buf)				\
	{								\
		struct asus_wmi *asus = dev_get_drvdata(dev);		\
									\
		return show_sys_wmi(asus, _cm, buf);			\
	}								\
	static ssize_t store_##_name(struct device *dev,		\
				     struct device_attribute *attr,	\
				     const char *buf, size_t count)	\
	{								\
		struct asus_wmi *asus = dev_get_drvdata(dev);		\
									\
		return store_sys_wmi(asus, _cm, buf, count);		\
	}								\
	static struct device_attribute dev_attr_##_name = {		\
		.attr = {						\
			.name = __stringify(_name),			\
			.mode = _mode },				\
		.show   = show_##_name,					\
		.store  = store_##_name,				\
	}

ASUS_WMI_CREATE_DEVICE_ATTR(touchpad, 0644, ASUS_WMI_DEVID_TOUCHPAD);
ASUS_WMI_CREATE_DEVICE_ATTR(camera, 0644, ASUS_WMI_DEVID_CAMERA);
ASUS_WMI_CREATE_DEVICE_ATTR(cardr, 0644, ASUS_WMI_DEVID_CARDREADER);
ASUS_WMI_CREATE_DEVICE_ATTR(lid_resume, 0644, ASUS_WMI_DEVID_LID_RESUME);

static ssize_t store_cpufv(struct device *dev, struct device_attribute *attr,
			   const char *buf, size_t count)
{
	int value, rv;

	if (!count || sscanf(buf, "%i", &value) != 1)
		return -EINVAL;
	if (value < 0 || value > 2)
		return -EINVAL;

	rv = asus_wmi_evaluate_method(ASUS_WMI_METHODID_CFVS, value, 0, NULL);
	if (rv < 0)
		return rv;

	return count;
}

static DEVICE_ATTR(cpufv, S_IRUGO | S_IWUSR, NULL, store_cpufv);

static struct attribute *platform_attributes[] = {
	&dev_attr_cpufv.attr,
	&dev_attr_camera.attr,
	&dev_attr_cardr.attr,
	&dev_attr_touchpad.attr,
	&dev_attr_lid_resume.attr,
	NULL
};

static umode_t asus_sysfs_is_visible(struct kobject *kobj,
				    struct attribute *attr, int idx)
{
	struct device *dev = container_of(kobj, struct device, kobj);
	struct platform_device *pdev = to_platform_device(dev);
	struct asus_wmi *asus = platform_get_drvdata(pdev);
	bool ok = true;
	int devid = -1;

	if (attr == &dev_attr_camera.attr)
		devid = ASUS_WMI_DEVID_CAMERA;
	else if (attr == &dev_attr_cardr.attr)
		devid = ASUS_WMI_DEVID_CARDREADER;
	else if (attr == &dev_attr_touchpad.attr)
		devid = ASUS_WMI_DEVID_TOUCHPAD;
	else if (attr == &dev_attr_lid_resume.attr)
		devid = ASUS_WMI_DEVID_LID_RESUME;

	if (devid != -1)
		ok = !(asus_wmi_get_devstate_simple(asus, devid) < 0);

	return ok ? attr->mode : 0;
}

static struct attribute_group platform_attribute_group = {
	.is_visible = asus_sysfs_is_visible,
	.attrs = platform_attributes
};

static void asus_wmi_sysfs_exit(struct platform_device *device)
{
	sysfs_remove_group(&device->dev.kobj, &platform_attribute_group);
}

static int asus_wmi_sysfs_init(struct platform_device *device)
{
	return sysfs_create_group(&device->dev.kobj, &platform_attribute_group);
}

/*
 * Platform device
 */
static int asus_wmi_platform_init(struct asus_wmi *asus)
{
	int rv;

	/* INIT enable hotkeys on some models */
	if (!asus_wmi_evaluate_method(ASUS_WMI_METHODID_INIT, 0, 0, &rv))
		pr_info("Initialization: %#x\n", rv);

	/* We don't know yet what to do with this version... */
	if (!asus_wmi_evaluate_method(ASUS_WMI_METHODID_SPEC, 0, 0x9, &rv)) {
		pr_info("BIOS WMI version: %d.%d\n", rv >> 16, rv & 0xFF);
		asus->spec = rv;
	}

	/*
	 * The SFUN method probably allows the original driver to get the list
	 * of features supported by a given model. For now, 0x0100 or 0x0800
	 * bit signifies that the laptop is equipped with a Wi-Fi MiniPCI card.
	 * The significance of others is yet to be found.
	 */
	if (!asus_wmi_evaluate_method(ASUS_WMI_METHODID_SFUN, 0, 0, &rv)) {
		pr_info("SFUN value: %#x\n", rv);
		asus->sfun = rv;
	}

	/*
	 * Eee PC and Notebooks seems to have different method_id for DSTS,
	 * but it may also be related to the BIOS's SPEC.
	 * Note, on most Eeepc, there is no way to check if a method exist
	 * or note, while on notebooks, they returns 0xFFFFFFFE on failure,
	 * but once again, SPEC may probably be used for that kind of things.
	 */
	if (!asus_wmi_evaluate_method(ASUS_WMI_METHODID_DSTS, 0, 0, NULL))
		asus->dsts_id = ASUS_WMI_METHODID_DSTS;
	else
		asus->dsts_id = ASUS_WMI_METHODID_DSTS2;

	/* CWAP allow to define the behavior of the Fn+F2 key,
	 * this method doesn't seems to be present on Eee PCs */
	if (asus->driver->quirks->wapf >= 0)
		asus_wmi_set_devstate(ASUS_WMI_DEVID_CWAP,
				      asus->driver->quirks->wapf, NULL);

	return asus_wmi_sysfs_init(asus->platform_device);
}

static void asus_wmi_platform_exit(struct asus_wmi *asus)
{
	asus_wmi_sysfs_exit(asus->platform_device);
}

/*
 * debugfs
 */
struct asus_wmi_debugfs_node {
	struct asus_wmi *asus;
	char *name;
	int (*show) (struct seq_file *m, void *data);
};

static int show_dsts(struct seq_file *m, void *data)
{
	struct asus_wmi *asus = m->private;
	int err;
	u32 retval = -1;

	err = asus_wmi_get_devstate(asus, asus->debug.dev_id, &retval);

	if (err < 0)
		return err;

	seq_printf(m, "DSTS(%#x) = %#x\n", asus->debug.dev_id, retval);

	return 0;
}

static int show_devs(struct seq_file *m, void *data)
{
	struct asus_wmi *asus = m->private;
	int err;
	u32 retval = -1;

	err = asus_wmi_set_devstate(asus->debug.dev_id, asus->debug.ctrl_param,
				    &retval);

	if (err < 0)
		return err;

	seq_printf(m, "DEVS(%#x, %#x) = %#x\n", asus->debug.dev_id,
		   asus->debug.ctrl_param, retval);

	return 0;
}

static int show_call(struct seq_file *m, void *data)
{
	struct asus_wmi *asus = m->private;
	struct bios_args args = {
		.arg0 = asus->debug.dev_id,
		.arg1 = asus->debug.ctrl_param,
	};
	struct acpi_buffer input = { (acpi_size) sizeof(args), &args };
	struct acpi_buffer output = { ACPI_ALLOCATE_BUFFER, NULL };
	union acpi_object *obj;
	acpi_status status;

	status = wmi_evaluate_method(ASUS_WMI_MGMT_GUID,
				     1, asus->debug.method_id,
				     &input, &output);

	if (ACPI_FAILURE(status))
		return -EIO;

	obj = (union acpi_object *)output.pointer;
	if (obj && obj->type == ACPI_TYPE_INTEGER)
		seq_printf(m, "%#x(%#x, %#x) = %#x\n", asus->debug.method_id,
			   asus->debug.dev_id, asus->debug.ctrl_param,
			   (u32) obj->integer.value);
	else
		seq_printf(m, "%#x(%#x, %#x) = t:%d\n", asus->debug.method_id,
			   asus->debug.dev_id, asus->debug.ctrl_param,
			   obj ? obj->type : -1);

	kfree(obj);

	return 0;
}

static struct asus_wmi_debugfs_node asus_wmi_debug_files[] = {
	{NULL, "devs", show_devs},
	{NULL, "dsts", show_dsts},
	{NULL, "call", show_call},
};

static int asus_wmi_debugfs_open(struct inode *inode, struct file *file)
{
	struct asus_wmi_debugfs_node *node = inode->i_private;

	return single_open(file, node->show, node->asus);
}

static const struct file_operations asus_wmi_debugfs_io_ops = {
	.owner = THIS_MODULE,
	.open = asus_wmi_debugfs_open,
	.read = seq_read,
	.llseek = seq_lseek,
	.release = single_release,
};

static void asus_wmi_debugfs_exit(struct asus_wmi *asus)
{
	debugfs_remove_recursive(asus->debug.root);
}

static int asus_wmi_debugfs_init(struct asus_wmi *asus)
{
	struct dentry *dent;
	int i;

	asus->debug.root = debugfs_create_dir(asus->driver->name, NULL);
	if (!asus->debug.root) {
		pr_err("failed to create debugfs directory\n");
		goto error_debugfs;
	}

	dent = debugfs_create_x32("method_id", S_IRUGO | S_IWUSR,
				  asus->debug.root, &asus->debug.method_id);
	if (!dent)
		goto error_debugfs;

	dent = debugfs_create_x32("dev_id", S_IRUGO | S_IWUSR,
				  asus->debug.root, &asus->debug.dev_id);
	if (!dent)
		goto error_debugfs;

	dent = debugfs_create_x32("ctrl_param", S_IRUGO | S_IWUSR,
				  asus->debug.root, &asus->debug.ctrl_param);
	if (!dent)
		goto error_debugfs;

	for (i = 0; i < ARRAY_SIZE(asus_wmi_debug_files); i++) {
		struct asus_wmi_debugfs_node *node = &asus_wmi_debug_files[i];

		node->asus = asus;
		dent = debugfs_create_file(node->name, S_IFREG | S_IRUGO,
					   asus->debug.root, node,
					   &asus_wmi_debugfs_io_ops);
		if (!dent) {
			pr_err("failed to create debug file: %s\n", node->name);
			goto error_debugfs;
		}
	}

	return 0;

error_debugfs:
	asus_wmi_debugfs_exit(asus);
	return -ENOMEM;
}

static int asus_wmi_fan_init(struct asus_wmi *asus)
{
	int status;

	asus->asus_hwmon_pwm = -1;
	asus->asus_hwmon_num_fans = -1;
	asus->asus_hwmon_fan_manual_mode = false;

	status = asus_hwmon_get_fan_number(asus, &asus->asus_hwmon_num_fans);
	if (status) {
		asus->asus_hwmon_num_fans = 0;
		pr_warn("Could not determine number of fans: %d\n", status);
		return -ENXIO;
	}

	pr_info("Number of fans: %d\n", asus->asus_hwmon_num_fans);
	return 0;
}

/*
 * WMI Driver
 */
static int asus_wmi_add(struct platform_device *pdev)
{
	struct platform_driver *pdrv = to_platform_driver(pdev->dev.driver);
	struct asus_wmi_driver *wdrv = to_asus_wmi_driver(pdrv);
	struct asus_wmi *asus;
	const char *chassis_type;
	acpi_status status;
	int err;
	u32 result;

	asus = kzalloc(sizeof(struct asus_wmi), GFP_KERNEL);
	if (!asus)
		return -ENOMEM;

	asus->driver = wdrv;
	asus->platform_device = pdev;
	wdrv->platform_device = pdev;
	platform_set_drvdata(asus->platform_device, asus);

	if (wdrv->detect_quirks)
		wdrv->detect_quirks(asus->driver);

	err = asus_wmi_platform_init(asus);
	if (err)
		goto fail_platform;

	err = asus_wmi_input_init(asus);
	if (err)
		goto fail_input;

	err = asus_wmi_fan_init(asus); /* probably no problems on error */
	asus_hwmon_fan_set_auto(asus);

	err = asus_wmi_hwmon_init(asus);
	if (err)
		goto fail_hwmon;

	err = asus_wmi_led_init(asus);
	if (err)
		goto fail_leds;

	err = asus_wmi_rfkill_init(asus);
	if (err)
		goto fail_rfkill;

	/* Some Asus desktop boards export an acpi-video backlight interface,
	   stop this from showing up */
	chassis_type = dmi_get_system_info(DMI_CHASSIS_TYPE);
	if (chassis_type && !strcmp(chassis_type, "3"))
		acpi_video_set_dmi_backlight_type(acpi_backlight_vendor);

	if (asus->driver->quirks->wmi_backlight_power)
<<<<<<< HEAD
		acpi_video_set_dmi_backlight_type(acpi_backlight_vendor);

	if (acpi_video_get_backlight_type() == acpi_backlight_vendor) {
=======
		acpi_video_dmi_promote_vendor();
	if (!acpi_video_backlight_support()) {
		pr_info("Disabling ACPI video driver\n");
		acpi_video_unregister_backlight();
>>>>>>> 5ee7041e
		err = asus_wmi_backlight_init(asus);
		if (err && err != -ENODEV)
			goto fail_backlight;
	}

	status = wmi_install_notify_handler(asus->driver->event_guid,
					    asus_wmi_notify, asus);
	if (ACPI_FAILURE(status)) {
		pr_err("Unable to register notify handler - %d\n", status);
		err = -ENODEV;
		goto fail_wmi_handler;
	}

	err = asus_wmi_debugfs_init(asus);
	if (err)
		goto fail_debugfs;

	asus_wmi_get_devstate(asus, ASUS_WMI_DEVID_WLAN, &result);
	if (result & (ASUS_WMI_DSTS_PRESENCE_BIT | ASUS_WMI_DSTS_USER_BIT))
		asus->driver->wlan_ctrl_by_user = 1;

	return 0;

fail_debugfs:
	wmi_remove_notify_handler(asus->driver->event_guid);
fail_wmi_handler:
	asus_wmi_backlight_exit(asus);
fail_backlight:
	asus_wmi_rfkill_exit(asus);
fail_rfkill:
	asus_wmi_led_exit(asus);
fail_leds:
fail_hwmon:
	asus_wmi_input_exit(asus);
fail_input:
	asus_wmi_platform_exit(asus);
fail_platform:
	kfree(asus);
	return err;
}

static int asus_wmi_remove(struct platform_device *device)
{
	struct asus_wmi *asus;

	asus = platform_get_drvdata(device);
	wmi_remove_notify_handler(asus->driver->event_guid);
	asus_wmi_backlight_exit(asus);
	asus_wmi_input_exit(asus);
	asus_wmi_led_exit(asus);
	asus_wmi_rfkill_exit(asus);
	asus_wmi_debugfs_exit(asus);
	asus_wmi_platform_exit(asus);
	asus_hwmon_fan_set_auto(asus);

	kfree(asus);
	return 0;
}

/*
 * Platform driver - hibernate/resume callbacks
 */
static int asus_hotk_thaw(struct device *device)
{
	struct asus_wmi *asus = dev_get_drvdata(device);

	if (asus->wlan.rfkill) {
		bool wlan;

		/*
		 * Work around bios bug - acpi _PTS turns off the wireless led
		 * during suspend.  Normally it restores it on resume, but
		 * we should kick it ourselves in case hibernation is aborted.
		 */
		wlan = asus_wmi_get_devstate_simple(asus, ASUS_WMI_DEVID_WLAN);
		asus_wmi_set_devstate(ASUS_WMI_DEVID_WLAN, wlan, NULL);
	}

	return 0;
}

static int asus_hotk_restore(struct device *device)
{
	struct asus_wmi *asus = dev_get_drvdata(device);
	int bl;

	/* Refresh both wlan rfkill state and pci hotplug */
	if (asus->wlan.rfkill)
		asus_rfkill_hotplug(asus);

	if (asus->bluetooth.rfkill) {
		bl = !asus_wmi_get_devstate_simple(asus,
						   ASUS_WMI_DEVID_BLUETOOTH);
		rfkill_set_sw_state(asus->bluetooth.rfkill, bl);
	}
	if (asus->wimax.rfkill) {
		bl = !asus_wmi_get_devstate_simple(asus, ASUS_WMI_DEVID_WIMAX);
		rfkill_set_sw_state(asus->wimax.rfkill, bl);
	}
	if (asus->wwan3g.rfkill) {
		bl = !asus_wmi_get_devstate_simple(asus, ASUS_WMI_DEVID_WWAN3G);
		rfkill_set_sw_state(asus->wwan3g.rfkill, bl);
	}
	if (asus->gps.rfkill) {
		bl = !asus_wmi_get_devstate_simple(asus, ASUS_WMI_DEVID_GPS);
		rfkill_set_sw_state(asus->gps.rfkill, bl);
	}
	if (asus->uwb.rfkill) {
		bl = !asus_wmi_get_devstate_simple(asus, ASUS_WMI_DEVID_UWB);
		rfkill_set_sw_state(asus->uwb.rfkill, bl);
	}

	return 0;
}

static const struct dev_pm_ops asus_pm_ops = {
	.thaw = asus_hotk_thaw,
	.restore = asus_hotk_restore,
};

static int asus_wmi_probe(struct platform_device *pdev)
{
	struct platform_driver *pdrv = to_platform_driver(pdev->dev.driver);
	struct asus_wmi_driver *wdrv = to_asus_wmi_driver(pdrv);
	int ret;

	if (!wmi_has_guid(ASUS_WMI_MGMT_GUID)) {
		pr_warn("Management GUID not found\n");
		return -ENODEV;
	}

	if (wdrv->event_guid && !wmi_has_guid(wdrv->event_guid)) {
		pr_warn("Event GUID not found\n");
		return -ENODEV;
	}

	if (wdrv->probe) {
		ret = wdrv->probe(pdev);
		if (ret)
			return ret;
	}

	return asus_wmi_add(pdev);
}

static bool used;

int __init_or_module asus_wmi_register_driver(struct asus_wmi_driver *driver)
{
	struct platform_driver *platform_driver;
	struct platform_device *platform_device;

	if (used)
		return -EBUSY;

	platform_driver = &driver->platform_driver;
	platform_driver->remove = asus_wmi_remove;
	platform_driver->driver.owner = driver->owner;
	platform_driver->driver.name = driver->name;
	platform_driver->driver.pm = &asus_pm_ops;

	platform_device = platform_create_bundle(platform_driver,
						 asus_wmi_probe,
						 NULL, 0, NULL, 0);
	if (IS_ERR(platform_device))
		return PTR_ERR(platform_device);

	used = true;
	return 0;
}
EXPORT_SYMBOL_GPL(asus_wmi_register_driver);

void asus_wmi_unregister_driver(struct asus_wmi_driver *driver)
{
	platform_device_unregister(driver->platform_device);
	platform_driver_unregister(&driver->platform_driver);
	used = false;
}
EXPORT_SYMBOL_GPL(asus_wmi_unregister_driver);

static int __init asus_wmi_init(void)
{
	if (!wmi_has_guid(ASUS_WMI_MGMT_GUID)) {
		pr_info("Asus Management GUID not found\n");
		return -ENODEV;
	}

	pr_info("ASUS WMI generic driver loaded\n");
	return 0;
}

static void __exit asus_wmi_exit(void)
{
	pr_info("ASUS WMI generic driver unloaded\n");
}

module_init(asus_wmi_init);
module_exit(asus_wmi_exit);<|MERGE_RESOLUTION|>--- conflicted
+++ resolved
@@ -2076,16 +2076,9 @@
 		acpi_video_set_dmi_backlight_type(acpi_backlight_vendor);
 
 	if (asus->driver->quirks->wmi_backlight_power)
-<<<<<<< HEAD
 		acpi_video_set_dmi_backlight_type(acpi_backlight_vendor);
 
 	if (acpi_video_get_backlight_type() == acpi_backlight_vendor) {
-=======
-		acpi_video_dmi_promote_vendor();
-	if (!acpi_video_backlight_support()) {
-		pr_info("Disabling ACPI video driver\n");
-		acpi_video_unregister_backlight();
->>>>>>> 5ee7041e
 		err = asus_wmi_backlight_init(asus);
 		if (err && err != -ENODEV)
 			goto fail_backlight;
