--- conflicted
+++ resolved
@@ -3,11 +3,7 @@
  *
  * Copyright (C) 2015-2016 Synopsys, Inc. (www.synopsys.com)
  *
-<<<<<<< HEAD
- * Authors: Joao Pinto <jpmpinto@gmail.com>
-=======
  * Authors: Joao Pinto <Joao.Pinto@synopsys.com>
->>>>>>> 405182c2
  *
  * This program is free software; you can redistribute it and/or modify
  * it under the terms of the GNU General Public License version 2 as
