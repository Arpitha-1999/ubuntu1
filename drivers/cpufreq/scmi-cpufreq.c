// SPDX-License-Identifier: GPL-2.0
/*
 * System Control and Power Interface (SCMI) based CPUFreq Interface driver
 *
 * Copyright (C) 2018-2021 ARM Ltd.
 * Sudeep Holla <sudeep.holla@arm.com>
 */

#define pr_fmt(fmt) KBUILD_MODNAME ": " fmt

#include <linux/clk-provider.h>
#include <linux/cpu.h>
#include <linux/cpufreq.h>
#include <linux/cpumask.h>
#include <linux/energy_model.h>
#include <linux/export.h>
#include <linux/module.h>
#include <linux/pm_opp.h>
#include <linux/slab.h>
#include <linux/scmi_protocol.h>
#include <linux/types.h>
#include <linux/units.h>

struct scmi_data {
	int domain_id;
	int nr_opp;
	struct device *cpu_dev;
	cpumask_var_t opp_shared_cpus;
};

static struct scmi_protocol_handle *ph;
static const struct scmi_perf_proto_ops *perf_ops;
static struct cpufreq_driver scmi_cpufreq_driver;

static unsigned int scmi_cpufreq_get_rate(unsigned int cpu)
{
	struct cpufreq_policy *policy = cpufreq_cpu_get_raw(cpu);
	struct scmi_data *priv = policy->driver_data;
	unsigned long rate;
	int ret;

	ret = perf_ops->freq_get(ph, priv->domain_id, &rate, false);
	if (ret)
		return 0;
	return rate / 1000;
}

/*
 * perf_ops->freq_set is not a synchronous, the actual OPP change will
 * happen asynchronously and can get notified if the events are
 * subscribed for by the SCMI firmware
 */
static int
scmi_cpufreq_set_target(struct cpufreq_policy *policy, unsigned int index)
{
	struct scmi_data *priv = policy->driver_data;
	u64 freq = policy->freq_table[index].frequency;

	return perf_ops->freq_set(ph, priv->domain_id, freq * 1000, false);
}

static unsigned int scmi_cpufreq_fast_switch(struct cpufreq_policy *policy,
					     unsigned int target_freq)
{
	struct scmi_data *priv = policy->driver_data;

	if (!perf_ops->freq_set(ph, priv->domain_id,
				target_freq * 1000, true))
		return target_freq;

	return 0;
}

static int scmi_cpu_domain_id(struct device *cpu_dev)
{
	struct device_node *np = cpu_dev->of_node;
	struct of_phandle_args domain_id;
	int index;

	if (of_parse_phandle_with_args(np, "clocks", "#clock-cells", 0,
				       &domain_id)) {
		/* Find the corresponding index for power-domain "perf". */
		index = of_property_match_string(np, "power-domain-names",
						 "perf");
		if (index < 0)
			return -EINVAL;

		if (of_parse_phandle_with_args(np, "power-domains",
					       "#power-domain-cells", index,
					       &domain_id))
			return -EINVAL;
	}

	return domain_id.args[0];
}

static int
scmi_get_sharing_cpus(struct device *cpu_dev, int domain,
		      struct cpumask *cpumask)
{
	int cpu, tdomain;
	struct device *tcpu_dev;

	for_each_possible_cpu(cpu) {
		if (cpu == cpu_dev->id)
			continue;

		tcpu_dev = get_cpu_device(cpu);
		if (!tcpu_dev)
			continue;

		tdomain = scmi_cpu_domain_id(tcpu_dev);
		if (tdomain == domain)
			cpumask_set_cpu(cpu, cpumask);
	}

	return 0;
}

static int __maybe_unused
scmi_get_cpu_power(struct device *cpu_dev, unsigned long *power,
		   unsigned long *KHz)
{
	enum scmi_power_scale power_scale = perf_ops->power_scale_get(ph);
	unsigned long Hz;
	int ret, domain;

	domain = scmi_cpu_domain_id(cpu_dev);
	if (domain < 0)
		return domain;

	/* Get the power cost of the performance domain. */
	Hz = *KHz * 1000;
	ret = perf_ops->est_power_get(ph, domain, &Hz, power);
	if (ret)
		return ret;

	/* Convert the power to uW if it is mW (ignore bogoW) */
	if (power_scale == SCMI_POWER_MILLIWATTS)
		*power *= MICROWATT_PER_MILLIWATT;

	/* The EM framework specifies the frequency in KHz. */
	*KHz = Hz / 1000;

	return 0;
}

static int
scmi_get_rate_limit(u32 domain, bool has_fast_switch)
{
	int ret, rate_limit;

	if (has_fast_switch) {
		/*
		 * Fast channels are used whenever available,
		 * so use their rate_limit value if populated.
		 */
		ret = perf_ops->fast_switch_rate_limit(ph, domain,
						       &rate_limit);
		if (!ret && rate_limit)
			return rate_limit;
	}

	ret = perf_ops->rate_limit_get(ph, domain, &rate_limit);
	if (ret)
		return 0;

	return rate_limit;
}

<<<<<<< HEAD
=======
static struct freq_attr *scmi_cpufreq_hw_attr[] = {
	&cpufreq_freq_attr_scaling_available_freqs,
	NULL,
	NULL,
};

>>>>>>> a8e949d4
static int scmi_cpufreq_init(struct cpufreq_policy *policy)
{
	int ret, nr_opp, domain;
	unsigned int latency;
	struct device *cpu_dev;
	struct scmi_data *priv;
	struct cpufreq_frequency_table *freq_table;

	cpu_dev = get_cpu_device(policy->cpu);
	if (!cpu_dev) {
		pr_err("failed to get cpu%d device\n", policy->cpu);
		return -ENODEV;
	}

	domain = scmi_cpu_domain_id(cpu_dev);
	if (domain < 0)
		return domain;

	priv = kzalloc(sizeof(*priv), GFP_KERNEL);
	if (!priv)
		return -ENOMEM;

	if (!zalloc_cpumask_var(&priv->opp_shared_cpus, GFP_KERNEL)) {
		ret = -ENOMEM;
		goto out_free_priv;
	}

	/* Obtain CPUs that share SCMI performance controls */
	ret = scmi_get_sharing_cpus(cpu_dev, domain, policy->cpus);
	if (ret) {
		dev_warn(cpu_dev, "failed to get sharing cpumask\n");
		goto out_free_cpumask;
	}

	/*
	 * Obtain CPUs that share performance levels.
	 * The OPP 'sharing cpus' info may come from DT through an empty opp
	 * table and opp-shared.
	 */
	ret = dev_pm_opp_of_get_sharing_cpus(cpu_dev, priv->opp_shared_cpus);
	if (ret || cpumask_empty(priv->opp_shared_cpus)) {
		/*
		 * Either opp-table is not set or no opp-shared was found.
		 * Use the CPU mask from SCMI to designate CPUs sharing an OPP
		 * table.
		 */
		cpumask_copy(priv->opp_shared_cpus, policy->cpus);
	}

	 /*
	  * A previous CPU may have marked OPPs as shared for a few CPUs, based on
	  * what OPP core provided. If the current CPU is part of those few, then
	  * there is no need to add OPPs again.
	  */
	nr_opp = dev_pm_opp_get_opp_count(cpu_dev);
	if (nr_opp <= 0) {
		ret = perf_ops->device_opps_add(ph, cpu_dev, domain);
		if (ret) {
			dev_warn(cpu_dev, "failed to add opps to the device\n");
			goto out_free_cpumask;
		}

		nr_opp = dev_pm_opp_get_opp_count(cpu_dev);
		if (nr_opp <= 0) {
			dev_err(cpu_dev, "%s: No OPPs for this device: %d\n",
				__func__, nr_opp);

			ret = -ENODEV;
			goto out_free_opp;
		}

		ret = dev_pm_opp_set_sharing_cpus(cpu_dev, priv->opp_shared_cpus);
		if (ret) {
			dev_err(cpu_dev, "%s: failed to mark OPPs as shared: %d\n",
				__func__, ret);

			goto out_free_opp;
		}

		priv->nr_opp = nr_opp;
	}

	ret = dev_pm_opp_init_cpufreq_table(cpu_dev, &freq_table);
	if (ret) {
		dev_err(cpu_dev, "failed to init cpufreq table: %d\n", ret);
		goto out_free_opp;
	}

	priv->cpu_dev = cpu_dev;
	priv->domain_id = domain;

	policy->driver_data = priv;
	policy->freq_table = freq_table;

	/* SCMI allows DVFS request for any domain from any CPU */
	policy->dvfs_possible_from_any_cpu = true;

	latency = perf_ops->transition_latency_get(ph, domain);
	if (!latency)
		latency = CPUFREQ_ETERNAL;

	policy->cpuinfo.transition_latency = latency;

	policy->fast_switch_possible =
		perf_ops->fast_switch_possible(ph, domain);

	policy->transition_delay_us =
		scmi_get_rate_limit(domain, policy->fast_switch_possible);

<<<<<<< HEAD
=======
	if (policy_has_boost_freq(policy)) {
		ret = cpufreq_enable_boost_support();
		if (ret) {
			dev_warn(cpu_dev, "failed to enable boost: %d\n", ret);
			goto out_free_opp;
		} else {
			scmi_cpufreq_hw_attr[1] = &cpufreq_freq_attr_scaling_boost_freqs;
			scmi_cpufreq_driver.boost_enabled = true;
		}
	}

>>>>>>> a8e949d4
	return 0;

out_free_opp:
	dev_pm_opp_remove_all_dynamic(cpu_dev);

out_free_cpumask:
	free_cpumask_var(priv->opp_shared_cpus);

out_free_priv:
	kfree(priv);

	return ret;
}

static int scmi_cpufreq_exit(struct cpufreq_policy *policy)
{
	struct scmi_data *priv = policy->driver_data;

	dev_pm_opp_free_cpufreq_table(priv->cpu_dev, &policy->freq_table);
	dev_pm_opp_remove_all_dynamic(priv->cpu_dev);
	free_cpumask_var(priv->opp_shared_cpus);
	kfree(priv);

	return 0;
}

static void scmi_cpufreq_register_em(struct cpufreq_policy *policy)
{
	struct em_data_callback em_cb = EM_DATA_CB(scmi_get_cpu_power);
	enum scmi_power_scale power_scale = perf_ops->power_scale_get(ph);
	struct scmi_data *priv = policy->driver_data;
	bool em_power_scale = false;

	/*
	 * This callback will be called for each policy, but we don't need to
	 * register with EM every time. Despite not being part of the same
	 * policy, some CPUs may still share their perf-domains, and a CPU from
	 * another policy may already have registered with EM on behalf of CPUs
	 * of this policy.
	 */
	if (!priv->nr_opp)
		return;

	if (power_scale == SCMI_POWER_MILLIWATTS
	    || power_scale == SCMI_POWER_MICROWATTS)
		em_power_scale = true;

	em_dev_register_perf_domain(get_cpu_device(policy->cpu), priv->nr_opp,
				    &em_cb, priv->opp_shared_cpus,
				    em_power_scale);
}

static struct cpufreq_driver scmi_cpufreq_driver = {
	.name	= "scmi",
	.flags	= CPUFREQ_HAVE_GOVERNOR_PER_POLICY |
		  CPUFREQ_NEED_INITIAL_FREQ_CHECK |
		  CPUFREQ_IS_COOLING_DEV,
	.verify	= cpufreq_generic_frequency_table_verify,
	.attr	= scmi_cpufreq_hw_attr,
	.target_index	= scmi_cpufreq_set_target,
	.fast_switch	= scmi_cpufreq_fast_switch,
	.get	= scmi_cpufreq_get_rate,
	.init	= scmi_cpufreq_init,
	.exit	= scmi_cpufreq_exit,
	.register_em	= scmi_cpufreq_register_em,
};

static int scmi_cpufreq_probe(struct scmi_device *sdev)
{
	int ret;
	struct device *dev = &sdev->dev;
	const struct scmi_handle *handle;

	handle = sdev->handle;

	if (!handle)
		return -ENODEV;

	perf_ops = handle->devm_protocol_get(sdev, SCMI_PROTOCOL_PERF, &ph);
	if (IS_ERR(perf_ops))
		return PTR_ERR(perf_ops);

#ifdef CONFIG_COMMON_CLK
	/* dummy clock provider as needed by OPP if clocks property is used */
	if (of_property_present(dev->of_node, "#clock-cells")) {
		ret = devm_of_clk_add_hw_provider(dev, of_clk_hw_simple_get, NULL);
		if (ret)
			return dev_err_probe(dev, ret, "%s: registering clock provider failed\n", __func__);
	}
#endif

	ret = cpufreq_register_driver(&scmi_cpufreq_driver);
	if (ret) {
		dev_err(dev, "%s: registering cpufreq failed, err: %d\n",
			__func__, ret);
	}

	return ret;
}

static void scmi_cpufreq_remove(struct scmi_device *sdev)
{
	cpufreq_unregister_driver(&scmi_cpufreq_driver);
}

static const struct scmi_device_id scmi_id_table[] = {
	{ SCMI_PROTOCOL_PERF, "cpufreq" },
	{ },
};
MODULE_DEVICE_TABLE(scmi, scmi_id_table);

static struct scmi_driver scmi_cpufreq_drv = {
	.name		= "scmi-cpufreq",
	.probe		= scmi_cpufreq_probe,
	.remove		= scmi_cpufreq_remove,
	.id_table	= scmi_id_table,
};
module_scmi_driver(scmi_cpufreq_drv);

MODULE_AUTHOR("Sudeep Holla <sudeep.holla@arm.com>");
MODULE_DESCRIPTION("ARM SCMI CPUFreq interface driver");
MODULE_LICENSE("GPL v2");<|MERGE_RESOLUTION|>--- conflicted
+++ resolved
@@ -168,15 +168,12 @@
 	return rate_limit;
 }
 
-<<<<<<< HEAD
-=======
 static struct freq_attr *scmi_cpufreq_hw_attr[] = {
 	&cpufreq_freq_attr_scaling_available_freqs,
 	NULL,
 	NULL,
 };
 
->>>>>>> a8e949d4
 static int scmi_cpufreq_init(struct cpufreq_policy *policy)
 {
 	int ret, nr_opp, domain;
@@ -286,8 +283,6 @@
 	policy->transition_delay_us =
 		scmi_get_rate_limit(domain, policy->fast_switch_possible);
 
-<<<<<<< HEAD
-=======
 	if (policy_has_boost_freq(policy)) {
 		ret = cpufreq_enable_boost_support();
 		if (ret) {
@@ -299,7 +294,6 @@
 		}
 	}
 
->>>>>>> a8e949d4
 	return 0;
 
 out_free_opp:
