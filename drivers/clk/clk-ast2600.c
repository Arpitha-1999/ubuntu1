--- conflicted
+++ resolved
@@ -866,12 +866,8 @@
 static void __init aspeed_g6_cc(struct regmap *map)
 {
 	struct clk_hw *hw;
-<<<<<<< HEAD
 	u32 val, freq, div, divbits, chip_id, axi_div, ahb_div;
 	u32 mult;
-=======
-	u32 val, div, divbits, axi_div, ahb_div;
->>>>>>> 8ddab47f
 
 	clk_hw_register_fixed_rate(NULL, "clkin", NULL, 0, 25000000);
 
@@ -897,7 +893,6 @@
 
 	regmap_read(map, ASPEED_G6_STRAP1, &val);
 	divbits = (val >> 11) & 0x3;
-<<<<<<< HEAD
 	regmap_read(map, ASPEED_G6_SILICON_REV, &chip_id);
 	if ((chip_id & CHIP_REVISION_ID) >> 16) {
 		//ast2600a1
@@ -905,13 +900,6 @@
 			ast2600_a1_axi_ahb_div1_tbl[0] = ast2600_a1_axi_ahb200_tbl[(val >> 8) & 0x7] * 2;
 			axi_div = 1;
 			ahb_div = ast2600_a1_axi_ahb_div1_tbl[divbits];
-=======
-	if (soc_rev >= 1) {
-		if (!divbits) {
-			ahb_div = ast2600_a1_axi_ahb200_tbl[(val >> 8) & 0x3];
-			if (val & BIT(16))
-				ahb_div *= 2;
->>>>>>> 8ddab47f
 		} else {
 			ast2600_a1_axi_ahb_div0_tbl[0] = ast2600_a1_axi_ahb200_tbl[(val >> 8) & 0x7];
 			axi_div = 2;
