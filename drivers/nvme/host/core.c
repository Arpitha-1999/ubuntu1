// SPDX-License-Identifier: GPL-2.0
/*
 * NVM Express device driver
 * Copyright (c) 2011-2014, Intel Corporation.
 */

#include <linux/blkdev.h>
#include <linux/blk-mq.h>
#include <linux/delay.h>
#include <linux/errno.h>
#include <linux/hdreg.h>
#include <linux/kernel.h>
#include <linux/module.h>
#include <linux/backing-dev.h>
#include <linux/list_sort.h>
#include <linux/slab.h>
#include <linux/types.h>
#include <linux/pr.h>
#include <linux/ptrace.h>
#include <linux/nvme_ioctl.h>
#include <linux/t10-pi.h>
#include <linux/pm_qos.h>
#include <asm/unaligned.h>

#include "nvme.h"
#include "fabrics.h"

#define CREATE_TRACE_POINTS
#include "trace.h"

#define NVME_MINORS		(1U << MINORBITS)

unsigned int admin_timeout = 60;
module_param(admin_timeout, uint, 0644);
MODULE_PARM_DESC(admin_timeout, "timeout in seconds for admin commands");
EXPORT_SYMBOL_GPL(admin_timeout);

unsigned int nvme_io_timeout = 30;
module_param_named(io_timeout, nvme_io_timeout, uint, 0644);
MODULE_PARM_DESC(io_timeout, "timeout in seconds for I/O");
EXPORT_SYMBOL_GPL(nvme_io_timeout);

static unsigned char shutdown_timeout = 5;
module_param(shutdown_timeout, byte, 0644);
MODULE_PARM_DESC(shutdown_timeout, "timeout in seconds for controller shutdown");

static u8 nvme_max_retries = 5;
module_param_named(max_retries, nvme_max_retries, byte, 0644);
MODULE_PARM_DESC(max_retries, "max number of retries a command may have");

static unsigned long default_ps_max_latency_us = 100000;
module_param(default_ps_max_latency_us, ulong, 0644);
MODULE_PARM_DESC(default_ps_max_latency_us,
		 "max power saving latency for new devices; use PM QOS to change per device");

static bool force_apst;
module_param(force_apst, bool, 0644);
MODULE_PARM_DESC(force_apst, "allow APST for newly enumerated devices even if quirked off");

static bool streams;
module_param(streams, bool, 0644);
MODULE_PARM_DESC(streams, "turn on support for Streams write directives");

/*
 * nvme_wq - hosts nvme related works that are not reset or delete
 * nvme_reset_wq - hosts nvme reset works
 * nvme_delete_wq - hosts nvme delete works
 *
 * nvme_wq will host works such are scan, aen handling, fw activation,
 * keep-alive error recovery, periodic reconnects etc. nvme_reset_wq
 * runs reset works which also flush works hosted on nvme_wq for
 * serialization purposes. nvme_delete_wq host controller deletion
 * works which flush reset works for serialization.
 */
struct workqueue_struct *nvme_wq;
EXPORT_SYMBOL_GPL(nvme_wq);

struct workqueue_struct *nvme_reset_wq;
EXPORT_SYMBOL_GPL(nvme_reset_wq);

struct workqueue_struct *nvme_delete_wq;
EXPORT_SYMBOL_GPL(nvme_delete_wq);

static LIST_HEAD(nvme_subsystems);
static DEFINE_MUTEX(nvme_subsystems_lock);

static DEFINE_IDA(nvme_instance_ida);
static dev_t nvme_chr_devt;
static struct class *nvme_class;
static struct class *nvme_subsys_class;

static int nvme_revalidate_disk(struct gendisk *disk);
static void nvme_put_subsystem(struct nvme_subsystem *subsys);
static void nvme_remove_invalid_namespaces(struct nvme_ctrl *ctrl,
					   unsigned nsid);

static void nvme_set_queue_dying(struct nvme_ns *ns)
{
	/*
	 * Revalidating a dead namespace sets capacity to 0. This will end
	 * buffered writers dirtying pages that can't be synced.
	 */
	if (!ns->disk || test_and_set_bit(NVME_NS_DEAD, &ns->flags))
		return;
	revalidate_disk(ns->disk);
	blk_set_queue_dying(ns->queue);
	/* Forcibly unquiesce queues to avoid blocking dispatch */
	blk_mq_unquiesce_queue(ns->queue);
}

static void nvme_queue_scan(struct nvme_ctrl *ctrl)
{
	/*
	 * Only new queue scan work when admin and IO queues are both alive
	 */
	if (ctrl->state == NVME_CTRL_LIVE)
		queue_work(nvme_wq, &ctrl->scan_work);
}

int nvme_reset_ctrl(struct nvme_ctrl *ctrl)
{
	if (!nvme_change_ctrl_state(ctrl, NVME_CTRL_RESETTING))
		return -EBUSY;
	if (!queue_work(nvme_reset_wq, &ctrl->reset_work))
		return -EBUSY;
	return 0;
}
EXPORT_SYMBOL_GPL(nvme_reset_ctrl);

int nvme_reset_ctrl_sync(struct nvme_ctrl *ctrl)
{
	int ret;

	ret = nvme_reset_ctrl(ctrl);
	if (!ret) {
		flush_work(&ctrl->reset_work);
		if (ctrl->state != NVME_CTRL_LIVE &&
		    ctrl->state != NVME_CTRL_ADMIN_ONLY)
			ret = -ENETRESET;
	}

	return ret;
}
EXPORT_SYMBOL_GPL(nvme_reset_ctrl_sync);

static void nvme_do_delete_ctrl(struct nvme_ctrl *ctrl)
{
	dev_info(ctrl->device,
		 "Removing ctrl: NQN \"%s\"\n", ctrl->opts->subsysnqn);

	flush_work(&ctrl->reset_work);
	nvme_stop_ctrl(ctrl);
	nvme_remove_namespaces(ctrl);
	ctrl->ops->delete_ctrl(ctrl);
	nvme_uninit_ctrl(ctrl);
	nvme_put_ctrl(ctrl);
}

static void nvme_delete_ctrl_work(struct work_struct *work)
{
	struct nvme_ctrl *ctrl =
		container_of(work, struct nvme_ctrl, delete_work);

	nvme_do_delete_ctrl(ctrl);
}

int nvme_delete_ctrl(struct nvme_ctrl *ctrl)
{
	if (!nvme_change_ctrl_state(ctrl, NVME_CTRL_DELETING))
		return -EBUSY;
	if (!queue_work(nvme_delete_wq, &ctrl->delete_work))
		return -EBUSY;
	return 0;
}
EXPORT_SYMBOL_GPL(nvme_delete_ctrl);

static int nvme_delete_ctrl_sync(struct nvme_ctrl *ctrl)
{
	int ret = 0;

	/*
	 * Keep a reference until nvme_do_delete_ctrl() complete,
	 * since ->delete_ctrl can free the controller.
	 */
	nvme_get_ctrl(ctrl);
	if (!nvme_change_ctrl_state(ctrl, NVME_CTRL_DELETING))
		ret = -EBUSY;
	if (!ret)
		nvme_do_delete_ctrl(ctrl);
	nvme_put_ctrl(ctrl);
	return ret;
}

static inline bool nvme_ns_has_pi(struct nvme_ns *ns)
{
	return ns->pi_type && ns->ms == sizeof(struct t10_pi_tuple);
}

static blk_status_t nvme_error_status(u16 status)
{
	switch (status & 0x7ff) {
	case NVME_SC_SUCCESS:
		return BLK_STS_OK;
	case NVME_SC_CAP_EXCEEDED:
		return BLK_STS_NOSPC;
	case NVME_SC_LBA_RANGE:
		return BLK_STS_TARGET;
	case NVME_SC_BAD_ATTRIBUTES:
	case NVME_SC_ONCS_NOT_SUPPORTED:
	case NVME_SC_INVALID_OPCODE:
	case NVME_SC_INVALID_FIELD:
	case NVME_SC_INVALID_NS:
		return BLK_STS_NOTSUPP;
	case NVME_SC_WRITE_FAULT:
	case NVME_SC_READ_ERROR:
	case NVME_SC_UNWRITTEN_BLOCK:
	case NVME_SC_ACCESS_DENIED:
	case NVME_SC_READ_ONLY:
	case NVME_SC_COMPARE_FAILED:
		return BLK_STS_MEDIUM;
	case NVME_SC_GUARD_CHECK:
	case NVME_SC_APPTAG_CHECK:
	case NVME_SC_REFTAG_CHECK:
	case NVME_SC_INVALID_PI:
		return BLK_STS_PROTECTION;
	case NVME_SC_RESERVATION_CONFLICT:
		return BLK_STS_NEXUS;
	case NVME_SC_HOST_PATH_ERROR:
		return BLK_STS_TRANSPORT;
	default:
		return BLK_STS_IOERR;
	}
}

static inline bool nvme_req_needs_retry(struct request *req)
{
	if (blk_noretry_request(req))
		return false;
	if (nvme_req(req)->status & NVME_SC_DNR)
		return false;
	if (nvme_req(req)->retries >= nvme_max_retries)
		return false;
	return true;
}

static void nvme_retry_req(struct request *req)
{
	struct nvme_ns *ns = req->q->queuedata;
	unsigned long delay = 0;
	u16 crd;

	/* The mask and shift result must be <= 3 */
	crd = (nvme_req(req)->status & NVME_SC_CRD) >> 11;
	if (ns && crd)
		delay = ns->ctrl->crdt[crd - 1] * 100;

	nvme_req(req)->retries++;
	blk_mq_requeue_request(req, false);
	blk_mq_delay_kick_requeue_list(req->q, delay);
}

void nvme_complete_rq(struct request *req)
{
	blk_status_t status = nvme_error_status(nvme_req(req)->status);

	trace_nvme_complete_rq(req);

	if (nvme_req(req)->ctrl->kas)
		nvme_req(req)->ctrl->comp_seen = true;

	if (unlikely(status != BLK_STS_OK && nvme_req_needs_retry(req))) {
		if ((req->cmd_flags & REQ_NVME_MPATH) &&
		    blk_path_error(status)) {
			nvme_failover_req(req);
			return;
		}

		if (!blk_queue_dying(req->q)) {
			nvme_retry_req(req);
			return;
		}
	}

	nvme_trace_bio_complete(req, status);
	blk_mq_end_request(req, status);
}
EXPORT_SYMBOL_GPL(nvme_complete_rq);

bool nvme_cancel_request(struct request *req, void *data, bool reserved)
{
	dev_dbg_ratelimited(((struct nvme_ctrl *) data)->device,
				"Cancelling I/O %d", req->tag);

	/* don't abort one completed request */
	if (blk_mq_request_completed(req))
		return true;

	nvme_req(req)->status = NVME_SC_HOST_PATH_ERROR;
	blk_mq_complete_request(req);
	return true;
}
EXPORT_SYMBOL_GPL(nvme_cancel_request);

bool nvme_change_ctrl_state(struct nvme_ctrl *ctrl,
		enum nvme_ctrl_state new_state)
{
	enum nvme_ctrl_state old_state;
	unsigned long flags;
	bool changed = false;

	spin_lock_irqsave(&ctrl->lock, flags);

	old_state = ctrl->state;
	switch (new_state) {
	case NVME_CTRL_ADMIN_ONLY:
		switch (old_state) {
		case NVME_CTRL_CONNECTING:
			changed = true;
			/* FALLTHRU */
		default:
			break;
		}
		break;
	case NVME_CTRL_LIVE:
		switch (old_state) {
		case NVME_CTRL_NEW:
		case NVME_CTRL_RESETTING:
		case NVME_CTRL_CONNECTING:
			changed = true;
			/* FALLTHRU */
		default:
			break;
		}
		break;
	case NVME_CTRL_RESETTING:
		switch (old_state) {
		case NVME_CTRL_NEW:
		case NVME_CTRL_LIVE:
		case NVME_CTRL_ADMIN_ONLY:
			changed = true;
			/* FALLTHRU */
		default:
			break;
		}
		break;
	case NVME_CTRL_CONNECTING:
		switch (old_state) {
		case NVME_CTRL_NEW:
		case NVME_CTRL_RESETTING:
			changed = true;
			/* FALLTHRU */
		default:
			break;
		}
		break;
	case NVME_CTRL_DELETING:
		switch (old_state) {
		case NVME_CTRL_LIVE:
		case NVME_CTRL_ADMIN_ONLY:
		case NVME_CTRL_RESETTING:
		case NVME_CTRL_CONNECTING:
			changed = true;
			/* FALLTHRU */
		default:
			break;
		}
		break;
	case NVME_CTRL_DEAD:
		switch (old_state) {
		case NVME_CTRL_DELETING:
			changed = true;
			/* FALLTHRU */
		default:
			break;
		}
		break;
	default:
		break;
	}

	if (changed)
		ctrl->state = new_state;

	spin_unlock_irqrestore(&ctrl->lock, flags);
	if (changed && ctrl->state == NVME_CTRL_LIVE)
		nvme_kick_requeue_lists(ctrl);
	return changed;
}
EXPORT_SYMBOL_GPL(nvme_change_ctrl_state);

static void nvme_free_ns_head(struct kref *ref)
{
	struct nvme_ns_head *head =
		container_of(ref, struct nvme_ns_head, ref);

	nvme_mpath_remove_disk(head);
	ida_simple_remove(&head->subsys->ns_ida, head->instance);
	list_del_init(&head->entry);
	cleanup_srcu_struct(&head->srcu);
	nvme_put_subsystem(head->subsys);
	kfree(head);
}

static void nvme_put_ns_head(struct nvme_ns_head *head)
{
	kref_put(&head->ref, nvme_free_ns_head);
}

static void nvme_free_ns(struct kref *kref)
{
	struct nvme_ns *ns = container_of(kref, struct nvme_ns, kref);

	if (ns->ndev)
		nvme_nvm_unregister(ns);

	put_disk(ns->disk);
	nvme_put_ns_head(ns->head);
	nvme_put_ctrl(ns->ctrl);
	kfree(ns);
}

static void nvme_put_ns(struct nvme_ns *ns)
{
	kref_put(&ns->kref, nvme_free_ns);
}

static inline void nvme_clear_nvme_request(struct request *req)
{
	if (!(req->rq_flags & RQF_DONTPREP)) {
		nvme_req(req)->retries = 0;
		nvme_req(req)->flags = 0;
		req->rq_flags |= RQF_DONTPREP;
	}
}

struct request *nvme_alloc_request(struct request_queue *q,
		struct nvme_command *cmd, blk_mq_req_flags_t flags, int qid)
{
	unsigned op = nvme_is_write(cmd) ? REQ_OP_DRV_OUT : REQ_OP_DRV_IN;
	struct request *req;

	if (qid == NVME_QID_ANY) {
		req = blk_mq_alloc_request(q, op, flags);
	} else {
		req = blk_mq_alloc_request_hctx(q, op, flags,
				qid ? qid - 1 : 0);
	}
	if (IS_ERR(req))
		return req;

	req->cmd_flags |= REQ_FAILFAST_DRIVER;
	nvme_clear_nvme_request(req);
	nvme_req(req)->cmd = cmd;

	return req;
}
EXPORT_SYMBOL_GPL(nvme_alloc_request);

static int nvme_toggle_streams(struct nvme_ctrl *ctrl, bool enable)
{
	struct nvme_command c;

	memset(&c, 0, sizeof(c));

	c.directive.opcode = nvme_admin_directive_send;
	c.directive.nsid = cpu_to_le32(NVME_NSID_ALL);
	c.directive.doper = NVME_DIR_SND_ID_OP_ENABLE;
	c.directive.dtype = NVME_DIR_IDENTIFY;
	c.directive.tdtype = NVME_DIR_STREAMS;
	c.directive.endir = enable ? NVME_DIR_ENDIR : 0;

	return nvme_submit_sync_cmd(ctrl->admin_q, &c, NULL, 0);
}

static int nvme_disable_streams(struct nvme_ctrl *ctrl)
{
	return nvme_toggle_streams(ctrl, false);
}

static int nvme_enable_streams(struct nvme_ctrl *ctrl)
{
	return nvme_toggle_streams(ctrl, true);
}

static int nvme_get_stream_params(struct nvme_ctrl *ctrl,
				  struct streams_directive_params *s, u32 nsid)
{
	struct nvme_command c;

	memset(&c, 0, sizeof(c));
	memset(s, 0, sizeof(*s));

	c.directive.opcode = nvme_admin_directive_recv;
	c.directive.nsid = cpu_to_le32(nsid);
	c.directive.numd = cpu_to_le32((sizeof(*s) >> 2) - 1);
	c.directive.doper = NVME_DIR_RCV_ST_OP_PARAM;
	c.directive.dtype = NVME_DIR_STREAMS;

	return nvme_submit_sync_cmd(ctrl->admin_q, &c, s, sizeof(*s));
}

static int nvme_configure_directives(struct nvme_ctrl *ctrl)
{
	struct streams_directive_params s;
	int ret;

	if (!(ctrl->oacs & NVME_CTRL_OACS_DIRECTIVES))
		return 0;
	if (!streams)
		return 0;

	ret = nvme_enable_streams(ctrl);
	if (ret)
		return ret;

	ret = nvme_get_stream_params(ctrl, &s, NVME_NSID_ALL);
	if (ret)
		return ret;

	ctrl->nssa = le16_to_cpu(s.nssa);
	if (ctrl->nssa < BLK_MAX_WRITE_HINTS - 1) {
		dev_info(ctrl->device, "too few streams (%u) available\n",
					ctrl->nssa);
		nvme_disable_streams(ctrl);
		return 0;
	}

	ctrl->nr_streams = min_t(unsigned, ctrl->nssa, BLK_MAX_WRITE_HINTS - 1);
	dev_info(ctrl->device, "Using %u streams\n", ctrl->nr_streams);
	return 0;
}

/*
 * Check if 'req' has a write hint associated with it. If it does, assign
 * a valid namespace stream to the write.
 */
static void nvme_assign_write_stream(struct nvme_ctrl *ctrl,
				     struct request *req, u16 *control,
				     u32 *dsmgmt)
{
	enum rw_hint streamid = req->write_hint;

	if (streamid == WRITE_LIFE_NOT_SET || streamid == WRITE_LIFE_NONE)
		streamid = 0;
	else {
		streamid--;
		if (WARN_ON_ONCE(streamid > ctrl->nr_streams))
			return;

		*control |= NVME_RW_DTYPE_STREAMS;
		*dsmgmt |= streamid << 16;
	}

	if (streamid < ARRAY_SIZE(req->q->write_hints))
		req->q->write_hints[streamid] += blk_rq_bytes(req) >> 9;
}

static inline void nvme_setup_flush(struct nvme_ns *ns,
		struct nvme_command *cmnd)
{
	cmnd->common.opcode = nvme_cmd_flush;
	cmnd->common.nsid = cpu_to_le32(ns->head->ns_id);
}

static blk_status_t nvme_setup_discard(struct nvme_ns *ns, struct request *req,
		struct nvme_command *cmnd)
{
	unsigned short segments = blk_rq_nr_discard_segments(req), n = 0;
	struct nvme_dsm_range *range;
	struct bio *bio;

	range = kmalloc_array(segments, sizeof(*range),
				GFP_ATOMIC | __GFP_NOWARN);
	if (!range) {
		/*
		 * If we fail allocation our range, fallback to the controller
		 * discard page. If that's also busy, it's safe to return
		 * busy, as we know we can make progress once that's freed.
		 */
		if (test_and_set_bit_lock(0, &ns->ctrl->discard_page_busy))
			return BLK_STS_RESOURCE;

		range = page_address(ns->ctrl->discard_page);
	}

	__rq_for_each_bio(bio, req) {
		u64 slba = nvme_block_nr(ns, bio->bi_iter.bi_sector);
		u32 nlb = bio->bi_iter.bi_size >> ns->lba_shift;

		if (n < segments) {
			range[n].cattr = cpu_to_le32(0);
			range[n].nlb = cpu_to_le32(nlb);
			range[n].slba = cpu_to_le64(slba);
		}
		n++;
	}

	if (WARN_ON_ONCE(n != segments)) {
		if (virt_to_page(range) == ns->ctrl->discard_page)
			clear_bit_unlock(0, &ns->ctrl->discard_page_busy);
		else
			kfree(range);
		return BLK_STS_IOERR;
	}

	cmnd->dsm.opcode = nvme_cmd_dsm;
	cmnd->dsm.nsid = cpu_to_le32(ns->head->ns_id);
	cmnd->dsm.nr = cpu_to_le32(segments - 1);
	cmnd->dsm.attributes = cpu_to_le32(NVME_DSMGMT_AD);

	req->special_vec.bv_page = virt_to_page(range);
	req->special_vec.bv_offset = offset_in_page(range);
	req->special_vec.bv_len = sizeof(*range) * segments;
	req->rq_flags |= RQF_SPECIAL_PAYLOAD;

	return BLK_STS_OK;
}

static inline blk_status_t nvme_setup_write_zeroes(struct nvme_ns *ns,
		struct request *req, struct nvme_command *cmnd)
{
	if (ns->ctrl->quirks & NVME_QUIRK_DEALLOCATE_ZEROES)
		return nvme_setup_discard(ns, req, cmnd);

	cmnd->write_zeroes.opcode = nvme_cmd_write_zeroes;
	cmnd->write_zeroes.nsid = cpu_to_le32(ns->head->ns_id);
	cmnd->write_zeroes.slba =
		cpu_to_le64(nvme_block_nr(ns, blk_rq_pos(req)));
	cmnd->write_zeroes.length =
		cpu_to_le16((blk_rq_bytes(req) >> ns->lba_shift) - 1);
	cmnd->write_zeroes.control = 0;
	return BLK_STS_OK;
}

static inline blk_status_t nvme_setup_rw(struct nvme_ns *ns,
		struct request *req, struct nvme_command *cmnd)
{
	struct nvme_ctrl *ctrl = ns->ctrl;
	u16 control = 0;
	u32 dsmgmt = 0;

	if (req->cmd_flags & REQ_FUA)
		control |= NVME_RW_FUA;
	if (req->cmd_flags & (REQ_FAILFAST_DEV | REQ_RAHEAD))
		control |= NVME_RW_LR;

	if (req->cmd_flags & REQ_RAHEAD)
		dsmgmt |= NVME_RW_DSM_FREQ_PREFETCH;

	cmnd->rw.opcode = (rq_data_dir(req) ? nvme_cmd_write : nvme_cmd_read);
	cmnd->rw.nsid = cpu_to_le32(ns->head->ns_id);
	cmnd->rw.slba = cpu_to_le64(nvme_block_nr(ns, blk_rq_pos(req)));
	cmnd->rw.length = cpu_to_le16((blk_rq_bytes(req) >> ns->lba_shift) - 1);

	if (req_op(req) == REQ_OP_WRITE && ctrl->nr_streams)
		nvme_assign_write_stream(ctrl, req, &control, &dsmgmt);

	if (ns->ms) {
		/*
		 * If formated with metadata, the block layer always provides a
		 * metadata buffer if CONFIG_BLK_DEV_INTEGRITY is enabled.  Else
		 * we enable the PRACT bit for protection information or set the
		 * namespace capacity to zero to prevent any I/O.
		 */
		if (!blk_integrity_rq(req)) {
			if (WARN_ON_ONCE(!nvme_ns_has_pi(ns)))
				return BLK_STS_NOTSUPP;
			control |= NVME_RW_PRINFO_PRACT;
		}

		switch (ns->pi_type) {
		case NVME_NS_DPS_PI_TYPE3:
			control |= NVME_RW_PRINFO_PRCHK_GUARD;
			break;
		case NVME_NS_DPS_PI_TYPE1:
		case NVME_NS_DPS_PI_TYPE2:
			control |= NVME_RW_PRINFO_PRCHK_GUARD |
					NVME_RW_PRINFO_PRCHK_REF;
			cmnd->rw.reftag = cpu_to_le32(t10_pi_ref_tag(req));
			break;
		}
	}

	cmnd->rw.control = cpu_to_le16(control);
	cmnd->rw.dsmgmt = cpu_to_le32(dsmgmt);
	return 0;
}

void nvme_cleanup_cmd(struct request *req)
{
	if (req->rq_flags & RQF_SPECIAL_PAYLOAD) {
		struct nvme_ns *ns = req->rq_disk->private_data;
		struct page *page = req->special_vec.bv_page;

		if (page == ns->ctrl->discard_page)
			clear_bit_unlock(0, &ns->ctrl->discard_page_busy);
		else
			kfree(page_address(page) + req->special_vec.bv_offset);
	}
}
EXPORT_SYMBOL_GPL(nvme_cleanup_cmd);

blk_status_t nvme_setup_cmd(struct nvme_ns *ns, struct request *req,
		struct nvme_command *cmd)
{
	blk_status_t ret = BLK_STS_OK;

	nvme_clear_nvme_request(req);

	memset(cmd, 0, sizeof(*cmd));
	switch (req_op(req)) {
	case REQ_OP_DRV_IN:
	case REQ_OP_DRV_OUT:
		memcpy(cmd, nvme_req(req)->cmd, sizeof(*cmd));
		break;
	case REQ_OP_FLUSH:
		nvme_setup_flush(ns, cmd);
		break;
	case REQ_OP_WRITE_ZEROES:
		ret = nvme_setup_write_zeroes(ns, req, cmd);
		break;
	case REQ_OP_DISCARD:
		ret = nvme_setup_discard(ns, req, cmd);
		break;
	case REQ_OP_READ:
	case REQ_OP_WRITE:
		ret = nvme_setup_rw(ns, req, cmd);
		break;
	default:
		WARN_ON_ONCE(1);
		return BLK_STS_IOERR;
	}

	cmd->common.command_id = req->tag;
	trace_nvme_setup_cmd(req, cmd);
	return ret;
}
EXPORT_SYMBOL_GPL(nvme_setup_cmd);

static void nvme_end_sync_rq(struct request *rq, blk_status_t error)
{
	struct completion *waiting = rq->end_io_data;

	rq->end_io_data = NULL;
	complete(waiting);
}

static void nvme_execute_rq_polled(struct request_queue *q,
		struct gendisk *bd_disk, struct request *rq, int at_head)
{
	DECLARE_COMPLETION_ONSTACK(wait);

	WARN_ON_ONCE(!test_bit(QUEUE_FLAG_POLL, &q->queue_flags));

	rq->cmd_flags |= REQ_HIPRI;
	rq->end_io_data = &wait;
	blk_execute_rq_nowait(q, bd_disk, rq, at_head, nvme_end_sync_rq);

	while (!completion_done(&wait)) {
		blk_poll(q, request_to_qc_t(rq->mq_hctx, rq), true);
		cond_resched();
	}
}

/*
 * Returns 0 on success.  If the result is negative, it's a Linux error code;
 * if the result is positive, it's an NVM Express status code
 */
int __nvme_submit_sync_cmd(struct request_queue *q, struct nvme_command *cmd,
		union nvme_result *result, void *buffer, unsigned bufflen,
		unsigned timeout, int qid, int at_head,
		blk_mq_req_flags_t flags, bool poll)
{
	struct request *req;
	int ret;

	req = nvme_alloc_request(q, cmd, flags, qid);
	if (IS_ERR(req))
		return PTR_ERR(req);

	req->timeout = timeout ? timeout : ADMIN_TIMEOUT;

	if (buffer && bufflen) {
		ret = blk_rq_map_kern(q, req, buffer, bufflen, GFP_KERNEL);
		if (ret)
			goto out;
	}

	if (poll)
		nvme_execute_rq_polled(req->q, NULL, req, at_head);
	else
		blk_execute_rq(req->q, NULL, req, at_head);
	if (result)
		*result = nvme_req(req)->result;
	if (nvme_req(req)->flags & NVME_REQ_CANCELLED)
		ret = -EINTR;
	else
		ret = nvme_req(req)->status;
 out:
	blk_mq_free_request(req);
	return ret;
}
EXPORT_SYMBOL_GPL(__nvme_submit_sync_cmd);

int nvme_submit_sync_cmd(struct request_queue *q, struct nvme_command *cmd,
		void *buffer, unsigned bufflen)
{
	return __nvme_submit_sync_cmd(q, cmd, NULL, buffer, bufflen, 0,
			NVME_QID_ANY, 0, 0, false);
}
EXPORT_SYMBOL_GPL(nvme_submit_sync_cmd);

static void *nvme_add_user_metadata(struct bio *bio, void __user *ubuf,
		unsigned len, u32 seed, bool write)
{
	struct bio_integrity_payload *bip;
	int ret = -ENOMEM;
	void *buf;

	buf = kmalloc(len, GFP_KERNEL);
	if (!buf)
		goto out;

	ret = -EFAULT;
	if (write && copy_from_user(buf, ubuf, len))
		goto out_free_meta;

	bip = bio_integrity_alloc(bio, GFP_KERNEL, 1);
	if (IS_ERR(bip)) {
		ret = PTR_ERR(bip);
		goto out_free_meta;
	}

	bip->bip_iter.bi_size = len;
	bip->bip_iter.bi_sector = seed;
	ret = bio_integrity_add_page(bio, virt_to_page(buf), len,
			offset_in_page(buf));
	if (ret == len)
		return buf;
	ret = -ENOMEM;
out_free_meta:
	kfree(buf);
out:
	return ERR_PTR(ret);
}

static int nvme_submit_user_cmd(struct request_queue *q,
		struct nvme_command *cmd, void __user *ubuffer,
		unsigned bufflen, void __user *meta_buffer, unsigned meta_len,
		u32 meta_seed, u32 *result, unsigned timeout)
{
	bool write = nvme_is_write(cmd);
	struct nvme_ns *ns = q->queuedata;
	struct gendisk *disk = ns ? ns->disk : NULL;
	struct request *req;
	struct bio *bio = NULL;
	void *meta = NULL;
	int ret;

	req = nvme_alloc_request(q, cmd, 0, NVME_QID_ANY);
	if (IS_ERR(req))
		return PTR_ERR(req);

	req->timeout = timeout ? timeout : ADMIN_TIMEOUT;
	nvme_req(req)->flags |= NVME_REQ_USERCMD;

	if (ubuffer && bufflen) {
		ret = blk_rq_map_user(q, req, NULL, ubuffer, bufflen,
				GFP_KERNEL);
		if (ret)
			goto out;
		bio = req->bio;
		bio->bi_disk = disk;
		if (disk && meta_buffer && meta_len) {
			meta = nvme_add_user_metadata(bio, meta_buffer, meta_len,
					meta_seed, write);
			if (IS_ERR(meta)) {
				ret = PTR_ERR(meta);
				goto out_unmap;
			}
			req->cmd_flags |= REQ_INTEGRITY;
		}
	}

	blk_execute_rq(req->q, disk, req, 0);
	if (nvme_req(req)->flags & NVME_REQ_CANCELLED)
		ret = -EINTR;
	else
		ret = nvme_req(req)->status;
	if (result)
		*result = le32_to_cpu(nvme_req(req)->result.u32);
	if (meta && !ret && !write) {
		if (copy_to_user(meta_buffer, meta, meta_len))
			ret = -EFAULT;
	}
	kfree(meta);
 out_unmap:
	if (bio)
		blk_rq_unmap_user(bio);
 out:
	blk_mq_free_request(req);
	return ret;
}

static void nvme_keep_alive_end_io(struct request *rq, blk_status_t status)
{
	struct nvme_ctrl *ctrl = rq->end_io_data;
	unsigned long flags;
	bool startka = false;

	blk_mq_free_request(rq);

	if (status) {
		dev_err(ctrl->device,
			"failed nvme_keep_alive_end_io error=%d\n",
				status);
		return;
	}

	ctrl->comp_seen = false;
	spin_lock_irqsave(&ctrl->lock, flags);
	if (ctrl->state == NVME_CTRL_LIVE ||
	    ctrl->state == NVME_CTRL_CONNECTING)
		startka = true;
	spin_unlock_irqrestore(&ctrl->lock, flags);
	if (startka)
		schedule_delayed_work(&ctrl->ka_work, ctrl->kato * HZ);
}

static int nvme_keep_alive(struct nvme_ctrl *ctrl)
{
	struct request *rq;

	rq = nvme_alloc_request(ctrl->admin_q, &ctrl->ka_cmd, BLK_MQ_REQ_RESERVED,
			NVME_QID_ANY);
	if (IS_ERR(rq))
		return PTR_ERR(rq);

	rq->timeout = ctrl->kato * HZ;
	rq->end_io_data = ctrl;

	blk_execute_rq_nowait(rq->q, NULL, rq, 0, nvme_keep_alive_end_io);

	return 0;
}

static void nvme_keep_alive_work(struct work_struct *work)
{
	struct nvme_ctrl *ctrl = container_of(to_delayed_work(work),
			struct nvme_ctrl, ka_work);
	bool comp_seen = ctrl->comp_seen;

	if ((ctrl->ctratt & NVME_CTRL_ATTR_TBKAS) && comp_seen) {
		dev_dbg(ctrl->device,
			"reschedule traffic based keep-alive timer\n");
		ctrl->comp_seen = false;
		schedule_delayed_work(&ctrl->ka_work, ctrl->kato * HZ);
		return;
	}

	if (nvme_keep_alive(ctrl)) {
		/* allocation failure, reset the controller */
		dev_err(ctrl->device, "keep-alive failed\n");
		nvme_reset_ctrl(ctrl);
		return;
	}
}

static void nvme_start_keep_alive(struct nvme_ctrl *ctrl)
{
	if (unlikely(ctrl->kato == 0))
		return;

	schedule_delayed_work(&ctrl->ka_work, ctrl->kato * HZ);
}

void nvme_stop_keep_alive(struct nvme_ctrl *ctrl)
{
	if (unlikely(ctrl->kato == 0))
		return;

	cancel_delayed_work_sync(&ctrl->ka_work);
}
EXPORT_SYMBOL_GPL(nvme_stop_keep_alive);

static int nvme_identify_ctrl(struct nvme_ctrl *dev, struct nvme_id_ctrl **id)
{
	struct nvme_command c = { };
	int error;

	/* gcc-4.4.4 (at least) has issues with initializers and anon unions */
	c.identify.opcode = nvme_admin_identify;
	c.identify.cns = NVME_ID_CNS_CTRL;

	*id = kmalloc(sizeof(struct nvme_id_ctrl), GFP_KERNEL);
	if (!*id)
		return -ENOMEM;

	error = nvme_submit_sync_cmd(dev->admin_q, &c, *id,
			sizeof(struct nvme_id_ctrl));
	if (error)
		kfree(*id);
	return error;
}

static int nvme_identify_ns_descs(struct nvme_ctrl *ctrl, unsigned nsid,
		struct nvme_ns_ids *ids)
{
	struct nvme_command c = { };
	int status;
	void *data;
	int pos;
	int len;

	c.identify.opcode = nvme_admin_identify;
	c.identify.nsid = cpu_to_le32(nsid);
	c.identify.cns = NVME_ID_CNS_NS_DESC_LIST;

	data = kzalloc(NVME_IDENTIFY_DATA_SIZE, GFP_KERNEL);
	if (!data)
		return -ENOMEM;

	status = nvme_submit_sync_cmd(ctrl->admin_q, &c, data,
				      NVME_IDENTIFY_DATA_SIZE);
	if (status)
		goto free_data;

	for (pos = 0; pos < NVME_IDENTIFY_DATA_SIZE; pos += len) {
		struct nvme_ns_id_desc *cur = data + pos;

		if (cur->nidl == 0)
			break;

		switch (cur->nidt) {
		case NVME_NIDT_EUI64:
			if (cur->nidl != NVME_NIDT_EUI64_LEN) {
				dev_warn(ctrl->device,
					 "ctrl returned bogus length: %d for NVME_NIDT_EUI64\n",
					 cur->nidl);
				goto free_data;
			}
			len = NVME_NIDT_EUI64_LEN;
			memcpy(ids->eui64, data + pos + sizeof(*cur), len);
			break;
		case NVME_NIDT_NGUID:
			if (cur->nidl != NVME_NIDT_NGUID_LEN) {
				dev_warn(ctrl->device,
					 "ctrl returned bogus length: %d for NVME_NIDT_NGUID\n",
					 cur->nidl);
				goto free_data;
			}
			len = NVME_NIDT_NGUID_LEN;
			memcpy(ids->nguid, data + pos + sizeof(*cur), len);
			break;
		case NVME_NIDT_UUID:
			if (cur->nidl != NVME_NIDT_UUID_LEN) {
				dev_warn(ctrl->device,
					 "ctrl returned bogus length: %d for NVME_NIDT_UUID\n",
					 cur->nidl);
				goto free_data;
			}
			len = NVME_NIDT_UUID_LEN;
			uuid_copy(&ids->uuid, data + pos + sizeof(*cur));
			break;
		default:
			/* Skip unknown types */
			len = cur->nidl;
			break;
		}

		len += sizeof(*cur);
	}
free_data:
	kfree(data);
	return status;
}

static int nvme_identify_ns_list(struct nvme_ctrl *dev, unsigned nsid, __le32 *ns_list)
{
	struct nvme_command c = { };

	c.identify.opcode = nvme_admin_identify;
	c.identify.cns = NVME_ID_CNS_NS_ACTIVE_LIST;
	c.identify.nsid = cpu_to_le32(nsid);
	return nvme_submit_sync_cmd(dev->admin_q, &c, ns_list,
				    NVME_IDENTIFY_DATA_SIZE);
}

static int nvme_identify_ns(struct nvme_ctrl *ctrl,
		unsigned nsid, struct nvme_id_ns **id)
{
	struct nvme_command c = { };
	int error;

	/* gcc-4.4.4 (at least) has issues with initializers and anon unions */
	c.identify.opcode = nvme_admin_identify;
	c.identify.nsid = cpu_to_le32(nsid);
	c.identify.cns = NVME_ID_CNS_NS;

	*id = kmalloc(sizeof(**id), GFP_KERNEL);
	if (!*id)
		return -ENOMEM;

	error = nvme_submit_sync_cmd(ctrl->admin_q, &c, *id, sizeof(**id));
	if (error) {
		dev_warn(ctrl->device, "Identify namespace failed (%d)\n", error);
		kfree(*id);
	}

	return error;
}

static int nvme_features(struct nvme_ctrl *dev, u8 op, unsigned int fid,
		unsigned int dword11, void *buffer, size_t buflen, u32 *result)
{
	struct nvme_command c;
	union nvme_result res;
	int ret;

	memset(&c, 0, sizeof(c));
	c.features.opcode = op;
	c.features.fid = cpu_to_le32(fid);
	c.features.dword11 = cpu_to_le32(dword11);

	ret = __nvme_submit_sync_cmd(dev->admin_q, &c, &res,
			buffer, buflen, 0, NVME_QID_ANY, 0, 0, false);
	if (ret >= 0 && result)
		*result = le32_to_cpu(res.u32);
	return ret;
}

int nvme_set_features(struct nvme_ctrl *dev, unsigned int fid,
		      unsigned int dword11, void *buffer, size_t buflen,
		      u32 *result)
{
	return nvme_features(dev, nvme_admin_set_features, fid, dword11, buffer,
			     buflen, result);
}
EXPORT_SYMBOL_GPL(nvme_set_features);

int nvme_get_features(struct nvme_ctrl *dev, unsigned int fid,
		      unsigned int dword11, void *buffer, size_t buflen,
		      u32 *result)
{
	return nvme_features(dev, nvme_admin_get_features, fid, dword11, buffer,
			     buflen, result);
}
EXPORT_SYMBOL_GPL(nvme_get_features);

int nvme_set_queue_count(struct nvme_ctrl *ctrl, int *count)
{
	u32 q_count = (*count - 1) | ((*count - 1) << 16);
	u32 result;
	int status, nr_io_queues;

	status = nvme_set_features(ctrl, NVME_FEAT_NUM_QUEUES, q_count, NULL, 0,
			&result);
	if (status < 0)
		return status;

	/*
	 * Degraded controllers might return an error when setting the queue
	 * count.  We still want to be able to bring them online and offer
	 * access to the admin queue, as that might be only way to fix them up.
	 */
	if (status > 0) {
		dev_err(ctrl->device, "Could not set queue count (%d)\n", status);
		*count = 0;
	} else {
		nr_io_queues = min(result & 0xffff, result >> 16) + 1;
		*count = min(*count, nr_io_queues);
	}

	return 0;
}
EXPORT_SYMBOL_GPL(nvme_set_queue_count);

#define NVME_AEN_SUPPORTED \
	(NVME_AEN_CFG_NS_ATTR | NVME_AEN_CFG_FW_ACT | \
	 NVME_AEN_CFG_ANA_CHANGE | NVME_AEN_CFG_DISC_CHANGE)

static void nvme_enable_aen(struct nvme_ctrl *ctrl)
{
	u32 result, supported_aens = ctrl->oaes & NVME_AEN_SUPPORTED;
	int status;

	if (!supported_aens)
		return;

	status = nvme_set_features(ctrl, NVME_FEAT_ASYNC_EVENT, supported_aens,
			NULL, 0, &result);
	if (status)
		dev_warn(ctrl->device, "Failed to configure AEN (cfg %x)\n",
			 supported_aens);

	queue_work(nvme_wq, &ctrl->async_event_work);
}

static int nvme_submit_io(struct nvme_ns *ns, struct nvme_user_io __user *uio)
{
	struct nvme_user_io io;
	struct nvme_command c;
	unsigned length, meta_len;
	void __user *metadata;

	if (copy_from_user(&io, uio, sizeof(io)))
		return -EFAULT;
	if (io.flags)
		return -EINVAL;

	switch (io.opcode) {
	case nvme_cmd_write:
	case nvme_cmd_read:
	case nvme_cmd_compare:
		break;
	default:
		return -EINVAL;
	}

	length = (io.nblocks + 1) << ns->lba_shift;
	meta_len = (io.nblocks + 1) * ns->ms;
	metadata = (void __user *)(uintptr_t)io.metadata;

	if (ns->ext) {
		length += meta_len;
		meta_len = 0;
	} else if (meta_len) {
		if ((io.metadata & 3) || !io.metadata)
			return -EINVAL;
	}

	memset(&c, 0, sizeof(c));
	c.rw.opcode = io.opcode;
	c.rw.flags = io.flags;
	c.rw.nsid = cpu_to_le32(ns->head->ns_id);
	c.rw.slba = cpu_to_le64(io.slba);
	c.rw.length = cpu_to_le16(io.nblocks);
	c.rw.control = cpu_to_le16(io.control);
	c.rw.dsmgmt = cpu_to_le32(io.dsmgmt);
	c.rw.reftag = cpu_to_le32(io.reftag);
	c.rw.apptag = cpu_to_le16(io.apptag);
	c.rw.appmask = cpu_to_le16(io.appmask);

	return nvme_submit_user_cmd(ns->queue, &c,
			(void __user *)(uintptr_t)io.addr, length,
			metadata, meta_len, lower_32_bits(io.slba), NULL, 0);
}

static u32 nvme_known_admin_effects(u8 opcode)
{
	switch (opcode) {
	case nvme_admin_format_nvm:
		return NVME_CMD_EFFECTS_CSUPP | NVME_CMD_EFFECTS_LBCC |
					NVME_CMD_EFFECTS_CSE_MASK;
	case nvme_admin_sanitize_nvm:
		return NVME_CMD_EFFECTS_CSE_MASK;
	default:
		break;
	}
	return 0;
}

static u32 nvme_passthru_start(struct nvme_ctrl *ctrl, struct nvme_ns *ns,
								u8 opcode)
{
	u32 effects = 0;

	if (ns) {
		if (ctrl->effects)
			effects = le32_to_cpu(ctrl->effects->iocs[opcode]);
		if (effects & ~(NVME_CMD_EFFECTS_CSUPP | NVME_CMD_EFFECTS_LBCC))
			dev_warn(ctrl->device,
				 "IO command:%02x has unhandled effects:%08x\n",
				 opcode, effects);
		return 0;
	}

	if (ctrl->effects)
		effects = le32_to_cpu(ctrl->effects->acs[opcode]);
	effects |= nvme_known_admin_effects(opcode);

	/*
	 * For simplicity, IO to all namespaces is quiesced even if the command
	 * effects say only one namespace is affected.
	 */
	if (effects & (NVME_CMD_EFFECTS_LBCC | NVME_CMD_EFFECTS_CSE_MASK)) {
		mutex_lock(&ctrl->scan_lock);
		mutex_lock(&ctrl->subsys->lock);
		nvme_mpath_start_freeze(ctrl->subsys);
		nvme_mpath_wait_freeze(ctrl->subsys);
		nvme_start_freeze(ctrl);
		nvme_wait_freeze(ctrl);
	}
	return effects;
}

static void nvme_update_formats(struct nvme_ctrl *ctrl)
{
	struct nvme_ns *ns;

	down_read(&ctrl->namespaces_rwsem);
	list_for_each_entry(ns, &ctrl->namespaces, list)
		if (ns->disk && nvme_revalidate_disk(ns->disk))
			nvme_set_queue_dying(ns);
	up_read(&ctrl->namespaces_rwsem);

	nvme_remove_invalid_namespaces(ctrl, NVME_NSID_ALL);
}

static void nvme_passthru_end(struct nvme_ctrl *ctrl, u32 effects)
{
	/*
	 * Revalidate LBA changes prior to unfreezing. This is necessary to
	 * prevent memory corruption if a logical block size was changed by
	 * this command.
	 */
	if (effects & NVME_CMD_EFFECTS_LBCC)
		nvme_update_formats(ctrl);
	if (effects & (NVME_CMD_EFFECTS_LBCC | NVME_CMD_EFFECTS_CSE_MASK)) {
		nvme_unfreeze(ctrl);
		nvme_mpath_unfreeze(ctrl->subsys);
		mutex_unlock(&ctrl->subsys->lock);
		mutex_unlock(&ctrl->scan_lock);
	}
	if (effects & NVME_CMD_EFFECTS_CCC)
		nvme_init_identify(ctrl);
	if (effects & (NVME_CMD_EFFECTS_NIC | NVME_CMD_EFFECTS_NCC))
		nvme_queue_scan(ctrl);
}

static int nvme_user_cmd(struct nvme_ctrl *ctrl, struct nvme_ns *ns,
			struct nvme_passthru_cmd __user *ucmd)
{
	struct nvme_passthru_cmd cmd;
	struct nvme_command c;
	unsigned timeout = 0;
	u32 effects;
	int status;

	if (!capable(CAP_SYS_ADMIN))
		return -EACCES;
	if (copy_from_user(&cmd, ucmd, sizeof(cmd)))
		return -EFAULT;
	if (cmd.flags)
		return -EINVAL;

	memset(&c, 0, sizeof(c));
	c.common.opcode = cmd.opcode;
	c.common.flags = cmd.flags;
	c.common.nsid = cpu_to_le32(cmd.nsid);
	c.common.cdw2[0] = cpu_to_le32(cmd.cdw2);
	c.common.cdw2[1] = cpu_to_le32(cmd.cdw3);
	c.common.cdw10 = cpu_to_le32(cmd.cdw10);
	c.common.cdw11 = cpu_to_le32(cmd.cdw11);
	c.common.cdw12 = cpu_to_le32(cmd.cdw12);
	c.common.cdw13 = cpu_to_le32(cmd.cdw13);
	c.common.cdw14 = cpu_to_le32(cmd.cdw14);
	c.common.cdw15 = cpu_to_le32(cmd.cdw15);

	if (cmd.timeout_ms)
		timeout = msecs_to_jiffies(cmd.timeout_ms);

	effects = nvme_passthru_start(ctrl, ns, cmd.opcode);
	status = nvme_submit_user_cmd(ns ? ns->queue : ctrl->admin_q, &c,
			(void __user *)(uintptr_t)cmd.addr, cmd.data_len,
			(void __user *)(uintptr_t)cmd.metadata, cmd.metadata_len,
			0, &cmd.result, timeout);
	nvme_passthru_end(ctrl, effects);

	if (status >= 0) {
		if (put_user(cmd.result, &ucmd->result))
			return -EFAULT;
	}

	return status;
}

/*
 * Issue ioctl requests on the first available path.  Note that unlike normal
 * block layer requests we will not retry failed request on another controller.
 */
static struct nvme_ns *nvme_get_ns_from_disk(struct gendisk *disk,
		struct nvme_ns_head **head, int *srcu_idx)
{
#ifdef CONFIG_NVME_MULTIPATH
	if (disk->fops == &nvme_ns_head_ops) {
		struct nvme_ns *ns;

		*head = disk->private_data;
		*srcu_idx = srcu_read_lock(&(*head)->srcu);
		ns = nvme_find_path(*head);
		if (!ns)
			srcu_read_unlock(&(*head)->srcu, *srcu_idx);
		return ns;
	}
#endif
	*head = NULL;
	*srcu_idx = -1;
	return disk->private_data;
}

static void nvme_put_ns_from_disk(struct nvme_ns_head *head, int idx)
{
	if (head)
		srcu_read_unlock(&head->srcu, idx);
}

static int nvme_ioctl(struct block_device *bdev, fmode_t mode,
		unsigned int cmd, unsigned long arg)
{
	struct nvme_ns_head *head = NULL;
	void __user *argp = (void __user *)arg;
	struct nvme_ns *ns;
	int srcu_idx, ret;

	ns = nvme_get_ns_from_disk(bdev->bd_disk, &head, &srcu_idx);
	if (unlikely(!ns))
		return -EWOULDBLOCK;

	/*
	 * Handle ioctls that apply to the controller instead of the namespace
	 * seperately and drop the ns SRCU reference early.  This avoids a
	 * deadlock when deleting namespaces using the passthrough interface.
	 */
	if (cmd == NVME_IOCTL_ADMIN_CMD || is_sed_ioctl(cmd)) {
		struct nvme_ctrl *ctrl = ns->ctrl;

		nvme_get_ctrl(ns->ctrl);
		nvme_put_ns_from_disk(head, srcu_idx);

		if (cmd == NVME_IOCTL_ADMIN_CMD)
			ret = nvme_user_cmd(ctrl, NULL, argp);
		else
			ret = sed_ioctl(ctrl->opal_dev, cmd, argp);

		nvme_put_ctrl(ctrl);
		return ret;
	}

	switch (cmd) {
	case NVME_IOCTL_ID:
		force_successful_syscall_return();
		ret = ns->head->ns_id;
		break;
	case NVME_IOCTL_IO_CMD:
		ret = nvme_user_cmd(ns->ctrl, ns, argp);
		break;
	case NVME_IOCTL_SUBMIT_IO:
		ret = nvme_submit_io(ns, argp);
		break;
	default:
		if (ns->ndev)
			ret = nvme_nvm_ioctl(ns, cmd, arg);
		else
			ret = -ENOTTY;
	}

	nvme_put_ns_from_disk(head, srcu_idx);
	return ret;
}

static int nvme_open(struct block_device *bdev, fmode_t mode)
{
	struct nvme_ns *ns = bdev->bd_disk->private_data;

#ifdef CONFIG_NVME_MULTIPATH
	/* should never be called due to GENHD_FL_HIDDEN */
	if (WARN_ON_ONCE(ns->head->disk))
		goto fail;
#endif
	if (!kref_get_unless_zero(&ns->kref))
		goto fail;
	if (!try_module_get(ns->ctrl->ops->module))
		goto fail_put_ns;

	return 0;

fail_put_ns:
	nvme_put_ns(ns);
fail:
	return -ENXIO;
}

static void nvme_release(struct gendisk *disk, fmode_t mode)
{
	struct nvme_ns *ns = disk->private_data;

	module_put(ns->ctrl->ops->module);
	nvme_put_ns(ns);
}

static int nvme_getgeo(struct block_device *bdev, struct hd_geometry *geo)
{
	/* some standard values */
	geo->heads = 1 << 6;
	geo->sectors = 1 << 5;
	geo->cylinders = get_capacity(bdev->bd_disk) >> 11;
	return 0;
}

#ifdef CONFIG_BLK_DEV_INTEGRITY
static void nvme_init_integrity(struct gendisk *disk, u16 ms, u8 pi_type)
{
	struct blk_integrity integrity;

	memset(&integrity, 0, sizeof(integrity));
	switch (pi_type) {
	case NVME_NS_DPS_PI_TYPE3:
		integrity.profile = &t10_pi_type3_crc;
		integrity.tag_size = sizeof(u16) + sizeof(u32);
		integrity.flags |= BLK_INTEGRITY_DEVICE_CAPABLE;
		break;
	case NVME_NS_DPS_PI_TYPE1:
	case NVME_NS_DPS_PI_TYPE2:
		integrity.profile = &t10_pi_type1_crc;
		integrity.tag_size = sizeof(u16);
		integrity.flags |= BLK_INTEGRITY_DEVICE_CAPABLE;
		break;
	default:
		integrity.profile = NULL;
		break;
	}
	integrity.tuple_size = ms;
	blk_integrity_register(disk, &integrity);
	blk_queue_max_integrity_segments(disk->queue, 1);
}
#else
static void nvme_init_integrity(struct gendisk *disk, u16 ms, u8 pi_type)
{
}
#endif /* CONFIG_BLK_DEV_INTEGRITY */

static void nvme_set_chunk_size(struct nvme_ns *ns)
{
	u32 chunk_size = (((u32)ns->noiob) << (ns->lba_shift - 9));
	blk_queue_chunk_sectors(ns->queue, rounddown_pow_of_two(chunk_size));
}

static void nvme_config_discard(struct gendisk *disk, struct nvme_ns *ns)
{
	struct nvme_ctrl *ctrl = ns->ctrl;
	struct request_queue *queue = disk->queue;
	u32 size = queue_logical_block_size(queue);

	if (!(ctrl->oncs & NVME_CTRL_ONCS_DSM)) {
		blk_queue_flag_clear(QUEUE_FLAG_DISCARD, queue);
		return;
	}

	if (ctrl->nr_streams && ns->sws && ns->sgs)
		size *= ns->sws * ns->sgs;

	BUILD_BUG_ON(PAGE_SIZE / sizeof(struct nvme_dsm_range) <
			NVME_DSM_MAX_RANGES);

	queue->limits.discard_alignment = 0;
	queue->limits.discard_granularity = size;

	/* If discard is already enabled, don't reset queue limits */
	if (blk_queue_flag_test_and_set(QUEUE_FLAG_DISCARD, queue))
		return;

	blk_queue_max_discard_sectors(queue, UINT_MAX);
	blk_queue_max_discard_segments(queue, NVME_DSM_MAX_RANGES);

	if (ctrl->quirks & NVME_QUIRK_DEALLOCATE_ZEROES)
		blk_queue_max_write_zeroes_sectors(queue, UINT_MAX);
}

static void nvme_config_write_zeroes(struct gendisk *disk, struct nvme_ns *ns)
{
	u32 max_sectors;
	unsigned short bs = 1 << ns->lba_shift;

	if (!(ns->ctrl->oncs & NVME_CTRL_ONCS_WRITE_ZEROES) ||
	    (ns->ctrl->quirks & NVME_QUIRK_DISABLE_WRITE_ZEROES))
		return;
	/*
	 * Even though NVMe spec explicitly states that MDTS is not
	 * applicable to the write-zeroes:- "The restriction does not apply to
	 * commands that do not transfer data between the host and the
	 * controller (e.g., Write Uncorrectable ro Write Zeroes command).".
	 * In order to be more cautious use controller's max_hw_sectors value
	 * to configure the maximum sectors for the write-zeroes which is
	 * configured based on the controller's MDTS field in the
	 * nvme_init_identify() if available.
	 */
	if (ns->ctrl->max_hw_sectors == UINT_MAX)
		max_sectors = ((u32)(USHRT_MAX + 1) * bs) >> 9;
	else
		max_sectors = ((u32)(ns->ctrl->max_hw_sectors + 1) * bs) >> 9;

	blk_queue_max_write_zeroes_sectors(disk->queue, max_sectors);
}

static int nvme_report_ns_ids(struct nvme_ctrl *ctrl, unsigned int nsid,
		struct nvme_id_ns *id, struct nvme_ns_ids *ids)
{
	int ret = 0;

	memset(ids, 0, sizeof(*ids));

	if (ctrl->vs >= NVME_VS(1, 1, 0))
		memcpy(ids->eui64, id->eui64, sizeof(id->eui64));
	if (ctrl->vs >= NVME_VS(1, 2, 0))
		memcpy(ids->nguid, id->nguid, sizeof(id->nguid));
	if (ctrl->vs >= NVME_VS(1, 3, 0)) {
		 /* Don't treat error as fatal we potentially
		  * already have a NGUID or EUI-64
		  */
		ret = nvme_identify_ns_descs(ctrl, nsid, ids);
		if (ret)
			dev_warn(ctrl->device,
				 "Identify Descriptors failed (%d)\n", ret);
	}
	return ret;
}

static bool nvme_ns_ids_valid(struct nvme_ns_ids *ids)
{
	return !uuid_is_null(&ids->uuid) ||
		memchr_inv(ids->nguid, 0, sizeof(ids->nguid)) ||
		memchr_inv(ids->eui64, 0, sizeof(ids->eui64));
}

static bool nvme_ns_ids_equal(struct nvme_ns_ids *a, struct nvme_ns_ids *b)
{
	return uuid_equal(&a->uuid, &b->uuid) &&
		memcmp(&a->nguid, &b->nguid, sizeof(a->nguid)) == 0 &&
		memcmp(&a->eui64, &b->eui64, sizeof(a->eui64)) == 0;
}

static void nvme_update_disk_info(struct gendisk *disk,
		struct nvme_ns *ns, struct nvme_id_ns *id)
{
	sector_t capacity = le64_to_cpu(id->nsze) << (ns->lba_shift - 9);
	unsigned short bs = 1 << ns->lba_shift;
	u32 atomic_bs, phys_bs, io_opt;

	if (ns->lba_shift > PAGE_SHIFT) {
		/* unsupported block size, set capacity to 0 later */
		bs = (1 << 9);
	}
	blk_mq_freeze_queue(disk->queue);
	blk_integrity_unregister(disk);

	if (id->nabo == 0) {
		/*
		 * Bit 1 indicates whether NAWUPF is defined for this namespace
		 * and whether it should be used instead of AWUPF. If NAWUPF ==
		 * 0 then AWUPF must be used instead.
		 */
		if (id->nsfeat & (1 << 1) && id->nawupf)
			atomic_bs = (1 + le16_to_cpu(id->nawupf)) * bs;
		else
			atomic_bs = (1 + ns->ctrl->subsys->awupf) * bs;
	} else {
		atomic_bs = bs;
	}
	phys_bs = bs;
	io_opt = bs;
	if (id->nsfeat & (1 << 4)) {
		/* NPWG = Namespace Preferred Write Granularity */
		phys_bs *= 1 + le16_to_cpu(id->npwg);
		/* NOWS = Namespace Optimal Write Size */
		io_opt *= 1 + le16_to_cpu(id->nows);
	}

	blk_queue_logical_block_size(disk->queue, bs);
	/*
	 * Linux filesystems assume writing a single physical block is
	 * an atomic operation. Hence limit the physical block size to the
	 * value of the Atomic Write Unit Power Fail parameter.
	 */
	blk_queue_physical_block_size(disk->queue, min(phys_bs, atomic_bs));
	blk_queue_io_min(disk->queue, phys_bs);
	blk_queue_io_opt(disk->queue, io_opt);

	if (ns->ms && !ns->ext &&
	    (ns->ctrl->ops->flags & NVME_F_METADATA_SUPPORTED))
		nvme_init_integrity(disk, ns->ms, ns->pi_type);
	if ((ns->ms && !nvme_ns_has_pi(ns) && !blk_get_integrity(disk)) ||
	    ns->lba_shift > PAGE_SHIFT)
		capacity = 0;

	set_capacity(disk, capacity);

	nvme_config_discard(disk, ns);
	nvme_config_write_zeroes(disk, ns);

	if (id->nsattr & (1 << 0))
		set_disk_ro(disk, true);
	else
		set_disk_ro(disk, false);

	blk_mq_unfreeze_queue(disk->queue);
}

static void __nvme_revalidate_disk(struct gendisk *disk, struct nvme_id_ns *id)
{
	struct nvme_ns *ns = disk->private_data;

	/*
	 * If identify namespace failed, use default 512 byte block size so
	 * block layer can use before failing read/write for 0 capacity.
	 */
	ns->lba_shift = id->lbaf[id->flbas & NVME_NS_FLBAS_LBA_MASK].ds;
	if (ns->lba_shift == 0)
		ns->lba_shift = 9;
	ns->noiob = le16_to_cpu(id->noiob);
	ns->ms = le16_to_cpu(id->lbaf[id->flbas & NVME_NS_FLBAS_LBA_MASK].ms);
	ns->ext = ns->ms && (id->flbas & NVME_NS_FLBAS_META_EXT);
	/* the PI implementation requires metadata equal t10 pi tuple size */
	if (ns->ms == sizeof(struct t10_pi_tuple))
		ns->pi_type = id->dps & NVME_NS_DPS_PI_MASK;
	else
		ns->pi_type = 0;

	if (ns->noiob)
		nvme_set_chunk_size(ns);
	nvme_update_disk_info(disk, ns, id);
#ifdef CONFIG_NVME_MULTIPATH
	if (ns->head->disk) {
		nvme_update_disk_info(ns->head->disk, ns, id);
		blk_queue_stack_limits(ns->head->disk->queue, ns->queue);
		revalidate_disk(ns->head->disk);
	}
#endif
}

static int nvme_revalidate_disk(struct gendisk *disk)
{
	struct nvme_ns *ns = disk->private_data;
	struct nvme_ctrl *ctrl = ns->ctrl;
	struct nvme_id_ns *id;
	struct nvme_ns_ids ids;
	int ret = 0;

	if (test_bit(NVME_NS_DEAD, &ns->flags)) {
		set_capacity(disk, 0);
		return -ENODEV;
	}

	ret = nvme_identify_ns(ctrl, ns->head->ns_id, &id);
	if (ret)
		goto out;

	if (id->ncap == 0) {
		ret = -ENODEV;
		goto free_id;
	}

	__nvme_revalidate_disk(disk, id);
	ret = nvme_report_ns_ids(ctrl, ns->head->ns_id, id, &ids);
	if (ret)
		goto free_id;

	if (!nvme_ns_ids_equal(&ns->head->ids, &ids)) {
		dev_err(ctrl->device,
			"identifiers changed for nsid %d\n", ns->head->ns_id);
		ret = -ENODEV;
	}

free_id:
	kfree(id);
out:
	/*
	 * Only fail the function if we got a fatal error back from the
	 * device, otherwise ignore the error and just move on.
	 */
	if (ret == -ENOMEM || (ret > 0 && !(ret & NVME_SC_DNR)))
		ret = 0;
	else if (ret > 0)
		ret = blk_status_to_errno(nvme_error_status(ret));
	return ret;
}

static char nvme_pr_type(enum pr_type type)
{
	switch (type) {
	case PR_WRITE_EXCLUSIVE:
		return 1;
	case PR_EXCLUSIVE_ACCESS:
		return 2;
	case PR_WRITE_EXCLUSIVE_REG_ONLY:
		return 3;
	case PR_EXCLUSIVE_ACCESS_REG_ONLY:
		return 4;
	case PR_WRITE_EXCLUSIVE_ALL_REGS:
		return 5;
	case PR_EXCLUSIVE_ACCESS_ALL_REGS:
		return 6;
	default:
		return 0;
	}
};

static int nvme_pr_command(struct block_device *bdev, u32 cdw10,
				u64 key, u64 sa_key, u8 op)
{
	struct nvme_ns_head *head = NULL;
	struct nvme_ns *ns;
	struct nvme_command c;
	int srcu_idx, ret;
	u8 data[16] = { 0, };

	ns = nvme_get_ns_from_disk(bdev->bd_disk, &head, &srcu_idx);
	if (unlikely(!ns))
		return -EWOULDBLOCK;

	put_unaligned_le64(key, &data[0]);
	put_unaligned_le64(sa_key, &data[8]);

	memset(&c, 0, sizeof(c));
	c.common.opcode = op;
	c.common.nsid = cpu_to_le32(ns->head->ns_id);
	c.common.cdw10 = cpu_to_le32(cdw10);

	ret = nvme_submit_sync_cmd(ns->queue, &c, data, 16);
	nvme_put_ns_from_disk(head, srcu_idx);
	return ret;
}

static int nvme_pr_register(struct block_device *bdev, u64 old,
		u64 new, unsigned flags)
{
	u32 cdw10;

	if (flags & ~PR_FL_IGNORE_KEY)
		return -EOPNOTSUPP;

	cdw10 = old ? 2 : 0;
	cdw10 |= (flags & PR_FL_IGNORE_KEY) ? 1 << 3 : 0;
	cdw10 |= (1 << 30) | (1 << 31); /* PTPL=1 */
	return nvme_pr_command(bdev, cdw10, old, new, nvme_cmd_resv_register);
}

static int nvme_pr_reserve(struct block_device *bdev, u64 key,
		enum pr_type type, unsigned flags)
{
	u32 cdw10;

	if (flags & ~PR_FL_IGNORE_KEY)
		return -EOPNOTSUPP;

	cdw10 = nvme_pr_type(type) << 8;
	cdw10 |= ((flags & PR_FL_IGNORE_KEY) ? 1 << 3 : 0);
	return nvme_pr_command(bdev, cdw10, key, 0, nvme_cmd_resv_acquire);
}

static int nvme_pr_preempt(struct block_device *bdev, u64 old, u64 new,
		enum pr_type type, bool abort)
{
	u32 cdw10 = nvme_pr_type(type) << 8 | (abort ? 2 : 1);
	return nvme_pr_command(bdev, cdw10, old, new, nvme_cmd_resv_acquire);
}

static int nvme_pr_clear(struct block_device *bdev, u64 key)
{
	u32 cdw10 = 1 | (key ? 1 << 3 : 0);
	return nvme_pr_command(bdev, cdw10, key, 0, nvme_cmd_resv_register);
}

static int nvme_pr_release(struct block_device *bdev, u64 key, enum pr_type type)
{
	u32 cdw10 = nvme_pr_type(type) << 8 | (key ? 1 << 3 : 0);
	return nvme_pr_command(bdev, cdw10, key, 0, nvme_cmd_resv_release);
}

static const struct pr_ops nvme_pr_ops = {
	.pr_register	= nvme_pr_register,
	.pr_reserve	= nvme_pr_reserve,
	.pr_release	= nvme_pr_release,
	.pr_preempt	= nvme_pr_preempt,
	.pr_clear	= nvme_pr_clear,
};

#ifdef CONFIG_BLK_SED_OPAL
int nvme_sec_submit(void *data, u16 spsp, u8 secp, void *buffer, size_t len,
		bool send)
{
	struct nvme_ctrl *ctrl = data;
	struct nvme_command cmd;

	memset(&cmd, 0, sizeof(cmd));
	if (send)
		cmd.common.opcode = nvme_admin_security_send;
	else
		cmd.common.opcode = nvme_admin_security_recv;
	cmd.common.nsid = 0;
	cmd.common.cdw10 = cpu_to_le32(((u32)secp) << 24 | ((u32)spsp) << 8);
	cmd.common.cdw11 = cpu_to_le32(len);

	return __nvme_submit_sync_cmd(ctrl->admin_q, &cmd, NULL, buffer, len,
				      ADMIN_TIMEOUT, NVME_QID_ANY, 1, 0, false);
}
EXPORT_SYMBOL_GPL(nvme_sec_submit);
#endif /* CONFIG_BLK_SED_OPAL */

static const struct block_device_operations nvme_fops = {
	.owner		= THIS_MODULE,
	.ioctl		= nvme_ioctl,
	.compat_ioctl	= nvme_ioctl,
	.open		= nvme_open,
	.release	= nvme_release,
	.getgeo		= nvme_getgeo,
	.revalidate_disk= nvme_revalidate_disk,
	.pr_ops		= &nvme_pr_ops,
};

#ifdef CONFIG_NVME_MULTIPATH
static int nvme_ns_head_open(struct block_device *bdev, fmode_t mode)
{
	struct nvme_ns_head *head = bdev->bd_disk->private_data;

	if (!kref_get_unless_zero(&head->ref))
		return -ENXIO;
	return 0;
}

static void nvme_ns_head_release(struct gendisk *disk, fmode_t mode)
{
	nvme_put_ns_head(disk->private_data);
}

const struct block_device_operations nvme_ns_head_ops = {
	.owner		= THIS_MODULE,
	.open		= nvme_ns_head_open,
	.release	= nvme_ns_head_release,
	.ioctl		= nvme_ioctl,
	.compat_ioctl	= nvme_ioctl,
	.getgeo		= nvme_getgeo,
	.pr_ops		= &nvme_pr_ops,
};
#endif /* CONFIG_NVME_MULTIPATH */

static int nvme_wait_ready(struct nvme_ctrl *ctrl, u64 cap, bool enabled)
{
	unsigned long timeout =
		((NVME_CAP_TIMEOUT(cap) + 1) * HZ / 2) + jiffies;
	u32 csts, bit = enabled ? NVME_CSTS_RDY : 0;
	int ret;

	while ((ret = ctrl->ops->reg_read32(ctrl, NVME_REG_CSTS, &csts)) == 0) {
		if (csts == ~0)
			return -ENODEV;
		if ((csts & NVME_CSTS_RDY) == bit)
			break;

		msleep(100);
		if (fatal_signal_pending(current))
			return -EINTR;
		if (time_after(jiffies, timeout)) {
			dev_err(ctrl->device,
				"Device not ready; aborting %s\n", enabled ?
						"initialisation" : "reset");
			return -ENODEV;
		}
	}

	return ret;
}

/*
 * If the device has been passed off to us in an enabled state, just clear
 * the enabled bit.  The spec says we should set the 'shutdown notification
 * bits', but doing so may cause the device to complete commands to the
 * admin queue ... and we don't know what memory that might be pointing at!
 */
int nvme_disable_ctrl(struct nvme_ctrl *ctrl)
{
	int ret;

	ctrl->ctrl_config &= ~NVME_CC_SHN_MASK;
	ctrl->ctrl_config &= ~NVME_CC_ENABLE;

	ret = ctrl->ops->reg_write32(ctrl, NVME_REG_CC, ctrl->ctrl_config);
	if (ret)
		return ret;

	if (ctrl->quirks & NVME_QUIRK_DELAY_BEFORE_CHK_RDY)
		msleep(NVME_QUIRK_DELAY_AMOUNT);

	return nvme_wait_ready(ctrl, ctrl->cap, false);
}
EXPORT_SYMBOL_GPL(nvme_disable_ctrl);

int nvme_enable_ctrl(struct nvme_ctrl *ctrl)
{
	/*
	 * Default to a 4K page size, with the intention to update this
	 * path in the future to accomodate architectures with differing
	 * kernel and IO page sizes.
	 */
	unsigned dev_page_min, page_shift = 12;
	int ret;

	ret = ctrl->ops->reg_read64(ctrl, NVME_REG_CAP, &ctrl->cap);
	if (ret) {
		dev_err(ctrl->device, "Reading CAP failed (%d)\n", ret);
		return ret;
	}
	dev_page_min = NVME_CAP_MPSMIN(ctrl->cap) + 12;

	if (page_shift < dev_page_min) {
		dev_err(ctrl->device,
			"Minimum device page size %u too large for host (%u)\n",
			1 << dev_page_min, 1 << page_shift);
		return -ENODEV;
	}

	ctrl->page_size = 1 << page_shift;

	ctrl->ctrl_config = NVME_CC_CSS_NVM;
	ctrl->ctrl_config |= (page_shift - 12) << NVME_CC_MPS_SHIFT;
	ctrl->ctrl_config |= NVME_CC_AMS_RR | NVME_CC_SHN_NONE;
	ctrl->ctrl_config |= NVME_CC_IOSQES | NVME_CC_IOCQES;
	ctrl->ctrl_config |= NVME_CC_ENABLE;

	ret = ctrl->ops->reg_write32(ctrl, NVME_REG_CC, ctrl->ctrl_config);
	if (ret)
		return ret;
	return nvme_wait_ready(ctrl, ctrl->cap, true);
}
EXPORT_SYMBOL_GPL(nvme_enable_ctrl);

int nvme_shutdown_ctrl(struct nvme_ctrl *ctrl)
{
	unsigned long timeout = jiffies + (ctrl->shutdown_timeout * HZ);
	u32 csts;
	int ret;

	ctrl->ctrl_config &= ~NVME_CC_SHN_MASK;
	ctrl->ctrl_config |= NVME_CC_SHN_NORMAL;

	ret = ctrl->ops->reg_write32(ctrl, NVME_REG_CC, ctrl->ctrl_config);
	if (ret)
		return ret;

	while ((ret = ctrl->ops->reg_read32(ctrl, NVME_REG_CSTS, &csts)) == 0) {
		if ((csts & NVME_CSTS_SHST_MASK) == NVME_CSTS_SHST_CMPLT)
			break;

		msleep(100);
		if (fatal_signal_pending(current))
			return -EINTR;
		if (time_after(jiffies, timeout)) {
			dev_err(ctrl->device,
				"Device shutdown incomplete; abort shutdown\n");
			return -ENODEV;
		}
	}

	return ret;
}
EXPORT_SYMBOL_GPL(nvme_shutdown_ctrl);

static void nvme_set_queue_limits(struct nvme_ctrl *ctrl,
		struct request_queue *q)
{
	bool vwc = false;

	if (ctrl->max_hw_sectors) {
		u32 max_segments =
			(ctrl->max_hw_sectors / (ctrl->page_size >> 9)) + 1;

		max_segments = min_not_zero(max_segments, ctrl->max_segments);
		blk_queue_max_hw_sectors(q, ctrl->max_hw_sectors);
		blk_queue_max_segments(q, min_t(u32, max_segments, USHRT_MAX));
	}
	if ((ctrl->quirks & NVME_QUIRK_STRIPE_SIZE) &&
	    is_power_of_2(ctrl->max_hw_sectors))
		blk_queue_chunk_sectors(q, ctrl->max_hw_sectors);
	blk_queue_virt_boundary(q, ctrl->page_size - 1);
	if (ctrl->vwc & NVME_CTRL_VWC_PRESENT)
		vwc = true;
	blk_queue_write_cache(q, vwc, vwc);
}

static int nvme_configure_timestamp(struct nvme_ctrl *ctrl)
{
	__le64 ts;
	int ret;

	if (!(ctrl->oncs & NVME_CTRL_ONCS_TIMESTAMP))
		return 0;

	ts = cpu_to_le64(ktime_to_ms(ktime_get_real()));
	ret = nvme_set_features(ctrl, NVME_FEAT_TIMESTAMP, 0, &ts, sizeof(ts),
			NULL);
	if (ret)
		dev_warn_once(ctrl->device,
			"could not set timestamp (%d)\n", ret);
	return ret;
}

static int nvme_configure_acre(struct nvme_ctrl *ctrl)
{
	struct nvme_feat_host_behavior *host;
	int ret;

	/* Don't bother enabling the feature if retry delay is not reported */
	if (!ctrl->crdt[0])
		return 0;

	host = kzalloc(sizeof(*host), GFP_KERNEL);
	if (!host)
		return 0;

	host->acre = NVME_ENABLE_ACRE;
	ret = nvme_set_features(ctrl, NVME_FEAT_HOST_BEHAVIOR, 0,
				host, sizeof(*host), NULL);
	kfree(host);
	return ret;
}

static int nvme_configure_apst(struct nvme_ctrl *ctrl)
{
	/*
	 * APST (Autonomous Power State Transition) lets us program a
	 * table of power state transitions that the controller will
	 * perform automatically.  We configure it with a simple
	 * heuristic: we are willing to spend at most 2% of the time
	 * transitioning between power states.  Therefore, when running
	 * in any given state, we will enter the next lower-power
	 * non-operational state after waiting 50 * (enlat + exlat)
	 * microseconds, as long as that state's exit latency is under
	 * the requested maximum latency.
	 *
	 * We will not autonomously enter any non-operational state for
	 * which the total latency exceeds ps_max_latency_us.  Users
	 * can set ps_max_latency_us to zero to turn off APST.
	 */

	unsigned apste;
	struct nvme_feat_auto_pst *table;
	u64 max_lat_us = 0;
	int max_ps = -1;
	int ret;

	/*
	 * If APST isn't supported or if we haven't been initialized yet,
	 * then don't do anything.
	 */
	if (!ctrl->apsta)
		return 0;

	if (ctrl->npss > 31) {
		dev_warn(ctrl->device, "NPSS is invalid; not using APST\n");
		return 0;
	}

	table = kzalloc(sizeof(*table), GFP_KERNEL);
	if (!table)
		return 0;

	if (!ctrl->apst_enabled || ctrl->ps_max_latency_us == 0) {
		/* Turn off APST. */
		apste = 0;
		dev_dbg(ctrl->device, "APST disabled\n");
	} else {
		__le64 target = cpu_to_le64(0);
		int state;

		/*
		 * Walk through all states from lowest- to highest-power.
		 * According to the spec, lower-numbered states use more
		 * power.  NPSS, despite the name, is the index of the
		 * lowest-power state, not the number of states.
		 */
		for (state = (int)ctrl->npss; state >= 0; state--) {
			u64 total_latency_us, exit_latency_us, transition_ms;

			if (target)
				table->entries[state] = target;

			/*
			 * Don't allow transitions to the deepest state
			 * if it's quirked off.
			 */
			if (state == ctrl->npss &&
			    (ctrl->quirks & NVME_QUIRK_NO_DEEPEST_PS))
				continue;

			/*
			 * Is this state a useful non-operational state for
			 * higher-power states to autonomously transition to?
			 */
			if (!(ctrl->psd[state].flags &
			      NVME_PS_FLAGS_NON_OP_STATE))
				continue;

			exit_latency_us =
				(u64)le32_to_cpu(ctrl->psd[state].exit_lat);
			if (exit_latency_us > ctrl->ps_max_latency_us)
				continue;

			total_latency_us =
				exit_latency_us +
				le32_to_cpu(ctrl->psd[state].entry_lat);

			/*
			 * This state is good.  Use it as the APST idle
			 * target for higher power states.
			 */
			transition_ms = total_latency_us + 19;
			do_div(transition_ms, 20);
			if (transition_ms > (1 << 24) - 1)
				transition_ms = (1 << 24) - 1;

			target = cpu_to_le64((state << 3) |
					     (transition_ms << 8));

			if (max_ps == -1)
				max_ps = state;

			if (total_latency_us > max_lat_us)
				max_lat_us = total_latency_us;
		}

		apste = 1;

		if (max_ps == -1) {
			dev_dbg(ctrl->device, "APST enabled but no non-operational states are available\n");
		} else {
			dev_dbg(ctrl->device, "APST enabled: max PS = %d, max round-trip latency = %lluus, table = %*phN\n",
				max_ps, max_lat_us, (int)sizeof(*table), table);
		}
	}

	ret = nvme_set_features(ctrl, NVME_FEAT_AUTO_PST, apste,
				table, sizeof(*table), NULL);
	if (ret)
		dev_err(ctrl->device, "failed to set APST feature (%d)\n", ret);

	kfree(table);
	return ret;
}

static void nvme_set_latency_tolerance(struct device *dev, s32 val)
{
	struct nvme_ctrl *ctrl = dev_get_drvdata(dev);
	u64 latency;

	switch (val) {
	case PM_QOS_LATENCY_TOLERANCE_NO_CONSTRAINT:
	case PM_QOS_LATENCY_ANY:
		latency = U64_MAX;
		break;

	default:
		latency = val;
	}

	if (ctrl->ps_max_latency_us != latency) {
		ctrl->ps_max_latency_us = latency;
		nvme_configure_apst(ctrl);
	}
}

struct nvme_core_quirk_entry {
	/*
	 * NVMe model and firmware strings are padded with spaces.  For
	 * simplicity, strings in the quirk table are padded with NULLs
	 * instead.
	 */
	u16 vid;
	const char *mn;
	const char *fr;
	unsigned long quirks;
};

static const struct nvme_core_quirk_entry core_quirks[] = {
	{
		/*
		 * This Toshiba device seems to die using any APST states.  See:
		 * https://bugs.launchpad.net/ubuntu/+source/linux/+bug/1678184/comments/11
		 */
		.vid = 0x1179,
		.mn = "THNSF5256GPUK TOSHIBA",
		.quirks = NVME_QUIRK_NO_APST,
	},
	{
		/*
		 * This LiteON CL1-3D*-Q11 firmware version has a race
		 * condition associated with actions related to suspend to idle
		 * LiteON has resolved the problem in future firmware
		 */
		.vid = 0x14a4,
		.fr = "22301111",
		.quirks = NVME_QUIRK_SIMPLE_SUSPEND,
	}
};

/* match is null-terminated but idstr is space-padded. */
static bool string_matches(const char *idstr, const char *match, size_t len)
{
	size_t matchlen;

	if (!match)
		return true;

	matchlen = strlen(match);
	WARN_ON_ONCE(matchlen > len);

	if (memcmp(idstr, match, matchlen))
		return false;

	for (; matchlen < len; matchlen++)
		if (idstr[matchlen] != ' ')
			return false;

	return true;
}

static bool quirk_matches(const struct nvme_id_ctrl *id,
			  const struct nvme_core_quirk_entry *q)
{
	return q->vid == le16_to_cpu(id->vid) &&
		string_matches(id->mn, q->mn, sizeof(id->mn)) &&
		string_matches(id->fr, q->fr, sizeof(id->fr));
}

static void nvme_init_subnqn(struct nvme_subsystem *subsys, struct nvme_ctrl *ctrl,
		struct nvme_id_ctrl *id)
{
	size_t nqnlen;
	int off;

	if(!(ctrl->quirks & NVME_QUIRK_IGNORE_DEV_SUBNQN)) {
		nqnlen = strnlen(id->subnqn, NVMF_NQN_SIZE);
		if (nqnlen > 0 && nqnlen < NVMF_NQN_SIZE) {
			strlcpy(subsys->subnqn, id->subnqn, NVMF_NQN_SIZE);
			return;
		}

		if (ctrl->vs >= NVME_VS(1, 2, 1))
			dev_warn(ctrl->device, "missing or invalid SUBNQN field.\n");
	}

	/* Generate a "fake" NQN per Figure 254 in NVMe 1.3 + ECN 001 */
	off = snprintf(subsys->subnqn, NVMF_NQN_SIZE,
			"nqn.2014.08.org.nvmexpress:%04x%04x",
			le16_to_cpu(id->vid), le16_to_cpu(id->ssvid));
	memcpy(subsys->subnqn + off, id->sn, sizeof(id->sn));
	off += sizeof(id->sn);
	memcpy(subsys->subnqn + off, id->mn, sizeof(id->mn));
	off += sizeof(id->mn);
	memset(subsys->subnqn + off, 0, sizeof(subsys->subnqn) - off);
}

static void nvme_release_subsystem(struct device *dev)
{
	struct nvme_subsystem *subsys =
		container_of(dev, struct nvme_subsystem, dev);

<<<<<<< HEAD
	ida_simple_remove(&nvme_subsystems_ida, subsys->instance);
=======
	if (subsys->instance >= 0)
		ida_simple_remove(&nvme_instance_ida, subsys->instance);
>>>>>>> 3877dcd0
	kfree(subsys);
}

static void nvme_destroy_subsystem(struct kref *ref)
{
	struct nvme_subsystem *subsys =
			container_of(ref, struct nvme_subsystem, ref);

	mutex_lock(&nvme_subsystems_lock);
	list_del(&subsys->entry);
	mutex_unlock(&nvme_subsystems_lock);

	ida_destroy(&subsys->ns_ida);
	device_del(&subsys->dev);
	put_device(&subsys->dev);
}

static void nvme_put_subsystem(struct nvme_subsystem *subsys)
{
	kref_put(&subsys->ref, nvme_destroy_subsystem);
}

static struct nvme_subsystem *__nvme_find_get_subsystem(const char *subsysnqn)
{
	struct nvme_subsystem *subsys;

	lockdep_assert_held(&nvme_subsystems_lock);

	/*
	 * Fail matches for discovery subsystems. This results
	 * in each discovery controller bound to a unique subsystem.
	 * This avoids issues with validating controller values
	 * that can only be true when there is a single unique subsystem.
	 * There may be multiple and completely independent entities
	 * that provide discovery controllers.
	 */
	if (!strcmp(subsysnqn, NVME_DISC_SUBSYS_NAME))
		return NULL;

	list_for_each_entry(subsys, &nvme_subsystems, entry) {
		if (strcmp(subsys->subnqn, subsysnqn))
			continue;
		if (!kref_get_unless_zero(&subsys->ref))
			continue;
		return subsys;
	}

	return NULL;
}

#define SUBSYS_ATTR_RO(_name, _mode, _show)			\
	struct device_attribute subsys_attr_##_name = \
		__ATTR(_name, _mode, _show, NULL)

static ssize_t nvme_subsys_show_nqn(struct device *dev,
				    struct device_attribute *attr,
				    char *buf)
{
	struct nvme_subsystem *subsys =
		container_of(dev, struct nvme_subsystem, dev);

	return snprintf(buf, PAGE_SIZE, "%s\n", subsys->subnqn);
}
static SUBSYS_ATTR_RO(subsysnqn, S_IRUGO, nvme_subsys_show_nqn);

#define nvme_subsys_show_str_function(field)				\
static ssize_t subsys_##field##_show(struct device *dev,		\
			    struct device_attribute *attr, char *buf)	\
{									\
	struct nvme_subsystem *subsys =					\
		container_of(dev, struct nvme_subsystem, dev);		\
	return sprintf(buf, "%.*s\n",					\
		       (int)sizeof(subsys->field), subsys->field);	\
}									\
static SUBSYS_ATTR_RO(field, S_IRUGO, subsys_##field##_show);

nvme_subsys_show_str_function(model);
nvme_subsys_show_str_function(serial);
nvme_subsys_show_str_function(firmware_rev);

static struct attribute *nvme_subsys_attrs[] = {
	&subsys_attr_model.attr,
	&subsys_attr_serial.attr,
	&subsys_attr_firmware_rev.attr,
	&subsys_attr_subsysnqn.attr,
#ifdef CONFIG_NVME_MULTIPATH
	&subsys_attr_iopolicy.attr,
#endif
	NULL,
};

static struct attribute_group nvme_subsys_attrs_group = {
	.attrs = nvme_subsys_attrs,
};

static const struct attribute_group *nvme_subsys_attrs_groups[] = {
	&nvme_subsys_attrs_group,
	NULL,
};

static bool nvme_validate_cntlid(struct nvme_subsystem *subsys,
		struct nvme_ctrl *ctrl, struct nvme_id_ctrl *id)
{
	struct nvme_ctrl *tmp;

	lockdep_assert_held(&nvme_subsystems_lock);

	list_for_each_entry(tmp, &subsys->ctrls, subsys_entry) {
		if (tmp->state == NVME_CTRL_DELETING ||
		    tmp->state == NVME_CTRL_DEAD)
			continue;

		if (tmp->cntlid == ctrl->cntlid) {
			dev_err(ctrl->device,
				"Duplicate cntlid %u with %s, rejecting\n",
				ctrl->cntlid, dev_name(tmp->device));
			return false;
		}

		if ((id->cmic & (1 << 1)) ||
		    (ctrl->opts && ctrl->opts->discovery_nqn))
			continue;

		dev_err(ctrl->device,
			"Subsystem does not support multiple controllers\n");
		return false;
	}

	return true;
}

static int nvme_init_subsystem(struct nvme_ctrl *ctrl, struct nvme_id_ctrl *id)
{
	struct nvme_subsystem *subsys, *found;
	int ret;

	subsys = kzalloc(sizeof(*subsys), GFP_KERNEL);
	if (!subsys)
		return -ENOMEM;

	subsys->instance = -1;
	mutex_init(&subsys->lock);
	kref_init(&subsys->ref);
	INIT_LIST_HEAD(&subsys->ctrls);
	INIT_LIST_HEAD(&subsys->nsheads);
	nvme_init_subnqn(subsys, ctrl, id);
	memcpy(subsys->serial, id->sn, sizeof(subsys->serial));
	memcpy(subsys->model, id->mn, sizeof(subsys->model));
	memcpy(subsys->firmware_rev, id->fr, sizeof(subsys->firmware_rev));
	subsys->vendor_id = le16_to_cpu(id->vid);
	subsys->cmic = id->cmic;
	subsys->awupf = le16_to_cpu(id->awupf);
#ifdef CONFIG_NVME_MULTIPATH
	subsys->iopolicy = NVME_IOPOLICY_NUMA;
#endif

	subsys->dev.class = nvme_subsys_class;
	subsys->dev.release = nvme_release_subsystem;
	subsys->dev.groups = nvme_subsys_attrs_groups;
	dev_set_name(&subsys->dev, "nvme-subsys%d", ctrl->instance);
	device_initialize(&subsys->dev);

	mutex_lock(&nvme_subsystems_lock);
	found = __nvme_find_get_subsystem(subsys->subnqn);
	if (found) {
		put_device(&subsys->dev);
		subsys = found;

		if (!nvme_validate_cntlid(subsys, ctrl, id)) {
			ret = -EINVAL;
			goto out_put_subsystem;
		}
	} else {
		ret = device_add(&subsys->dev);
		if (ret) {
			dev_err(ctrl->device,
				"failed to register subsystem device.\n");
			put_device(&subsys->dev);
			goto out_unlock;
		}
		ida_init(&subsys->ns_ida);
		list_add_tail(&subsys->entry, &nvme_subsystems);
	}

	if (sysfs_create_link(&subsys->dev.kobj, &ctrl->device->kobj,
			dev_name(ctrl->device))) {
		dev_err(ctrl->device,
			"failed to create sysfs link from subsystem.\n");
		goto out_put_subsystem;
	}

	if (!found)
		subsys->instance = ctrl->instance;
	ctrl->subsys = subsys;
	list_add_tail(&ctrl->subsys_entry, &subsys->ctrls);
	mutex_unlock(&nvme_subsystems_lock);
	return 0;

out_put_subsystem:
	nvme_put_subsystem(subsys);
out_unlock:
	mutex_unlock(&nvme_subsystems_lock);
	return ret;
}

int nvme_get_log(struct nvme_ctrl *ctrl, u32 nsid, u8 log_page, u8 lsp,
		void *log, size_t size, u64 offset)
{
	struct nvme_command c = { };
	unsigned long dwlen = size / 4 - 1;

	c.get_log_page.opcode = nvme_admin_get_log_page;
	c.get_log_page.nsid = cpu_to_le32(nsid);
	c.get_log_page.lid = log_page;
	c.get_log_page.lsp = lsp;
	c.get_log_page.numdl = cpu_to_le16(dwlen & ((1 << 16) - 1));
	c.get_log_page.numdu = cpu_to_le16(dwlen >> 16);
	c.get_log_page.lpol = cpu_to_le32(lower_32_bits(offset));
	c.get_log_page.lpou = cpu_to_le32(upper_32_bits(offset));

	return nvme_submit_sync_cmd(ctrl->admin_q, &c, log, size);
}

static int nvme_get_effects_log(struct nvme_ctrl *ctrl)
{
	int ret;

	if (!ctrl->effects)
		ctrl->effects = kzalloc(sizeof(*ctrl->effects), GFP_KERNEL);

	if (!ctrl->effects)
		return 0;

	ret = nvme_get_log(ctrl, NVME_NSID_ALL, NVME_LOG_CMD_EFFECTS, 0,
			ctrl->effects, sizeof(*ctrl->effects), 0);
	if (ret) {
		kfree(ctrl->effects);
		ctrl->effects = NULL;
	}
	return ret;
}

/*
 * Initialize the cached copies of the Identify data and various controller
 * register in our nvme_ctrl structure.  This should be called as soon as
 * the admin queue is fully up and running.
 */
int nvme_init_identify(struct nvme_ctrl *ctrl)
{
	struct nvme_id_ctrl *id;
	int ret, page_shift;
	u32 max_hw_sectors;
	bool prev_apst_enabled;

	ret = ctrl->ops->reg_read32(ctrl, NVME_REG_VS, &ctrl->vs);
	if (ret) {
		dev_err(ctrl->device, "Reading VS failed (%d)\n", ret);
		return ret;
	}
	page_shift = NVME_CAP_MPSMIN(ctrl->cap) + 12;
	ctrl->sqsize = min_t(int, NVME_CAP_MQES(ctrl->cap), ctrl->sqsize);

	if (ctrl->vs >= NVME_VS(1, 1, 0))
		ctrl->subsystem = NVME_CAP_NSSRC(ctrl->cap);

	ret = nvme_identify_ctrl(ctrl, &id);
	if (ret) {
		dev_err(ctrl->device, "Identify Controller failed (%d)\n", ret);
		return -EIO;
	}

	if (id->lpa & NVME_CTRL_LPA_CMD_EFFECTS_LOG) {
		ret = nvme_get_effects_log(ctrl);
		if (ret < 0)
			goto out_free;
	}

	if (!(ctrl->ops->flags & NVME_F_FABRICS))
		ctrl->cntlid = le16_to_cpu(id->cntlid);

	if (!ctrl->identified) {
		int i;

		ret = nvme_init_subsystem(ctrl, id);
		if (ret)
			goto out_free;

		/*
		 * Check for quirks.  Quirk can depend on firmware version,
		 * so, in principle, the set of quirks present can change
		 * across a reset.  As a possible future enhancement, we
		 * could re-scan for quirks every time we reinitialize
		 * the device, but we'd have to make sure that the driver
		 * behaves intelligently if the quirks change.
		 */
		for (i = 0; i < ARRAY_SIZE(core_quirks); i++) {
			if (quirk_matches(id, &core_quirks[i]))
				ctrl->quirks |= core_quirks[i].quirks;
		}
	}

	if (force_apst && (ctrl->quirks & NVME_QUIRK_NO_DEEPEST_PS)) {
		dev_warn(ctrl->device, "forcibly allowing all power states due to nvme_core.force_apst -- use at your own risk\n");
		ctrl->quirks &= ~NVME_QUIRK_NO_DEEPEST_PS;
	}

	ctrl->crdt[0] = le16_to_cpu(id->crdt1);
	ctrl->crdt[1] = le16_to_cpu(id->crdt2);
	ctrl->crdt[2] = le16_to_cpu(id->crdt3);

	ctrl->oacs = le16_to_cpu(id->oacs);
	ctrl->oncs = le16_to_cpu(id->oncs);
	ctrl->mtfa = le16_to_cpu(id->mtfa);
	ctrl->oaes = le32_to_cpu(id->oaes);
	atomic_set(&ctrl->abort_limit, id->acl + 1);
	ctrl->vwc = id->vwc;
	if (id->mdts)
		max_hw_sectors = 1 << (id->mdts + page_shift - 9);
	else
		max_hw_sectors = UINT_MAX;
	ctrl->max_hw_sectors =
		min_not_zero(ctrl->max_hw_sectors, max_hw_sectors);

	nvme_set_queue_limits(ctrl, ctrl->admin_q);
	ctrl->sgls = le32_to_cpu(id->sgls);
	ctrl->kas = le16_to_cpu(id->kas);
	ctrl->max_namespaces = le32_to_cpu(id->mnan);
	ctrl->ctratt = le32_to_cpu(id->ctratt);

	if (id->rtd3e) {
		/* us -> s */
		u32 transition_time = le32_to_cpu(id->rtd3e) / 1000000;

		ctrl->shutdown_timeout = clamp_t(unsigned int, transition_time,
						 shutdown_timeout, 60);

		if (ctrl->shutdown_timeout != shutdown_timeout)
			dev_info(ctrl->device,
				 "Shutdown timeout set to %u seconds\n",
				 ctrl->shutdown_timeout);
	} else
		ctrl->shutdown_timeout = shutdown_timeout;

	ctrl->npss = id->npss;
	ctrl->apsta = id->apsta;
	prev_apst_enabled = ctrl->apst_enabled;
	if (ctrl->quirks & NVME_QUIRK_NO_APST) {
		if (force_apst && id->apsta) {
			dev_warn(ctrl->device, "forcibly allowing APST due to nvme_core.force_apst -- use at your own risk\n");
			ctrl->apst_enabled = true;
		} else {
			ctrl->apst_enabled = false;
		}
	} else {
		ctrl->apst_enabled = id->apsta;
	}
	memcpy(ctrl->psd, id->psd, sizeof(ctrl->psd));

	if (ctrl->ops->flags & NVME_F_FABRICS) {
		ctrl->icdoff = le16_to_cpu(id->icdoff);
		ctrl->ioccsz = le32_to_cpu(id->ioccsz);
		ctrl->iorcsz = le32_to_cpu(id->iorcsz);
		ctrl->maxcmd = le16_to_cpu(id->maxcmd);

		/*
		 * In fabrics we need to verify the cntlid matches the
		 * admin connect
		 */
		if (ctrl->cntlid != le16_to_cpu(id->cntlid)) {
			ret = -EINVAL;
			goto out_free;
		}

		if (!ctrl->opts->discovery_nqn && !ctrl->kas) {
			dev_err(ctrl->device,
				"keep-alive support is mandatory for fabrics\n");
			ret = -EINVAL;
			goto out_free;
		}
	} else {
		ctrl->hmpre = le32_to_cpu(id->hmpre);
		ctrl->hmmin = le32_to_cpu(id->hmmin);
		ctrl->hmminds = le32_to_cpu(id->hmminds);
		ctrl->hmmaxd = le16_to_cpu(id->hmmaxd);
	}

	ret = nvme_mpath_init(ctrl, id);
	kfree(id);

	if (ret < 0)
		return ret;

	if (ctrl->apst_enabled && !prev_apst_enabled)
		dev_pm_qos_expose_latency_tolerance(ctrl->device);
	else if (!ctrl->apst_enabled && prev_apst_enabled)
		dev_pm_qos_hide_latency_tolerance(ctrl->device);

	ret = nvme_configure_apst(ctrl);
	if (ret < 0)
		return ret;
	
	ret = nvme_configure_timestamp(ctrl);
	if (ret < 0)
		return ret;

	ret = nvme_configure_directives(ctrl);
	if (ret < 0)
		return ret;

	ret = nvme_configure_acre(ctrl);
	if (ret < 0)
		return ret;

	ctrl->identified = true;

	return 0;

out_free:
	kfree(id);
	return ret;
}
EXPORT_SYMBOL_GPL(nvme_init_identify);

static int nvme_dev_open(struct inode *inode, struct file *file)
{
	struct nvme_ctrl *ctrl =
		container_of(inode->i_cdev, struct nvme_ctrl, cdev);

	switch (ctrl->state) {
	case NVME_CTRL_LIVE:
	case NVME_CTRL_ADMIN_ONLY:
		break;
	default:
		return -EWOULDBLOCK;
	}

	file->private_data = ctrl;
	return 0;
}

static int nvme_dev_user_cmd(struct nvme_ctrl *ctrl, void __user *argp)
{
	struct nvme_ns *ns;
	int ret;

	down_read(&ctrl->namespaces_rwsem);
	if (list_empty(&ctrl->namespaces)) {
		ret = -ENOTTY;
		goto out_unlock;
	}

	ns = list_first_entry(&ctrl->namespaces, struct nvme_ns, list);
	if (ns != list_last_entry(&ctrl->namespaces, struct nvme_ns, list)) {
		dev_warn(ctrl->device,
			"NVME_IOCTL_IO_CMD not supported when multiple namespaces present!\n");
		ret = -EINVAL;
		goto out_unlock;
	}

	dev_warn(ctrl->device,
		"using deprecated NVME_IOCTL_IO_CMD ioctl on the char device!\n");
	kref_get(&ns->kref);
	up_read(&ctrl->namespaces_rwsem);

	ret = nvme_user_cmd(ctrl, ns, argp);
	nvme_put_ns(ns);
	return ret;

out_unlock:
	up_read(&ctrl->namespaces_rwsem);
	return ret;
}

static long nvme_dev_ioctl(struct file *file, unsigned int cmd,
		unsigned long arg)
{
	struct nvme_ctrl *ctrl = file->private_data;
	void __user *argp = (void __user *)arg;

	switch (cmd) {
	case NVME_IOCTL_ADMIN_CMD:
		return nvme_user_cmd(ctrl, NULL, argp);
	case NVME_IOCTL_IO_CMD:
		return nvme_dev_user_cmd(ctrl, argp);
	case NVME_IOCTL_RESET:
		dev_warn(ctrl->device, "resetting controller\n");
		return nvme_reset_ctrl_sync(ctrl);
	case NVME_IOCTL_SUBSYS_RESET:
		return nvme_reset_subsystem(ctrl);
	case NVME_IOCTL_RESCAN:
		nvme_queue_scan(ctrl);
		return 0;
	default:
		return -ENOTTY;
	}
}

static const struct file_operations nvme_dev_fops = {
	.owner		= THIS_MODULE,
	.open		= nvme_dev_open,
	.unlocked_ioctl	= nvme_dev_ioctl,
	.compat_ioctl	= nvme_dev_ioctl,
};

static ssize_t nvme_sysfs_reset(struct device *dev,
				struct device_attribute *attr, const char *buf,
				size_t count)
{
	struct nvme_ctrl *ctrl = dev_get_drvdata(dev);
	int ret;

	ret = nvme_reset_ctrl_sync(ctrl);
	if (ret < 0)
		return ret;
	return count;
}
static DEVICE_ATTR(reset_controller, S_IWUSR, NULL, nvme_sysfs_reset);

static ssize_t nvme_sysfs_rescan(struct device *dev,
				struct device_attribute *attr, const char *buf,
				size_t count)
{
	struct nvme_ctrl *ctrl = dev_get_drvdata(dev);

	nvme_queue_scan(ctrl);
	return count;
}
static DEVICE_ATTR(rescan_controller, S_IWUSR, NULL, nvme_sysfs_rescan);

static inline struct nvme_ns_head *dev_to_ns_head(struct device *dev)
{
	struct gendisk *disk = dev_to_disk(dev);

	if (disk->fops == &nvme_fops)
		return nvme_get_ns_from_dev(dev)->head;
	else
		return disk->private_data;
}

static ssize_t wwid_show(struct device *dev, struct device_attribute *attr,
		char *buf)
{
	struct nvme_ns_head *head = dev_to_ns_head(dev);
	struct nvme_ns_ids *ids = &head->ids;
	struct nvme_subsystem *subsys = head->subsys;
	int serial_len = sizeof(subsys->serial);
	int model_len = sizeof(subsys->model);

	if (!uuid_is_null(&ids->uuid))
		return sprintf(buf, "uuid.%pU\n", &ids->uuid);

	if (memchr_inv(ids->nguid, 0, sizeof(ids->nguid)))
		return sprintf(buf, "eui.%16phN\n", ids->nguid);

	if (memchr_inv(ids->eui64, 0, sizeof(ids->eui64)))
		return sprintf(buf, "eui.%8phN\n", ids->eui64);

	while (serial_len > 0 && (subsys->serial[serial_len - 1] == ' ' ||
				  subsys->serial[serial_len - 1] == '\0'))
		serial_len--;
	while (model_len > 0 && (subsys->model[model_len - 1] == ' ' ||
				 subsys->model[model_len - 1] == '\0'))
		model_len--;

	return sprintf(buf, "nvme.%04x-%*phN-%*phN-%08x\n", subsys->vendor_id,
		serial_len, subsys->serial, model_len, subsys->model,
		head->ns_id);
}
static DEVICE_ATTR_RO(wwid);

static ssize_t nguid_show(struct device *dev, struct device_attribute *attr,
		char *buf)
{
	return sprintf(buf, "%pU\n", dev_to_ns_head(dev)->ids.nguid);
}
static DEVICE_ATTR_RO(nguid);

static ssize_t uuid_show(struct device *dev, struct device_attribute *attr,
		char *buf)
{
	struct nvme_ns_ids *ids = &dev_to_ns_head(dev)->ids;

	/* For backward compatibility expose the NGUID to userspace if
	 * we have no UUID set
	 */
	if (uuid_is_null(&ids->uuid)) {
		printk_ratelimited(KERN_WARNING
				   "No UUID available providing old NGUID\n");
		return sprintf(buf, "%pU\n", ids->nguid);
	}
	return sprintf(buf, "%pU\n", &ids->uuid);
}
static DEVICE_ATTR_RO(uuid);

static ssize_t eui_show(struct device *dev, struct device_attribute *attr,
		char *buf)
{
	return sprintf(buf, "%8ph\n", dev_to_ns_head(dev)->ids.eui64);
}
static DEVICE_ATTR_RO(eui);

static ssize_t nsid_show(struct device *dev, struct device_attribute *attr,
		char *buf)
{
	return sprintf(buf, "%d\n", dev_to_ns_head(dev)->ns_id);
}
static DEVICE_ATTR_RO(nsid);

static struct attribute *nvme_ns_id_attrs[] = {
	&dev_attr_wwid.attr,
	&dev_attr_uuid.attr,
	&dev_attr_nguid.attr,
	&dev_attr_eui.attr,
	&dev_attr_nsid.attr,
#ifdef CONFIG_NVME_MULTIPATH
	&dev_attr_ana_grpid.attr,
	&dev_attr_ana_state.attr,
#endif
	NULL,
};

static umode_t nvme_ns_id_attrs_are_visible(struct kobject *kobj,
		struct attribute *a, int n)
{
	struct device *dev = container_of(kobj, struct device, kobj);
	struct nvme_ns_ids *ids = &dev_to_ns_head(dev)->ids;

	if (a == &dev_attr_uuid.attr) {
		if (uuid_is_null(&ids->uuid) &&
		    !memchr_inv(ids->nguid, 0, sizeof(ids->nguid)))
			return 0;
	}
	if (a == &dev_attr_nguid.attr) {
		if (!memchr_inv(ids->nguid, 0, sizeof(ids->nguid)))
			return 0;
	}
	if (a == &dev_attr_eui.attr) {
		if (!memchr_inv(ids->eui64, 0, sizeof(ids->eui64)))
			return 0;
	}
#ifdef CONFIG_NVME_MULTIPATH
	if (a == &dev_attr_ana_grpid.attr || a == &dev_attr_ana_state.attr) {
		if (dev_to_disk(dev)->fops != &nvme_fops) /* per-path attr */
			return 0;
		if (!nvme_ctrl_use_ana(nvme_get_ns_from_dev(dev)->ctrl))
			return 0;
	}
#endif
	return a->mode;
}

static const struct attribute_group nvme_ns_id_attr_group = {
	.attrs		= nvme_ns_id_attrs,
	.is_visible	= nvme_ns_id_attrs_are_visible,
};

const struct attribute_group *nvme_ns_id_attr_groups[] = {
	&nvme_ns_id_attr_group,
#ifdef CONFIG_NVM
	&nvme_nvm_attr_group,
#endif
	NULL,
};

#define nvme_show_str_function(field)						\
static ssize_t  field##_show(struct device *dev,				\
			    struct device_attribute *attr, char *buf)		\
{										\
        struct nvme_ctrl *ctrl = dev_get_drvdata(dev);				\
        return sprintf(buf, "%.*s\n",						\
		(int)sizeof(ctrl->subsys->field), ctrl->subsys->field);		\
}										\
static DEVICE_ATTR(field, S_IRUGO, field##_show, NULL);

nvme_show_str_function(model);
nvme_show_str_function(serial);
nvme_show_str_function(firmware_rev);

#define nvme_show_int_function(field)						\
static ssize_t  field##_show(struct device *dev,				\
			    struct device_attribute *attr, char *buf)		\
{										\
        struct nvme_ctrl *ctrl = dev_get_drvdata(dev);				\
        return sprintf(buf, "%d\n", ctrl->field);	\
}										\
static DEVICE_ATTR(field, S_IRUGO, field##_show, NULL);

nvme_show_int_function(cntlid);
nvme_show_int_function(numa_node);

static ssize_t nvme_sysfs_delete(struct device *dev,
				struct device_attribute *attr, const char *buf,
				size_t count)
{
	struct nvme_ctrl *ctrl = dev_get_drvdata(dev);

	if (device_remove_file_self(dev, attr))
		nvme_delete_ctrl_sync(ctrl);
	return count;
}
static DEVICE_ATTR(delete_controller, S_IWUSR, NULL, nvme_sysfs_delete);

static ssize_t nvme_sysfs_show_transport(struct device *dev,
					 struct device_attribute *attr,
					 char *buf)
{
	struct nvme_ctrl *ctrl = dev_get_drvdata(dev);

	return snprintf(buf, PAGE_SIZE, "%s\n", ctrl->ops->name);
}
static DEVICE_ATTR(transport, S_IRUGO, nvme_sysfs_show_transport, NULL);

static ssize_t nvme_sysfs_show_state(struct device *dev,
				     struct device_attribute *attr,
				     char *buf)
{
	struct nvme_ctrl *ctrl = dev_get_drvdata(dev);
	static const char *const state_name[] = {
		[NVME_CTRL_NEW]		= "new",
		[NVME_CTRL_LIVE]	= "live",
		[NVME_CTRL_ADMIN_ONLY]	= "only-admin",
		[NVME_CTRL_RESETTING]	= "resetting",
		[NVME_CTRL_CONNECTING]	= "connecting",
		[NVME_CTRL_DELETING]	= "deleting",
		[NVME_CTRL_DEAD]	= "dead",
	};

	if ((unsigned)ctrl->state < ARRAY_SIZE(state_name) &&
	    state_name[ctrl->state])
		return sprintf(buf, "%s\n", state_name[ctrl->state]);

	return sprintf(buf, "unknown state\n");
}

static DEVICE_ATTR(state, S_IRUGO, nvme_sysfs_show_state, NULL);

static ssize_t nvme_sysfs_show_subsysnqn(struct device *dev,
					 struct device_attribute *attr,
					 char *buf)
{
	struct nvme_ctrl *ctrl = dev_get_drvdata(dev);

	return snprintf(buf, PAGE_SIZE, "%s\n", ctrl->subsys->subnqn);
}
static DEVICE_ATTR(subsysnqn, S_IRUGO, nvme_sysfs_show_subsysnqn, NULL);

static ssize_t nvme_sysfs_show_address(struct device *dev,
					 struct device_attribute *attr,
					 char *buf)
{
	struct nvme_ctrl *ctrl = dev_get_drvdata(dev);

	return ctrl->ops->get_address(ctrl, buf, PAGE_SIZE);
}
static DEVICE_ATTR(address, S_IRUGO, nvme_sysfs_show_address, NULL);

static struct attribute *nvme_dev_attrs[] = {
	&dev_attr_reset_controller.attr,
	&dev_attr_rescan_controller.attr,
	&dev_attr_model.attr,
	&dev_attr_serial.attr,
	&dev_attr_firmware_rev.attr,
	&dev_attr_cntlid.attr,
	&dev_attr_delete_controller.attr,
	&dev_attr_transport.attr,
	&dev_attr_subsysnqn.attr,
	&dev_attr_address.attr,
	&dev_attr_state.attr,
	&dev_attr_numa_node.attr,
	NULL
};

static umode_t nvme_dev_attrs_are_visible(struct kobject *kobj,
		struct attribute *a, int n)
{
	struct device *dev = container_of(kobj, struct device, kobj);
	struct nvme_ctrl *ctrl = dev_get_drvdata(dev);

	if (a == &dev_attr_delete_controller.attr && !ctrl->ops->delete_ctrl)
		return 0;
	if (a == &dev_attr_address.attr && !ctrl->ops->get_address)
		return 0;

	return a->mode;
}

static struct attribute_group nvme_dev_attrs_group = {
	.attrs		= nvme_dev_attrs,
	.is_visible	= nvme_dev_attrs_are_visible,
};

static const struct attribute_group *nvme_dev_attr_groups[] = {
	&nvme_dev_attrs_group,
	NULL,
};

static struct nvme_ns_head *__nvme_find_ns_head(struct nvme_subsystem *subsys,
		unsigned nsid)
{
	struct nvme_ns_head *h;

	lockdep_assert_held(&subsys->lock);

	list_for_each_entry(h, &subsys->nsheads, entry) {
		if (h->ns_id == nsid && kref_get_unless_zero(&h->ref))
			return h;
	}

	return NULL;
}

static int __nvme_check_ids(struct nvme_subsystem *subsys,
		struct nvme_ns_head *new)
{
	struct nvme_ns_head *h;

	lockdep_assert_held(&subsys->lock);

	list_for_each_entry(h, &subsys->nsheads, entry) {
		if (nvme_ns_ids_valid(&new->ids) &&
		    !list_empty(&h->list) &&
		    nvme_ns_ids_equal(&new->ids, &h->ids))
			return -EINVAL;
	}

	return 0;
}

static struct nvme_ns_head *nvme_alloc_ns_head(struct nvme_ctrl *ctrl,
		unsigned nsid, struct nvme_id_ns *id)
{
	struct nvme_ns_head *head;
	size_t size = sizeof(*head);
	int ret = -ENOMEM;

#ifdef CONFIG_NVME_MULTIPATH
	size += num_possible_nodes() * sizeof(struct nvme_ns *);
#endif

	head = kzalloc(size, GFP_KERNEL);
	if (!head)
		goto out;
	ret = ida_simple_get(&ctrl->subsys->ns_ida, 1, 0, GFP_KERNEL);
	if (ret < 0)
		goto out_free_head;
	head->instance = ret;
	INIT_LIST_HEAD(&head->list);
	ret = init_srcu_struct(&head->srcu);
	if (ret)
		goto out_ida_remove;
	head->subsys = ctrl->subsys;
	head->ns_id = nsid;
	kref_init(&head->ref);

	ret = nvme_report_ns_ids(ctrl, nsid, id, &head->ids);
	if (ret)
		goto out_cleanup_srcu;

	ret = __nvme_check_ids(ctrl->subsys, head);
	if (ret) {
		dev_err(ctrl->device,
			"duplicate IDs for nsid %d\n", nsid);
		goto out_cleanup_srcu;
	}

	ret = nvme_mpath_alloc_disk(ctrl, head);
	if (ret)
		goto out_cleanup_srcu;

	list_add_tail(&head->entry, &ctrl->subsys->nsheads);

	kref_get(&ctrl->subsys->ref);

	return head;
out_cleanup_srcu:
	cleanup_srcu_struct(&head->srcu);
out_ida_remove:
	ida_simple_remove(&ctrl->subsys->ns_ida, head->instance);
out_free_head:
	kfree(head);
out:
	if (ret > 0)
		ret = blk_status_to_errno(nvme_error_status(ret));
	return ERR_PTR(ret);
}

static int nvme_init_ns_head(struct nvme_ns *ns, unsigned nsid,
		struct nvme_id_ns *id)
{
	struct nvme_ctrl *ctrl = ns->ctrl;
	bool is_shared = id->nmic & (1 << 0);
	struct nvme_ns_head *head = NULL;
	int ret = 0;

	mutex_lock(&ctrl->subsys->lock);
	if (is_shared)
		head = __nvme_find_ns_head(ctrl->subsys, nsid);
	if (!head) {
		head = nvme_alloc_ns_head(ctrl, nsid, id);
		if (IS_ERR(head)) {
			ret = PTR_ERR(head);
			goto out_unlock;
		}
	} else {
		struct nvme_ns_ids ids;

		ret = nvme_report_ns_ids(ctrl, nsid, id, &ids);
		if (ret)
			goto out_unlock;

		if (!nvme_ns_ids_equal(&head->ids, &ids)) {
			dev_err(ctrl->device,
				"IDs don't match for shared namespace %d\n",
					nsid);
			ret = -EINVAL;
			goto out_unlock;
		}
	}

	list_add_tail(&ns->siblings, &head->list);
	ns->head = head;

out_unlock:
	mutex_unlock(&ctrl->subsys->lock);
	if (ret > 0)
		ret = blk_status_to_errno(nvme_error_status(ret));
	return ret;
}

static int ns_cmp(void *priv, struct list_head *a, struct list_head *b)
{
	struct nvme_ns *nsa = container_of(a, struct nvme_ns, list);
	struct nvme_ns *nsb = container_of(b, struct nvme_ns, list);

	return nsa->head->ns_id - nsb->head->ns_id;
}

static struct nvme_ns *nvme_find_get_ns(struct nvme_ctrl *ctrl, unsigned nsid)
{
	struct nvme_ns *ns, *ret = NULL;

	down_read(&ctrl->namespaces_rwsem);
	list_for_each_entry(ns, &ctrl->namespaces, list) {
		if (ns->head->ns_id == nsid) {
			if (!kref_get_unless_zero(&ns->kref))
				continue;
			ret = ns;
			break;
		}
		if (ns->head->ns_id > nsid)
			break;
	}
	up_read(&ctrl->namespaces_rwsem);
	return ret;
}

static int nvme_setup_streams_ns(struct nvme_ctrl *ctrl, struct nvme_ns *ns)
{
	struct streams_directive_params s;
	int ret;

	if (!ctrl->nr_streams)
		return 0;

	ret = nvme_get_stream_params(ctrl, &s, ns->head->ns_id);
	if (ret)
		return ret;

	ns->sws = le32_to_cpu(s.sws);
	ns->sgs = le16_to_cpu(s.sgs);

	if (ns->sws) {
		unsigned int bs = 1 << ns->lba_shift;

		blk_queue_io_min(ns->queue, bs * ns->sws);
		if (ns->sgs)
			blk_queue_io_opt(ns->queue, bs * ns->sws * ns->sgs);
	}

	return 0;
}

static int nvme_alloc_ns(struct nvme_ctrl *ctrl, unsigned nsid)
{
	struct nvme_ns *ns;
	struct gendisk *disk;
	struct nvme_id_ns *id;
	char disk_name[DISK_NAME_LEN];
	int node = ctrl->numa_node, flags = GENHD_FL_EXT_DEVT, ret;

	ns = kzalloc_node(sizeof(*ns), GFP_KERNEL, node);
	if (!ns)
		return -ENOMEM;

	ns->queue = blk_mq_init_queue(ctrl->tagset);
	if (IS_ERR(ns->queue)) {
		ret = PTR_ERR(ns->queue);
		goto out_free_ns;
	}

	if (ctrl->opts && ctrl->opts->data_digest)
		ns->queue->backing_dev_info->capabilities
			|= BDI_CAP_STABLE_WRITES;

	blk_queue_flag_set(QUEUE_FLAG_NONROT, ns->queue);
	if (ctrl->ops->flags & NVME_F_PCI_P2PDMA)
		blk_queue_flag_set(QUEUE_FLAG_PCI_P2PDMA, ns->queue);

	ns->queue->queuedata = ns;
	ns->ctrl = ctrl;

	kref_init(&ns->kref);
	ns->lba_shift = 9; /* set to a default value for 512 until disk is validated */

	blk_queue_logical_block_size(ns->queue, 1 << ns->lba_shift);
	nvme_set_queue_limits(ctrl, ns->queue);

	ret = nvme_identify_ns(ctrl, nsid, &id);
	if (ret)
		goto out_free_queue;

	if (id->ncap == 0) {
		ret = -EINVAL;
		goto out_free_id;
	}

	ret = nvme_init_ns_head(ns, nsid, id);
	if (ret)
		goto out_free_id;
	nvme_setup_streams_ns(ctrl, ns);
	nvme_set_disk_name(disk_name, ns, ctrl, &flags);

	disk = alloc_disk_node(0, node);
	if (!disk) {
		ret = -ENOMEM;
		goto out_unlink_ns;
	}

	disk->fops = &nvme_fops;
	disk->private_data = ns;
	disk->queue = ns->queue;
	disk->flags = flags;
	memcpy(disk->disk_name, disk_name, DISK_NAME_LEN);
	ns->disk = disk;

	__nvme_revalidate_disk(disk, id);

	if ((ctrl->quirks & NVME_QUIRK_LIGHTNVM) && id->vs[0] == 0x1) {
		ret = nvme_nvm_register(ns, disk_name, node);
		if (ret) {
			dev_warn(ctrl->device, "LightNVM init failure\n");
			goto out_put_disk;
		}
	}

	down_write(&ctrl->namespaces_rwsem);
	list_add_tail(&ns->list, &ctrl->namespaces);
	up_write(&ctrl->namespaces_rwsem);

	nvme_get_ctrl(ctrl);

	device_add_disk(ctrl->device, ns->disk, nvme_ns_id_attr_groups);

	nvme_mpath_add_disk(ns, id);
	nvme_fault_inject_init(&ns->fault_inject, ns->disk->disk_name);
	kfree(id);

	return 0;
 out_put_disk:
	put_disk(ns->disk);
 out_unlink_ns:
	mutex_lock(&ctrl->subsys->lock);
	list_del_rcu(&ns->siblings);
	mutex_unlock(&ctrl->subsys->lock);
	nvme_put_ns_head(ns->head);
 out_free_id:
	kfree(id);
 out_free_queue:
	blk_cleanup_queue(ns->queue);
 out_free_ns:
	kfree(ns);
	if (ret > 0)
		ret = blk_status_to_errno(nvme_error_status(ret));
	return ret;
}

static void nvme_ns_remove(struct nvme_ns *ns)
{
	if (test_and_set_bit(NVME_NS_REMOVING, &ns->flags))
		return;

	nvme_fault_inject_fini(&ns->fault_inject);

	mutex_lock(&ns->ctrl->subsys->lock);
	list_del_rcu(&ns->siblings);
	mutex_unlock(&ns->ctrl->subsys->lock);
	synchronize_rcu(); /* guarantee not available in head->list */
	nvme_mpath_clear_current_path(ns);
	synchronize_srcu(&ns->head->srcu); /* wait for concurrent submissions */

	if (ns->disk && ns->disk->flags & GENHD_FL_UP) {
		del_gendisk(ns->disk);
		blk_cleanup_queue(ns->queue);
		if (blk_get_integrity(ns->disk))
			blk_integrity_unregister(ns->disk);
	}

	down_write(&ns->ctrl->namespaces_rwsem);
	list_del_init(&ns->list);
	up_write(&ns->ctrl->namespaces_rwsem);

	nvme_mpath_check_last_path(ns);
	nvme_put_ns(ns);
}

static void nvme_validate_ns(struct nvme_ctrl *ctrl, unsigned nsid)
{
	struct nvme_ns *ns;

	ns = nvme_find_get_ns(ctrl, nsid);
	if (ns) {
		if (ns->disk && revalidate_disk(ns->disk))
			nvme_ns_remove(ns);
		nvme_put_ns(ns);
	} else
		nvme_alloc_ns(ctrl, nsid);
}

static void nvme_remove_invalid_namespaces(struct nvme_ctrl *ctrl,
					unsigned nsid)
{
	struct nvme_ns *ns, *next;
	LIST_HEAD(rm_list);

	down_write(&ctrl->namespaces_rwsem);
	list_for_each_entry_safe(ns, next, &ctrl->namespaces, list) {
		if (ns->head->ns_id > nsid || test_bit(NVME_NS_DEAD, &ns->flags))
			list_move_tail(&ns->list, &rm_list);
	}
	up_write(&ctrl->namespaces_rwsem);

	list_for_each_entry_safe(ns, next, &rm_list, list)
		nvme_ns_remove(ns);

}

static int nvme_scan_ns_list(struct nvme_ctrl *ctrl, unsigned nn)
{
	struct nvme_ns *ns;
	__le32 *ns_list;
	unsigned i, j, nsid, prev = 0;
	unsigned num_lists = DIV_ROUND_UP_ULL((u64)nn, 1024);
	int ret = 0;

	ns_list = kzalloc(NVME_IDENTIFY_DATA_SIZE, GFP_KERNEL);
	if (!ns_list)
		return -ENOMEM;

	for (i = 0; i < num_lists; i++) {
		ret = nvme_identify_ns_list(ctrl, prev, ns_list);
		if (ret)
			goto free;

		for (j = 0; j < min(nn, 1024U); j++) {
			nsid = le32_to_cpu(ns_list[j]);
			if (!nsid)
				goto out;

			nvme_validate_ns(ctrl, nsid);

			while (++prev < nsid) {
				ns = nvme_find_get_ns(ctrl, prev);
				if (ns) {
					nvme_ns_remove(ns);
					nvme_put_ns(ns);
				}
			}
		}
		nn -= j;
	}
 out:
	nvme_remove_invalid_namespaces(ctrl, prev);
 free:
	kfree(ns_list);
	return ret;
}

static void nvme_scan_ns_sequential(struct nvme_ctrl *ctrl, unsigned nn)
{
	unsigned i;

	for (i = 1; i <= nn; i++)
		nvme_validate_ns(ctrl, i);

	nvme_remove_invalid_namespaces(ctrl, nn);
}

static void nvme_clear_changed_ns_log(struct nvme_ctrl *ctrl)
{
	size_t log_size = NVME_MAX_CHANGED_NAMESPACES * sizeof(__le32);
	__le32 *log;
	int error;

	log = kzalloc(log_size, GFP_KERNEL);
	if (!log)
		return;

	/*
	 * We need to read the log to clear the AEN, but we don't want to rely
	 * on it for the changed namespace information as userspace could have
	 * raced with us in reading the log page, which could cause us to miss
	 * updates.
	 */
	error = nvme_get_log(ctrl, NVME_NSID_ALL, NVME_LOG_CHANGED_NS, 0, log,
			log_size, 0);
	if (error)
		dev_warn(ctrl->device,
			"reading changed ns log failed: %d\n", error);

	kfree(log);
}

static void nvme_scan_work(struct work_struct *work)
{
	struct nvme_ctrl *ctrl =
		container_of(work, struct nvme_ctrl, scan_work);
	struct nvme_id_ctrl *id;
	unsigned nn;

	if (ctrl->state != NVME_CTRL_LIVE)
		return;

	WARN_ON_ONCE(!ctrl->tagset);

	if (test_and_clear_bit(NVME_AER_NOTICE_NS_CHANGED, &ctrl->events)) {
		dev_info(ctrl->device, "rescanning namespaces.\n");
		nvme_clear_changed_ns_log(ctrl);
	}

	if (nvme_identify_ctrl(ctrl, &id))
		return;

	mutex_lock(&ctrl->scan_lock);
	nn = le32_to_cpu(id->nn);
	if (ctrl->vs >= NVME_VS(1, 1, 0) &&
	    !(ctrl->quirks & NVME_QUIRK_IDENTIFY_CNS)) {
		if (!nvme_scan_ns_list(ctrl, nn))
			goto out_free_id;
	}
	nvme_scan_ns_sequential(ctrl, nn);
out_free_id:
	mutex_unlock(&ctrl->scan_lock);
	kfree(id);
	down_write(&ctrl->namespaces_rwsem);
	list_sort(NULL, &ctrl->namespaces, ns_cmp);
	up_write(&ctrl->namespaces_rwsem);
}

/*
 * This function iterates the namespace list unlocked to allow recovery from
 * controller failure. It is up to the caller to ensure the namespace list is
 * not modified by scan work while this function is executing.
 */
void nvme_remove_namespaces(struct nvme_ctrl *ctrl)
{
	struct nvme_ns *ns, *next;
	LIST_HEAD(ns_list);

	/*
	 * make sure to requeue I/O to all namespaces as these
	 * might result from the scan itself and must complete
	 * for the scan_work to make progress
	 */
	nvme_mpath_clear_ctrl_paths(ctrl);

	/* prevent racing with ns scanning */
	flush_work(&ctrl->scan_work);

	/*
	 * The dead states indicates the controller was not gracefully
	 * disconnected. In that case, we won't be able to flush any data while
	 * removing the namespaces' disks; fail all the queues now to avoid
	 * potentially having to clean up the failed sync later.
	 */
	if (ctrl->state == NVME_CTRL_DEAD)
		nvme_kill_queues(ctrl);

	down_write(&ctrl->namespaces_rwsem);
	list_splice_init(&ctrl->namespaces, &ns_list);
	up_write(&ctrl->namespaces_rwsem);

	list_for_each_entry_safe(ns, next, &ns_list, list)
		nvme_ns_remove(ns);
}
EXPORT_SYMBOL_GPL(nvme_remove_namespaces);

static int nvme_class_uevent(struct device *dev, struct kobj_uevent_env *env)
{
	struct nvme_ctrl *ctrl =
		container_of(dev, struct nvme_ctrl, ctrl_device);
	struct nvmf_ctrl_options *opts = ctrl->opts;
	int ret;

	ret = add_uevent_var(env, "NVME_TRTYPE=%s", ctrl->ops->name);
	if (ret)
		return ret;

	if (opts) {
		ret = add_uevent_var(env, "NVME_TRADDR=%s", opts->traddr);
		if (ret)
			return ret;

		ret = add_uevent_var(env, "NVME_TRSVCID=%s",
				opts->trsvcid ?: "none");
		if (ret)
			return ret;

		ret = add_uevent_var(env, "NVME_HOST_TRADDR=%s",
				opts->host_traddr ?: "none");
	}
	return ret;
}

static void nvme_aen_uevent(struct nvme_ctrl *ctrl)
{
	char *envp[2] = { NULL, NULL };
	u32 aen_result = ctrl->aen_result;

	ctrl->aen_result = 0;
	if (!aen_result)
		return;

	envp[0] = kasprintf(GFP_KERNEL, "NVME_AEN=%#08x", aen_result);
	if (!envp[0])
		return;
	kobject_uevent_env(&ctrl->device->kobj, KOBJ_CHANGE, envp);
	kfree(envp[0]);
}

static void nvme_async_event_work(struct work_struct *work)
{
	struct nvme_ctrl *ctrl =
		container_of(work, struct nvme_ctrl, async_event_work);

	nvme_aen_uevent(ctrl);
	ctrl->ops->submit_async_event(ctrl);
}

static bool nvme_ctrl_pp_status(struct nvme_ctrl *ctrl)
{

	u32 csts;

	if (ctrl->ops->reg_read32(ctrl, NVME_REG_CSTS, &csts))
		return false;

	if (csts == ~0)
		return false;

	return ((ctrl->ctrl_config & NVME_CC_ENABLE) && (csts & NVME_CSTS_PP));
}

static void nvme_get_fw_slot_info(struct nvme_ctrl *ctrl)
{
	struct nvme_fw_slot_info_log *log;

	log = kmalloc(sizeof(*log), GFP_KERNEL);
	if (!log)
		return;

	if (nvme_get_log(ctrl, NVME_NSID_ALL, 0, NVME_LOG_FW_SLOT, log,
			sizeof(*log), 0))
		dev_warn(ctrl->device, "Get FW SLOT INFO log error\n");
	kfree(log);
}

static void nvme_fw_act_work(struct work_struct *work)
{
	struct nvme_ctrl *ctrl = container_of(work,
				struct nvme_ctrl, fw_act_work);
	unsigned long fw_act_timeout;

	if (ctrl->mtfa)
		fw_act_timeout = jiffies +
				msecs_to_jiffies(ctrl->mtfa * 100);
	else
		fw_act_timeout = jiffies +
				msecs_to_jiffies(admin_timeout * 1000);

	nvme_stop_queues(ctrl);
	while (nvme_ctrl_pp_status(ctrl)) {
		if (time_after(jiffies, fw_act_timeout)) {
			dev_warn(ctrl->device,
				"Fw activation timeout, reset controller\n");
			nvme_reset_ctrl(ctrl);
			break;
		}
		msleep(100);
	}

	if (ctrl->state != NVME_CTRL_LIVE)
		return;

	nvme_start_queues(ctrl);
	/* read FW slot information to clear the AER */
	nvme_get_fw_slot_info(ctrl);
}

static void nvme_handle_aen_notice(struct nvme_ctrl *ctrl, u32 result)
{
	u32 aer_notice_type = (result & 0xff00) >> 8;

	trace_nvme_async_event(ctrl, aer_notice_type);

	switch (aer_notice_type) {
	case NVME_AER_NOTICE_NS_CHANGED:
		set_bit(NVME_AER_NOTICE_NS_CHANGED, &ctrl->events);
		nvme_queue_scan(ctrl);
		break;
	case NVME_AER_NOTICE_FW_ACT_STARTING:
		queue_work(nvme_wq, &ctrl->fw_act_work);
		break;
#ifdef CONFIG_NVME_MULTIPATH
	case NVME_AER_NOTICE_ANA:
		if (!ctrl->ana_log_buf)
			break;
		queue_work(nvme_wq, &ctrl->ana_work);
		break;
#endif
	case NVME_AER_NOTICE_DISC_CHANGED:
		ctrl->aen_result = result;
		break;
	default:
		dev_warn(ctrl->device, "async event result %08x\n", result);
	}
}

void nvme_complete_async_event(struct nvme_ctrl *ctrl, __le16 status,
		volatile union nvme_result *res)
{
	u32 result = le32_to_cpu(res->u32);
	u32 aer_type = result & 0x07;

	if (le16_to_cpu(status) >> 1 != NVME_SC_SUCCESS)
		return;

	switch (aer_type) {
	case NVME_AER_NOTICE:
		nvme_handle_aen_notice(ctrl, result);
		break;
	case NVME_AER_ERROR:
	case NVME_AER_SMART:
	case NVME_AER_CSS:
	case NVME_AER_VS:
		trace_nvme_async_event(ctrl, aer_type);
		ctrl->aen_result = result;
		break;
	default:
		break;
	}
	queue_work(nvme_wq, &ctrl->async_event_work);
}
EXPORT_SYMBOL_GPL(nvme_complete_async_event);

void nvme_stop_ctrl(struct nvme_ctrl *ctrl)
{
	nvme_mpath_stop(ctrl);
	nvme_stop_keep_alive(ctrl);
	flush_work(&ctrl->async_event_work);
	cancel_work_sync(&ctrl->fw_act_work);
}
EXPORT_SYMBOL_GPL(nvme_stop_ctrl);

void nvme_start_ctrl(struct nvme_ctrl *ctrl)
{
	if (ctrl->kato)
		nvme_start_keep_alive(ctrl);

	nvme_enable_aen(ctrl);

	if (ctrl->queue_count > 1) {
		nvme_queue_scan(ctrl);
		nvme_start_queues(ctrl);
	}
}
EXPORT_SYMBOL_GPL(nvme_start_ctrl);

void nvme_uninit_ctrl(struct nvme_ctrl *ctrl)
{
	nvme_fault_inject_fini(&ctrl->fault_inject);
	dev_pm_qos_hide_latency_tolerance(ctrl->device);
	cdev_device_del(&ctrl->cdev, ctrl->device);
}
EXPORT_SYMBOL_GPL(nvme_uninit_ctrl);

static void nvme_free_ctrl(struct device *dev)
{
	struct nvme_ctrl *ctrl =
		container_of(dev, struct nvme_ctrl, ctrl_device);
	struct nvme_subsystem *subsys = ctrl->subsys;

	if (subsys && ctrl->instance != subsys->instance)
		ida_simple_remove(&nvme_instance_ida, ctrl->instance);

	kfree(ctrl->effects);
	nvme_mpath_uninit(ctrl);
	__free_page(ctrl->discard_page);

	if (subsys) {
		mutex_lock(&nvme_subsystems_lock);
		list_del(&ctrl->subsys_entry);
		sysfs_remove_link(&subsys->dev.kobj, dev_name(ctrl->device));
		mutex_unlock(&nvme_subsystems_lock);
	}

	ctrl->ops->free_ctrl(ctrl);

	if (subsys)
		nvme_put_subsystem(subsys);
}

/*
 * Initialize a NVMe controller structures.  This needs to be called during
 * earliest initialization so that we have the initialized structured around
 * during probing.
 */
int nvme_init_ctrl(struct nvme_ctrl *ctrl, struct device *dev,
		const struct nvme_ctrl_ops *ops, unsigned long quirks)
{
	int ret;

	ctrl->state = NVME_CTRL_NEW;
	spin_lock_init(&ctrl->lock);
	mutex_init(&ctrl->scan_lock);
	INIT_LIST_HEAD(&ctrl->namespaces);
	init_rwsem(&ctrl->namespaces_rwsem);
	ctrl->dev = dev;
	ctrl->ops = ops;
	ctrl->quirks = quirks;
	INIT_WORK(&ctrl->scan_work, nvme_scan_work);
	INIT_WORK(&ctrl->async_event_work, nvme_async_event_work);
	INIT_WORK(&ctrl->fw_act_work, nvme_fw_act_work);
	INIT_WORK(&ctrl->delete_work, nvme_delete_ctrl_work);

	INIT_DELAYED_WORK(&ctrl->ka_work, nvme_keep_alive_work);
	memset(&ctrl->ka_cmd, 0, sizeof(ctrl->ka_cmd));
	ctrl->ka_cmd.common.opcode = nvme_admin_keep_alive;

	BUILD_BUG_ON(NVME_DSM_MAX_RANGES * sizeof(struct nvme_dsm_range) >
			PAGE_SIZE);
	ctrl->discard_page = alloc_page(GFP_KERNEL);
	if (!ctrl->discard_page) {
		ret = -ENOMEM;
		goto out;
	}

	ret = ida_simple_get(&nvme_instance_ida, 0, 0, GFP_KERNEL);
	if (ret < 0)
		goto out;
	ctrl->instance = ret;

	device_initialize(&ctrl->ctrl_device);
	ctrl->device = &ctrl->ctrl_device;
	ctrl->device->devt = MKDEV(MAJOR(nvme_chr_devt), ctrl->instance);
	ctrl->device->class = nvme_class;
	ctrl->device->parent = ctrl->dev;
	ctrl->device->groups = nvme_dev_attr_groups;
	ctrl->device->release = nvme_free_ctrl;
	dev_set_drvdata(ctrl->device, ctrl);
	ret = dev_set_name(ctrl->device, "nvme%d", ctrl->instance);
	if (ret)
		goto out_release_instance;

	cdev_init(&ctrl->cdev, &nvme_dev_fops);
	ctrl->cdev.owner = ops->module;
	ret = cdev_device_add(&ctrl->cdev, ctrl->device);
	if (ret)
		goto out_free_name;

	/*
	 * Initialize latency tolerance controls.  The sysfs files won't
	 * be visible to userspace unless the device actually supports APST.
	 */
	ctrl->device->power.set_latency_tolerance = nvme_set_latency_tolerance;
	dev_pm_qos_update_user_latency_tolerance(ctrl->device,
		min(default_ps_max_latency_us, (unsigned long)S32_MAX));

	nvme_fault_inject_init(&ctrl->fault_inject, dev_name(ctrl->device));

	return 0;
out_free_name:
	kfree_const(ctrl->device->kobj.name);
out_release_instance:
	ida_simple_remove(&nvme_instance_ida, ctrl->instance);
out:
	if (ctrl->discard_page)
		__free_page(ctrl->discard_page);
	return ret;
}
EXPORT_SYMBOL_GPL(nvme_init_ctrl);

/**
 * nvme_kill_queues(): Ends all namespace queues
 * @ctrl: the dead controller that needs to end
 *
 * Call this function when the driver determines it is unable to get the
 * controller in a state capable of servicing IO.
 */
void nvme_kill_queues(struct nvme_ctrl *ctrl)
{
	struct nvme_ns *ns;

	down_read(&ctrl->namespaces_rwsem);

	/* Forcibly unquiesce queues to avoid blocking dispatch */
	if (ctrl->admin_q && !blk_queue_dying(ctrl->admin_q))
		blk_mq_unquiesce_queue(ctrl->admin_q);

	list_for_each_entry(ns, &ctrl->namespaces, list)
		nvme_set_queue_dying(ns);

	up_read(&ctrl->namespaces_rwsem);
}
EXPORT_SYMBOL_GPL(nvme_kill_queues);

void nvme_unfreeze(struct nvme_ctrl *ctrl)
{
	struct nvme_ns *ns;

	down_read(&ctrl->namespaces_rwsem);
	list_for_each_entry(ns, &ctrl->namespaces, list)
		blk_mq_unfreeze_queue(ns->queue);
	up_read(&ctrl->namespaces_rwsem);
}
EXPORT_SYMBOL_GPL(nvme_unfreeze);

void nvme_wait_freeze_timeout(struct nvme_ctrl *ctrl, long timeout)
{
	struct nvme_ns *ns;

	down_read(&ctrl->namespaces_rwsem);
	list_for_each_entry(ns, &ctrl->namespaces, list) {
		timeout = blk_mq_freeze_queue_wait_timeout(ns->queue, timeout);
		if (timeout <= 0)
			break;
	}
	up_read(&ctrl->namespaces_rwsem);
}
EXPORT_SYMBOL_GPL(nvme_wait_freeze_timeout);

void nvme_wait_freeze(struct nvme_ctrl *ctrl)
{
	struct nvme_ns *ns;

	down_read(&ctrl->namespaces_rwsem);
	list_for_each_entry(ns, &ctrl->namespaces, list)
		blk_mq_freeze_queue_wait(ns->queue);
	up_read(&ctrl->namespaces_rwsem);
}
EXPORT_SYMBOL_GPL(nvme_wait_freeze);

void nvme_start_freeze(struct nvme_ctrl *ctrl)
{
	struct nvme_ns *ns;

	down_read(&ctrl->namespaces_rwsem);
	list_for_each_entry(ns, &ctrl->namespaces, list)
		blk_freeze_queue_start(ns->queue);
	up_read(&ctrl->namespaces_rwsem);
}
EXPORT_SYMBOL_GPL(nvme_start_freeze);

void nvme_stop_queues(struct nvme_ctrl *ctrl)
{
	struct nvme_ns *ns;

	down_read(&ctrl->namespaces_rwsem);
	list_for_each_entry(ns, &ctrl->namespaces, list)
		blk_mq_quiesce_queue(ns->queue);
	up_read(&ctrl->namespaces_rwsem);
}
EXPORT_SYMBOL_GPL(nvme_stop_queues);

void nvme_start_queues(struct nvme_ctrl *ctrl)
{
	struct nvme_ns *ns;

	down_read(&ctrl->namespaces_rwsem);
	list_for_each_entry(ns, &ctrl->namespaces, list)
		blk_mq_unquiesce_queue(ns->queue);
	up_read(&ctrl->namespaces_rwsem);
}
EXPORT_SYMBOL_GPL(nvme_start_queues);


void nvme_sync_queues(struct nvme_ctrl *ctrl)
{
	struct nvme_ns *ns;

	down_read(&ctrl->namespaces_rwsem);
	list_for_each_entry(ns, &ctrl->namespaces, list)
		blk_sync_queue(ns->queue);
	up_read(&ctrl->namespaces_rwsem);

	if (ctrl->admin_q)
		blk_sync_queue(ctrl->admin_q);
}
EXPORT_SYMBOL_GPL(nvme_sync_queues);

/*
 * Check we didn't inadvertently grow the command structure sizes:
 */
static inline void _nvme_check_size(void)
{
	BUILD_BUG_ON(sizeof(struct nvme_common_command) != 64);
	BUILD_BUG_ON(sizeof(struct nvme_rw_command) != 64);
	BUILD_BUG_ON(sizeof(struct nvme_identify) != 64);
	BUILD_BUG_ON(sizeof(struct nvme_features) != 64);
	BUILD_BUG_ON(sizeof(struct nvme_download_firmware) != 64);
	BUILD_BUG_ON(sizeof(struct nvme_format_cmd) != 64);
	BUILD_BUG_ON(sizeof(struct nvme_dsm_cmd) != 64);
	BUILD_BUG_ON(sizeof(struct nvme_write_zeroes_cmd) != 64);
	BUILD_BUG_ON(sizeof(struct nvme_abort_cmd) != 64);
	BUILD_BUG_ON(sizeof(struct nvme_get_log_page_command) != 64);
	BUILD_BUG_ON(sizeof(struct nvme_command) != 64);
	BUILD_BUG_ON(sizeof(struct nvme_id_ctrl) != NVME_IDENTIFY_DATA_SIZE);
	BUILD_BUG_ON(sizeof(struct nvme_id_ns) != NVME_IDENTIFY_DATA_SIZE);
	BUILD_BUG_ON(sizeof(struct nvme_lba_range_type) != 64);
	BUILD_BUG_ON(sizeof(struct nvme_smart_log) != 512);
	BUILD_BUG_ON(sizeof(struct nvme_dbbuf) != 64);
	BUILD_BUG_ON(sizeof(struct nvme_directive_cmd) != 64);
}


static int __init nvme_core_init(void)
{
	int result = -ENOMEM;

	_nvme_check_size();

	nvme_wq = alloc_workqueue("nvme-wq",
			WQ_UNBOUND | WQ_MEM_RECLAIM | WQ_SYSFS, 0);
	if (!nvme_wq)
		goto out;

	nvme_reset_wq = alloc_workqueue("nvme-reset-wq",
			WQ_UNBOUND | WQ_MEM_RECLAIM | WQ_SYSFS, 0);
	if (!nvme_reset_wq)
		goto destroy_wq;

	nvme_delete_wq = alloc_workqueue("nvme-delete-wq",
			WQ_UNBOUND | WQ_MEM_RECLAIM | WQ_SYSFS, 0);
	if (!nvme_delete_wq)
		goto destroy_reset_wq;

	result = alloc_chrdev_region(&nvme_chr_devt, 0, NVME_MINORS, "nvme");
	if (result < 0)
		goto destroy_delete_wq;

	nvme_class = class_create(THIS_MODULE, "nvme");
	if (IS_ERR(nvme_class)) {
		result = PTR_ERR(nvme_class);
		goto unregister_chrdev;
	}
	nvme_class->dev_uevent = nvme_class_uevent;

	nvme_subsys_class = class_create(THIS_MODULE, "nvme-subsystem");
	if (IS_ERR(nvme_subsys_class)) {
		result = PTR_ERR(nvme_subsys_class);
		goto destroy_class;
	}
	return 0;

destroy_class:
	class_destroy(nvme_class);
unregister_chrdev:
	unregister_chrdev_region(nvme_chr_devt, NVME_MINORS);
destroy_delete_wq:
	destroy_workqueue(nvme_delete_wq);
destroy_reset_wq:
	destroy_workqueue(nvme_reset_wq);
destroy_wq:
	destroy_workqueue(nvme_wq);
out:
	return result;
}

static void __exit nvme_core_exit(void)
{
	class_destroy(nvme_subsys_class);
	class_destroy(nvme_class);
	unregister_chrdev_region(nvme_chr_devt, NVME_MINORS);
	destroy_workqueue(nvme_delete_wq);
	destroy_workqueue(nvme_reset_wq);
	destroy_workqueue(nvme_wq);
}

MODULE_LICENSE("GPL");
MODULE_VERSION("1.0");
module_init(nvme_core_init);
module_exit(nvme_core_exit);<|MERGE_RESOLUTION|>--- conflicted
+++ resolved
@@ -2354,12 +2354,8 @@
 	struct nvme_subsystem *subsys =
 		container_of(dev, struct nvme_subsystem, dev);
 
-<<<<<<< HEAD
-	ida_simple_remove(&nvme_subsystems_ida, subsys->instance);
-=======
 	if (subsys->instance >= 0)
 		ida_simple_remove(&nvme_instance_ida, subsys->instance);
->>>>>>> 3877dcd0
 	kfree(subsys);
 }
 
