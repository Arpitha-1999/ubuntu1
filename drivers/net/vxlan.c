--- conflicted
+++ resolved
@@ -1854,7 +1854,6 @@
 					  struct dst_cache *dst_cache,
 					  const struct ip_tunnel_info *info)
 {
-	struct vxlan_sock *sock6 = rcu_dereference(vxlan->vn6_sock);
 	bool use_cache = ip_tunnel_dst_cache_usable(skb, info);
 	struct dst_entry *ndst;
 	struct flowi6 fl6;
@@ -2062,15 +2061,8 @@
 
 	if (dst->sa.sa_family == AF_INET) {
 		struct vxlan_sock *sock4 = rcu_dereference(vxlan->vn4_sock);
-<<<<<<< HEAD
-
-		if (!sock4)
-			goto drop;
-		sk = sock4->sock->sk;
-=======
 		struct rtable *rt;
 		__be16 df = 0;
->>>>>>> 405182c2
 
 		rt = vxlan_get_route(vxlan, dev, sock4, skb,
 				     rdst ? rdst->remote_ifindex : 0, tos,
@@ -2107,19 +2099,8 @@
 #if IS_ENABLED(CONFIG_IPV6)
 	} else {
 		struct vxlan_sock *sock6 = rcu_dereference(vxlan->vn6_sock);
-<<<<<<< HEAD
-		struct dst_entry *ndst;
-		u32 rt6i_flags;
-
-		if (!sock6)
-			goto drop;
-		sk = sock6->sock->sk;
-
-		ndst = vxlan6_get_route(vxlan, skb,
-=======
 
 		ndst = vxlan6_get_route(vxlan, dev, sock6, skb,
->>>>>>> 405182c2
 					rdst ? rdst->remote_ifindex : 0, tos,
 					label, &dst->sin6.sin6_addr,
 					&src->sin6.sin6_addr,
@@ -2447,13 +2428,7 @@
 		struct vxlan_sock *sock4 = rcu_dereference(vxlan->vn4_sock);
 		struct rtable *rt;
 
-<<<<<<< HEAD
-		if (!sock4)
-			return -EINVAL;
-		rt = vxlan_get_route(vxlan, skb, 0, info->key.tos,
-=======
 		rt = vxlan_get_route(vxlan, dev, sock4, skb, 0, info->key.tos,
->>>>>>> 405182c2
 				     info->key.u.ipv4.dst,
 				     &info->key.u.ipv4.src, NULL, info);
 		if (IS_ERR(rt))
@@ -2464,11 +2439,7 @@
 		struct vxlan_sock *sock6 = rcu_dereference(vxlan->vn6_sock);
 		struct dst_entry *ndst;
 
-<<<<<<< HEAD
-		ndst = vxlan6_get_route(vxlan, skb, 0, info->key.tos,
-=======
 		ndst = vxlan6_get_route(vxlan, dev, sock6, skb, 0, info->key.tos,
->>>>>>> 405182c2
 					info->key.label, &info->key.u.ipv6.dst,
 					&info->key.u.ipv6.src, NULL, info);
 		if (IS_ERR(ndst))
