// SPDX-License-Identifier: GPL-2.0-or-later
/* Copyright (C) 2019 IBM Corp. */

#include <linux/bitfield.h>
#include <linux/delay.h>
#include <linux/reset.h>
#include <linux/iopoll.h>
#include <linux/mdio.h>
#include <linux/module.h>
#include <linux/of.h>
#include <linux/of_mdio.h>
#include <linux/phy.h>
#include <linux/platform_device.h>

#define DRV_NAME "mdio-aspeed"

#define ASPEED_MDIO_CTRL		0x0
#define   ASPEED_MDIO_CTRL_FIRE		BIT(31)
#define   ASPEED_MDIO_CTRL_ST		BIT(28)
#define     ASPEED_MDIO_CTRL_ST_C45	0
#define     ASPEED_MDIO_CTRL_ST_C22	1
#define   ASPEED_MDIO_CTRL_OP		GENMASK(27, 26)
#define     MDIO_C22_OP_WRITE		0b01
#define     MDIO_C22_OP_READ		0b10
#define     MDIO_C45_OP_ADDR		0b00
#define     MDIO_C45_OP_WRITE		0b01
#define     MDIO_C45_OP_PREAD		0b10
#define     MDIO_C45_OP_READ		0b11
#define   ASPEED_MDIO_CTRL_PHYAD	GENMASK(25, 21)
#define   ASPEED_MDIO_CTRL_REGAD	GENMASK(20, 16)
#define   ASPEED_MDIO_CTRL_MIIWDATA	GENMASK(15, 0)

#define ASPEED_MDIO_DATA		0x4
#define   ASPEED_MDIO_DATA_MDC_THRES	GENMASK(31, 24)
#define   ASPEED_MDIO_DATA_MDIO_EDGE	BIT(23)
#define   ASPEED_MDIO_DATA_MDIO_LATCH	GENMASK(22, 20)
#define   ASPEED_MDIO_DATA_IDLE		BIT(16)
#define   ASPEED_MDIO_DATA_MIIRDATA	GENMASK(15, 0)

#define ASPEED_MDIO_INTERVAL_US		100
#define ASPEED_MDIO_TIMEOUT_US		(ASPEED_MDIO_INTERVAL_US * 10)

struct aspeed_mdio {
	void __iomem *base;
	struct reset_control *reset;
};

static int aspeed_mdio_op(struct mii_bus *bus, u8 st, u8 op, u8 phyad, u8 regad,
			  u16 data)
{
	struct aspeed_mdio *ctx = bus->priv;
	u32 ctrl;

	dev_dbg(&bus->dev, "%s: st: %u op: %u, phyad: %u, regad: %u, data: %u\n",
		__func__, st, op, phyad, regad, data);

	ctrl = ASPEED_MDIO_CTRL_FIRE
		| FIELD_PREP(ASPEED_MDIO_CTRL_ST, st)
		| FIELD_PREP(ASPEED_MDIO_CTRL_OP, op)
		| FIELD_PREP(ASPEED_MDIO_CTRL_PHYAD, phyad)
		| FIELD_PREP(ASPEED_MDIO_CTRL_REGAD, regad)
		| FIELD_PREP(ASPEED_MDIO_DATA_MIIRDATA, data);

	iowrite32(ctrl, ctx->base + ASPEED_MDIO_CTRL);

<<<<<<< HEAD
	rc = readl_poll_timeout(ctx->base + ASPEED_MDIO_CTRL, ctrl,
				!(ctrl & ASPEED_MDIO_CTRL_FIRE),
				ASPEED_MDIO_INTERVAL_US,
				ASPEED_MDIO_TIMEOUT_US);
	if (rc < 0)
		return rc;
=======
	return readl_poll_timeout(ctx->base + ASPEED_MDIO_CTRL, ctrl,
				!(ctrl & ASPEED_MDIO_CTRL_FIRE),
				ASPEED_MDIO_INTERVAL_US,
				ASPEED_MDIO_TIMEOUT_US);
}

static int aspeed_mdio_get_data(struct mii_bus *bus)
{
	struct aspeed_mdio *ctx = bus->priv;
	u32 data;
	int rc;
>>>>>>> 8ddab47f

	rc = readl_poll_timeout(ctx->base + ASPEED_MDIO_DATA, data,
				data & ASPEED_MDIO_DATA_IDLE,
				ASPEED_MDIO_INTERVAL_US,
				ASPEED_MDIO_TIMEOUT_US);
	if (rc < 0)
		return rc;

	return FIELD_GET(ASPEED_MDIO_DATA_MIIRDATA, data);
}

static int aspeed_mdio_read_c22(struct mii_bus *bus, int addr, int regnum)
{
	int rc;

	rc = aspeed_mdio_op(bus, ASPEED_MDIO_CTRL_ST_C22, MDIO_C22_OP_READ,
			    addr, regnum, 0);
	if (rc < 0)
		return rc;

	return aspeed_mdio_get_data(bus);
}

static int aspeed_mdio_write_c22(struct mii_bus *bus, int addr, int regnum,
				 u16 val)
{
	return aspeed_mdio_op(bus, ASPEED_MDIO_CTRL_ST_C22, MDIO_C22_OP_WRITE,
			      addr, regnum, val);
}

static int aspeed_mdio_read_c45(struct mii_bus *bus, int addr, int regnum)
{
	u8 c45_dev = (regnum >> 16) & 0x1F;
	u16 c45_addr = regnum & 0xFFFF;
	int rc;

	rc = aspeed_mdio_op(bus, ASPEED_MDIO_CTRL_ST_C45, MDIO_C45_OP_ADDR,
			    addr, c45_dev, c45_addr);
	if (rc < 0)
		return rc;

	rc = aspeed_mdio_op(bus, ASPEED_MDIO_CTRL_ST_C45, MDIO_C45_OP_READ,
			    addr, c45_dev, 0);
	if (rc < 0)
		return rc;

	return aspeed_mdio_get_data(bus);
}

static int aspeed_mdio_write_c45(struct mii_bus *bus, int addr, int regnum,
				 u16 val)
{
	u8 c45_dev = (regnum >> 16) & 0x1F;
	u16 c45_addr = regnum & 0xFFFF;
	int rc;

	rc = aspeed_mdio_op(bus, ASPEED_MDIO_CTRL_ST_C45, MDIO_C45_OP_ADDR,
			    addr, c45_dev, c45_addr);
	if (rc < 0)
		return rc;

	return aspeed_mdio_op(bus, ASPEED_MDIO_CTRL_ST_C45, MDIO_C45_OP_WRITE,
			      addr, c45_dev, val);
}

static int aspeed_mdio_read(struct mii_bus *bus, int addr, int regnum)
{
	dev_dbg(&bus->dev, "%s: addr: %d, regnum: %d\n", __func__, addr,
		regnum);

	if (regnum & MII_ADDR_C45)
		return aspeed_mdio_read_c45(bus, addr, regnum);

	return aspeed_mdio_read_c22(bus, addr, regnum);
}

static int aspeed_mdio_write(struct mii_bus *bus, int addr, int regnum, u16 val)
{
	dev_dbg(&bus->dev, "%s: addr: %d, regnum: %d, val: 0x%x\n",
		__func__, addr, regnum, val);

	if (regnum & MII_ADDR_C45)
		return aspeed_mdio_write_c45(bus, addr, regnum, val);

	return aspeed_mdio_write_c22(bus, addr, regnum, val);
}

static int aspeed_mdio_probe(struct platform_device *pdev)
{
	struct aspeed_mdio *ctx;
	struct mii_bus *bus;
	int rc;

	bus = devm_mdiobus_alloc_size(&pdev->dev, sizeof(*ctx));
	if (!bus)
		return -ENOMEM;

	ctx = bus->priv;
	ctx->base = devm_platform_ioremap_resource(pdev, 0);
	if (IS_ERR(ctx->base))
		return PTR_ERR(ctx->base);

<<<<<<< HEAD
	ctx->reset = devm_reset_control_get_shared(&pdev->dev, NULL);
=======
	ctx->reset = devm_reset_control_get_optional_shared(&pdev->dev, NULL);
>>>>>>> 8ddab47f
	if (IS_ERR(ctx->reset))
		return PTR_ERR(ctx->reset);

	reset_control_deassert(ctx->reset);

	bus->name = DRV_NAME;
	snprintf(bus->id, MII_BUS_ID_SIZE, "%s%d", pdev->name, pdev->id);
	bus->parent = &pdev->dev;
	bus->read = aspeed_mdio_read;
	bus->write = aspeed_mdio_write;
	bus->probe_capabilities = MDIOBUS_C22_C45;

	rc = of_mdiobus_register(bus, pdev->dev.of_node);
	if (rc) {
		dev_err(&pdev->dev, "Cannot register MDIO bus!\n");
		reset_control_assert(ctx->reset);
		return rc;
	}

	platform_set_drvdata(pdev, bus);

	return 0;
}

static int aspeed_mdio_remove(struct platform_device *pdev)
{
	struct mii_bus *bus = (struct mii_bus *)platform_get_drvdata(pdev);
	struct aspeed_mdio *ctx = bus->priv;

	reset_control_assert(ctx->reset);
	mdiobus_unregister(bus);

	return 0;
}

static const struct of_device_id aspeed_mdio_of_match[] = {
	{ .compatible = "aspeed,ast2600-mdio", },
	{ },
};
MODULE_DEVICE_TABLE(of, aspeed_mdio_of_match);

static struct platform_driver aspeed_mdio_driver = {
	.driver = {
		.name = DRV_NAME,
		.of_match_table = aspeed_mdio_of_match,
	},
	.probe = aspeed_mdio_probe,
	.remove = aspeed_mdio_remove,
};

module_platform_driver(aspeed_mdio_driver);

MODULE_AUTHOR("Andrew Jeffery <andrew@aj.id.au>");
MODULE_LICENSE("GPL");<|MERGE_RESOLUTION|>--- conflicted
+++ resolved
@@ -63,14 +63,6 @@
 
 	iowrite32(ctrl, ctx->base + ASPEED_MDIO_CTRL);
 
-<<<<<<< HEAD
-	rc = readl_poll_timeout(ctx->base + ASPEED_MDIO_CTRL, ctrl,
-				!(ctrl & ASPEED_MDIO_CTRL_FIRE),
-				ASPEED_MDIO_INTERVAL_US,
-				ASPEED_MDIO_TIMEOUT_US);
-	if (rc < 0)
-		return rc;
-=======
 	return readl_poll_timeout(ctx->base + ASPEED_MDIO_CTRL, ctrl,
 				!(ctrl & ASPEED_MDIO_CTRL_FIRE),
 				ASPEED_MDIO_INTERVAL_US,
@@ -82,7 +74,6 @@
 	struct aspeed_mdio *ctx = bus->priv;
 	u32 data;
 	int rc;
->>>>>>> 8ddab47f
 
 	rc = readl_poll_timeout(ctx->base + ASPEED_MDIO_DATA, data,
 				data & ASPEED_MDIO_DATA_IDLE,
@@ -185,11 +176,7 @@
 	if (IS_ERR(ctx->base))
 		return PTR_ERR(ctx->base);
 
-<<<<<<< HEAD
-	ctx->reset = devm_reset_control_get_shared(&pdev->dev, NULL);
-=======
 	ctx->reset = devm_reset_control_get_optional_shared(&pdev->dev, NULL);
->>>>>>> 8ddab47f
 	if (IS_ERR(ctx->reset))
 		return PTR_ERR(ctx->reset);
 
