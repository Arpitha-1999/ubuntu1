--- conflicted
+++ resolved
@@ -878,11 +878,7 @@
 mwifiex_wmm_compute_drv_pkt_delay(struct mwifiex_private *priv,
 				  const struct sk_buff *skb)
 {
-<<<<<<< HEAD
-	u32 queue_delay = ktime_to_ms(ktime_sub(ktime_get(), skb->tstamp));
-=======
 	u32 queue_delay = ktime_to_ms(net_timedelta(skb->tstamp));
->>>>>>> c64800e7
 	u8 ret_val;
 
 	/*
