--- conflicted
+++ resolved
@@ -1236,38 +1236,14 @@
 {
 	struct iwl_rx_packet *pkt = rxb_addr(rxb);
 	struct iwl_mvm_tx_resp *beacon_notify_hdr;
-<<<<<<< HEAD
-=======
 	struct ieee80211_vif *csa_vif;
 	struct ieee80211_vif *tx_blocked_vif;
->>>>>>> f473832f
 	u64 tsf;
 
 	lockdep_assert_held(&mvm->mutex);
 
 	if (mvm->fw->ucode_capa.api[0] & IWL_UCODE_TLV_CAPA_EXTENDED_BEACON) {
 		struct iwl_extended_beacon_notif *beacon = (void *)pkt->data;
-<<<<<<< HEAD
-
-		beacon_notify_hdr = &beacon->beacon_notify_hdr;
-		tsf = le64_to_cpu(beacon->tsf);
-		mvm->ap_last_beacon_gp2 = le32_to_cpu(beacon->gp2);
-	} else {
-		struct iwl_beacon_notif *beacon = (void *)pkt->data;
-
-		beacon_notify_hdr = &beacon->beacon_notify_hdr;
-		tsf = le64_to_cpu(beacon->tsf);
-	}
-
-	IWL_DEBUG_RX(mvm,
-		     "beacon status %#x retries:%d tsf:0x%16llX gp2:0x%X rate:%d\n",
-		     le16_to_cpu(beacon_notify_hdr->status.status) &
-								TX_STATUS_MSK,
-		     beacon_notify_hdr->failure_frame, tsf,
-		     mvm->ap_last_beacon_gp2,
-		     le32_to_cpu(beacon_notify_hdr->initial_rate));
-=======
->>>>>>> f473832f
 
 		beacon_notify_hdr = &beacon->beacon_notify_hdr;
 		tsf = le64_to_cpu(beacon->tsf);
