/******************************************************************************
 *
 * This file is provided under a dual BSD/GPLv2 license.  When using or
 * redistributing this file, you may do so under either license.
 *
 * GPL LICENSE SUMMARY
 *
 * Copyright(c) 2008 - 2014 Intel Corporation. All rights reserved.
 *
 * This program is free software; you can redistribute it and/or modify
 * it under the terms of version 2 of the GNU General Public License as
 * published by the Free Software Foundation.
 *
 * This program is distributed in the hope that it will be useful, but
 * WITHOUT ANY WARRANTY; without even the implied warranty of
 * MERCHANTABILITY or FITNESS FOR A PARTICULAR PURPOSE.  See the GNU
 * General Public License for more details.
 *
 * You should have received a copy of the GNU General Public License
 * along with this program; if not, write to the Free Software
 * Foundation, Inc., 51 Franklin Street, Fifth Floor, Boston, MA 02110,
 * USA
 *
 * The full GNU General Public License is included in this distribution
 * in the file called COPYING.
 *
 * Contact Information:
 *  Intel Linux Wireless <ilw@linux.intel.com>
 * Intel Corporation, 5200 N.E. Elam Young Parkway, Hillsboro, OR 97124-6497
 *
 * BSD LICENSE
 *
 * Copyright(c) 2005 - 2014 Intel Corporation. All rights reserved.
 * All rights reserved.
 *
 * Redistribution and use in source and binary forms, with or without
 * modification, are permitted provided that the following conditions
 * are met:
 *
 *  * Redistributions of source code must retain the above copyright
 *    notice, this list of conditions and the following disclaimer.
 *  * Redistributions in binary form must reproduce the above copyright
 *    notice, this list of conditions and the following disclaimer in
 *    the documentation and/or other materials provided with the
 *    distribution.
 *  * Neither the name Intel Corporation nor the names of its
 *    contributors may be used to endorse or promote products derived
 *    from this software without specific prior written permission.
 *
 * THIS SOFTWARE IS PROVIDED BY THE COPYRIGHT HOLDERS AND CONTRIBUTORS
 * "AS IS" AND ANY EXPRESS OR IMPLIED WARRANTIES, INCLUDING, BUT NOT
 * LIMITED TO, THE IMPLIED WARRANTIES OF MERCHANTABILITY AND FITNESS FOR
 * A PARTICULAR PURPOSE ARE DISCLAIMED. IN NO EVENT SHALL THE COPYRIGHT
 * OWNER OR CONTRIBUTORS BE LIABLE FOR ANY DIRECT, INDIRECT, INCIDENTAL,
 * SPECIAL, EXEMPLARY, OR CONSEQUENTIAL DAMAGES (INCLUDING, BUT NOT
 * LIMITED TO, PROCUREMENT OF SUBSTITUTE GOODS OR SERVICES; LOSS OF USE,
 * DATA, OR PROFITS; OR BUSINESS INTERRUPTION) HOWEVER CAUSED AND ON ANY
 * THEORY OF LIABILITY, WHETHER IN CONTRACT, STRICT LIABILITY, OR TORT
 * (INCLUDING NEGLIGENCE OR OTHERWISE) ARISING IN ANY WAY OUT OF THE USE
 * OF THIS SOFTWARE, EVEN IF ADVISED OF THE POSSIBILITY OF SUCH DAMAGE.
 *****************************************************************************/

#ifndef __iwl_fw_h__
#define __iwl_fw_h__
#include <linux/types.h>
#include <net/mac80211.h>

#include "iwl-fw-file.h"

/**
 * enum iwl_ucode_tlv_flag - ucode API flags
 * @IWL_UCODE_TLV_FLAGS_PAN: This is PAN capable microcode; this previously
 *	was a separate TLV but moved here to save space.
 * @IWL_UCODE_TLV_FLAGS_NEWSCAN: new uCode scan behaviour on hidden SSID,
 *	treats good CRC threshold as a boolean
 * @IWL_UCODE_TLV_FLAGS_MFP: This uCode image supports MFP (802.11w).
 * @IWL_UCODE_TLV_FLAGS_P2P: This uCode image supports P2P.
 * @IWL_UCODE_TLV_FLAGS_DW_BC_TABLE: The SCD byte count table is in DWORDS
 * @IWL_UCODE_TLV_FLAGS_UAPSD_SUPPORT: This uCode image supports uAPSD
 * @IWL_UCODE_TLV_FLAGS_SHORT_BL: 16 entries of black list instead of 64 in scan
 *	offload profile config command.
 * @IWL_UCODE_TLV_FLAGS_D3_6_IPV6_ADDRS: D3 image supports up to six
 *	(rather than two) IPv6 addresses
 * @IWL_UCODE_TLV_FLAGS_NO_BASIC_SSID: not sending a probe with the SSID element
 *	from the probe request template.
 * @IWL_UCODE_TLV_FLAGS_NEW_NSOFFL_SMALL: new NS offload (small version)
 * @IWL_UCODE_TLV_FLAGS_NEW_NSOFFL_LARGE: new NS offload (large version)
 * @IWL_UCODE_TLV_FLAGS_P2P_PM: P2P client supports PM as a stand alone MAC
 * @IWL_UCODE_TLV_FLAGS_P2P_BSS_PS_DCM: support power save on BSS station and
 *	P2P client interfaces simultaneously if they are in different bindings.
 * @IWL_UCODE_TLV_FLAGS_P2P_BSS_PS_SCM: support power save on BSS station and
 *	P2P client interfaces simultaneously if they are in same bindings.
 * @IWL_UCODE_TLV_FLAGS_UAPSD_SUPPORT: General support for uAPSD
 * @IWL_UCODE_TLV_FLAGS_P2P_PS_UAPSD: P2P client supports uAPSD power save
 * @IWL_UCODE_TLV_FLAGS_BCAST_FILTERING: uCode supports broadcast filtering.
 * @IWL_UCODE_TLV_FLAGS_GO_UAPSD: AP/GO interfaces support uAPSD clients
 * @IWL_UCODE_TLV_FLAGS_EBS_SUPPORT: this uCode image supports EBS.
 */
enum iwl_ucode_tlv_flag {
	IWL_UCODE_TLV_FLAGS_PAN			= BIT(0),
	IWL_UCODE_TLV_FLAGS_NEWSCAN		= BIT(1),
	IWL_UCODE_TLV_FLAGS_MFP			= BIT(2),
	IWL_UCODE_TLV_FLAGS_P2P			= BIT(3),
	IWL_UCODE_TLV_FLAGS_DW_BC_TABLE		= BIT(4),
	IWL_UCODE_TLV_FLAGS_SHORT_BL		= BIT(7),
	IWL_UCODE_TLV_FLAGS_D3_6_IPV6_ADDRS	= BIT(10),
	IWL_UCODE_TLV_FLAGS_NO_BASIC_SSID	= BIT(12),
	IWL_UCODE_TLV_FLAGS_NEW_NSOFFL_SMALL	= BIT(15),
	IWL_UCODE_TLV_FLAGS_NEW_NSOFFL_LARGE	= BIT(16),
	IWL_UCODE_TLV_FLAGS_P2P_PM		= BIT(21),
	IWL_UCODE_TLV_FLAGS_BSS_P2P_PS_DCM	= BIT(22),
	IWL_UCODE_TLV_FLAGS_BSS_P2P_PS_SCM	= BIT(23),
	IWL_UCODE_TLV_FLAGS_UAPSD_SUPPORT	= BIT(24),
	IWL_UCODE_TLV_FLAGS_EBS_SUPPORT		= BIT(25),
	IWL_UCODE_TLV_FLAGS_P2P_PS_UAPSD	= BIT(26),
	IWL_UCODE_TLV_FLAGS_BCAST_FILTERING	= BIT(29),
	IWL_UCODE_TLV_FLAGS_GO_UAPSD		= BIT(30),
};

/**
 * enum iwl_ucode_tlv_api - ucode api
 * @IWL_UCODE_TLV_API_WOWLAN_CONFIG_TID: wowlan config includes tid field.
 * @IWL_UCODE_TLV_CAPA_EXTENDED_BEACON: Support Extended beacon notification
<<<<<<< HEAD
 * @IWL_UCODE_TLV_API_CSA_FLOW: ucode can do unbind-bind flow for CSA.
 * @IWL_UCODE_TLV_API_DISABLE_STA_TX: ucode supports tx_disable bit.
=======
 * @IWL_UCODE_TLV_API_BT_COEX_SPLIT: new API for BT Coex
 * @IWL_UCODE_TLV_API_CSA_FLOW: ucode can do unbind-bind flow for CSA.
 * @IWL_UCODE_TLV_API_DISABLE_STA_TX: ucode supports tx_disable bit.
 * @IWL_UCODE_TLV_API_LMAC_SCAN: This ucode uses LMAC unified scan API.
>>>>>>> f473832f
 */
enum iwl_ucode_tlv_api {
	IWL_UCODE_TLV_API_WOWLAN_CONFIG_TID	= BIT(0),
	IWL_UCODE_TLV_CAPA_EXTENDED_BEACON	= BIT(1),
<<<<<<< HEAD
	IWL_UCODE_TLV_API_CSA_FLOW		= BIT(4),
	IWL_UCODE_TLV_API_DISABLE_STA_TX	= BIT(5),
=======
	IWL_UCODE_TLV_API_BT_COEX_SPLIT         = BIT(3),
	IWL_UCODE_TLV_API_CSA_FLOW		= BIT(4),
	IWL_UCODE_TLV_API_DISABLE_STA_TX	= BIT(5),
	IWL_UCODE_TLV_API_LMAC_SCAN		= BIT(6),
>>>>>>> f473832f
};

/**
 * enum iwl_ucode_tlv_capa - ucode capabilities
 * @IWL_UCODE_TLV_CAPA_D0I3_SUPPORT: supports D0i3
 */
enum iwl_ucode_tlv_capa {
	IWL_UCODE_TLV_CAPA_D0I3_SUPPORT		= BIT(0),
};

/* The default calibrate table size if not specified by firmware file */
#define IWL_DEFAULT_STANDARD_PHY_CALIBRATE_TBL_SIZE	18
#define IWL_MAX_STANDARD_PHY_CALIBRATE_TBL_SIZE		19
#define IWL_MAX_PHY_CALIBRATE_TBL_SIZE			253

/* The default max probe length if not specified by the firmware file */
#define IWL_DEFAULT_MAX_PROBE_LENGTH	200

/**
 * enum iwl_ucode_type
 *
 * The type of ucode.
 *
 * @IWL_UCODE_REGULAR: Normal runtime ucode
 * @IWL_UCODE_INIT: Initial ucode
 * @IWL_UCODE_WOWLAN: Wake on Wireless enabled ucode
 */
enum iwl_ucode_type {
	IWL_UCODE_REGULAR,
	IWL_UCODE_INIT,
	IWL_UCODE_WOWLAN,
	IWL_UCODE_TYPE_MAX,
};

/*
 * enumeration of ucode section.
 * This enumeration is used directly for older firmware (before 16.0).
 * For new firmware, there can be up to 4 sections (see below) but the
 * first one packaged into the firmware file is the DATA section and
 * some debugging code accesses that.
 */
enum iwl_ucode_sec {
	IWL_UCODE_SECTION_DATA,
	IWL_UCODE_SECTION_INST,
};
/*
 * For 16.0 uCode and above, there is no differentiation between sections,
 * just an offset to the HW address.
 */
#define IWL_UCODE_SECTION_MAX 12
#define IWL_API_ARRAY_SIZE	1
#define IWL_CAPABILITIES_ARRAY_SIZE	1
#define CPU1_CPU2_SEPARATOR_SECTION	0xFFFFCCCC

struct iwl_ucode_capabilities {
	u32 max_probe_length;
	u32 n_scan_channels;
	u32 standard_phy_calibration_size;
	u32 flags;
	u32 api[IWL_API_ARRAY_SIZE];
	u32 capa[IWL_CAPABILITIES_ARRAY_SIZE];
};

/* one for each uCode image (inst/data, init/runtime/wowlan) */
struct fw_desc {
	const void *data;	/* vmalloc'ed data */
	u32 len;		/* size in bytes */
	u32 offset;		/* offset in the device */
};

struct fw_img {
	struct fw_desc sec[IWL_UCODE_SECTION_MAX];
	bool is_secure;
	bool is_dual_cpus;
};

struct iwl_sf_region {
	u32 addr;
	u32 size;
};

/* uCode version contains 4 values: Major/Minor/API/Serial */
#define IWL_UCODE_MAJOR(ver)	(((ver) & 0xFF000000) >> 24)
#define IWL_UCODE_MINOR(ver)	(((ver) & 0x00FF0000) >> 16)
#define IWL_UCODE_API(ver)	(((ver) & 0x0000FF00) >> 8)
#define IWL_UCODE_SERIAL(ver)	((ver) & 0x000000FF)

/*
 * Calibration control struct.
 * Sent as part of the phy configuration command.
 * @flow_trigger: bitmap for which calibrations to perform according to
 *		flow triggers.
 * @event_trigger: bitmap for which calibrations to perform according to
 *		event triggers.
 */
struct iwl_tlv_calib_ctrl {
	__le32 flow_trigger;
	__le32 event_trigger;
} __packed;

enum iwl_fw_phy_cfg {
	FW_PHY_CFG_RADIO_TYPE_POS = 0,
	FW_PHY_CFG_RADIO_TYPE = 0x3 << FW_PHY_CFG_RADIO_TYPE_POS,
	FW_PHY_CFG_RADIO_STEP_POS = 2,
	FW_PHY_CFG_RADIO_STEP = 0x3 << FW_PHY_CFG_RADIO_STEP_POS,
	FW_PHY_CFG_RADIO_DASH_POS = 4,
	FW_PHY_CFG_RADIO_DASH = 0x3 << FW_PHY_CFG_RADIO_DASH_POS,
	FW_PHY_CFG_TX_CHAIN_POS = 16,
	FW_PHY_CFG_TX_CHAIN = 0xf << FW_PHY_CFG_TX_CHAIN_POS,
	FW_PHY_CFG_RX_CHAIN_POS = 20,
	FW_PHY_CFG_RX_CHAIN = 0xf << FW_PHY_CFG_RX_CHAIN_POS,
};

#define IWL_UCODE_MAX_CS		1

/**
 * struct iwl_fw_cipher_scheme - a cipher scheme supported by FW.
 * @cipher: a cipher suite selector
 * @flags: cipher scheme flags (currently reserved for a future use)
 * @hdr_len: a size of MPDU security header
 * @pn_len: a size of PN
 * @pn_off: an offset of pn from the beginning of the security header
 * @key_idx_off: an offset of key index byte in the security header
 * @key_idx_mask: a bit mask of key_idx bits
 * @key_idx_shift: bit shift needed to get key_idx
 * @mic_len: mic length in bytes
 * @hw_cipher: a HW cipher index used in host commands
 */
struct iwl_fw_cipher_scheme {
	__le32 cipher;
	u8 flags;
	u8 hdr_len;
	u8 pn_len;
	u8 pn_off;
	u8 key_idx_off;
	u8 key_idx_mask;
	u8 key_idx_shift;
	u8 mic_len;
	u8 hw_cipher;
} __packed;

/**
 * struct iwl_fw_cscheme_list - a cipher scheme list
 * @size: a number of entries
 * @cs: cipher scheme entries
 */
struct iwl_fw_cscheme_list {
	u8 size;
	struct iwl_fw_cipher_scheme cs[];
} __packed;

/**
 * struct iwl_fw - variables associated with the firmware
 *
 * @ucode_ver: ucode version from the ucode file
 * @fw_version: firmware version string
 * @img: ucode image like ucode_rt, ucode_init, ucode_wowlan.
 * @ucode_capa: capabilities parsed from the ucode file.
 * @enhance_sensitivity_table: device can do enhanced sensitivity.
 * @init_evtlog_ptr: event log offset for init ucode.
 * @init_evtlog_size: event log size for init ucode.
 * @init_errlog_ptr: error log offfset for init ucode.
 * @inst_evtlog_ptr: event log offset for runtime ucode.
 * @inst_evtlog_size: event log size for runtime ucode.
 * @inst_errlog_ptr: error log offfset for runtime ucode.
 * @mvm_fw: indicates this is MVM firmware
 * @cipher_scheme: optional external cipher scheme.
 */
struct iwl_fw {
	u32 ucode_ver;

	char fw_version[ETHTOOL_FWVERS_LEN];

	/* ucode images */
	struct fw_img img[IWL_UCODE_TYPE_MAX];

	struct iwl_ucode_capabilities ucode_capa;
	bool enhance_sensitivity_table;

	u32 init_evtlog_ptr, init_evtlog_size, init_errlog_ptr;
	u32 inst_evtlog_ptr, inst_evtlog_size, inst_errlog_ptr;

	struct iwl_tlv_calib_ctrl default_calib[IWL_UCODE_TYPE_MAX];
	u32 phy_config;
	u8 valid_tx_ant;
	u8 valid_rx_ant;

	bool mvm_fw;

	struct ieee80211_cipher_scheme cs[IWL_UCODE_MAX_CS];
	u8 human_readable[FW_VER_HUMAN_READABLE_SZ];
};

#endif  /* __iwl_fw_h__ */<|MERGE_RESOLUTION|>--- conflicted
+++ resolved
@@ -121,28 +121,18 @@
  * enum iwl_ucode_tlv_api - ucode api
  * @IWL_UCODE_TLV_API_WOWLAN_CONFIG_TID: wowlan config includes tid field.
  * @IWL_UCODE_TLV_CAPA_EXTENDED_BEACON: Support Extended beacon notification
-<<<<<<< HEAD
- * @IWL_UCODE_TLV_API_CSA_FLOW: ucode can do unbind-bind flow for CSA.
- * @IWL_UCODE_TLV_API_DISABLE_STA_TX: ucode supports tx_disable bit.
-=======
  * @IWL_UCODE_TLV_API_BT_COEX_SPLIT: new API for BT Coex
  * @IWL_UCODE_TLV_API_CSA_FLOW: ucode can do unbind-bind flow for CSA.
  * @IWL_UCODE_TLV_API_DISABLE_STA_TX: ucode supports tx_disable bit.
  * @IWL_UCODE_TLV_API_LMAC_SCAN: This ucode uses LMAC unified scan API.
->>>>>>> f473832f
  */
 enum iwl_ucode_tlv_api {
 	IWL_UCODE_TLV_API_WOWLAN_CONFIG_TID	= BIT(0),
 	IWL_UCODE_TLV_CAPA_EXTENDED_BEACON	= BIT(1),
-<<<<<<< HEAD
-	IWL_UCODE_TLV_API_CSA_FLOW		= BIT(4),
-	IWL_UCODE_TLV_API_DISABLE_STA_TX	= BIT(5),
-=======
 	IWL_UCODE_TLV_API_BT_COEX_SPLIT         = BIT(3),
 	IWL_UCODE_TLV_API_CSA_FLOW		= BIT(4),
 	IWL_UCODE_TLV_API_DISABLE_STA_TX	= BIT(5),
 	IWL_UCODE_TLV_API_LMAC_SCAN		= BIT(6),
->>>>>>> f473832f
 };
 
 /**
