--- conflicted
+++ resolved
@@ -12069,8 +12069,7 @@
 	/* disable FCOE L2 queue for E1x*/
 	if (CHIP_IS_E1x(bp))
 		bp->flags |= NO_FCOE_FLAG;
-<<<<<<< HEAD
-=======
+
 	/* disable FCOE for 57840 device, until FW supports it */
 	switch (ent->driver_data) {
 	case BCM57840_O:
@@ -12080,9 +12079,6 @@
 	case BCM57840_MF:
 		bp->flags |= NO_FCOE_FLAG;
 	}
-#endif
-
->>>>>>> a3754133
 
 	/* Set bp->num_queues for MSI-X mode*/
 	bnx2x_set_num_queues(bp);
