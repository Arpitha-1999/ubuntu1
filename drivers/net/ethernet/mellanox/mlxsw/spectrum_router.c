// SPDX-License-Identifier: BSD-3-Clause OR GPL-2.0
/* Copyright (c) 2016-2018 Mellanox Technologies. All rights reserved */

#include <linux/kernel.h>
#include <linux/types.h>
#include <linux/rhashtable.h>
#include <linux/bitops.h>
#include <linux/in6.h>
#include <linux/notifier.h>
#include <linux/inetdevice.h>
#include <linux/netdevice.h>
#include <linux/if_bridge.h>
#include <linux/socket.h>
#include <linux/route.h>
#include <linux/gcd.h>
#include <linux/if_macvlan.h>
#include <linux/refcount.h>
#include <linux/jhash.h>
#include <linux/net_namespace.h>
#include <linux/mutex.h>
#include <net/netevent.h>
#include <net/neighbour.h>
#include <net/arp.h>
#include <net/ip_fib.h>
#include <net/ip6_fib.h>
#include <net/nexthop.h>
#include <net/fib_rules.h>
#include <net/ip_tunnels.h>
#include <net/l3mdev.h>
#include <net/addrconf.h>
#include <net/ndisc.h>
#include <net/ipv6.h>
#include <net/fib_notifier.h>
#include <net/switchdev.h>

#include "spectrum.h"
#include "core.h"
#include "reg.h"
#include "spectrum_cnt.h"
#include "spectrum_dpipe.h"
#include "spectrum_ipip.h"
#include "spectrum_mr.h"
#include "spectrum_mr_tcam.h"
#include "spectrum_router.h"
#include "spectrum_span.h"

struct mlxsw_sp_fib;
struct mlxsw_sp_vr;
struct mlxsw_sp_lpm_tree;
struct mlxsw_sp_rif_ops;

struct mlxsw_sp_rif {
	struct list_head nexthop_list;
	struct list_head neigh_list;
	struct net_device *dev; /* NULL for underlay RIF */
	struct mlxsw_sp_fid *fid;
	unsigned char addr[ETH_ALEN];
	int mtu;
	u16 rif_index;
	u8 mac_profile_id;
	u16 vr_id;
	const struct mlxsw_sp_rif_ops *ops;
	struct mlxsw_sp *mlxsw_sp;

	unsigned int counter_ingress;
	bool counter_ingress_valid;
	unsigned int counter_egress;
	bool counter_egress_valid;
};

struct mlxsw_sp_rif_params {
	struct net_device *dev;
	union {
		u16 system_port;
		u16 lag_id;
	};
	u16 vid;
	bool lag;
};

struct mlxsw_sp_rif_subport {
	struct mlxsw_sp_rif common;
	refcount_t ref_count;
	union {
		u16 system_port;
		u16 lag_id;
	};
	u16 vid;
	bool lag;
};

struct mlxsw_sp_rif_ipip_lb {
	struct mlxsw_sp_rif common;
	struct mlxsw_sp_rif_ipip_lb_config lb_config;
	u16 ul_vr_id; /* Reserved for Spectrum-2. */
	u16 ul_rif_id; /* Reserved for Spectrum. */
};

struct mlxsw_sp_rif_params_ipip_lb {
	struct mlxsw_sp_rif_params common;
	struct mlxsw_sp_rif_ipip_lb_config lb_config;
};

struct mlxsw_sp_rif_ops {
	enum mlxsw_sp_rif_type type;
	size_t rif_size;

	void (*setup)(struct mlxsw_sp_rif *rif,
		      const struct mlxsw_sp_rif_params *params);
	int (*configure)(struct mlxsw_sp_rif *rif,
			 struct netlink_ext_ack *extack);
	void (*deconfigure)(struct mlxsw_sp_rif *rif);
	struct mlxsw_sp_fid * (*fid_get)(struct mlxsw_sp_rif *rif,
					 struct netlink_ext_ack *extack);
	void (*fdb_del)(struct mlxsw_sp_rif *rif, const char *mac);
};

struct mlxsw_sp_rif_mac_profile {
	unsigned char mac_prefix[ETH_ALEN];
	refcount_t ref_count;
	u8 id;
};

struct mlxsw_sp_router_ops {
	int (*init)(struct mlxsw_sp *mlxsw_sp);
	int (*ipips_init)(struct mlxsw_sp *mlxsw_sp);
};

static struct mlxsw_sp_rif *
mlxsw_sp_rif_find_by_dev(const struct mlxsw_sp *mlxsw_sp,
			 const struct net_device *dev);
static void mlxsw_sp_rif_destroy(struct mlxsw_sp_rif *rif);
static void mlxsw_sp_lpm_tree_hold(struct mlxsw_sp_lpm_tree *lpm_tree);
static void mlxsw_sp_lpm_tree_put(struct mlxsw_sp *mlxsw_sp,
				  struct mlxsw_sp_lpm_tree *lpm_tree);
static int mlxsw_sp_vr_lpm_tree_bind(struct mlxsw_sp *mlxsw_sp,
				     const struct mlxsw_sp_fib *fib,
				     u8 tree_id);
static int mlxsw_sp_vr_lpm_tree_unbind(struct mlxsw_sp *mlxsw_sp,
				       const struct mlxsw_sp_fib *fib);

static unsigned int *
mlxsw_sp_rif_p_counter_get(struct mlxsw_sp_rif *rif,
			   enum mlxsw_sp_rif_counter_dir dir)
{
	switch (dir) {
	case MLXSW_SP_RIF_COUNTER_EGRESS:
		return &rif->counter_egress;
	case MLXSW_SP_RIF_COUNTER_INGRESS:
		return &rif->counter_ingress;
	}
	return NULL;
}

static bool
mlxsw_sp_rif_counter_valid_get(struct mlxsw_sp_rif *rif,
			       enum mlxsw_sp_rif_counter_dir dir)
{
	switch (dir) {
	case MLXSW_SP_RIF_COUNTER_EGRESS:
		return rif->counter_egress_valid;
	case MLXSW_SP_RIF_COUNTER_INGRESS:
		return rif->counter_ingress_valid;
	}
	return false;
}

static void
mlxsw_sp_rif_counter_valid_set(struct mlxsw_sp_rif *rif,
			       enum mlxsw_sp_rif_counter_dir dir,
			       bool valid)
{
	switch (dir) {
	case MLXSW_SP_RIF_COUNTER_EGRESS:
		rif->counter_egress_valid = valid;
		break;
	case MLXSW_SP_RIF_COUNTER_INGRESS:
		rif->counter_ingress_valid = valid;
		break;
	}
}

static int mlxsw_sp_rif_counter_edit(struct mlxsw_sp *mlxsw_sp, u16 rif_index,
				     unsigned int counter_index, bool enable,
				     enum mlxsw_sp_rif_counter_dir dir)
{
	char ritr_pl[MLXSW_REG_RITR_LEN];
	bool is_egress = false;
	int err;

	if (dir == MLXSW_SP_RIF_COUNTER_EGRESS)
		is_egress = true;
	mlxsw_reg_ritr_rif_pack(ritr_pl, rif_index);
	err = mlxsw_reg_query(mlxsw_sp->core, MLXSW_REG(ritr), ritr_pl);
	if (err)
		return err;

	mlxsw_reg_ritr_counter_pack(ritr_pl, counter_index, enable,
				    is_egress);
	return mlxsw_reg_write(mlxsw_sp->core, MLXSW_REG(ritr), ritr_pl);
}

int mlxsw_sp_rif_counter_value_get(struct mlxsw_sp *mlxsw_sp,
				   struct mlxsw_sp_rif *rif,
				   enum mlxsw_sp_rif_counter_dir dir, u64 *cnt)
{
	char ricnt_pl[MLXSW_REG_RICNT_LEN];
	unsigned int *p_counter_index;
	bool valid;
	int err;

	valid = mlxsw_sp_rif_counter_valid_get(rif, dir);
	if (!valid)
		return -EINVAL;

	p_counter_index = mlxsw_sp_rif_p_counter_get(rif, dir);
	if (!p_counter_index)
		return -EINVAL;
	mlxsw_reg_ricnt_pack(ricnt_pl, *p_counter_index,
			     MLXSW_REG_RICNT_OPCODE_NOP);
	err = mlxsw_reg_query(mlxsw_sp->core, MLXSW_REG(ricnt), ricnt_pl);
	if (err)
		return err;
	*cnt = mlxsw_reg_ricnt_good_unicast_packets_get(ricnt_pl);
	return 0;
}

static int mlxsw_sp_rif_counter_clear(struct mlxsw_sp *mlxsw_sp,
				      unsigned int counter_index)
{
	char ricnt_pl[MLXSW_REG_RICNT_LEN];

	mlxsw_reg_ricnt_pack(ricnt_pl, counter_index,
			     MLXSW_REG_RICNT_OPCODE_CLEAR);
	return mlxsw_reg_write(mlxsw_sp->core, MLXSW_REG(ricnt), ricnt_pl);
}

int mlxsw_sp_rif_counter_alloc(struct mlxsw_sp *mlxsw_sp,
			       struct mlxsw_sp_rif *rif,
			       enum mlxsw_sp_rif_counter_dir dir)
{
	unsigned int *p_counter_index;
	int err;

	p_counter_index = mlxsw_sp_rif_p_counter_get(rif, dir);
	if (!p_counter_index)
		return -EINVAL;
	err = mlxsw_sp_counter_alloc(mlxsw_sp, MLXSW_SP_COUNTER_SUB_POOL_RIF,
				     p_counter_index);
	if (err)
		return err;

	err = mlxsw_sp_rif_counter_clear(mlxsw_sp, *p_counter_index);
	if (err)
		goto err_counter_clear;

	err = mlxsw_sp_rif_counter_edit(mlxsw_sp, rif->rif_index,
					*p_counter_index, true, dir);
	if (err)
		goto err_counter_edit;
	mlxsw_sp_rif_counter_valid_set(rif, dir, true);
	return 0;

err_counter_edit:
err_counter_clear:
	mlxsw_sp_counter_free(mlxsw_sp, MLXSW_SP_COUNTER_SUB_POOL_RIF,
			      *p_counter_index);
	return err;
}

void mlxsw_sp_rif_counter_free(struct mlxsw_sp *mlxsw_sp,
			       struct mlxsw_sp_rif *rif,
			       enum mlxsw_sp_rif_counter_dir dir)
{
	unsigned int *p_counter_index;

	if (!mlxsw_sp_rif_counter_valid_get(rif, dir))
		return;

	p_counter_index = mlxsw_sp_rif_p_counter_get(rif, dir);
	if (WARN_ON(!p_counter_index))
		return;
	mlxsw_sp_rif_counter_edit(mlxsw_sp, rif->rif_index,
				  *p_counter_index, false, dir);
	mlxsw_sp_counter_free(mlxsw_sp, MLXSW_SP_COUNTER_SUB_POOL_RIF,
			      *p_counter_index);
	mlxsw_sp_rif_counter_valid_set(rif, dir, false);
}

static void mlxsw_sp_rif_counters_alloc(struct mlxsw_sp_rif *rif)
{
	struct mlxsw_sp *mlxsw_sp = rif->mlxsw_sp;
	struct devlink *devlink;

	devlink = priv_to_devlink(mlxsw_sp->core);
	if (!devlink_dpipe_table_counter_enabled(devlink,
						 MLXSW_SP_DPIPE_TABLE_NAME_ERIF))
		return;
	mlxsw_sp_rif_counter_alloc(mlxsw_sp, rif, MLXSW_SP_RIF_COUNTER_EGRESS);
}

static void mlxsw_sp_rif_counters_free(struct mlxsw_sp_rif *rif)
{
	struct mlxsw_sp *mlxsw_sp = rif->mlxsw_sp;

	mlxsw_sp_rif_counter_free(mlxsw_sp, rif, MLXSW_SP_RIF_COUNTER_EGRESS);
}

#define MLXSW_SP_PREFIX_COUNT (sizeof(struct in6_addr) * BITS_PER_BYTE + 1)

struct mlxsw_sp_prefix_usage {
	DECLARE_BITMAP(b, MLXSW_SP_PREFIX_COUNT);
};

#define mlxsw_sp_prefix_usage_for_each(prefix, prefix_usage) \
	for_each_set_bit(prefix, (prefix_usage)->b, MLXSW_SP_PREFIX_COUNT)

static bool
mlxsw_sp_prefix_usage_eq(struct mlxsw_sp_prefix_usage *prefix_usage1,
			 struct mlxsw_sp_prefix_usage *prefix_usage2)
{
	return !memcmp(prefix_usage1, prefix_usage2, sizeof(*prefix_usage1));
}

static void
mlxsw_sp_prefix_usage_cpy(struct mlxsw_sp_prefix_usage *prefix_usage1,
			  struct mlxsw_sp_prefix_usage *prefix_usage2)
{
	memcpy(prefix_usage1, prefix_usage2, sizeof(*prefix_usage1));
}

static void
mlxsw_sp_prefix_usage_set(struct mlxsw_sp_prefix_usage *prefix_usage,
			  unsigned char prefix_len)
{
	set_bit(prefix_len, prefix_usage->b);
}

static void
mlxsw_sp_prefix_usage_clear(struct mlxsw_sp_prefix_usage *prefix_usage,
			    unsigned char prefix_len)
{
	clear_bit(prefix_len, prefix_usage->b);
}

struct mlxsw_sp_fib_key {
	unsigned char addr[sizeof(struct in6_addr)];
	unsigned char prefix_len;
};

enum mlxsw_sp_fib_entry_type {
	MLXSW_SP_FIB_ENTRY_TYPE_REMOTE,
	MLXSW_SP_FIB_ENTRY_TYPE_LOCAL,
	MLXSW_SP_FIB_ENTRY_TYPE_TRAP,
	MLXSW_SP_FIB_ENTRY_TYPE_BLACKHOLE,
	MLXSW_SP_FIB_ENTRY_TYPE_UNREACHABLE,

	/* This is a special case of local delivery, where a packet should be
	 * decapsulated on reception. Note that there is no corresponding ENCAP,
	 * because that's a type of next hop, not of FIB entry. (There can be
	 * several next hops in a REMOTE entry, and some of them may be
	 * encapsulating entries.)
	 */
	MLXSW_SP_FIB_ENTRY_TYPE_IPIP_DECAP,
	MLXSW_SP_FIB_ENTRY_TYPE_NVE_DECAP,
};

struct mlxsw_sp_nexthop_group_info;
struct mlxsw_sp_nexthop_group;
struct mlxsw_sp_fib_entry;

struct mlxsw_sp_fib_node {
	struct mlxsw_sp_fib_entry *fib_entry;
	struct list_head list;
	struct rhash_head ht_node;
	struct mlxsw_sp_fib *fib;
	struct mlxsw_sp_fib_key key;
};

struct mlxsw_sp_fib_entry_decap {
	struct mlxsw_sp_ipip_entry *ipip_entry;
	u32 tunnel_index;
};

static struct mlxsw_sp_fib_entry_priv *
mlxsw_sp_fib_entry_priv_create(const struct mlxsw_sp_router_ll_ops *ll_ops)
{
	struct mlxsw_sp_fib_entry_priv *priv;

	if (!ll_ops->fib_entry_priv_size)
		/* No need to have priv */
		return NULL;

	priv = kzalloc(sizeof(*priv) + ll_ops->fib_entry_priv_size, GFP_KERNEL);
	if (!priv)
		return ERR_PTR(-ENOMEM);
	refcount_set(&priv->refcnt, 1);
	return priv;
}

static void
mlxsw_sp_fib_entry_priv_destroy(struct mlxsw_sp_fib_entry_priv *priv)
{
	kfree(priv);
}

static void mlxsw_sp_fib_entry_priv_hold(struct mlxsw_sp_fib_entry_priv *priv)
{
	refcount_inc(&priv->refcnt);
}

static void mlxsw_sp_fib_entry_priv_put(struct mlxsw_sp_fib_entry_priv *priv)
{
	if (!priv || !refcount_dec_and_test(&priv->refcnt))
		return;
	mlxsw_sp_fib_entry_priv_destroy(priv);
}

static void mlxsw_sp_fib_entry_op_ctx_priv_hold(struct mlxsw_sp_fib_entry_op_ctx *op_ctx,
						struct mlxsw_sp_fib_entry_priv *priv)
{
	if (!priv)
		return;
	mlxsw_sp_fib_entry_priv_hold(priv);
	list_add(&priv->list, &op_ctx->fib_entry_priv_list);
}

static void mlxsw_sp_fib_entry_op_ctx_priv_put_all(struct mlxsw_sp_fib_entry_op_ctx *op_ctx)
{
	struct mlxsw_sp_fib_entry_priv *priv, *tmp;

	list_for_each_entry_safe(priv, tmp, &op_ctx->fib_entry_priv_list, list)
		mlxsw_sp_fib_entry_priv_put(priv);
	INIT_LIST_HEAD(&op_ctx->fib_entry_priv_list);
}

struct mlxsw_sp_fib_entry {
	struct mlxsw_sp_fib_node *fib_node;
	enum mlxsw_sp_fib_entry_type type;
	struct list_head nexthop_group_node;
	struct mlxsw_sp_nexthop_group *nh_group;
	struct mlxsw_sp_fib_entry_decap decap; /* Valid for decap entries. */
	struct mlxsw_sp_fib_entry_priv *priv;
};

struct mlxsw_sp_fib4_entry {
	struct mlxsw_sp_fib_entry common;
	struct fib_info *fi;
	u32 tb_id;
	u8 tos;
	u8 type;
};

struct mlxsw_sp_fib6_entry {
	struct mlxsw_sp_fib_entry common;
	struct list_head rt6_list;
	unsigned int nrt6;
};

struct mlxsw_sp_rt6 {
	struct list_head list;
	struct fib6_info *rt;
};

struct mlxsw_sp_lpm_tree {
	u8 id; /* tree ID */
	unsigned int ref_count;
	enum mlxsw_sp_l3proto proto;
	unsigned long prefix_ref_count[MLXSW_SP_PREFIX_COUNT];
	struct mlxsw_sp_prefix_usage prefix_usage;
};

struct mlxsw_sp_fib {
	struct rhashtable ht;
	struct list_head node_list;
	struct mlxsw_sp_vr *vr;
	struct mlxsw_sp_lpm_tree *lpm_tree;
	enum mlxsw_sp_l3proto proto;
	const struct mlxsw_sp_router_ll_ops *ll_ops;
};

struct mlxsw_sp_vr {
	u16 id; /* virtual router ID */
	u32 tb_id; /* kernel fib table id */
	unsigned int rif_count;
	struct mlxsw_sp_fib *fib4;
	struct mlxsw_sp_fib *fib6;
	struct mlxsw_sp_mr_table *mr_table[MLXSW_SP_L3_PROTO_MAX];
	struct mlxsw_sp_rif *ul_rif;
	refcount_t ul_rif_refcnt;
};

static int mlxsw_sp_router_ll_basic_init(struct mlxsw_sp *mlxsw_sp, u16 vr_id,
					 enum mlxsw_sp_l3proto proto)
{
	return 0;
}

static int mlxsw_sp_router_ll_basic_ralta_write(struct mlxsw_sp *mlxsw_sp, char *xralta_pl)
{
	return mlxsw_reg_write(mlxsw_sp->core, MLXSW_REG(ralta),
			       xralta_pl + MLXSW_REG_XRALTA_RALTA_OFFSET);
}

static int mlxsw_sp_router_ll_basic_ralst_write(struct mlxsw_sp *mlxsw_sp, char *xralst_pl)
{
	return mlxsw_reg_write(mlxsw_sp->core, MLXSW_REG(ralst),
			       xralst_pl + MLXSW_REG_XRALST_RALST_OFFSET);
}

static int mlxsw_sp_router_ll_basic_raltb_write(struct mlxsw_sp *mlxsw_sp, char *xraltb_pl)
{
	return mlxsw_reg_write(mlxsw_sp->core, MLXSW_REG(raltb),
			       xraltb_pl + MLXSW_REG_XRALTB_RALTB_OFFSET);
}

static const struct rhashtable_params mlxsw_sp_fib_ht_params;

static struct mlxsw_sp_fib *mlxsw_sp_fib_create(struct mlxsw_sp *mlxsw_sp,
						struct mlxsw_sp_vr *vr,
						enum mlxsw_sp_l3proto proto)
{
	const struct mlxsw_sp_router_ll_ops *ll_ops = mlxsw_sp->router->proto_ll_ops[proto];
	struct mlxsw_sp_lpm_tree *lpm_tree;
	struct mlxsw_sp_fib *fib;
	int err;

	err = ll_ops->init(mlxsw_sp, vr->id, proto);
	if (err)
		return ERR_PTR(err);

	lpm_tree = mlxsw_sp->router->lpm.proto_trees[proto];
	fib = kzalloc(sizeof(*fib), GFP_KERNEL);
	if (!fib)
		return ERR_PTR(-ENOMEM);
	err = rhashtable_init(&fib->ht, &mlxsw_sp_fib_ht_params);
	if (err)
		goto err_rhashtable_init;
	INIT_LIST_HEAD(&fib->node_list);
	fib->proto = proto;
	fib->vr = vr;
	fib->lpm_tree = lpm_tree;
	fib->ll_ops = ll_ops;
	mlxsw_sp_lpm_tree_hold(lpm_tree);
	err = mlxsw_sp_vr_lpm_tree_bind(mlxsw_sp, fib, lpm_tree->id);
	if (err)
		goto err_lpm_tree_bind;
	return fib;

err_lpm_tree_bind:
	mlxsw_sp_lpm_tree_put(mlxsw_sp, lpm_tree);
err_rhashtable_init:
	kfree(fib);
	return ERR_PTR(err);
}

static void mlxsw_sp_fib_destroy(struct mlxsw_sp *mlxsw_sp,
				 struct mlxsw_sp_fib *fib)
{
	mlxsw_sp_vr_lpm_tree_unbind(mlxsw_sp, fib);
	mlxsw_sp_lpm_tree_put(mlxsw_sp, fib->lpm_tree);
	WARN_ON(!list_empty(&fib->node_list));
	rhashtable_destroy(&fib->ht);
	kfree(fib);
}

static struct mlxsw_sp_lpm_tree *
mlxsw_sp_lpm_tree_find_unused(struct mlxsw_sp *mlxsw_sp)
{
	static struct mlxsw_sp_lpm_tree *lpm_tree;
	int i;

	for (i = 0; i < mlxsw_sp->router->lpm.tree_count; i++) {
		lpm_tree = &mlxsw_sp->router->lpm.trees[i];
		if (lpm_tree->ref_count == 0)
			return lpm_tree;
	}
	return NULL;
}

static int mlxsw_sp_lpm_tree_alloc(struct mlxsw_sp *mlxsw_sp,
				   const struct mlxsw_sp_router_ll_ops *ll_ops,
				   struct mlxsw_sp_lpm_tree *lpm_tree)
{
	char xralta_pl[MLXSW_REG_XRALTA_LEN];

	mlxsw_reg_xralta_pack(xralta_pl, true,
			      (enum mlxsw_reg_ralxx_protocol) lpm_tree->proto,
			      lpm_tree->id);
	return ll_ops->ralta_write(mlxsw_sp, xralta_pl);
}

static void mlxsw_sp_lpm_tree_free(struct mlxsw_sp *mlxsw_sp,
				   const struct mlxsw_sp_router_ll_ops *ll_ops,
				   struct mlxsw_sp_lpm_tree *lpm_tree)
{
	char xralta_pl[MLXSW_REG_XRALTA_LEN];

	mlxsw_reg_xralta_pack(xralta_pl, false,
			      (enum mlxsw_reg_ralxx_protocol) lpm_tree->proto,
			      lpm_tree->id);
	ll_ops->ralta_write(mlxsw_sp, xralta_pl);
}

static int
mlxsw_sp_lpm_tree_left_struct_set(struct mlxsw_sp *mlxsw_sp,
				  const struct mlxsw_sp_router_ll_ops *ll_ops,
				  struct mlxsw_sp_prefix_usage *prefix_usage,
				  struct mlxsw_sp_lpm_tree *lpm_tree)
{
	char xralst_pl[MLXSW_REG_XRALST_LEN];
	u8 root_bin = 0;
	u8 prefix;
	u8 last_prefix = MLXSW_REG_RALST_BIN_NO_CHILD;

	mlxsw_sp_prefix_usage_for_each(prefix, prefix_usage)
		root_bin = prefix;

	mlxsw_reg_xralst_pack(xralst_pl, root_bin, lpm_tree->id);
	mlxsw_sp_prefix_usage_for_each(prefix, prefix_usage) {
		if (prefix == 0)
			continue;
		mlxsw_reg_xralst_bin_pack(xralst_pl, prefix, last_prefix,
					  MLXSW_REG_RALST_BIN_NO_CHILD);
		last_prefix = prefix;
	}
	return ll_ops->ralst_write(mlxsw_sp, xralst_pl);
}

static struct mlxsw_sp_lpm_tree *
mlxsw_sp_lpm_tree_create(struct mlxsw_sp *mlxsw_sp,
			 const struct mlxsw_sp_router_ll_ops *ll_ops,
			 struct mlxsw_sp_prefix_usage *prefix_usage,
			 enum mlxsw_sp_l3proto proto)
{
	struct mlxsw_sp_lpm_tree *lpm_tree;
	int err;

	lpm_tree = mlxsw_sp_lpm_tree_find_unused(mlxsw_sp);
	if (!lpm_tree)
		return ERR_PTR(-EBUSY);
	lpm_tree->proto = proto;
	err = mlxsw_sp_lpm_tree_alloc(mlxsw_sp, ll_ops, lpm_tree);
	if (err)
		return ERR_PTR(err);

	err = mlxsw_sp_lpm_tree_left_struct_set(mlxsw_sp, ll_ops, prefix_usage, lpm_tree);
	if (err)
		goto err_left_struct_set;
	memcpy(&lpm_tree->prefix_usage, prefix_usage,
	       sizeof(lpm_tree->prefix_usage));
	memset(&lpm_tree->prefix_ref_count, 0,
	       sizeof(lpm_tree->prefix_ref_count));
	lpm_tree->ref_count = 1;
	return lpm_tree;

err_left_struct_set:
	mlxsw_sp_lpm_tree_free(mlxsw_sp, ll_ops, lpm_tree);
	return ERR_PTR(err);
}

static void mlxsw_sp_lpm_tree_destroy(struct mlxsw_sp *mlxsw_sp,
				      const struct mlxsw_sp_router_ll_ops *ll_ops,
				      struct mlxsw_sp_lpm_tree *lpm_tree)
{
	mlxsw_sp_lpm_tree_free(mlxsw_sp, ll_ops, lpm_tree);
}

static struct mlxsw_sp_lpm_tree *
mlxsw_sp_lpm_tree_get(struct mlxsw_sp *mlxsw_sp,
		      struct mlxsw_sp_prefix_usage *prefix_usage,
		      enum mlxsw_sp_l3proto proto)
{
	const struct mlxsw_sp_router_ll_ops *ll_ops = mlxsw_sp->router->proto_ll_ops[proto];
	struct mlxsw_sp_lpm_tree *lpm_tree;
	int i;

	for (i = 0; i < mlxsw_sp->router->lpm.tree_count; i++) {
		lpm_tree = &mlxsw_sp->router->lpm.trees[i];
		if (lpm_tree->ref_count != 0 &&
		    lpm_tree->proto == proto &&
		    mlxsw_sp_prefix_usage_eq(&lpm_tree->prefix_usage,
					     prefix_usage)) {
			mlxsw_sp_lpm_tree_hold(lpm_tree);
			return lpm_tree;
		}
	}
	return mlxsw_sp_lpm_tree_create(mlxsw_sp, ll_ops, prefix_usage, proto);
}

static void mlxsw_sp_lpm_tree_hold(struct mlxsw_sp_lpm_tree *lpm_tree)
{
	lpm_tree->ref_count++;
}

static void mlxsw_sp_lpm_tree_put(struct mlxsw_sp *mlxsw_sp,
				  struct mlxsw_sp_lpm_tree *lpm_tree)
{
	const struct mlxsw_sp_router_ll_ops *ll_ops =
				mlxsw_sp->router->proto_ll_ops[lpm_tree->proto];

	if (--lpm_tree->ref_count == 0)
		mlxsw_sp_lpm_tree_destroy(mlxsw_sp, ll_ops, lpm_tree);
}

#define MLXSW_SP_LPM_TREE_MIN 1 /* tree 0 is reserved */

static int mlxsw_sp_lpm_init(struct mlxsw_sp *mlxsw_sp)
{
	struct mlxsw_sp_prefix_usage req_prefix_usage = {{ 0 } };
	struct mlxsw_sp_lpm_tree *lpm_tree;
	u64 max_trees;
	int err, i;

	if (!MLXSW_CORE_RES_VALID(mlxsw_sp->core, MAX_LPM_TREES))
		return -EIO;

	max_trees = MLXSW_CORE_RES_GET(mlxsw_sp->core, MAX_LPM_TREES);
	mlxsw_sp->router->lpm.tree_count = max_trees - MLXSW_SP_LPM_TREE_MIN;
	mlxsw_sp->router->lpm.trees = kcalloc(mlxsw_sp->router->lpm.tree_count,
					     sizeof(struct mlxsw_sp_lpm_tree),
					     GFP_KERNEL);
	if (!mlxsw_sp->router->lpm.trees)
		return -ENOMEM;

	for (i = 0; i < mlxsw_sp->router->lpm.tree_count; i++) {
		lpm_tree = &mlxsw_sp->router->lpm.trees[i];
		lpm_tree->id = i + MLXSW_SP_LPM_TREE_MIN;
	}

	lpm_tree = mlxsw_sp_lpm_tree_get(mlxsw_sp, &req_prefix_usage,
					 MLXSW_SP_L3_PROTO_IPV4);
	if (IS_ERR(lpm_tree)) {
		err = PTR_ERR(lpm_tree);
		goto err_ipv4_tree_get;
	}
	mlxsw_sp->router->lpm.proto_trees[MLXSW_SP_L3_PROTO_IPV4] = lpm_tree;

	lpm_tree = mlxsw_sp_lpm_tree_get(mlxsw_sp, &req_prefix_usage,
					 MLXSW_SP_L3_PROTO_IPV6);
	if (IS_ERR(lpm_tree)) {
		err = PTR_ERR(lpm_tree);
		goto err_ipv6_tree_get;
	}
	mlxsw_sp->router->lpm.proto_trees[MLXSW_SP_L3_PROTO_IPV6] = lpm_tree;

	return 0;

err_ipv6_tree_get:
	lpm_tree = mlxsw_sp->router->lpm.proto_trees[MLXSW_SP_L3_PROTO_IPV4];
	mlxsw_sp_lpm_tree_put(mlxsw_sp, lpm_tree);
err_ipv4_tree_get:
	kfree(mlxsw_sp->router->lpm.trees);
	return err;
}

static void mlxsw_sp_lpm_fini(struct mlxsw_sp *mlxsw_sp)
{
	struct mlxsw_sp_lpm_tree *lpm_tree;

	lpm_tree = mlxsw_sp->router->lpm.proto_trees[MLXSW_SP_L3_PROTO_IPV6];
	mlxsw_sp_lpm_tree_put(mlxsw_sp, lpm_tree);

	lpm_tree = mlxsw_sp->router->lpm.proto_trees[MLXSW_SP_L3_PROTO_IPV4];
	mlxsw_sp_lpm_tree_put(mlxsw_sp, lpm_tree);

	kfree(mlxsw_sp->router->lpm.trees);
}

static bool mlxsw_sp_vr_is_used(const struct mlxsw_sp_vr *vr)
{
	return !!vr->fib4 || !!vr->fib6 ||
	       !!vr->mr_table[MLXSW_SP_L3_PROTO_IPV4] ||
	       !!vr->mr_table[MLXSW_SP_L3_PROTO_IPV6];
}

static struct mlxsw_sp_vr *mlxsw_sp_vr_find_unused(struct mlxsw_sp *mlxsw_sp)
{
	struct mlxsw_sp_vr *vr;
	int i;

	for (i = 0; i < MLXSW_CORE_RES_GET(mlxsw_sp->core, MAX_VRS); i++) {
		vr = &mlxsw_sp->router->vrs[i];
		if (!mlxsw_sp_vr_is_used(vr))
			return vr;
	}
	return NULL;
}

static int mlxsw_sp_vr_lpm_tree_bind(struct mlxsw_sp *mlxsw_sp,
				     const struct mlxsw_sp_fib *fib, u8 tree_id)
{
	char xraltb_pl[MLXSW_REG_XRALTB_LEN];

	mlxsw_reg_xraltb_pack(xraltb_pl, fib->vr->id,
			      (enum mlxsw_reg_ralxx_protocol) fib->proto,
			      tree_id);
	return fib->ll_ops->raltb_write(mlxsw_sp, xraltb_pl);
}

static int mlxsw_sp_vr_lpm_tree_unbind(struct mlxsw_sp *mlxsw_sp,
				       const struct mlxsw_sp_fib *fib)
{
	char xraltb_pl[MLXSW_REG_XRALTB_LEN];

	/* Bind to tree 0 which is default */
	mlxsw_reg_xraltb_pack(xraltb_pl, fib->vr->id,
			      (enum mlxsw_reg_ralxx_protocol) fib->proto, 0);
	return fib->ll_ops->raltb_write(mlxsw_sp, xraltb_pl);
}

static u32 mlxsw_sp_fix_tb_id(u32 tb_id)
{
	/* For our purpose, squash main, default and local tables into one */
	if (tb_id == RT_TABLE_LOCAL || tb_id == RT_TABLE_DEFAULT)
		tb_id = RT_TABLE_MAIN;
	return tb_id;
}

static struct mlxsw_sp_vr *mlxsw_sp_vr_find(struct mlxsw_sp *mlxsw_sp,
					    u32 tb_id)
{
	struct mlxsw_sp_vr *vr;
	int i;

	tb_id = mlxsw_sp_fix_tb_id(tb_id);

	for (i = 0; i < MLXSW_CORE_RES_GET(mlxsw_sp->core, MAX_VRS); i++) {
		vr = &mlxsw_sp->router->vrs[i];
		if (mlxsw_sp_vr_is_used(vr) && vr->tb_id == tb_id)
			return vr;
	}
	return NULL;
}

int mlxsw_sp_router_tb_id_vr_id(struct mlxsw_sp *mlxsw_sp, u32 tb_id,
				u16 *vr_id)
{
	struct mlxsw_sp_vr *vr;
	int err = 0;

	mutex_lock(&mlxsw_sp->router->lock);
	vr = mlxsw_sp_vr_find(mlxsw_sp, tb_id);
	if (!vr) {
		err = -ESRCH;
		goto out;
	}
	*vr_id = vr->id;
out:
	mutex_unlock(&mlxsw_sp->router->lock);
	return err;
}

static struct mlxsw_sp_fib *mlxsw_sp_vr_fib(const struct mlxsw_sp_vr *vr,
					    enum mlxsw_sp_l3proto proto)
{
	switch (proto) {
	case MLXSW_SP_L3_PROTO_IPV4:
		return vr->fib4;
	case MLXSW_SP_L3_PROTO_IPV6:
		return vr->fib6;
	}
	return NULL;
}

static struct mlxsw_sp_vr *mlxsw_sp_vr_create(struct mlxsw_sp *mlxsw_sp,
					      u32 tb_id,
					      struct netlink_ext_ack *extack)
{
	struct mlxsw_sp_mr_table *mr4_table, *mr6_table;
	struct mlxsw_sp_fib *fib4;
	struct mlxsw_sp_fib *fib6;
	struct mlxsw_sp_vr *vr;
	int err;

	vr = mlxsw_sp_vr_find_unused(mlxsw_sp);
	if (!vr) {
		NL_SET_ERR_MSG_MOD(extack, "Exceeded number of supported virtual routers");
		return ERR_PTR(-EBUSY);
	}
	fib4 = mlxsw_sp_fib_create(mlxsw_sp, vr, MLXSW_SP_L3_PROTO_IPV4);
	if (IS_ERR(fib4))
		return ERR_CAST(fib4);
	fib6 = mlxsw_sp_fib_create(mlxsw_sp, vr, MLXSW_SP_L3_PROTO_IPV6);
	if (IS_ERR(fib6)) {
		err = PTR_ERR(fib6);
		goto err_fib6_create;
	}
	mr4_table = mlxsw_sp_mr_table_create(mlxsw_sp, vr->id,
					     MLXSW_SP_L3_PROTO_IPV4);
	if (IS_ERR(mr4_table)) {
		err = PTR_ERR(mr4_table);
		goto err_mr4_table_create;
	}
	mr6_table = mlxsw_sp_mr_table_create(mlxsw_sp, vr->id,
					     MLXSW_SP_L3_PROTO_IPV6);
	if (IS_ERR(mr6_table)) {
		err = PTR_ERR(mr6_table);
		goto err_mr6_table_create;
	}

	vr->fib4 = fib4;
	vr->fib6 = fib6;
	vr->mr_table[MLXSW_SP_L3_PROTO_IPV4] = mr4_table;
	vr->mr_table[MLXSW_SP_L3_PROTO_IPV6] = mr6_table;
	vr->tb_id = tb_id;
	return vr;

err_mr6_table_create:
	mlxsw_sp_mr_table_destroy(mr4_table);
err_mr4_table_create:
	mlxsw_sp_fib_destroy(mlxsw_sp, fib6);
err_fib6_create:
	mlxsw_sp_fib_destroy(mlxsw_sp, fib4);
	return ERR_PTR(err);
}

static void mlxsw_sp_vr_destroy(struct mlxsw_sp *mlxsw_sp,
				struct mlxsw_sp_vr *vr)
{
	mlxsw_sp_mr_table_destroy(vr->mr_table[MLXSW_SP_L3_PROTO_IPV6]);
	vr->mr_table[MLXSW_SP_L3_PROTO_IPV6] = NULL;
	mlxsw_sp_mr_table_destroy(vr->mr_table[MLXSW_SP_L3_PROTO_IPV4]);
	vr->mr_table[MLXSW_SP_L3_PROTO_IPV4] = NULL;
	mlxsw_sp_fib_destroy(mlxsw_sp, vr->fib6);
	vr->fib6 = NULL;
	mlxsw_sp_fib_destroy(mlxsw_sp, vr->fib4);
	vr->fib4 = NULL;
}

static struct mlxsw_sp_vr *mlxsw_sp_vr_get(struct mlxsw_sp *mlxsw_sp, u32 tb_id,
					   struct netlink_ext_ack *extack)
{
	struct mlxsw_sp_vr *vr;

	tb_id = mlxsw_sp_fix_tb_id(tb_id);
	vr = mlxsw_sp_vr_find(mlxsw_sp, tb_id);
	if (!vr)
		vr = mlxsw_sp_vr_create(mlxsw_sp, tb_id, extack);
	return vr;
}

static void mlxsw_sp_vr_put(struct mlxsw_sp *mlxsw_sp, struct mlxsw_sp_vr *vr)
{
	if (!vr->rif_count && list_empty(&vr->fib4->node_list) &&
	    list_empty(&vr->fib6->node_list) &&
	    mlxsw_sp_mr_table_empty(vr->mr_table[MLXSW_SP_L3_PROTO_IPV4]) &&
	    mlxsw_sp_mr_table_empty(vr->mr_table[MLXSW_SP_L3_PROTO_IPV6]))
		mlxsw_sp_vr_destroy(mlxsw_sp, vr);
}

static bool
mlxsw_sp_vr_lpm_tree_should_replace(struct mlxsw_sp_vr *vr,
				    enum mlxsw_sp_l3proto proto, u8 tree_id)
{
	struct mlxsw_sp_fib *fib = mlxsw_sp_vr_fib(vr, proto);

	if (!mlxsw_sp_vr_is_used(vr))
		return false;
	if (fib->lpm_tree->id == tree_id)
		return true;
	return false;
}

static int mlxsw_sp_vr_lpm_tree_replace(struct mlxsw_sp *mlxsw_sp,
					struct mlxsw_sp_fib *fib,
					struct mlxsw_sp_lpm_tree *new_tree)
{
	struct mlxsw_sp_lpm_tree *old_tree = fib->lpm_tree;
	int err;

	fib->lpm_tree = new_tree;
	mlxsw_sp_lpm_tree_hold(new_tree);
	err = mlxsw_sp_vr_lpm_tree_bind(mlxsw_sp, fib, new_tree->id);
	if (err)
		goto err_tree_bind;
	mlxsw_sp_lpm_tree_put(mlxsw_sp, old_tree);
	return 0;

err_tree_bind:
	mlxsw_sp_lpm_tree_put(mlxsw_sp, new_tree);
	fib->lpm_tree = old_tree;
	return err;
}

static int mlxsw_sp_vrs_lpm_tree_replace(struct mlxsw_sp *mlxsw_sp,
					 struct mlxsw_sp_fib *fib,
					 struct mlxsw_sp_lpm_tree *new_tree)
{
	enum mlxsw_sp_l3proto proto = fib->proto;
	struct mlxsw_sp_lpm_tree *old_tree;
	u8 old_id, new_id = new_tree->id;
	struct mlxsw_sp_vr *vr;
	int i, err;

	old_tree = mlxsw_sp->router->lpm.proto_trees[proto];
	old_id = old_tree->id;

	for (i = 0; i < MLXSW_CORE_RES_GET(mlxsw_sp->core, MAX_VRS); i++) {
		vr = &mlxsw_sp->router->vrs[i];
		if (!mlxsw_sp_vr_lpm_tree_should_replace(vr, proto, old_id))
			continue;
		err = mlxsw_sp_vr_lpm_tree_replace(mlxsw_sp,
						   mlxsw_sp_vr_fib(vr, proto),
						   new_tree);
		if (err)
			goto err_tree_replace;
	}

	memcpy(new_tree->prefix_ref_count, old_tree->prefix_ref_count,
	       sizeof(new_tree->prefix_ref_count));
	mlxsw_sp->router->lpm.proto_trees[proto] = new_tree;
	mlxsw_sp_lpm_tree_put(mlxsw_sp, old_tree);

	return 0;

err_tree_replace:
	for (i--; i >= 0; i--) {
		if (!mlxsw_sp_vr_lpm_tree_should_replace(vr, proto, new_id))
			continue;
		mlxsw_sp_vr_lpm_tree_replace(mlxsw_sp,
					     mlxsw_sp_vr_fib(vr, proto),
					     old_tree);
	}
	return err;
}

static int mlxsw_sp_vrs_init(struct mlxsw_sp *mlxsw_sp)
{
	struct mlxsw_sp_vr *vr;
	u64 max_vrs;
	int i;

	if (!MLXSW_CORE_RES_VALID(mlxsw_sp->core, MAX_VRS))
		return -EIO;

	max_vrs = MLXSW_CORE_RES_GET(mlxsw_sp->core, MAX_VRS);
	mlxsw_sp->router->vrs = kcalloc(max_vrs, sizeof(struct mlxsw_sp_vr),
					GFP_KERNEL);
	if (!mlxsw_sp->router->vrs)
		return -ENOMEM;

	for (i = 0; i < max_vrs; i++) {
		vr = &mlxsw_sp->router->vrs[i];
		vr->id = i;
	}

	return 0;
}

static void mlxsw_sp_router_fib_flush(struct mlxsw_sp *mlxsw_sp);

static void mlxsw_sp_vrs_fini(struct mlxsw_sp *mlxsw_sp)
{
	/* At this stage we're guaranteed not to have new incoming
	 * FIB notifications and the work queue is free from FIBs
	 * sitting on top of mlxsw netdevs. However, we can still
	 * have other FIBs queued. Flush the queue before flushing
	 * the device's tables. No need for locks, as we're the only
	 * writer.
	 */
	mlxsw_core_flush_owq();
	mlxsw_sp_router_fib_flush(mlxsw_sp);
	kfree(mlxsw_sp->router->vrs);
}

u32 mlxsw_sp_ipip_dev_ul_tb_id(const struct net_device *ol_dev)
{
	struct net_device *d;
	u32 tb_id;

	rcu_read_lock();
	d = mlxsw_sp_ipip_netdev_ul_dev_get(ol_dev);
	if (d)
		tb_id = l3mdev_fib_table(d) ? : RT_TABLE_MAIN;
	else
		tb_id = RT_TABLE_MAIN;
	rcu_read_unlock();

	return tb_id;
}

static struct mlxsw_sp_rif *
mlxsw_sp_rif_create(struct mlxsw_sp *mlxsw_sp,
		    const struct mlxsw_sp_rif_params *params,
		    struct netlink_ext_ack *extack);

static struct mlxsw_sp_rif_ipip_lb *
mlxsw_sp_ipip_ol_ipip_lb_create(struct mlxsw_sp *mlxsw_sp,
				enum mlxsw_sp_ipip_type ipipt,
				struct net_device *ol_dev,
				struct netlink_ext_ack *extack)
{
	struct mlxsw_sp_rif_params_ipip_lb lb_params;
	const struct mlxsw_sp_ipip_ops *ipip_ops;
	struct mlxsw_sp_rif *rif;

	ipip_ops = mlxsw_sp->router->ipip_ops_arr[ipipt];
	lb_params = (struct mlxsw_sp_rif_params_ipip_lb) {
		.common.dev = ol_dev,
		.common.lag = false,
		.lb_config = ipip_ops->ol_loopback_config(mlxsw_sp, ol_dev),
	};

	rif = mlxsw_sp_rif_create(mlxsw_sp, &lb_params.common, extack);
	if (IS_ERR(rif))
		return ERR_CAST(rif);
	return container_of(rif, struct mlxsw_sp_rif_ipip_lb, common);
}

static struct mlxsw_sp_ipip_entry *
mlxsw_sp_ipip_entry_alloc(struct mlxsw_sp *mlxsw_sp,
			  enum mlxsw_sp_ipip_type ipipt,
			  struct net_device *ol_dev)
{
	const struct mlxsw_sp_ipip_ops *ipip_ops;
	struct mlxsw_sp_ipip_entry *ipip_entry;
	struct mlxsw_sp_ipip_entry *ret = NULL;
	int err;

	ipip_ops = mlxsw_sp->router->ipip_ops_arr[ipipt];
	ipip_entry = kzalloc(sizeof(*ipip_entry), GFP_KERNEL);
	if (!ipip_entry)
		return ERR_PTR(-ENOMEM);

	ipip_entry->ol_lb = mlxsw_sp_ipip_ol_ipip_lb_create(mlxsw_sp, ipipt,
							    ol_dev, NULL);
	if (IS_ERR(ipip_entry->ol_lb)) {
		ret = ERR_CAST(ipip_entry->ol_lb);
		goto err_ol_ipip_lb_create;
	}

	ipip_entry->ipipt = ipipt;
	ipip_entry->ol_dev = ol_dev;
	ipip_entry->parms = ipip_ops->parms_init(ol_dev);

	err = ipip_ops->rem_ip_addr_set(mlxsw_sp, ipip_entry);
	if (err) {
		ret = ERR_PTR(err);
		goto err_rem_ip_addr_set;
	}

	return ipip_entry;

err_rem_ip_addr_set:
	mlxsw_sp_rif_destroy(&ipip_entry->ol_lb->common);
err_ol_ipip_lb_create:
	kfree(ipip_entry);
	return ret;
}

static void mlxsw_sp_ipip_entry_dealloc(struct mlxsw_sp *mlxsw_sp,
					struct mlxsw_sp_ipip_entry *ipip_entry)
{
	const struct mlxsw_sp_ipip_ops *ipip_ops =
		mlxsw_sp->router->ipip_ops_arr[ipip_entry->ipipt];

	ipip_ops->rem_ip_addr_unset(mlxsw_sp, ipip_entry);
	mlxsw_sp_rif_destroy(&ipip_entry->ol_lb->common);
	kfree(ipip_entry);
}

static bool
mlxsw_sp_ipip_entry_saddr_matches(struct mlxsw_sp *mlxsw_sp,
				  const enum mlxsw_sp_l3proto ul_proto,
				  union mlxsw_sp_l3addr saddr,
				  u32 ul_tb_id,
				  struct mlxsw_sp_ipip_entry *ipip_entry)
{
	u32 tun_ul_tb_id = mlxsw_sp_ipip_dev_ul_tb_id(ipip_entry->ol_dev);
	enum mlxsw_sp_ipip_type ipipt = ipip_entry->ipipt;
	union mlxsw_sp_l3addr tun_saddr;

	if (mlxsw_sp->router->ipip_ops_arr[ipipt]->ul_proto != ul_proto)
		return false;

	tun_saddr = mlxsw_sp_ipip_netdev_saddr(ul_proto, ipip_entry->ol_dev);
	return tun_ul_tb_id == ul_tb_id &&
	       mlxsw_sp_l3addr_eq(&tun_saddr, &saddr);
}

static int mlxsw_sp_ipip_decap_parsing_depth_inc(struct mlxsw_sp *mlxsw_sp,
						 enum mlxsw_sp_ipip_type ipipt)
{
	const struct mlxsw_sp_ipip_ops *ipip_ops;

	ipip_ops = mlxsw_sp->router->ipip_ops_arr[ipipt];

	/* Not all tunnels require to increase the default pasing depth
	 * (96 bytes).
	 */
	if (ipip_ops->inc_parsing_depth)
		return mlxsw_sp_parsing_depth_inc(mlxsw_sp);

	return 0;
}

static void mlxsw_sp_ipip_decap_parsing_depth_dec(struct mlxsw_sp *mlxsw_sp,
						  enum mlxsw_sp_ipip_type ipipt)
{
	const struct mlxsw_sp_ipip_ops *ipip_ops =
		mlxsw_sp->router->ipip_ops_arr[ipipt];

	if (ipip_ops->inc_parsing_depth)
		mlxsw_sp_parsing_depth_dec(mlxsw_sp);
}

static int
mlxsw_sp_fib_entry_decap_init(struct mlxsw_sp *mlxsw_sp,
			      struct mlxsw_sp_fib_entry *fib_entry,
			      struct mlxsw_sp_ipip_entry *ipip_entry)
{
	u32 tunnel_index;
	int err;

	err = mlxsw_sp_kvdl_alloc(mlxsw_sp, MLXSW_SP_KVDL_ENTRY_TYPE_ADJ,
				  1, &tunnel_index);
	if (err)
		return err;

	err = mlxsw_sp_ipip_decap_parsing_depth_inc(mlxsw_sp,
						    ipip_entry->ipipt);
	if (err)
		goto err_parsing_depth_inc;

	ipip_entry->decap_fib_entry = fib_entry;
	fib_entry->decap.ipip_entry = ipip_entry;
	fib_entry->decap.tunnel_index = tunnel_index;

	return 0;

err_parsing_depth_inc:
	mlxsw_sp_kvdl_free(mlxsw_sp, MLXSW_SP_KVDL_ENTRY_TYPE_ADJ, 1,
			   fib_entry->decap.tunnel_index);
	return err;
}

static void mlxsw_sp_fib_entry_decap_fini(struct mlxsw_sp *mlxsw_sp,
					  struct mlxsw_sp_fib_entry *fib_entry)
{
	enum mlxsw_sp_ipip_type ipipt = fib_entry->decap.ipip_entry->ipipt;

	/* Unlink this node from the IPIP entry that it's the decap entry of. */
	fib_entry->decap.ipip_entry->decap_fib_entry = NULL;
	fib_entry->decap.ipip_entry = NULL;
	mlxsw_sp_ipip_decap_parsing_depth_dec(mlxsw_sp, ipipt);
	mlxsw_sp_kvdl_free(mlxsw_sp, MLXSW_SP_KVDL_ENTRY_TYPE_ADJ,
			   1, fib_entry->decap.tunnel_index);
}

static struct mlxsw_sp_fib_node *
mlxsw_sp_fib_node_lookup(struct mlxsw_sp_fib *fib, const void *addr,
			 size_t addr_len, unsigned char prefix_len);
static int mlxsw_sp_fib_entry_update(struct mlxsw_sp *mlxsw_sp,
				     struct mlxsw_sp_fib_entry *fib_entry);

static void
mlxsw_sp_ipip_entry_demote_decap(struct mlxsw_sp *mlxsw_sp,
				 struct mlxsw_sp_ipip_entry *ipip_entry)
{
	struct mlxsw_sp_fib_entry *fib_entry = ipip_entry->decap_fib_entry;

	mlxsw_sp_fib_entry_decap_fini(mlxsw_sp, fib_entry);
	fib_entry->type = MLXSW_SP_FIB_ENTRY_TYPE_TRAP;

	mlxsw_sp_fib_entry_update(mlxsw_sp, fib_entry);
}

static void
mlxsw_sp_ipip_entry_promote_decap(struct mlxsw_sp *mlxsw_sp,
				  struct mlxsw_sp_ipip_entry *ipip_entry,
				  struct mlxsw_sp_fib_entry *decap_fib_entry)
{
	if (mlxsw_sp_fib_entry_decap_init(mlxsw_sp, decap_fib_entry,
					  ipip_entry))
		return;
	decap_fib_entry->type = MLXSW_SP_FIB_ENTRY_TYPE_IPIP_DECAP;

	if (mlxsw_sp_fib_entry_update(mlxsw_sp, decap_fib_entry))
		mlxsw_sp_ipip_entry_demote_decap(mlxsw_sp, ipip_entry);
}

static struct mlxsw_sp_fib_entry *
mlxsw_sp_router_ip2me_fib_entry_find(struct mlxsw_sp *mlxsw_sp, u32 tb_id,
				     enum mlxsw_sp_l3proto proto,
				     const union mlxsw_sp_l3addr *addr,
				     enum mlxsw_sp_fib_entry_type type)
{
	struct mlxsw_sp_fib_node *fib_node;
	unsigned char addr_prefix_len;
	struct mlxsw_sp_fib *fib;
	struct mlxsw_sp_vr *vr;
	const void *addrp;
	size_t addr_len;
	u32 addr4;

	vr = mlxsw_sp_vr_find(mlxsw_sp, tb_id);
	if (!vr)
		return NULL;
	fib = mlxsw_sp_vr_fib(vr, proto);

	switch (proto) {
	case MLXSW_SP_L3_PROTO_IPV4:
		addr4 = be32_to_cpu(addr->addr4);
		addrp = &addr4;
		addr_len = 4;
		addr_prefix_len = 32;
		break;
	case MLXSW_SP_L3_PROTO_IPV6:
		addrp = &addr->addr6;
		addr_len = 16;
		addr_prefix_len = 128;
		break;
	default:
		WARN_ON(1);
		return NULL;
	}

	fib_node = mlxsw_sp_fib_node_lookup(fib, addrp, addr_len,
					    addr_prefix_len);
	if (!fib_node || fib_node->fib_entry->type != type)
		return NULL;

	return fib_node->fib_entry;
}

/* Given an IPIP entry, find the corresponding decap route. */
static struct mlxsw_sp_fib_entry *
mlxsw_sp_ipip_entry_find_decap(struct mlxsw_sp *mlxsw_sp,
			       struct mlxsw_sp_ipip_entry *ipip_entry)
{
	static struct mlxsw_sp_fib_node *fib_node;
	const struct mlxsw_sp_ipip_ops *ipip_ops;
	unsigned char saddr_prefix_len;
	union mlxsw_sp_l3addr saddr;
	struct mlxsw_sp_fib *ul_fib;
	struct mlxsw_sp_vr *ul_vr;
	const void *saddrp;
	size_t saddr_len;
	u32 ul_tb_id;
	u32 saddr4;

	ipip_ops = mlxsw_sp->router->ipip_ops_arr[ipip_entry->ipipt];

	ul_tb_id = mlxsw_sp_ipip_dev_ul_tb_id(ipip_entry->ol_dev);
	ul_vr = mlxsw_sp_vr_find(mlxsw_sp, ul_tb_id);
	if (!ul_vr)
		return NULL;

	ul_fib = mlxsw_sp_vr_fib(ul_vr, ipip_ops->ul_proto);
	saddr = mlxsw_sp_ipip_netdev_saddr(ipip_ops->ul_proto,
					   ipip_entry->ol_dev);

	switch (ipip_ops->ul_proto) {
	case MLXSW_SP_L3_PROTO_IPV4:
		saddr4 = be32_to_cpu(saddr.addr4);
		saddrp = &saddr4;
		saddr_len = 4;
		saddr_prefix_len = 32;
		break;
	case MLXSW_SP_L3_PROTO_IPV6:
		saddrp = &saddr.addr6;
		saddr_len = 16;
		saddr_prefix_len = 128;
		break;
	default:
		WARN_ON(1);
		return NULL;
	}

	fib_node = mlxsw_sp_fib_node_lookup(ul_fib, saddrp, saddr_len,
					    saddr_prefix_len);
	if (!fib_node ||
	    fib_node->fib_entry->type != MLXSW_SP_FIB_ENTRY_TYPE_TRAP)
		return NULL;

	return fib_node->fib_entry;
}

static struct mlxsw_sp_ipip_entry *
mlxsw_sp_ipip_entry_create(struct mlxsw_sp *mlxsw_sp,
			   enum mlxsw_sp_ipip_type ipipt,
			   struct net_device *ol_dev)
{
	struct mlxsw_sp_ipip_entry *ipip_entry;

	ipip_entry = mlxsw_sp_ipip_entry_alloc(mlxsw_sp, ipipt, ol_dev);
	if (IS_ERR(ipip_entry))
		return ipip_entry;

	list_add_tail(&ipip_entry->ipip_list_node,
		      &mlxsw_sp->router->ipip_list);

	return ipip_entry;
}

static void
mlxsw_sp_ipip_entry_destroy(struct mlxsw_sp *mlxsw_sp,
			    struct mlxsw_sp_ipip_entry *ipip_entry)
{
	list_del(&ipip_entry->ipip_list_node);
	mlxsw_sp_ipip_entry_dealloc(mlxsw_sp, ipip_entry);
}

static bool
mlxsw_sp_ipip_entry_matches_decap(struct mlxsw_sp *mlxsw_sp,
				  const struct net_device *ul_dev,
				  enum mlxsw_sp_l3proto ul_proto,
				  union mlxsw_sp_l3addr ul_dip,
				  struct mlxsw_sp_ipip_entry *ipip_entry)
{
	u32 ul_tb_id = l3mdev_fib_table(ul_dev) ? : RT_TABLE_MAIN;
	enum mlxsw_sp_ipip_type ipipt = ipip_entry->ipipt;

	if (mlxsw_sp->router->ipip_ops_arr[ipipt]->ul_proto != ul_proto)
		return false;

	return mlxsw_sp_ipip_entry_saddr_matches(mlxsw_sp, ul_proto, ul_dip,
						 ul_tb_id, ipip_entry);
}

/* Given decap parameters, find the corresponding IPIP entry. */
static struct mlxsw_sp_ipip_entry *
mlxsw_sp_ipip_entry_find_by_decap(struct mlxsw_sp *mlxsw_sp, int ul_dev_ifindex,
				  enum mlxsw_sp_l3proto ul_proto,
				  union mlxsw_sp_l3addr ul_dip)
{
	struct mlxsw_sp_ipip_entry *ipip_entry = NULL;
	struct net_device *ul_dev;

	rcu_read_lock();

	ul_dev = dev_get_by_index_rcu(mlxsw_sp_net(mlxsw_sp), ul_dev_ifindex);
	if (!ul_dev)
		goto out_unlock;

	list_for_each_entry(ipip_entry, &mlxsw_sp->router->ipip_list,
			    ipip_list_node)
		if (mlxsw_sp_ipip_entry_matches_decap(mlxsw_sp, ul_dev,
						      ul_proto, ul_dip,
						      ipip_entry))
			goto out_unlock;

	rcu_read_unlock();

	return NULL;

out_unlock:
	rcu_read_unlock();
	return ipip_entry;
}

static bool mlxsw_sp_netdev_ipip_type(const struct mlxsw_sp *mlxsw_sp,
				      const struct net_device *dev,
				      enum mlxsw_sp_ipip_type *p_type)
{
	struct mlxsw_sp_router *router = mlxsw_sp->router;
	const struct mlxsw_sp_ipip_ops *ipip_ops;
	enum mlxsw_sp_ipip_type ipipt;

	for (ipipt = 0; ipipt < MLXSW_SP_IPIP_TYPE_MAX; ++ipipt) {
		ipip_ops = router->ipip_ops_arr[ipipt];
		if (dev->type == ipip_ops->dev_type) {
			if (p_type)
				*p_type = ipipt;
			return true;
		}
	}
	return false;
}

bool mlxsw_sp_netdev_is_ipip_ol(const struct mlxsw_sp *mlxsw_sp,
				const struct net_device *dev)
{
	return mlxsw_sp_netdev_ipip_type(mlxsw_sp, dev, NULL);
}

static struct mlxsw_sp_ipip_entry *
mlxsw_sp_ipip_entry_find_by_ol_dev(struct mlxsw_sp *mlxsw_sp,
				   const struct net_device *ol_dev)
{
	struct mlxsw_sp_ipip_entry *ipip_entry;

	list_for_each_entry(ipip_entry, &mlxsw_sp->router->ipip_list,
			    ipip_list_node)
		if (ipip_entry->ol_dev == ol_dev)
			return ipip_entry;

	return NULL;
}

static struct mlxsw_sp_ipip_entry *
mlxsw_sp_ipip_entry_find_by_ul_dev(const struct mlxsw_sp *mlxsw_sp,
				   const struct net_device *ul_dev,
				   struct mlxsw_sp_ipip_entry *start)
{
	struct mlxsw_sp_ipip_entry *ipip_entry;

	ipip_entry = list_prepare_entry(start, &mlxsw_sp->router->ipip_list,
					ipip_list_node);
	list_for_each_entry_continue(ipip_entry, &mlxsw_sp->router->ipip_list,
				     ipip_list_node) {
		struct net_device *ol_dev = ipip_entry->ol_dev;
		struct net_device *ipip_ul_dev;

		rcu_read_lock();
		ipip_ul_dev = mlxsw_sp_ipip_netdev_ul_dev_get(ol_dev);
		rcu_read_unlock();

		if (ipip_ul_dev == ul_dev)
			return ipip_entry;
	}

	return NULL;
}

bool mlxsw_sp_netdev_is_ipip_ul(struct mlxsw_sp *mlxsw_sp,
				const struct net_device *dev)
{
	bool is_ipip_ul;

	mutex_lock(&mlxsw_sp->router->lock);
	is_ipip_ul = mlxsw_sp_ipip_entry_find_by_ul_dev(mlxsw_sp, dev, NULL);
	mutex_unlock(&mlxsw_sp->router->lock);

	return is_ipip_ul;
}

static bool mlxsw_sp_netdevice_ipip_can_offload(struct mlxsw_sp *mlxsw_sp,
						const struct net_device *ol_dev,
						enum mlxsw_sp_ipip_type ipipt)
{
	const struct mlxsw_sp_ipip_ops *ops
		= mlxsw_sp->router->ipip_ops_arr[ipipt];

	return ops->can_offload(mlxsw_sp, ol_dev);
}

static int mlxsw_sp_netdevice_ipip_ol_reg_event(struct mlxsw_sp *mlxsw_sp,
						struct net_device *ol_dev)
{
	enum mlxsw_sp_ipip_type ipipt = MLXSW_SP_IPIP_TYPE_MAX;
	struct mlxsw_sp_ipip_entry *ipip_entry;
	enum mlxsw_sp_l3proto ul_proto;
	union mlxsw_sp_l3addr saddr;
	u32 ul_tb_id;

	mlxsw_sp_netdev_ipip_type(mlxsw_sp, ol_dev, &ipipt);
	if (mlxsw_sp_netdevice_ipip_can_offload(mlxsw_sp, ol_dev, ipipt)) {
		ul_tb_id = mlxsw_sp_ipip_dev_ul_tb_id(ol_dev);
		ul_proto = mlxsw_sp->router->ipip_ops_arr[ipipt]->ul_proto;
		saddr = mlxsw_sp_ipip_netdev_saddr(ul_proto, ol_dev);
		if (!mlxsw_sp_ipip_demote_tunnel_by_saddr(mlxsw_sp, ul_proto,
							  saddr, ul_tb_id,
							  NULL)) {
			ipip_entry = mlxsw_sp_ipip_entry_create(mlxsw_sp, ipipt,
								ol_dev);
			if (IS_ERR(ipip_entry))
				return PTR_ERR(ipip_entry);
		}
	}

	return 0;
}

static void mlxsw_sp_netdevice_ipip_ol_unreg_event(struct mlxsw_sp *mlxsw_sp,
						   struct net_device *ol_dev)
{
	struct mlxsw_sp_ipip_entry *ipip_entry;

	ipip_entry = mlxsw_sp_ipip_entry_find_by_ol_dev(mlxsw_sp, ol_dev);
	if (ipip_entry)
		mlxsw_sp_ipip_entry_destroy(mlxsw_sp, ipip_entry);
}

static void
mlxsw_sp_ipip_entry_ol_up_event(struct mlxsw_sp *mlxsw_sp,
				struct mlxsw_sp_ipip_entry *ipip_entry)
{
	struct mlxsw_sp_fib_entry *decap_fib_entry;

	decap_fib_entry = mlxsw_sp_ipip_entry_find_decap(mlxsw_sp, ipip_entry);
	if (decap_fib_entry)
		mlxsw_sp_ipip_entry_promote_decap(mlxsw_sp, ipip_entry,
						  decap_fib_entry);
}

static int
mlxsw_sp_rif_ipip_lb_op(struct mlxsw_sp_rif_ipip_lb *lb_rif, u16 ul_vr_id,
			u16 ul_rif_id, bool enable)
{
	struct mlxsw_sp_rif_ipip_lb_config lb_cf = lb_rif->lb_config;
	enum mlxsw_reg_ritr_loopback_ipip_options ipip_options;
	struct mlxsw_sp_rif *rif = &lb_rif->common;
	struct mlxsw_sp *mlxsw_sp = rif->mlxsw_sp;
	char ritr_pl[MLXSW_REG_RITR_LEN];
	struct in6_addr *saddr6;
	u32 saddr4;

	ipip_options = MLXSW_REG_RITR_LOOPBACK_IPIP_OPTIONS_GRE_KEY_PRESET;
	switch (lb_cf.ul_protocol) {
	case MLXSW_SP_L3_PROTO_IPV4:
		saddr4 = be32_to_cpu(lb_cf.saddr.addr4);
		mlxsw_reg_ritr_pack(ritr_pl, enable, MLXSW_REG_RITR_LOOPBACK_IF,
				    rif->rif_index, rif->vr_id, rif->dev->mtu);
		mlxsw_reg_ritr_loopback_ipip4_pack(ritr_pl, lb_cf.lb_ipipt,
						   ipip_options, ul_vr_id,
						   ul_rif_id, saddr4,
						   lb_cf.okey);
		break;

	case MLXSW_SP_L3_PROTO_IPV6:
		saddr6 = &lb_cf.saddr.addr6;
		mlxsw_reg_ritr_pack(ritr_pl, enable, MLXSW_REG_RITR_LOOPBACK_IF,
				    rif->rif_index, rif->vr_id, rif->dev->mtu);
		mlxsw_reg_ritr_loopback_ipip6_pack(ritr_pl, lb_cf.lb_ipipt,
						   ipip_options, ul_vr_id,
						   ul_rif_id, saddr6,
						   lb_cf.okey);
		break;
	}

	return mlxsw_reg_write(mlxsw_sp->core, MLXSW_REG(ritr), ritr_pl);
}

static int mlxsw_sp_netdevice_ipip_ol_update_mtu(struct mlxsw_sp *mlxsw_sp,
						 struct net_device *ol_dev)
{
	struct mlxsw_sp_ipip_entry *ipip_entry;
	struct mlxsw_sp_rif_ipip_lb *lb_rif;
	int err = 0;

	ipip_entry = mlxsw_sp_ipip_entry_find_by_ol_dev(mlxsw_sp, ol_dev);
	if (ipip_entry) {
		lb_rif = ipip_entry->ol_lb;
		err = mlxsw_sp_rif_ipip_lb_op(lb_rif, lb_rif->ul_vr_id,
					      lb_rif->ul_rif_id, true);
		if (err)
			goto out;
		lb_rif->common.mtu = ol_dev->mtu;
	}

out:
	return err;
}

static void mlxsw_sp_netdevice_ipip_ol_up_event(struct mlxsw_sp *mlxsw_sp,
						struct net_device *ol_dev)
{
	struct mlxsw_sp_ipip_entry *ipip_entry;

	ipip_entry = mlxsw_sp_ipip_entry_find_by_ol_dev(mlxsw_sp, ol_dev);
	if (ipip_entry)
		mlxsw_sp_ipip_entry_ol_up_event(mlxsw_sp, ipip_entry);
}

static void
mlxsw_sp_ipip_entry_ol_down_event(struct mlxsw_sp *mlxsw_sp,
				  struct mlxsw_sp_ipip_entry *ipip_entry)
{
	if (ipip_entry->decap_fib_entry)
		mlxsw_sp_ipip_entry_demote_decap(mlxsw_sp, ipip_entry);
}

static void mlxsw_sp_netdevice_ipip_ol_down_event(struct mlxsw_sp *mlxsw_sp,
						  struct net_device *ol_dev)
{
	struct mlxsw_sp_ipip_entry *ipip_entry;

	ipip_entry = mlxsw_sp_ipip_entry_find_by_ol_dev(mlxsw_sp, ol_dev);
	if (ipip_entry)
		mlxsw_sp_ipip_entry_ol_down_event(mlxsw_sp, ipip_entry);
}

static void mlxsw_sp_nexthop_rif_migrate(struct mlxsw_sp *mlxsw_sp,
					 struct mlxsw_sp_rif *old_rif,
					 struct mlxsw_sp_rif *new_rif);
static int
mlxsw_sp_ipip_entry_ol_lb_update(struct mlxsw_sp *mlxsw_sp,
				 struct mlxsw_sp_ipip_entry *ipip_entry,
				 bool keep_encap,
				 struct netlink_ext_ack *extack)
{
	struct mlxsw_sp_rif_ipip_lb *old_lb_rif = ipip_entry->ol_lb;
	struct mlxsw_sp_rif_ipip_lb *new_lb_rif;

	new_lb_rif = mlxsw_sp_ipip_ol_ipip_lb_create(mlxsw_sp,
						     ipip_entry->ipipt,
						     ipip_entry->ol_dev,
						     extack);
	if (IS_ERR(new_lb_rif))
		return PTR_ERR(new_lb_rif);
	ipip_entry->ol_lb = new_lb_rif;

	if (keep_encap)
		mlxsw_sp_nexthop_rif_migrate(mlxsw_sp, &old_lb_rif->common,
					     &new_lb_rif->common);

	mlxsw_sp_rif_destroy(&old_lb_rif->common);

	return 0;
}

static void mlxsw_sp_nexthop_rif_update(struct mlxsw_sp *mlxsw_sp,
					struct mlxsw_sp_rif *rif);

/**
 * __mlxsw_sp_ipip_entry_update_tunnel - Update offload related to IPIP entry.
 * @mlxsw_sp: mlxsw_sp.
 * @ipip_entry: IPIP entry.
 * @recreate_loopback: Recreates the associated loopback RIF.
 * @keep_encap: Updates next hops that use the tunnel netdevice. This is only
 *              relevant when recreate_loopback is true.
 * @update_nexthops: Updates next hops, keeping the current loopback RIF. This
 *                   is only relevant when recreate_loopback is false.
 * @extack: extack.
 *
 * Return: Non-zero value on failure.
 */
int __mlxsw_sp_ipip_entry_update_tunnel(struct mlxsw_sp *mlxsw_sp,
					struct mlxsw_sp_ipip_entry *ipip_entry,
					bool recreate_loopback,
					bool keep_encap,
					bool update_nexthops,
					struct netlink_ext_ack *extack)
{
	int err;

	/* RIFs can't be edited, so to update loopback, we need to destroy and
	 * recreate it. That creates a window of opportunity where RALUE and
	 * RATR registers end up referencing a RIF that's already gone. RATRs
	 * are handled in mlxsw_sp_ipip_entry_ol_lb_update(), and to take care
	 * of RALUE, demote the decap route back.
	 */
	if (ipip_entry->decap_fib_entry)
		mlxsw_sp_ipip_entry_demote_decap(mlxsw_sp, ipip_entry);

	if (recreate_loopback) {
		err = mlxsw_sp_ipip_entry_ol_lb_update(mlxsw_sp, ipip_entry,
						       keep_encap, extack);
		if (err)
			return err;
	} else if (update_nexthops) {
		mlxsw_sp_nexthop_rif_update(mlxsw_sp,
					    &ipip_entry->ol_lb->common);
	}

	if (ipip_entry->ol_dev->flags & IFF_UP)
		mlxsw_sp_ipip_entry_ol_up_event(mlxsw_sp, ipip_entry);

	return 0;
}

static int mlxsw_sp_netdevice_ipip_ol_vrf_event(struct mlxsw_sp *mlxsw_sp,
						struct net_device *ol_dev,
						struct netlink_ext_ack *extack)
{
	struct mlxsw_sp_ipip_entry *ipip_entry =
		mlxsw_sp_ipip_entry_find_by_ol_dev(mlxsw_sp, ol_dev);

	if (!ipip_entry)
		return 0;

	return __mlxsw_sp_ipip_entry_update_tunnel(mlxsw_sp, ipip_entry,
						   true, false, false, extack);
}

static int
mlxsw_sp_netdevice_ipip_ul_vrf_event(struct mlxsw_sp *mlxsw_sp,
				     struct mlxsw_sp_ipip_entry *ipip_entry,
				     struct net_device *ul_dev,
				     bool *demote_this,
				     struct netlink_ext_ack *extack)
{
	u32 ul_tb_id = l3mdev_fib_table(ul_dev) ? : RT_TABLE_MAIN;
	enum mlxsw_sp_l3proto ul_proto;
	union mlxsw_sp_l3addr saddr;

	/* Moving underlay to a different VRF might cause local address
	 * conflict, and the conflicting tunnels need to be demoted.
	 */
	ul_proto = mlxsw_sp->router->ipip_ops_arr[ipip_entry->ipipt]->ul_proto;
	saddr = mlxsw_sp_ipip_netdev_saddr(ul_proto, ipip_entry->ol_dev);
	if (mlxsw_sp_ipip_demote_tunnel_by_saddr(mlxsw_sp, ul_proto,
						 saddr, ul_tb_id,
						 ipip_entry)) {
		*demote_this = true;
		return 0;
	}

	return __mlxsw_sp_ipip_entry_update_tunnel(mlxsw_sp, ipip_entry,
						   true, true, false, extack);
}

static int
mlxsw_sp_netdevice_ipip_ul_up_event(struct mlxsw_sp *mlxsw_sp,
				    struct mlxsw_sp_ipip_entry *ipip_entry,
				    struct net_device *ul_dev)
{
	return __mlxsw_sp_ipip_entry_update_tunnel(mlxsw_sp, ipip_entry,
						   false, false, true, NULL);
}

static int
mlxsw_sp_netdevice_ipip_ul_down_event(struct mlxsw_sp *mlxsw_sp,
				      struct mlxsw_sp_ipip_entry *ipip_entry,
				      struct net_device *ul_dev)
{
	/* A down underlay device causes encapsulated packets to not be
	 * forwarded, but decap still works. So refresh next hops without
	 * touching anything else.
	 */
	return __mlxsw_sp_ipip_entry_update_tunnel(mlxsw_sp, ipip_entry,
						   false, false, true, NULL);
}

static int
mlxsw_sp_netdevice_ipip_ol_change_event(struct mlxsw_sp *mlxsw_sp,
					struct net_device *ol_dev,
					struct netlink_ext_ack *extack)
{
	const struct mlxsw_sp_ipip_ops *ipip_ops;
	struct mlxsw_sp_ipip_entry *ipip_entry;
	int err;

	ipip_entry = mlxsw_sp_ipip_entry_find_by_ol_dev(mlxsw_sp, ol_dev);
	if (!ipip_entry)
		/* A change might make a tunnel eligible for offloading, but
		 * that is currently not implemented. What falls to slow path
		 * stays there.
		 */
		return 0;

	/* A change might make a tunnel not eligible for offloading. */
	if (!mlxsw_sp_netdevice_ipip_can_offload(mlxsw_sp, ol_dev,
						 ipip_entry->ipipt)) {
		mlxsw_sp_ipip_entry_demote_tunnel(mlxsw_sp, ipip_entry);
		return 0;
	}

	ipip_ops = mlxsw_sp->router->ipip_ops_arr[ipip_entry->ipipt];
	err = ipip_ops->ol_netdev_change(mlxsw_sp, ipip_entry, extack);
	return err;
}

void mlxsw_sp_ipip_entry_demote_tunnel(struct mlxsw_sp *mlxsw_sp,
				       struct mlxsw_sp_ipip_entry *ipip_entry)
{
	struct net_device *ol_dev = ipip_entry->ol_dev;

	if (ol_dev->flags & IFF_UP)
		mlxsw_sp_ipip_entry_ol_down_event(mlxsw_sp, ipip_entry);
	mlxsw_sp_ipip_entry_destroy(mlxsw_sp, ipip_entry);
}

/* The configuration where several tunnels have the same local address in the
 * same underlay table needs special treatment in the HW. That is currently not
 * implemented in the driver. This function finds and demotes the first tunnel
 * with a given source address, except the one passed in in the argument
 * `except'.
 */
bool
mlxsw_sp_ipip_demote_tunnel_by_saddr(struct mlxsw_sp *mlxsw_sp,
				     enum mlxsw_sp_l3proto ul_proto,
				     union mlxsw_sp_l3addr saddr,
				     u32 ul_tb_id,
				     const struct mlxsw_sp_ipip_entry *except)
{
	struct mlxsw_sp_ipip_entry *ipip_entry, *tmp;

	list_for_each_entry_safe(ipip_entry, tmp, &mlxsw_sp->router->ipip_list,
				 ipip_list_node) {
		if (ipip_entry != except &&
		    mlxsw_sp_ipip_entry_saddr_matches(mlxsw_sp, ul_proto, saddr,
						      ul_tb_id, ipip_entry)) {
			mlxsw_sp_ipip_entry_demote_tunnel(mlxsw_sp, ipip_entry);
			return true;
		}
	}

	return false;
}

static void mlxsw_sp_ipip_demote_tunnel_by_ul_netdev(struct mlxsw_sp *mlxsw_sp,
						     struct net_device *ul_dev)
{
	struct mlxsw_sp_ipip_entry *ipip_entry, *tmp;

	list_for_each_entry_safe(ipip_entry, tmp, &mlxsw_sp->router->ipip_list,
				 ipip_list_node) {
		struct net_device *ol_dev = ipip_entry->ol_dev;
		struct net_device *ipip_ul_dev;

		rcu_read_lock();
		ipip_ul_dev = mlxsw_sp_ipip_netdev_ul_dev_get(ol_dev);
		rcu_read_unlock();
		if (ipip_ul_dev == ul_dev)
			mlxsw_sp_ipip_entry_demote_tunnel(mlxsw_sp, ipip_entry);
	}
}

int mlxsw_sp_netdevice_ipip_ol_event(struct mlxsw_sp *mlxsw_sp,
				     struct net_device *ol_dev,
				     unsigned long event,
				     struct netdev_notifier_info *info)
{
	struct netdev_notifier_changeupper_info *chup;
	struct netlink_ext_ack *extack;
	int err = 0;

	mutex_lock(&mlxsw_sp->router->lock);
	switch (event) {
	case NETDEV_REGISTER:
		err = mlxsw_sp_netdevice_ipip_ol_reg_event(mlxsw_sp, ol_dev);
		break;
	case NETDEV_UNREGISTER:
		mlxsw_sp_netdevice_ipip_ol_unreg_event(mlxsw_sp, ol_dev);
		break;
	case NETDEV_UP:
		mlxsw_sp_netdevice_ipip_ol_up_event(mlxsw_sp, ol_dev);
		break;
	case NETDEV_DOWN:
		mlxsw_sp_netdevice_ipip_ol_down_event(mlxsw_sp, ol_dev);
		break;
	case NETDEV_CHANGEUPPER:
		chup = container_of(info, typeof(*chup), info);
		extack = info->extack;
		if (netif_is_l3_master(chup->upper_dev))
			err = mlxsw_sp_netdevice_ipip_ol_vrf_event(mlxsw_sp,
								   ol_dev,
								   extack);
		break;
	case NETDEV_CHANGE:
		extack = info->extack;
		err = mlxsw_sp_netdevice_ipip_ol_change_event(mlxsw_sp,
							      ol_dev, extack);
		break;
	case NETDEV_CHANGEMTU:
		err = mlxsw_sp_netdevice_ipip_ol_update_mtu(mlxsw_sp, ol_dev);
		break;
	}
	mutex_unlock(&mlxsw_sp->router->lock);
	return err;
}

static int
__mlxsw_sp_netdevice_ipip_ul_event(struct mlxsw_sp *mlxsw_sp,
				   struct mlxsw_sp_ipip_entry *ipip_entry,
				   struct net_device *ul_dev,
				   bool *demote_this,
				   unsigned long event,
				   struct netdev_notifier_info *info)
{
	struct netdev_notifier_changeupper_info *chup;
	struct netlink_ext_ack *extack;

	switch (event) {
	case NETDEV_CHANGEUPPER:
		chup = container_of(info, typeof(*chup), info);
		extack = info->extack;
		if (netif_is_l3_master(chup->upper_dev))
			return mlxsw_sp_netdevice_ipip_ul_vrf_event(mlxsw_sp,
								    ipip_entry,
								    ul_dev,
								    demote_this,
								    extack);
		break;

	case NETDEV_UP:
		return mlxsw_sp_netdevice_ipip_ul_up_event(mlxsw_sp, ipip_entry,
							   ul_dev);
	case NETDEV_DOWN:
		return mlxsw_sp_netdevice_ipip_ul_down_event(mlxsw_sp,
							     ipip_entry,
							     ul_dev);
	}
	return 0;
}

int
mlxsw_sp_netdevice_ipip_ul_event(struct mlxsw_sp *mlxsw_sp,
				 struct net_device *ul_dev,
				 unsigned long event,
				 struct netdev_notifier_info *info)
{
	struct mlxsw_sp_ipip_entry *ipip_entry = NULL;
	int err = 0;

	mutex_lock(&mlxsw_sp->router->lock);
	while ((ipip_entry = mlxsw_sp_ipip_entry_find_by_ul_dev(mlxsw_sp,
								ul_dev,
								ipip_entry))) {
		struct mlxsw_sp_ipip_entry *prev;
		bool demote_this = false;

		err = __mlxsw_sp_netdevice_ipip_ul_event(mlxsw_sp, ipip_entry,
							 ul_dev, &demote_this,
							 event, info);
		if (err) {
			mlxsw_sp_ipip_demote_tunnel_by_ul_netdev(mlxsw_sp,
								 ul_dev);
			break;
		}

		if (demote_this) {
			if (list_is_first(&ipip_entry->ipip_list_node,
					  &mlxsw_sp->router->ipip_list))
				prev = NULL;
			else
				/* This can't be cached from previous iteration,
				 * because that entry could be gone now.
				 */
				prev = list_prev_entry(ipip_entry,
						       ipip_list_node);
			mlxsw_sp_ipip_entry_demote_tunnel(mlxsw_sp, ipip_entry);
			ipip_entry = prev;
		}
	}
	mutex_unlock(&mlxsw_sp->router->lock);

	return err;
}

int mlxsw_sp_router_nve_promote_decap(struct mlxsw_sp *mlxsw_sp, u32 ul_tb_id,
				      enum mlxsw_sp_l3proto ul_proto,
				      const union mlxsw_sp_l3addr *ul_sip,
				      u32 tunnel_index)
{
	enum mlxsw_sp_fib_entry_type type = MLXSW_SP_FIB_ENTRY_TYPE_TRAP;
	struct mlxsw_sp_router *router = mlxsw_sp->router;
	struct mlxsw_sp_fib_entry *fib_entry;
	int err = 0;

	mutex_lock(&mlxsw_sp->router->lock);

	if (WARN_ON_ONCE(router->nve_decap_config.valid)) {
		err = -EINVAL;
		goto out;
	}

	router->nve_decap_config.ul_tb_id = ul_tb_id;
	router->nve_decap_config.tunnel_index = tunnel_index;
	router->nve_decap_config.ul_proto = ul_proto;
	router->nve_decap_config.ul_sip = *ul_sip;
	router->nve_decap_config.valid = true;

	/* It is valid to create a tunnel with a local IP and only later
	 * assign this IP address to a local interface
	 */
	fib_entry = mlxsw_sp_router_ip2me_fib_entry_find(mlxsw_sp, ul_tb_id,
							 ul_proto, ul_sip,
							 type);
	if (!fib_entry)
		goto out;

	fib_entry->decap.tunnel_index = tunnel_index;
	fib_entry->type = MLXSW_SP_FIB_ENTRY_TYPE_NVE_DECAP;

	err = mlxsw_sp_fib_entry_update(mlxsw_sp, fib_entry);
	if (err)
		goto err_fib_entry_update;

	goto out;

err_fib_entry_update:
	fib_entry->type = MLXSW_SP_FIB_ENTRY_TYPE_TRAP;
	mlxsw_sp_fib_entry_update(mlxsw_sp, fib_entry);
out:
	mutex_unlock(&mlxsw_sp->router->lock);
	return err;
}

void mlxsw_sp_router_nve_demote_decap(struct mlxsw_sp *mlxsw_sp, u32 ul_tb_id,
				      enum mlxsw_sp_l3proto ul_proto,
				      const union mlxsw_sp_l3addr *ul_sip)
{
	enum mlxsw_sp_fib_entry_type type = MLXSW_SP_FIB_ENTRY_TYPE_NVE_DECAP;
	struct mlxsw_sp_router *router = mlxsw_sp->router;
	struct mlxsw_sp_fib_entry *fib_entry;

	mutex_lock(&mlxsw_sp->router->lock);

	if (WARN_ON_ONCE(!router->nve_decap_config.valid))
		goto out;

	router->nve_decap_config.valid = false;

	fib_entry = mlxsw_sp_router_ip2me_fib_entry_find(mlxsw_sp, ul_tb_id,
							 ul_proto, ul_sip,
							 type);
	if (!fib_entry)
		goto out;

	fib_entry->type = MLXSW_SP_FIB_ENTRY_TYPE_TRAP;
	mlxsw_sp_fib_entry_update(mlxsw_sp, fib_entry);
out:
	mutex_unlock(&mlxsw_sp->router->lock);
}

static bool mlxsw_sp_router_nve_is_decap(struct mlxsw_sp *mlxsw_sp,
					 u32 ul_tb_id,
					 enum mlxsw_sp_l3proto ul_proto,
					 const union mlxsw_sp_l3addr *ul_sip)
{
	struct mlxsw_sp_router *router = mlxsw_sp->router;

	return router->nve_decap_config.valid &&
	       router->nve_decap_config.ul_tb_id == ul_tb_id &&
	       router->nve_decap_config.ul_proto == ul_proto &&
	       !memcmp(&router->nve_decap_config.ul_sip, ul_sip,
		       sizeof(*ul_sip));
}

struct mlxsw_sp_neigh_key {
	struct neighbour *n;
};

struct mlxsw_sp_neigh_entry {
	struct list_head rif_list_node;
	struct rhash_head ht_node;
	struct mlxsw_sp_neigh_key key;
	u16 rif;
	bool connected;
	unsigned char ha[ETH_ALEN];
	struct list_head nexthop_list; /* list of nexthops using
					* this neigh entry
					*/
	struct list_head nexthop_neighs_list_node;
	unsigned int counter_index;
	bool counter_valid;
};

static const struct rhashtable_params mlxsw_sp_neigh_ht_params = {
	.key_offset = offsetof(struct mlxsw_sp_neigh_entry, key),
	.head_offset = offsetof(struct mlxsw_sp_neigh_entry, ht_node),
	.key_len = sizeof(struct mlxsw_sp_neigh_key),
};

struct mlxsw_sp_neigh_entry *
mlxsw_sp_rif_neigh_next(struct mlxsw_sp_rif *rif,
			struct mlxsw_sp_neigh_entry *neigh_entry)
{
	if (!neigh_entry) {
		if (list_empty(&rif->neigh_list))
			return NULL;
		else
			return list_first_entry(&rif->neigh_list,
						typeof(*neigh_entry),
						rif_list_node);
	}
	if (list_is_last(&neigh_entry->rif_list_node, &rif->neigh_list))
		return NULL;
	return list_next_entry(neigh_entry, rif_list_node);
}

int mlxsw_sp_neigh_entry_type(struct mlxsw_sp_neigh_entry *neigh_entry)
{
	return neigh_entry->key.n->tbl->family;
}

unsigned char *
mlxsw_sp_neigh_entry_ha(struct mlxsw_sp_neigh_entry *neigh_entry)
{
	return neigh_entry->ha;
}

u32 mlxsw_sp_neigh4_entry_dip(struct mlxsw_sp_neigh_entry *neigh_entry)
{
	struct neighbour *n;

	n = neigh_entry->key.n;
	return ntohl(*((__be32 *) n->primary_key));
}

struct in6_addr *
mlxsw_sp_neigh6_entry_dip(struct mlxsw_sp_neigh_entry *neigh_entry)
{
	struct neighbour *n;

	n = neigh_entry->key.n;
	return (struct in6_addr *) &n->primary_key;
}

int mlxsw_sp_neigh_counter_get(struct mlxsw_sp *mlxsw_sp,
			       struct mlxsw_sp_neigh_entry *neigh_entry,
			       u64 *p_counter)
{
	if (!neigh_entry->counter_valid)
		return -EINVAL;

	return mlxsw_sp_flow_counter_get(mlxsw_sp, neigh_entry->counter_index,
					 p_counter, NULL);
}

static struct mlxsw_sp_neigh_entry *
mlxsw_sp_neigh_entry_alloc(struct mlxsw_sp *mlxsw_sp, struct neighbour *n,
			   u16 rif)
{
	struct mlxsw_sp_neigh_entry *neigh_entry;

	neigh_entry = kzalloc(sizeof(*neigh_entry), GFP_KERNEL);
	if (!neigh_entry)
		return NULL;

	neigh_entry->key.n = n;
	neigh_entry->rif = rif;
	INIT_LIST_HEAD(&neigh_entry->nexthop_list);

	return neigh_entry;
}

static void mlxsw_sp_neigh_entry_free(struct mlxsw_sp_neigh_entry *neigh_entry)
{
	kfree(neigh_entry);
}

static int
mlxsw_sp_neigh_entry_insert(struct mlxsw_sp *mlxsw_sp,
			    struct mlxsw_sp_neigh_entry *neigh_entry)
{
	return rhashtable_insert_fast(&mlxsw_sp->router->neigh_ht,
				      &neigh_entry->ht_node,
				      mlxsw_sp_neigh_ht_params);
}

static void
mlxsw_sp_neigh_entry_remove(struct mlxsw_sp *mlxsw_sp,
			    struct mlxsw_sp_neigh_entry *neigh_entry)
{
	rhashtable_remove_fast(&mlxsw_sp->router->neigh_ht,
			       &neigh_entry->ht_node,
			       mlxsw_sp_neigh_ht_params);
}

static bool
mlxsw_sp_neigh_counter_should_alloc(struct mlxsw_sp *mlxsw_sp,
				    struct mlxsw_sp_neigh_entry *neigh_entry)
{
	struct devlink *devlink;
	const char *table_name;

	switch (mlxsw_sp_neigh_entry_type(neigh_entry)) {
	case AF_INET:
		table_name = MLXSW_SP_DPIPE_TABLE_NAME_HOST4;
		break;
	case AF_INET6:
		table_name = MLXSW_SP_DPIPE_TABLE_NAME_HOST6;
		break;
	default:
		WARN_ON(1);
		return false;
	}

	devlink = priv_to_devlink(mlxsw_sp->core);
	return devlink_dpipe_table_counter_enabled(devlink, table_name);
}

static void
mlxsw_sp_neigh_counter_alloc(struct mlxsw_sp *mlxsw_sp,
			     struct mlxsw_sp_neigh_entry *neigh_entry)
{
	if (!mlxsw_sp_neigh_counter_should_alloc(mlxsw_sp, neigh_entry))
		return;

	if (mlxsw_sp_flow_counter_alloc(mlxsw_sp, &neigh_entry->counter_index))
		return;

	neigh_entry->counter_valid = true;
}

static void
mlxsw_sp_neigh_counter_free(struct mlxsw_sp *mlxsw_sp,
			    struct mlxsw_sp_neigh_entry *neigh_entry)
{
	if (!neigh_entry->counter_valid)
		return;
	mlxsw_sp_flow_counter_free(mlxsw_sp,
				   neigh_entry->counter_index);
	neigh_entry->counter_valid = false;
}

static struct mlxsw_sp_neigh_entry *
mlxsw_sp_neigh_entry_create(struct mlxsw_sp *mlxsw_sp, struct neighbour *n)
{
	struct mlxsw_sp_neigh_entry *neigh_entry;
	struct mlxsw_sp_rif *rif;
	int err;

	rif = mlxsw_sp_rif_find_by_dev(mlxsw_sp, n->dev);
	if (!rif)
		return ERR_PTR(-EINVAL);

	neigh_entry = mlxsw_sp_neigh_entry_alloc(mlxsw_sp, n, rif->rif_index);
	if (!neigh_entry)
		return ERR_PTR(-ENOMEM);

	err = mlxsw_sp_neigh_entry_insert(mlxsw_sp, neigh_entry);
	if (err)
		goto err_neigh_entry_insert;

	mlxsw_sp_neigh_counter_alloc(mlxsw_sp, neigh_entry);
	list_add(&neigh_entry->rif_list_node, &rif->neigh_list);

	return neigh_entry;

err_neigh_entry_insert:
	mlxsw_sp_neigh_entry_free(neigh_entry);
	return ERR_PTR(err);
}

static void
mlxsw_sp_neigh_entry_destroy(struct mlxsw_sp *mlxsw_sp,
			     struct mlxsw_sp_neigh_entry *neigh_entry)
{
	list_del(&neigh_entry->rif_list_node);
	mlxsw_sp_neigh_counter_free(mlxsw_sp, neigh_entry);
	mlxsw_sp_neigh_entry_remove(mlxsw_sp, neigh_entry);
	mlxsw_sp_neigh_entry_free(neigh_entry);
}

static struct mlxsw_sp_neigh_entry *
mlxsw_sp_neigh_entry_lookup(struct mlxsw_sp *mlxsw_sp, struct neighbour *n)
{
	struct mlxsw_sp_neigh_key key;

	key.n = n;
	return rhashtable_lookup_fast(&mlxsw_sp->router->neigh_ht,
				      &key, mlxsw_sp_neigh_ht_params);
}

static void
mlxsw_sp_router_neighs_update_interval_init(struct mlxsw_sp *mlxsw_sp)
{
	unsigned long interval;

#if IS_ENABLED(CONFIG_IPV6)
	interval = min_t(unsigned long,
			 NEIGH_VAR(&arp_tbl.parms, DELAY_PROBE_TIME),
			 NEIGH_VAR(&nd_tbl.parms, DELAY_PROBE_TIME));
#else
	interval = NEIGH_VAR(&arp_tbl.parms, DELAY_PROBE_TIME);
#endif
	mlxsw_sp->router->neighs_update.interval = jiffies_to_msecs(interval);
}

static void mlxsw_sp_router_neigh_ent_ipv4_process(struct mlxsw_sp *mlxsw_sp,
						   char *rauhtd_pl,
						   int ent_index)
{
	u64 max_rifs = MLXSW_CORE_RES_GET(mlxsw_sp->core, MAX_RIFS);
	struct net_device *dev;
	struct neighbour *n;
	__be32 dipn;
	u32 dip;
	u16 rif;

	mlxsw_reg_rauhtd_ent_ipv4_unpack(rauhtd_pl, ent_index, &rif, &dip);

	if (WARN_ON_ONCE(rif >= max_rifs))
		return;
	if (!mlxsw_sp->router->rifs[rif]) {
		dev_err_ratelimited(mlxsw_sp->bus_info->dev, "Incorrect RIF in neighbour entry\n");
		return;
	}

	dipn = htonl(dip);
	dev = mlxsw_sp->router->rifs[rif]->dev;
	n = neigh_lookup(&arp_tbl, &dipn, dev);
	if (!n)
		return;

	netdev_dbg(dev, "Updating neighbour with IP=%pI4h\n", &dip);
	neigh_event_send(n, NULL);
	neigh_release(n);
}

#if IS_ENABLED(CONFIG_IPV6)
static void mlxsw_sp_router_neigh_ent_ipv6_process(struct mlxsw_sp *mlxsw_sp,
						   char *rauhtd_pl,
						   int rec_index)
{
	struct net_device *dev;
	struct neighbour *n;
	struct in6_addr dip;
	u16 rif;

	mlxsw_reg_rauhtd_ent_ipv6_unpack(rauhtd_pl, rec_index, &rif,
					 (char *) &dip);

	if (!mlxsw_sp->router->rifs[rif]) {
		dev_err_ratelimited(mlxsw_sp->bus_info->dev, "Incorrect RIF in neighbour entry\n");
		return;
	}

	dev = mlxsw_sp->router->rifs[rif]->dev;
	n = neigh_lookup(&nd_tbl, &dip, dev);
	if (!n)
		return;

	netdev_dbg(dev, "Updating neighbour with IP=%pI6c\n", &dip);
	neigh_event_send(n, NULL);
	neigh_release(n);
}
#else
static void mlxsw_sp_router_neigh_ent_ipv6_process(struct mlxsw_sp *mlxsw_sp,
						   char *rauhtd_pl,
						   int rec_index)
{
}
#endif

static void mlxsw_sp_router_neigh_rec_ipv4_process(struct mlxsw_sp *mlxsw_sp,
						   char *rauhtd_pl,
						   int rec_index)
{
	u8 num_entries;
	int i;

	num_entries = mlxsw_reg_rauhtd_ipv4_rec_num_entries_get(rauhtd_pl,
								rec_index);
	/* Hardware starts counting at 0, so add 1. */
	num_entries++;

	/* Each record consists of several neighbour entries. */
	for (i = 0; i < num_entries; i++) {
		int ent_index;

		ent_index = rec_index * MLXSW_REG_RAUHTD_IPV4_ENT_PER_REC + i;
		mlxsw_sp_router_neigh_ent_ipv4_process(mlxsw_sp, rauhtd_pl,
						       ent_index);
	}

}

static void mlxsw_sp_router_neigh_rec_ipv6_process(struct mlxsw_sp *mlxsw_sp,
						   char *rauhtd_pl,
						   int rec_index)
{
	/* One record contains one entry. */
	mlxsw_sp_router_neigh_ent_ipv6_process(mlxsw_sp, rauhtd_pl,
					       rec_index);
}

static void mlxsw_sp_router_neigh_rec_process(struct mlxsw_sp *mlxsw_sp,
					      char *rauhtd_pl, int rec_index)
{
	switch (mlxsw_reg_rauhtd_rec_type_get(rauhtd_pl, rec_index)) {
	case MLXSW_REG_RAUHTD_TYPE_IPV4:
		mlxsw_sp_router_neigh_rec_ipv4_process(mlxsw_sp, rauhtd_pl,
						       rec_index);
		break;
	case MLXSW_REG_RAUHTD_TYPE_IPV6:
		mlxsw_sp_router_neigh_rec_ipv6_process(mlxsw_sp, rauhtd_pl,
						       rec_index);
		break;
	}
}

static bool mlxsw_sp_router_rauhtd_is_full(char *rauhtd_pl)
{
	u8 num_rec, last_rec_index, num_entries;

	num_rec = mlxsw_reg_rauhtd_num_rec_get(rauhtd_pl);
	last_rec_index = num_rec - 1;

	if (num_rec < MLXSW_REG_RAUHTD_REC_MAX_NUM)
		return false;
	if (mlxsw_reg_rauhtd_rec_type_get(rauhtd_pl, last_rec_index) ==
	    MLXSW_REG_RAUHTD_TYPE_IPV6)
		return true;

	num_entries = mlxsw_reg_rauhtd_ipv4_rec_num_entries_get(rauhtd_pl,
								last_rec_index);
	if (++num_entries == MLXSW_REG_RAUHTD_IPV4_ENT_PER_REC)
		return true;
	return false;
}

static int
__mlxsw_sp_router_neighs_update_rauhtd(struct mlxsw_sp *mlxsw_sp,
				       char *rauhtd_pl,
				       enum mlxsw_reg_rauhtd_type type)
{
	int i, num_rec;
	int err;

	/* Ensure the RIF we read from the device does not change mid-dump. */
	mutex_lock(&mlxsw_sp->router->lock);
	do {
		mlxsw_reg_rauhtd_pack(rauhtd_pl, type);
		err = mlxsw_reg_query(mlxsw_sp->core, MLXSW_REG(rauhtd),
				      rauhtd_pl);
		if (err) {
			dev_err_ratelimited(mlxsw_sp->bus_info->dev, "Failed to dump neighbour table\n");
			break;
		}
		num_rec = mlxsw_reg_rauhtd_num_rec_get(rauhtd_pl);
		for (i = 0; i < num_rec; i++)
			mlxsw_sp_router_neigh_rec_process(mlxsw_sp, rauhtd_pl,
							  i);
	} while (mlxsw_sp_router_rauhtd_is_full(rauhtd_pl));
	mutex_unlock(&mlxsw_sp->router->lock);

	return err;
}

static int mlxsw_sp_router_neighs_update_rauhtd(struct mlxsw_sp *mlxsw_sp)
{
	enum mlxsw_reg_rauhtd_type type;
	char *rauhtd_pl;
	int err;

	rauhtd_pl = kmalloc(MLXSW_REG_RAUHTD_LEN, GFP_KERNEL);
	if (!rauhtd_pl)
		return -ENOMEM;

	type = MLXSW_REG_RAUHTD_TYPE_IPV4;
	err = __mlxsw_sp_router_neighs_update_rauhtd(mlxsw_sp, rauhtd_pl, type);
	if (err)
		goto out;

	type = MLXSW_REG_RAUHTD_TYPE_IPV6;
	err = __mlxsw_sp_router_neighs_update_rauhtd(mlxsw_sp, rauhtd_pl, type);
out:
	kfree(rauhtd_pl);
	return err;
}

static void mlxsw_sp_router_neighs_update_nh(struct mlxsw_sp *mlxsw_sp)
{
	struct mlxsw_sp_neigh_entry *neigh_entry;

	mutex_lock(&mlxsw_sp->router->lock);
	list_for_each_entry(neigh_entry, &mlxsw_sp->router->nexthop_neighs_list,
			    nexthop_neighs_list_node)
		/* If this neigh have nexthops, make the kernel think this neigh
		 * is active regardless of the traffic.
		 */
		neigh_event_send(neigh_entry->key.n, NULL);
	mutex_unlock(&mlxsw_sp->router->lock);
}

static void
mlxsw_sp_router_neighs_update_work_schedule(struct mlxsw_sp *mlxsw_sp)
{
	unsigned long interval = mlxsw_sp->router->neighs_update.interval;

	mlxsw_core_schedule_dw(&mlxsw_sp->router->neighs_update.dw,
			       msecs_to_jiffies(interval));
}

static void mlxsw_sp_router_neighs_update_work(struct work_struct *work)
{
	struct mlxsw_sp_router *router;
	int err;

	router = container_of(work, struct mlxsw_sp_router,
			      neighs_update.dw.work);
	err = mlxsw_sp_router_neighs_update_rauhtd(router->mlxsw_sp);
	if (err)
		dev_err(router->mlxsw_sp->bus_info->dev, "Could not update kernel for neigh activity");

	mlxsw_sp_router_neighs_update_nh(router->mlxsw_sp);

	mlxsw_sp_router_neighs_update_work_schedule(router->mlxsw_sp);
}

static void mlxsw_sp_router_probe_unresolved_nexthops(struct work_struct *work)
{
	struct mlxsw_sp_neigh_entry *neigh_entry;
	struct mlxsw_sp_router *router;

	router = container_of(work, struct mlxsw_sp_router,
			      nexthop_probe_dw.work);
	/* Iterate over nexthop neighbours, find those who are unresolved and
	 * send arp on them. This solves the chicken-egg problem when
	 * the nexthop wouldn't get offloaded until the neighbor is resolved
	 * but it wouldn't get resolved ever in case traffic is flowing in HW
	 * using different nexthop.
	 */
	mutex_lock(&router->lock);
	list_for_each_entry(neigh_entry, &router->nexthop_neighs_list,
			    nexthop_neighs_list_node)
		if (!neigh_entry->connected)
			neigh_event_send(neigh_entry->key.n, NULL);
	mutex_unlock(&router->lock);

	mlxsw_core_schedule_dw(&router->nexthop_probe_dw,
			       MLXSW_SP_UNRESOLVED_NH_PROBE_INTERVAL);
}

static void
mlxsw_sp_nexthop_neigh_update(struct mlxsw_sp *mlxsw_sp,
			      struct mlxsw_sp_neigh_entry *neigh_entry,
			      bool removing, bool dead);

static enum mlxsw_reg_rauht_op mlxsw_sp_rauht_op(bool adding)
{
	return adding ? MLXSW_REG_RAUHT_OP_WRITE_ADD :
			MLXSW_REG_RAUHT_OP_WRITE_DELETE;
}

static int
mlxsw_sp_router_neigh_entry_op4(struct mlxsw_sp *mlxsw_sp,
				struct mlxsw_sp_neigh_entry *neigh_entry,
				enum mlxsw_reg_rauht_op op)
{
	struct neighbour *n = neigh_entry->key.n;
	u32 dip = ntohl(*((__be32 *) n->primary_key));
	char rauht_pl[MLXSW_REG_RAUHT_LEN];

	mlxsw_reg_rauht_pack4(rauht_pl, op, neigh_entry->rif, neigh_entry->ha,
			      dip);
	if (neigh_entry->counter_valid)
		mlxsw_reg_rauht_pack_counter(rauht_pl,
					     neigh_entry->counter_index);
	return mlxsw_reg_write(mlxsw_sp->core, MLXSW_REG(rauht), rauht_pl);
}

static int
mlxsw_sp_router_neigh_entry_op6(struct mlxsw_sp *mlxsw_sp,
				struct mlxsw_sp_neigh_entry *neigh_entry,
				enum mlxsw_reg_rauht_op op)
{
	struct neighbour *n = neigh_entry->key.n;
	char rauht_pl[MLXSW_REG_RAUHT_LEN];
	const char *dip = n->primary_key;

	mlxsw_reg_rauht_pack6(rauht_pl, op, neigh_entry->rif, neigh_entry->ha,
			      dip);
	if (neigh_entry->counter_valid)
		mlxsw_reg_rauht_pack_counter(rauht_pl,
					     neigh_entry->counter_index);
	return mlxsw_reg_write(mlxsw_sp->core, MLXSW_REG(rauht), rauht_pl);
}

bool mlxsw_sp_neigh_ipv6_ignore(struct mlxsw_sp_neigh_entry *neigh_entry)
{
	struct neighbour *n = neigh_entry->key.n;

	/* Packets with a link-local destination address are trapped
	 * after LPM lookup and never reach the neighbour table, so
	 * there is no need to program such neighbours to the device.
	 */
	if (ipv6_addr_type((struct in6_addr *) &n->primary_key) &
	    IPV6_ADDR_LINKLOCAL)
		return true;
	return false;
}

static void
mlxsw_sp_neigh_entry_update(struct mlxsw_sp *mlxsw_sp,
			    struct mlxsw_sp_neigh_entry *neigh_entry,
			    bool adding)
{
	enum mlxsw_reg_rauht_op op = mlxsw_sp_rauht_op(adding);
	int err;

	if (!adding && !neigh_entry->connected)
		return;
	neigh_entry->connected = adding;
	if (neigh_entry->key.n->tbl->family == AF_INET) {
		err = mlxsw_sp_router_neigh_entry_op4(mlxsw_sp, neigh_entry,
						      op);
		if (err)
			return;
	} else if (neigh_entry->key.n->tbl->family == AF_INET6) {
		if (mlxsw_sp_neigh_ipv6_ignore(neigh_entry))
			return;
		err = mlxsw_sp_router_neigh_entry_op6(mlxsw_sp, neigh_entry,
						      op);
		if (err)
			return;
	} else {
		WARN_ON_ONCE(1);
		return;
	}

	if (adding)
		neigh_entry->key.n->flags |= NTF_OFFLOADED;
	else
		neigh_entry->key.n->flags &= ~NTF_OFFLOADED;
}

void
mlxsw_sp_neigh_entry_counter_update(struct mlxsw_sp *mlxsw_sp,
				    struct mlxsw_sp_neigh_entry *neigh_entry,
				    bool adding)
{
	if (adding)
		mlxsw_sp_neigh_counter_alloc(mlxsw_sp, neigh_entry);
	else
		mlxsw_sp_neigh_counter_free(mlxsw_sp, neigh_entry);
	mlxsw_sp_neigh_entry_update(mlxsw_sp, neigh_entry, true);
}

struct mlxsw_sp_netevent_work {
	struct work_struct work;
	struct mlxsw_sp *mlxsw_sp;
	struct neighbour *n;
};

static void mlxsw_sp_router_neigh_event_work(struct work_struct *work)
{
	struct mlxsw_sp_netevent_work *net_work =
		container_of(work, struct mlxsw_sp_netevent_work, work);
	struct mlxsw_sp *mlxsw_sp = net_work->mlxsw_sp;
	struct mlxsw_sp_neigh_entry *neigh_entry;
	struct neighbour *n = net_work->n;
	unsigned char ha[ETH_ALEN];
	bool entry_connected;
	u8 nud_state, dead;

	/* If these parameters are changed after we release the lock,
	 * then we are guaranteed to receive another event letting us
	 * know about it.
	 */
	read_lock_bh(&n->lock);
	memcpy(ha, n->ha, ETH_ALEN);
	nud_state = n->nud_state;
	dead = n->dead;
	read_unlock_bh(&n->lock);

	mutex_lock(&mlxsw_sp->router->lock);
	mlxsw_sp_span_respin(mlxsw_sp);

	entry_connected = nud_state & NUD_VALID && !dead;
	neigh_entry = mlxsw_sp_neigh_entry_lookup(mlxsw_sp, n);
	if (!entry_connected && !neigh_entry)
		goto out;
	if (!neigh_entry) {
		neigh_entry = mlxsw_sp_neigh_entry_create(mlxsw_sp, n);
		if (IS_ERR(neigh_entry))
			goto out;
	}

	if (neigh_entry->connected && entry_connected &&
	    !memcmp(neigh_entry->ha, ha, ETH_ALEN))
		goto out;

	memcpy(neigh_entry->ha, ha, ETH_ALEN);
	mlxsw_sp_neigh_entry_update(mlxsw_sp, neigh_entry, entry_connected);
	mlxsw_sp_nexthop_neigh_update(mlxsw_sp, neigh_entry, !entry_connected,
				      dead);

	if (!neigh_entry->connected && list_empty(&neigh_entry->nexthop_list))
		mlxsw_sp_neigh_entry_destroy(mlxsw_sp, neigh_entry);

out:
	mutex_unlock(&mlxsw_sp->router->lock);
	neigh_release(n);
	kfree(net_work);
}

static int mlxsw_sp_mp_hash_init(struct mlxsw_sp *mlxsw_sp);

static void mlxsw_sp_router_mp_hash_event_work(struct work_struct *work)
{
	struct mlxsw_sp_netevent_work *net_work =
		container_of(work, struct mlxsw_sp_netevent_work, work);
	struct mlxsw_sp *mlxsw_sp = net_work->mlxsw_sp;

	mlxsw_sp_mp_hash_init(mlxsw_sp);
	kfree(net_work);
}

static int __mlxsw_sp_router_init(struct mlxsw_sp *mlxsw_sp);

static void mlxsw_sp_router_update_priority_work(struct work_struct *work)
{
	struct mlxsw_sp_netevent_work *net_work =
		container_of(work, struct mlxsw_sp_netevent_work, work);
	struct mlxsw_sp *mlxsw_sp = net_work->mlxsw_sp;

	__mlxsw_sp_router_init(mlxsw_sp);
	kfree(net_work);
}

static int mlxsw_sp_router_schedule_work(struct net *net,
					 struct notifier_block *nb,
					 void (*cb)(struct work_struct *))
{
	struct mlxsw_sp_netevent_work *net_work;
	struct mlxsw_sp_router *router;

	router = container_of(nb, struct mlxsw_sp_router, netevent_nb);
	if (!net_eq(net, mlxsw_sp_net(router->mlxsw_sp)))
		return NOTIFY_DONE;

	net_work = kzalloc(sizeof(*net_work), GFP_ATOMIC);
	if (!net_work)
		return NOTIFY_BAD;

	INIT_WORK(&net_work->work, cb);
	net_work->mlxsw_sp = router->mlxsw_sp;
	mlxsw_core_schedule_work(&net_work->work);
	return NOTIFY_DONE;
}

static int mlxsw_sp_router_netevent_event(struct notifier_block *nb,
					  unsigned long event, void *ptr)
{
	struct mlxsw_sp_netevent_work *net_work;
	struct mlxsw_sp_port *mlxsw_sp_port;
	struct mlxsw_sp *mlxsw_sp;
	unsigned long interval;
	struct neigh_parms *p;
	struct neighbour *n;

	switch (event) {
	case NETEVENT_DELAY_PROBE_TIME_UPDATE:
		p = ptr;

		/* We don't care about changes in the default table. */
		if (!p->dev || (p->tbl->family != AF_INET &&
				p->tbl->family != AF_INET6))
			return NOTIFY_DONE;

		/* We are in atomic context and can't take RTNL mutex,
		 * so use RCU variant to walk the device chain.
		 */
		mlxsw_sp_port = mlxsw_sp_port_lower_dev_hold(p->dev);
		if (!mlxsw_sp_port)
			return NOTIFY_DONE;

		mlxsw_sp = mlxsw_sp_port->mlxsw_sp;
		interval = jiffies_to_msecs(NEIGH_VAR(p, DELAY_PROBE_TIME));
		mlxsw_sp->router->neighs_update.interval = interval;

		mlxsw_sp_port_dev_put(mlxsw_sp_port);
		break;
	case NETEVENT_NEIGH_UPDATE:
		n = ptr;

		if (n->tbl->family != AF_INET && n->tbl->family != AF_INET6)
			return NOTIFY_DONE;

		mlxsw_sp_port = mlxsw_sp_port_lower_dev_hold(n->dev);
		if (!mlxsw_sp_port)
			return NOTIFY_DONE;

		net_work = kzalloc(sizeof(*net_work), GFP_ATOMIC);
		if (!net_work) {
			mlxsw_sp_port_dev_put(mlxsw_sp_port);
			return NOTIFY_BAD;
		}

		INIT_WORK(&net_work->work, mlxsw_sp_router_neigh_event_work);
		net_work->mlxsw_sp = mlxsw_sp_port->mlxsw_sp;
		net_work->n = n;

		/* Take a reference to ensure the neighbour won't be
		 * destructed until we drop the reference in delayed
		 * work.
		 */
		neigh_clone(n);
		mlxsw_core_schedule_work(&net_work->work);
		mlxsw_sp_port_dev_put(mlxsw_sp_port);
		break;
	case NETEVENT_IPV4_MPATH_HASH_UPDATE:
	case NETEVENT_IPV6_MPATH_HASH_UPDATE:
		return mlxsw_sp_router_schedule_work(ptr, nb,
				mlxsw_sp_router_mp_hash_event_work);

	case NETEVENT_IPV4_FWD_UPDATE_PRIORITY_UPDATE:
		return mlxsw_sp_router_schedule_work(ptr, nb,
				mlxsw_sp_router_update_priority_work);
	}

	return NOTIFY_DONE;
}

static int mlxsw_sp_neigh_init(struct mlxsw_sp *mlxsw_sp)
{
	int err;

	err = rhashtable_init(&mlxsw_sp->router->neigh_ht,
			      &mlxsw_sp_neigh_ht_params);
	if (err)
		return err;

	/* Initialize the polling interval according to the default
	 * table.
	 */
	mlxsw_sp_router_neighs_update_interval_init(mlxsw_sp);

	/* Create the delayed works for the activity_update */
	INIT_DELAYED_WORK(&mlxsw_sp->router->neighs_update.dw,
			  mlxsw_sp_router_neighs_update_work);
	INIT_DELAYED_WORK(&mlxsw_sp->router->nexthop_probe_dw,
			  mlxsw_sp_router_probe_unresolved_nexthops);
	mlxsw_core_schedule_dw(&mlxsw_sp->router->neighs_update.dw, 0);
	mlxsw_core_schedule_dw(&mlxsw_sp->router->nexthop_probe_dw, 0);
	return 0;
}

static void mlxsw_sp_neigh_fini(struct mlxsw_sp *mlxsw_sp)
{
	cancel_delayed_work_sync(&mlxsw_sp->router->neighs_update.dw);
	cancel_delayed_work_sync(&mlxsw_sp->router->nexthop_probe_dw);
	rhashtable_destroy(&mlxsw_sp->router->neigh_ht);
}

static void mlxsw_sp_neigh_rif_gone_sync(struct mlxsw_sp *mlxsw_sp,
					 struct mlxsw_sp_rif *rif)
{
	struct mlxsw_sp_neigh_entry *neigh_entry, *tmp;

	list_for_each_entry_safe(neigh_entry, tmp, &rif->neigh_list,
				 rif_list_node) {
		mlxsw_sp_neigh_entry_update(mlxsw_sp, neigh_entry, false);
		mlxsw_sp_neigh_entry_destroy(mlxsw_sp, neigh_entry);
	}
}

enum mlxsw_sp_nexthop_type {
	MLXSW_SP_NEXTHOP_TYPE_ETH,
	MLXSW_SP_NEXTHOP_TYPE_IPIP,
};

enum mlxsw_sp_nexthop_action {
	/* Nexthop forwards packets to an egress RIF */
	MLXSW_SP_NEXTHOP_ACTION_FORWARD,
	/* Nexthop discards packets */
	MLXSW_SP_NEXTHOP_ACTION_DISCARD,
	/* Nexthop traps packets */
	MLXSW_SP_NEXTHOP_ACTION_TRAP,
};

struct mlxsw_sp_nexthop_key {
	struct fib_nh *fib_nh;
};

struct mlxsw_sp_nexthop {
	struct list_head neigh_list_node; /* member of neigh entry list */
	struct list_head rif_list_node;
	struct list_head router_list_node;
	struct mlxsw_sp_nexthop_group_info *nhgi; /* pointer back to the group
						   * this nexthop belongs to
						   */
	struct rhash_head ht_node;
	struct neigh_table *neigh_tbl;
	struct mlxsw_sp_nexthop_key key;
	unsigned char gw_addr[sizeof(struct in6_addr)];
	int ifindex;
	int nh_weight;
	int norm_nh_weight;
	int num_adj_entries;
	struct mlxsw_sp_rif *rif;
	u8 should_offload:1, /* set indicates this nexthop should be written
			      * to the adjacency table.
			      */
	   offloaded:1, /* set indicates this nexthop was written to the
			 * adjacency table.
			 */
	   update:1; /* set indicates this nexthop should be updated in the
		      * adjacency table (f.e., its MAC changed).
		      */
	enum mlxsw_sp_nexthop_action action;
	enum mlxsw_sp_nexthop_type type;
	union {
		struct mlxsw_sp_neigh_entry *neigh_entry;
		struct mlxsw_sp_ipip_entry *ipip_entry;
	};
	unsigned int counter_index;
	bool counter_valid;
};

enum mlxsw_sp_nexthop_group_type {
	MLXSW_SP_NEXTHOP_GROUP_TYPE_IPV4,
	MLXSW_SP_NEXTHOP_GROUP_TYPE_IPV6,
	MLXSW_SP_NEXTHOP_GROUP_TYPE_OBJ,
};

struct mlxsw_sp_nexthop_group_info {
	struct mlxsw_sp_nexthop_group *nh_grp;
	u32 adj_index;
	u16 ecmp_size;
	u16 count;
	int sum_norm_weight;
	u8 adj_index_valid:1,
	   gateway:1, /* routes using the group use a gateway */
	   is_resilient:1;
	struct list_head list; /* member in nh_res_grp_list */
	struct mlxsw_sp_nexthop nexthops[0];
#define nh_rif	nexthops[0].rif
};

struct mlxsw_sp_nexthop_group_vr_key {
	u16 vr_id;
	enum mlxsw_sp_l3proto proto;
};

struct mlxsw_sp_nexthop_group_vr_entry {
	struct list_head list; /* member in vr_list */
	struct rhash_head ht_node; /* member in vr_ht */
	refcount_t ref_count;
	struct mlxsw_sp_nexthop_group_vr_key key;
};

struct mlxsw_sp_nexthop_group {
	struct rhash_head ht_node;
	struct list_head fib_list; /* list of fib entries that use this group */
	union {
		struct {
			struct fib_info *fi;
		} ipv4;
		struct {
			u32 id;
		} obj;
	};
	struct mlxsw_sp_nexthop_group_info *nhgi;
	struct list_head vr_list;
	struct rhashtable vr_ht;
	enum mlxsw_sp_nexthop_group_type type;
	bool can_destroy;
};

void mlxsw_sp_nexthop_counter_alloc(struct mlxsw_sp *mlxsw_sp,
				    struct mlxsw_sp_nexthop *nh)
{
	struct devlink *devlink;

	devlink = priv_to_devlink(mlxsw_sp->core);
	if (!devlink_dpipe_table_counter_enabled(devlink,
						 MLXSW_SP_DPIPE_TABLE_NAME_ADJ))
		return;

	if (mlxsw_sp_flow_counter_alloc(mlxsw_sp, &nh->counter_index))
		return;

	nh->counter_valid = true;
}

void mlxsw_sp_nexthop_counter_free(struct mlxsw_sp *mlxsw_sp,
				   struct mlxsw_sp_nexthop *nh)
{
	if (!nh->counter_valid)
		return;
	mlxsw_sp_flow_counter_free(mlxsw_sp, nh->counter_index);
	nh->counter_valid = false;
}

int mlxsw_sp_nexthop_counter_get(struct mlxsw_sp *mlxsw_sp,
				 struct mlxsw_sp_nexthop *nh, u64 *p_counter)
{
	if (!nh->counter_valid)
		return -EINVAL;

	return mlxsw_sp_flow_counter_get(mlxsw_sp, nh->counter_index,
					 p_counter, NULL);
}

struct mlxsw_sp_nexthop *mlxsw_sp_nexthop_next(struct mlxsw_sp_router *router,
					       struct mlxsw_sp_nexthop *nh)
{
	if (!nh) {
		if (list_empty(&router->nexthop_list))
			return NULL;
		else
			return list_first_entry(&router->nexthop_list,
						typeof(*nh), router_list_node);
	}
	if (list_is_last(&nh->router_list_node, &router->nexthop_list))
		return NULL;
	return list_next_entry(nh, router_list_node);
}

bool mlxsw_sp_nexthop_is_forward(const struct mlxsw_sp_nexthop *nh)
{
	return nh->offloaded && nh->action == MLXSW_SP_NEXTHOP_ACTION_FORWARD;
}

unsigned char *mlxsw_sp_nexthop_ha(struct mlxsw_sp_nexthop *nh)
{
	if (nh->type != MLXSW_SP_NEXTHOP_TYPE_ETH ||
	    !mlxsw_sp_nexthop_is_forward(nh))
		return NULL;
	return nh->neigh_entry->ha;
}

int mlxsw_sp_nexthop_indexes(struct mlxsw_sp_nexthop *nh, u32 *p_adj_index,
			     u32 *p_adj_size, u32 *p_adj_hash_index)
{
	struct mlxsw_sp_nexthop_group_info *nhgi = nh->nhgi;
	u32 adj_hash_index = 0;
	int i;

	if (!nh->offloaded || !nhgi->adj_index_valid)
		return -EINVAL;

	*p_adj_index = nhgi->adj_index;
	*p_adj_size = nhgi->ecmp_size;

	for (i = 0; i < nhgi->count; i++) {
		struct mlxsw_sp_nexthop *nh_iter = &nhgi->nexthops[i];

		if (nh_iter == nh)
			break;
		if (nh_iter->offloaded)
			adj_hash_index += nh_iter->num_adj_entries;
	}

	*p_adj_hash_index = adj_hash_index;
	return 0;
}

struct mlxsw_sp_rif *mlxsw_sp_nexthop_rif(struct mlxsw_sp_nexthop *nh)
{
	return nh->rif;
}

bool mlxsw_sp_nexthop_group_has_ipip(struct mlxsw_sp_nexthop *nh)
{
	struct mlxsw_sp_nexthop_group_info *nhgi = nh->nhgi;
	int i;

	for (i = 0; i < nhgi->count; i++) {
		struct mlxsw_sp_nexthop *nh_iter = &nhgi->nexthops[i];

		if (nh_iter->type == MLXSW_SP_NEXTHOP_TYPE_IPIP)
			return true;
	}
	return false;
}

static const struct rhashtable_params mlxsw_sp_nexthop_group_vr_ht_params = {
	.key_offset = offsetof(struct mlxsw_sp_nexthop_group_vr_entry, key),
	.head_offset = offsetof(struct mlxsw_sp_nexthop_group_vr_entry, ht_node),
	.key_len = sizeof(struct mlxsw_sp_nexthop_group_vr_key),
	.automatic_shrinking = true,
};

static struct mlxsw_sp_nexthop_group_vr_entry *
mlxsw_sp_nexthop_group_vr_entry_lookup(struct mlxsw_sp_nexthop_group *nh_grp,
				       const struct mlxsw_sp_fib *fib)
{
	struct mlxsw_sp_nexthop_group_vr_key key;

	memset(&key, 0, sizeof(key));
	key.vr_id = fib->vr->id;
	key.proto = fib->proto;
	return rhashtable_lookup_fast(&nh_grp->vr_ht, &key,
				      mlxsw_sp_nexthop_group_vr_ht_params);
}

static int
mlxsw_sp_nexthop_group_vr_entry_create(struct mlxsw_sp_nexthop_group *nh_grp,
				       const struct mlxsw_sp_fib *fib)
{
	struct mlxsw_sp_nexthop_group_vr_entry *vr_entry;
	int err;

	vr_entry = kzalloc(sizeof(*vr_entry), GFP_KERNEL);
	if (!vr_entry)
		return -ENOMEM;

	vr_entry->key.vr_id = fib->vr->id;
	vr_entry->key.proto = fib->proto;
	refcount_set(&vr_entry->ref_count, 1);

	err = rhashtable_insert_fast(&nh_grp->vr_ht, &vr_entry->ht_node,
				     mlxsw_sp_nexthop_group_vr_ht_params);
	if (err)
		goto err_hashtable_insert;

	list_add(&vr_entry->list, &nh_grp->vr_list);

	return 0;

err_hashtable_insert:
	kfree(vr_entry);
	return err;
}

static void
mlxsw_sp_nexthop_group_vr_entry_destroy(struct mlxsw_sp_nexthop_group *nh_grp,
					struct mlxsw_sp_nexthop_group_vr_entry *vr_entry)
{
	list_del(&vr_entry->list);
	rhashtable_remove_fast(&nh_grp->vr_ht, &vr_entry->ht_node,
			       mlxsw_sp_nexthop_group_vr_ht_params);
	kfree(vr_entry);
}

static int
mlxsw_sp_nexthop_group_vr_link(struct mlxsw_sp_nexthop_group *nh_grp,
			       const struct mlxsw_sp_fib *fib)
{
	struct mlxsw_sp_nexthop_group_vr_entry *vr_entry;

	vr_entry = mlxsw_sp_nexthop_group_vr_entry_lookup(nh_grp, fib);
	if (vr_entry) {
		refcount_inc(&vr_entry->ref_count);
		return 0;
	}

	return mlxsw_sp_nexthop_group_vr_entry_create(nh_grp, fib);
}

static void
mlxsw_sp_nexthop_group_vr_unlink(struct mlxsw_sp_nexthop_group *nh_grp,
				 const struct mlxsw_sp_fib *fib)
{
	struct mlxsw_sp_nexthop_group_vr_entry *vr_entry;

	vr_entry = mlxsw_sp_nexthop_group_vr_entry_lookup(nh_grp, fib);
	if (WARN_ON_ONCE(!vr_entry))
		return;

	if (!refcount_dec_and_test(&vr_entry->ref_count))
		return;

	mlxsw_sp_nexthop_group_vr_entry_destroy(nh_grp, vr_entry);
}

struct mlxsw_sp_nexthop_group_cmp_arg {
	enum mlxsw_sp_nexthop_group_type type;
	union {
		struct fib_info *fi;
		struct mlxsw_sp_fib6_entry *fib6_entry;
		u32 id;
	};
};

static bool
mlxsw_sp_nexthop6_group_has_nexthop(const struct mlxsw_sp_nexthop_group *nh_grp,
				    const struct in6_addr *gw, int ifindex,
				    int weight)
{
	int i;

	for (i = 0; i < nh_grp->nhgi->count; i++) {
		const struct mlxsw_sp_nexthop *nh;

		nh = &nh_grp->nhgi->nexthops[i];
		if (nh->ifindex == ifindex && nh->nh_weight == weight &&
		    ipv6_addr_equal(gw, (struct in6_addr *) nh->gw_addr))
			return true;
	}

	return false;
}

static bool
mlxsw_sp_nexthop6_group_cmp(const struct mlxsw_sp_nexthop_group *nh_grp,
			    const struct mlxsw_sp_fib6_entry *fib6_entry)
{
	struct mlxsw_sp_rt6 *mlxsw_sp_rt6;

	if (nh_grp->nhgi->count != fib6_entry->nrt6)
		return false;

	list_for_each_entry(mlxsw_sp_rt6, &fib6_entry->rt6_list, list) {
		struct fib6_nh *fib6_nh = mlxsw_sp_rt6->rt->fib6_nh;
		struct in6_addr *gw;
		int ifindex, weight;

		ifindex = fib6_nh->fib_nh_dev->ifindex;
		weight = fib6_nh->fib_nh_weight;
		gw = &fib6_nh->fib_nh_gw6;
		if (!mlxsw_sp_nexthop6_group_has_nexthop(nh_grp, gw, ifindex,
							 weight))
			return false;
	}

	return true;
}

static int
mlxsw_sp_nexthop_group_cmp(struct rhashtable_compare_arg *arg, const void *ptr)
{
	const struct mlxsw_sp_nexthop_group_cmp_arg *cmp_arg = arg->key;
	const struct mlxsw_sp_nexthop_group *nh_grp = ptr;

	if (nh_grp->type != cmp_arg->type)
		return 1;

	switch (cmp_arg->type) {
	case MLXSW_SP_NEXTHOP_GROUP_TYPE_IPV4:
		return cmp_arg->fi != nh_grp->ipv4.fi;
	case MLXSW_SP_NEXTHOP_GROUP_TYPE_IPV6:
		return !mlxsw_sp_nexthop6_group_cmp(nh_grp,
						    cmp_arg->fib6_entry);
	case MLXSW_SP_NEXTHOP_GROUP_TYPE_OBJ:
		return cmp_arg->id != nh_grp->obj.id;
	default:
		WARN_ON(1);
		return 1;
	}
}

static u32 mlxsw_sp_nexthop_group_hash_obj(const void *data, u32 len, u32 seed)
{
	const struct mlxsw_sp_nexthop_group *nh_grp = data;
	const struct mlxsw_sp_nexthop *nh;
	struct fib_info *fi;
	unsigned int val;
	int i;

	switch (nh_grp->type) {
	case MLXSW_SP_NEXTHOP_GROUP_TYPE_IPV4:
		fi = nh_grp->ipv4.fi;
		return jhash(&fi, sizeof(fi), seed);
	case MLXSW_SP_NEXTHOP_GROUP_TYPE_IPV6:
		val = nh_grp->nhgi->count;
		for (i = 0; i < nh_grp->nhgi->count; i++) {
			nh = &nh_grp->nhgi->nexthops[i];
			val ^= jhash(&nh->ifindex, sizeof(nh->ifindex), seed);
			val ^= jhash(&nh->gw_addr, sizeof(nh->gw_addr), seed);
		}
		return jhash(&val, sizeof(val), seed);
	case MLXSW_SP_NEXTHOP_GROUP_TYPE_OBJ:
		return jhash(&nh_grp->obj.id, sizeof(nh_grp->obj.id), seed);
	default:
		WARN_ON(1);
		return 0;
	}
}

static u32
mlxsw_sp_nexthop6_group_hash(struct mlxsw_sp_fib6_entry *fib6_entry, u32 seed)
{
	unsigned int val = fib6_entry->nrt6;
	struct mlxsw_sp_rt6 *mlxsw_sp_rt6;

	list_for_each_entry(mlxsw_sp_rt6, &fib6_entry->rt6_list, list) {
		struct fib6_nh *fib6_nh = mlxsw_sp_rt6->rt->fib6_nh;
		struct net_device *dev = fib6_nh->fib_nh_dev;
		struct in6_addr *gw = &fib6_nh->fib_nh_gw6;

		val ^= jhash(&dev->ifindex, sizeof(dev->ifindex), seed);
		val ^= jhash(gw, sizeof(*gw), seed);
	}

	return jhash(&val, sizeof(val), seed);
}

static u32
mlxsw_sp_nexthop_group_hash(const void *data, u32 len, u32 seed)
{
	const struct mlxsw_sp_nexthop_group_cmp_arg *cmp_arg = data;

	switch (cmp_arg->type) {
	case MLXSW_SP_NEXTHOP_GROUP_TYPE_IPV4:
		return jhash(&cmp_arg->fi, sizeof(cmp_arg->fi), seed);
	case MLXSW_SP_NEXTHOP_GROUP_TYPE_IPV6:
		return mlxsw_sp_nexthop6_group_hash(cmp_arg->fib6_entry, seed);
	case MLXSW_SP_NEXTHOP_GROUP_TYPE_OBJ:
		return jhash(&cmp_arg->id, sizeof(cmp_arg->id), seed);
	default:
		WARN_ON(1);
		return 0;
	}
}

static const struct rhashtable_params mlxsw_sp_nexthop_group_ht_params = {
	.head_offset = offsetof(struct mlxsw_sp_nexthop_group, ht_node),
	.hashfn	     = mlxsw_sp_nexthop_group_hash,
	.obj_hashfn  = mlxsw_sp_nexthop_group_hash_obj,
	.obj_cmpfn   = mlxsw_sp_nexthop_group_cmp,
};

static int mlxsw_sp_nexthop_group_insert(struct mlxsw_sp *mlxsw_sp,
					 struct mlxsw_sp_nexthop_group *nh_grp)
{
	if (nh_grp->type == MLXSW_SP_NEXTHOP_GROUP_TYPE_IPV6 &&
	    !nh_grp->nhgi->gateway)
		return 0;

	return rhashtable_insert_fast(&mlxsw_sp->router->nexthop_group_ht,
				      &nh_grp->ht_node,
				      mlxsw_sp_nexthop_group_ht_params);
}

static void mlxsw_sp_nexthop_group_remove(struct mlxsw_sp *mlxsw_sp,
					  struct mlxsw_sp_nexthop_group *nh_grp)
{
	if (nh_grp->type == MLXSW_SP_NEXTHOP_GROUP_TYPE_IPV6 &&
	    !nh_grp->nhgi->gateway)
		return;

	rhashtable_remove_fast(&mlxsw_sp->router->nexthop_group_ht,
			       &nh_grp->ht_node,
			       mlxsw_sp_nexthop_group_ht_params);
}

static struct mlxsw_sp_nexthop_group *
mlxsw_sp_nexthop4_group_lookup(struct mlxsw_sp *mlxsw_sp,
			       struct fib_info *fi)
{
	struct mlxsw_sp_nexthop_group_cmp_arg cmp_arg;

	cmp_arg.type = MLXSW_SP_NEXTHOP_GROUP_TYPE_IPV4;
	cmp_arg.fi = fi;
	return rhashtable_lookup_fast(&mlxsw_sp->router->nexthop_group_ht,
				      &cmp_arg,
				      mlxsw_sp_nexthop_group_ht_params);
}

static struct mlxsw_sp_nexthop_group *
mlxsw_sp_nexthop6_group_lookup(struct mlxsw_sp *mlxsw_sp,
			       struct mlxsw_sp_fib6_entry *fib6_entry)
{
	struct mlxsw_sp_nexthop_group_cmp_arg cmp_arg;

	cmp_arg.type = MLXSW_SP_NEXTHOP_GROUP_TYPE_IPV6;
	cmp_arg.fib6_entry = fib6_entry;
	return rhashtable_lookup_fast(&mlxsw_sp->router->nexthop_group_ht,
				      &cmp_arg,
				      mlxsw_sp_nexthop_group_ht_params);
}

static const struct rhashtable_params mlxsw_sp_nexthop_ht_params = {
	.key_offset = offsetof(struct mlxsw_sp_nexthop, key),
	.head_offset = offsetof(struct mlxsw_sp_nexthop, ht_node),
	.key_len = sizeof(struct mlxsw_sp_nexthop_key),
};

static int mlxsw_sp_nexthop_insert(struct mlxsw_sp *mlxsw_sp,
				   struct mlxsw_sp_nexthop *nh)
{
	return rhashtable_insert_fast(&mlxsw_sp->router->nexthop_ht,
				      &nh->ht_node, mlxsw_sp_nexthop_ht_params);
}

static void mlxsw_sp_nexthop_remove(struct mlxsw_sp *mlxsw_sp,
				    struct mlxsw_sp_nexthop *nh)
{
	rhashtable_remove_fast(&mlxsw_sp->router->nexthop_ht, &nh->ht_node,
			       mlxsw_sp_nexthop_ht_params);
}

static struct mlxsw_sp_nexthop *
mlxsw_sp_nexthop_lookup(struct mlxsw_sp *mlxsw_sp,
			struct mlxsw_sp_nexthop_key key)
{
	return rhashtable_lookup_fast(&mlxsw_sp->router->nexthop_ht, &key,
				      mlxsw_sp_nexthop_ht_params);
}

static int mlxsw_sp_adj_index_mass_update_vr(struct mlxsw_sp *mlxsw_sp,
					     enum mlxsw_sp_l3proto proto,
					     u16 vr_id,
					     u32 adj_index, u16 ecmp_size,
					     u32 new_adj_index,
					     u16 new_ecmp_size)
{
	char raleu_pl[MLXSW_REG_RALEU_LEN];

	mlxsw_reg_raleu_pack(raleu_pl,
			     (enum mlxsw_reg_ralxx_protocol) proto, vr_id,
			     adj_index, ecmp_size, new_adj_index,
			     new_ecmp_size);
	return mlxsw_reg_write(mlxsw_sp->core, MLXSW_REG(raleu), raleu_pl);
}

static int mlxsw_sp_adj_index_mass_update(struct mlxsw_sp *mlxsw_sp,
					  struct mlxsw_sp_nexthop_group *nh_grp,
					  u32 old_adj_index, u16 old_ecmp_size)
{
	struct mlxsw_sp_nexthop_group_info *nhgi = nh_grp->nhgi;
	struct mlxsw_sp_nexthop_group_vr_entry *vr_entry;
	int err;

	list_for_each_entry(vr_entry, &nh_grp->vr_list, list) {
		err = mlxsw_sp_adj_index_mass_update_vr(mlxsw_sp,
							vr_entry->key.proto,
							vr_entry->key.vr_id,
							old_adj_index,
							old_ecmp_size,
							nhgi->adj_index,
							nhgi->ecmp_size);
		if (err)
			goto err_mass_update_vr;
	}
	return 0;

err_mass_update_vr:
	list_for_each_entry_continue_reverse(vr_entry, &nh_grp->vr_list, list)
		mlxsw_sp_adj_index_mass_update_vr(mlxsw_sp, vr_entry->key.proto,
						  vr_entry->key.vr_id,
						  nhgi->adj_index,
						  nhgi->ecmp_size,
						  old_adj_index, old_ecmp_size);
	return err;
}

static int __mlxsw_sp_nexthop_eth_update(struct mlxsw_sp *mlxsw_sp,
					 u32 adj_index,
					 struct mlxsw_sp_nexthop *nh,
					 bool force, char *ratr_pl)
{
	struct mlxsw_sp_neigh_entry *neigh_entry = nh->neigh_entry;
	enum mlxsw_reg_ratr_op op;
	u16 rif_index;

	rif_index = nh->rif ? nh->rif->rif_index :
			      mlxsw_sp->router->lb_rif_index;
	op = force ? MLXSW_REG_RATR_OP_WRITE_WRITE_ENTRY :
		     MLXSW_REG_RATR_OP_WRITE_WRITE_ENTRY_ON_ACTIVITY;
	mlxsw_reg_ratr_pack(ratr_pl, op, true, MLXSW_REG_RATR_TYPE_ETHERNET,
			    adj_index, rif_index);
	switch (nh->action) {
	case MLXSW_SP_NEXTHOP_ACTION_FORWARD:
		mlxsw_reg_ratr_eth_entry_pack(ratr_pl, neigh_entry->ha);
		break;
	case MLXSW_SP_NEXTHOP_ACTION_DISCARD:
		mlxsw_reg_ratr_trap_action_set(ratr_pl,
					       MLXSW_REG_RATR_TRAP_ACTION_DISCARD_ERRORS);
		break;
	case MLXSW_SP_NEXTHOP_ACTION_TRAP:
		mlxsw_reg_ratr_trap_action_set(ratr_pl,
					       MLXSW_REG_RATR_TRAP_ACTION_TRAP);
		mlxsw_reg_ratr_trap_id_set(ratr_pl, MLXSW_TRAP_ID_RTR_EGRESS0);
		break;
	default:
		WARN_ON_ONCE(1);
		return -EINVAL;
	}
	if (nh->counter_valid)
		mlxsw_reg_ratr_counter_pack(ratr_pl, nh->counter_index, true);
	else
		mlxsw_reg_ratr_counter_pack(ratr_pl, 0, false);

	return mlxsw_reg_write(mlxsw_sp->core, MLXSW_REG(ratr), ratr_pl);
}

int mlxsw_sp_nexthop_eth_update(struct mlxsw_sp *mlxsw_sp, u32 adj_index,
				struct mlxsw_sp_nexthop *nh, bool force,
				char *ratr_pl)
{
	int i;

	for (i = 0; i < nh->num_adj_entries; i++) {
		int err;

		err = __mlxsw_sp_nexthop_eth_update(mlxsw_sp, adj_index + i,
						    nh, force, ratr_pl);
		if (err)
			return err;
	}

	return 0;
}

static int __mlxsw_sp_nexthop_ipip_update(struct mlxsw_sp *mlxsw_sp,
					  u32 adj_index,
					  struct mlxsw_sp_nexthop *nh,
					  bool force, char *ratr_pl)
{
	const struct mlxsw_sp_ipip_ops *ipip_ops;

	ipip_ops = mlxsw_sp->router->ipip_ops_arr[nh->ipip_entry->ipipt];
	return ipip_ops->nexthop_update(mlxsw_sp, adj_index, nh->ipip_entry,
					force, ratr_pl);
}

static int mlxsw_sp_nexthop_ipip_update(struct mlxsw_sp *mlxsw_sp,
					u32 adj_index,
					struct mlxsw_sp_nexthop *nh, bool force,
					char *ratr_pl)
{
	int i;

	for (i = 0; i < nh->num_adj_entries; i++) {
		int err;

		err = __mlxsw_sp_nexthop_ipip_update(mlxsw_sp, adj_index + i,
						     nh, force, ratr_pl);
		if (err)
			return err;
	}

	return 0;
}

static int mlxsw_sp_nexthop_update(struct mlxsw_sp *mlxsw_sp, u32 adj_index,
				   struct mlxsw_sp_nexthop *nh, bool force,
				   char *ratr_pl)
{
	/* When action is discard or trap, the nexthop must be
	 * programmed as an Ethernet nexthop.
	 */
	if (nh->type == MLXSW_SP_NEXTHOP_TYPE_ETH ||
	    nh->action == MLXSW_SP_NEXTHOP_ACTION_DISCARD ||
	    nh->action == MLXSW_SP_NEXTHOP_ACTION_TRAP)
		return mlxsw_sp_nexthop_eth_update(mlxsw_sp, adj_index, nh,
						   force, ratr_pl);
	else
		return mlxsw_sp_nexthop_ipip_update(mlxsw_sp, adj_index, nh,
						    force, ratr_pl);
}

static int
mlxsw_sp_nexthop_group_update(struct mlxsw_sp *mlxsw_sp,
			      struct mlxsw_sp_nexthop_group_info *nhgi,
			      bool reallocate)
{
	char ratr_pl[MLXSW_REG_RATR_LEN];
	u32 adj_index = nhgi->adj_index; /* base */
	struct mlxsw_sp_nexthop *nh;
	int i;

	for (i = 0; i < nhgi->count; i++) {
		nh = &nhgi->nexthops[i];

		if (!nh->should_offload) {
			nh->offloaded = 0;
			continue;
		}

		if (nh->update || reallocate) {
			int err = 0;

			err = mlxsw_sp_nexthop_update(mlxsw_sp, adj_index, nh,
						      true, ratr_pl);
			if (err)
				return err;
			nh->update = 0;
			nh->offloaded = 1;
		}
		adj_index += nh->num_adj_entries;
	}
	return 0;
}

static int
mlxsw_sp_nexthop_fib_entries_update(struct mlxsw_sp *mlxsw_sp,
				    struct mlxsw_sp_nexthop_group *nh_grp)
{
	struct mlxsw_sp_fib_entry *fib_entry;
	int err;

	list_for_each_entry(fib_entry, &nh_grp->fib_list, nexthop_group_node) {
		err = mlxsw_sp_fib_entry_update(mlxsw_sp, fib_entry);
		if (err)
			return err;
	}
	return 0;
}

struct mlxsw_sp_adj_grp_size_range {
	u16 start; /* Inclusive */
	u16 end; /* Inclusive */
};

/* Ordered by range start value */
static const struct mlxsw_sp_adj_grp_size_range
mlxsw_sp1_adj_grp_size_ranges[] = {
	{ .start = 1, .end = 64 },
	{ .start = 512, .end = 512 },
	{ .start = 1024, .end = 1024 },
	{ .start = 2048, .end = 2048 },
	{ .start = 4096, .end = 4096 },
};

/* Ordered by range start value */
static const struct mlxsw_sp_adj_grp_size_range
mlxsw_sp2_adj_grp_size_ranges[] = {
	{ .start = 1, .end = 128 },
	{ .start = 256, .end = 256 },
	{ .start = 512, .end = 512 },
	{ .start = 1024, .end = 1024 },
	{ .start = 2048, .end = 2048 },
	{ .start = 4096, .end = 4096 },
};

static void mlxsw_sp_adj_grp_size_round_up(const struct mlxsw_sp *mlxsw_sp,
					   u16 *p_adj_grp_size)
{
	int i;

	for (i = 0; i < mlxsw_sp->router->adj_grp_size_ranges_count; i++) {
		const struct mlxsw_sp_adj_grp_size_range *size_range;

		size_range = &mlxsw_sp->router->adj_grp_size_ranges[i];

		if (*p_adj_grp_size >= size_range->start &&
		    *p_adj_grp_size <= size_range->end)
			return;

		if (*p_adj_grp_size <= size_range->end) {
			*p_adj_grp_size = size_range->end;
			return;
		}
	}
}

static void mlxsw_sp_adj_grp_size_round_down(const struct mlxsw_sp *mlxsw_sp,
					     u16 *p_adj_grp_size,
					     unsigned int alloc_size)
{
	int i;

	for (i = mlxsw_sp->router->adj_grp_size_ranges_count - 1; i >= 0; i--) {
		const struct mlxsw_sp_adj_grp_size_range *size_range;

		size_range = &mlxsw_sp->router->adj_grp_size_ranges[i];

		if (alloc_size >= size_range->end) {
			*p_adj_grp_size = size_range->end;
			return;
		}
	}
}

static int mlxsw_sp_fix_adj_grp_size(struct mlxsw_sp *mlxsw_sp,
				     u16 *p_adj_grp_size)
{
	unsigned int alloc_size;
	int err;

	/* Round up the requested group size to the next size supported
	 * by the device and make sure the request can be satisfied.
	 */
	mlxsw_sp_adj_grp_size_round_up(mlxsw_sp, p_adj_grp_size);
	err = mlxsw_sp_kvdl_alloc_count_query(mlxsw_sp,
					      MLXSW_SP_KVDL_ENTRY_TYPE_ADJ,
					      *p_adj_grp_size, &alloc_size);
	if (err)
		return err;
	/* It is possible the allocation results in more allocated
	 * entries than requested. Try to use as much of them as
	 * possible.
	 */
	mlxsw_sp_adj_grp_size_round_down(mlxsw_sp, p_adj_grp_size, alloc_size);

	return 0;
}

static void
mlxsw_sp_nexthop_group_normalize(struct mlxsw_sp_nexthop_group_info *nhgi)
{
	int i, g = 0, sum_norm_weight = 0;
	struct mlxsw_sp_nexthop *nh;

	for (i = 0; i < nhgi->count; i++) {
		nh = &nhgi->nexthops[i];

		if (!nh->should_offload)
			continue;
		if (g > 0)
			g = gcd(nh->nh_weight, g);
		else
			g = nh->nh_weight;
	}

	for (i = 0; i < nhgi->count; i++) {
		nh = &nhgi->nexthops[i];

		if (!nh->should_offload)
			continue;
		nh->norm_nh_weight = nh->nh_weight / g;
		sum_norm_weight += nh->norm_nh_weight;
	}

	nhgi->sum_norm_weight = sum_norm_weight;
}

static void
mlxsw_sp_nexthop_group_rebalance(struct mlxsw_sp_nexthop_group_info *nhgi)
{
	int i, weight = 0, lower_bound = 0;
	int total = nhgi->sum_norm_weight;
	u16 ecmp_size = nhgi->ecmp_size;

	for (i = 0; i < nhgi->count; i++) {
		struct mlxsw_sp_nexthop *nh = &nhgi->nexthops[i];
		int upper_bound;

		if (!nh->should_offload)
			continue;
		weight += nh->norm_nh_weight;
		upper_bound = DIV_ROUND_CLOSEST(ecmp_size * weight, total);
		nh->num_adj_entries = upper_bound - lower_bound;
		lower_bound = upper_bound;
	}
}

static struct mlxsw_sp_nexthop *
mlxsw_sp_rt6_nexthop(struct mlxsw_sp_nexthop_group *nh_grp,
		     const struct mlxsw_sp_rt6 *mlxsw_sp_rt6);

static void
mlxsw_sp_nexthop4_group_offload_refresh(struct mlxsw_sp *mlxsw_sp,
					struct mlxsw_sp_nexthop_group *nh_grp)
{
	int i;

	for (i = 0; i < nh_grp->nhgi->count; i++) {
		struct mlxsw_sp_nexthop *nh = &nh_grp->nhgi->nexthops[i];

		if (nh->offloaded)
			nh->key.fib_nh->fib_nh_flags |= RTNH_F_OFFLOAD;
		else
			nh->key.fib_nh->fib_nh_flags &= ~RTNH_F_OFFLOAD;
	}
}

static void
__mlxsw_sp_nexthop6_group_offload_refresh(struct mlxsw_sp_nexthop_group *nh_grp,
					  struct mlxsw_sp_fib6_entry *fib6_entry)
{
	struct mlxsw_sp_rt6 *mlxsw_sp_rt6;

	list_for_each_entry(mlxsw_sp_rt6, &fib6_entry->rt6_list, list) {
		struct fib6_nh *fib6_nh = mlxsw_sp_rt6->rt->fib6_nh;
		struct mlxsw_sp_nexthop *nh;

		nh = mlxsw_sp_rt6_nexthop(nh_grp, mlxsw_sp_rt6);
		if (nh && nh->offloaded)
			fib6_nh->fib_nh_flags |= RTNH_F_OFFLOAD;
		else
			fib6_nh->fib_nh_flags &= ~RTNH_F_OFFLOAD;
	}
}

static void
mlxsw_sp_nexthop6_group_offload_refresh(struct mlxsw_sp *mlxsw_sp,
					struct mlxsw_sp_nexthop_group *nh_grp)
{
	struct mlxsw_sp_fib6_entry *fib6_entry;

	/* Unfortunately, in IPv6 the route and the nexthop are described by
	 * the same struct, so we need to iterate over all the routes using the
	 * nexthop group and set / clear the offload indication for them.
	 */
	list_for_each_entry(fib6_entry, &nh_grp->fib_list,
			    common.nexthop_group_node)
		__mlxsw_sp_nexthop6_group_offload_refresh(nh_grp, fib6_entry);
}

static void
mlxsw_sp_nexthop_bucket_offload_refresh(struct mlxsw_sp *mlxsw_sp,
					const struct mlxsw_sp_nexthop *nh,
					u16 bucket_index)
{
	struct mlxsw_sp_nexthop_group *nh_grp = nh->nhgi->nh_grp;
	bool offload = false, trap = false;

	if (nh->offloaded) {
		if (nh->action == MLXSW_SP_NEXTHOP_ACTION_TRAP)
			trap = true;
		else
			offload = true;
	}
	nexthop_bucket_set_hw_flags(mlxsw_sp_net(mlxsw_sp), nh_grp->obj.id,
				    bucket_index, offload, trap);
}

static void
mlxsw_sp_nexthop_obj_group_offload_refresh(struct mlxsw_sp *mlxsw_sp,
					   struct mlxsw_sp_nexthop_group *nh_grp)
{
	int i;

	/* Do not update the flags if the nexthop group is being destroyed
	 * since:
	 * 1. The nexthop objects is being deleted, in which case the flags are
	 * irrelevant.
	 * 2. The nexthop group was replaced by a newer group, in which case
	 * the flags of the nexthop object were already updated based on the
	 * new group.
	 */
	if (nh_grp->can_destroy)
		return;

	nexthop_set_hw_flags(mlxsw_sp_net(mlxsw_sp), nh_grp->obj.id,
			     nh_grp->nhgi->adj_index_valid, false);

	/* Update flags of individual nexthop buckets in case of a resilient
	 * nexthop group.
	 */
	if (!nh_grp->nhgi->is_resilient)
		return;

	for (i = 0; i < nh_grp->nhgi->count; i++) {
		struct mlxsw_sp_nexthop *nh = &nh_grp->nhgi->nexthops[i];

		mlxsw_sp_nexthop_bucket_offload_refresh(mlxsw_sp, nh, i);
	}
}

static void
mlxsw_sp_nexthop_group_offload_refresh(struct mlxsw_sp *mlxsw_sp,
				       struct mlxsw_sp_nexthop_group *nh_grp)
{
	switch (nh_grp->type) {
	case MLXSW_SP_NEXTHOP_GROUP_TYPE_IPV4:
		mlxsw_sp_nexthop4_group_offload_refresh(mlxsw_sp, nh_grp);
		break;
	case MLXSW_SP_NEXTHOP_GROUP_TYPE_IPV6:
		mlxsw_sp_nexthop6_group_offload_refresh(mlxsw_sp, nh_grp);
		break;
	case MLXSW_SP_NEXTHOP_GROUP_TYPE_OBJ:
		mlxsw_sp_nexthop_obj_group_offload_refresh(mlxsw_sp, nh_grp);
		break;
	}
}

static int
mlxsw_sp_nexthop_group_refresh(struct mlxsw_sp *mlxsw_sp,
			       struct mlxsw_sp_nexthop_group *nh_grp)
{
	struct mlxsw_sp_nexthop_group_info *nhgi = nh_grp->nhgi;
	u16 ecmp_size, old_ecmp_size;
	struct mlxsw_sp_nexthop *nh;
	bool offload_change = false;
	u32 adj_index;
	bool old_adj_index_valid;
	u32 old_adj_index;
	int i, err2, err;

	if (!nhgi->gateway)
		return mlxsw_sp_nexthop_fib_entries_update(mlxsw_sp, nh_grp);

	for (i = 0; i < nhgi->count; i++) {
		nh = &nhgi->nexthops[i];

		if (nh->should_offload != nh->offloaded) {
			offload_change = true;
			if (nh->should_offload)
				nh->update = 1;
		}
	}
	if (!offload_change) {
		/* Nothing was added or removed, so no need to reallocate. Just
		 * update MAC on existing adjacency indexes.
		 */
		err = mlxsw_sp_nexthop_group_update(mlxsw_sp, nhgi, false);
		if (err) {
			dev_warn(mlxsw_sp->bus_info->dev, "Failed to update neigh MAC in adjacency table.\n");
			goto set_trap;
		}
		/* Flags of individual nexthop buckets might need to be
		 * updated.
		 */
		mlxsw_sp_nexthop_group_offload_refresh(mlxsw_sp, nh_grp);
		return 0;
	}
	mlxsw_sp_nexthop_group_normalize(nhgi);
	if (!nhgi->sum_norm_weight) {
		/* No neigh of this group is connected so we just set
		 * the trap and let everthing flow through kernel.
		 */
		err = 0;
		goto set_trap;
	}

	ecmp_size = nhgi->sum_norm_weight;
	err = mlxsw_sp_fix_adj_grp_size(mlxsw_sp, &ecmp_size);
	if (err)
		/* No valid allocation size available. */
		goto set_trap;

	err = mlxsw_sp_kvdl_alloc(mlxsw_sp, MLXSW_SP_KVDL_ENTRY_TYPE_ADJ,
				  ecmp_size, &adj_index);
	if (err) {
		/* We ran out of KVD linear space, just set the
		 * trap and let everything flow through kernel.
		 */
		dev_warn(mlxsw_sp->bus_info->dev, "Failed to allocate KVD linear area for nexthop group.\n");
		goto set_trap;
	}
	old_adj_index_valid = nhgi->adj_index_valid;
	old_adj_index = nhgi->adj_index;
	old_ecmp_size = nhgi->ecmp_size;
	nhgi->adj_index_valid = 1;
	nhgi->adj_index = adj_index;
	nhgi->ecmp_size = ecmp_size;
	mlxsw_sp_nexthop_group_rebalance(nhgi);
	err = mlxsw_sp_nexthop_group_update(mlxsw_sp, nhgi, true);
	if (err) {
		dev_warn(mlxsw_sp->bus_info->dev, "Failed to update neigh MAC in adjacency table.\n");
		goto set_trap;
	}

	mlxsw_sp_nexthop_group_offload_refresh(mlxsw_sp, nh_grp);

	if (!old_adj_index_valid) {
		/* The trap was set for fib entries, so we have to call
		 * fib entry update to unset it and use adjacency index.
		 */
		err = mlxsw_sp_nexthop_fib_entries_update(mlxsw_sp, nh_grp);
		if (err) {
			dev_warn(mlxsw_sp->bus_info->dev, "Failed to add adjacency index to fib entries.\n");
			goto set_trap;
		}
		return 0;
	}

	err = mlxsw_sp_adj_index_mass_update(mlxsw_sp, nh_grp,
					     old_adj_index, old_ecmp_size);
	mlxsw_sp_kvdl_free(mlxsw_sp, MLXSW_SP_KVDL_ENTRY_TYPE_ADJ,
			   old_ecmp_size, old_adj_index);
	if (err) {
		dev_warn(mlxsw_sp->bus_info->dev, "Failed to mass-update adjacency index for nexthop group.\n");
		goto set_trap;
	}

	return 0;

set_trap:
	old_adj_index_valid = nhgi->adj_index_valid;
	nhgi->adj_index_valid = 0;
	for (i = 0; i < nhgi->count; i++) {
		nh = &nhgi->nexthops[i];
		nh->offloaded = 0;
	}
	err2 = mlxsw_sp_nexthop_fib_entries_update(mlxsw_sp, nh_grp);
	if (err2)
		dev_warn(mlxsw_sp->bus_info->dev, "Failed to set traps for fib entries.\n");
	mlxsw_sp_nexthop_group_offload_refresh(mlxsw_sp, nh_grp);
	if (old_adj_index_valid)
		mlxsw_sp_kvdl_free(mlxsw_sp, MLXSW_SP_KVDL_ENTRY_TYPE_ADJ,
				   nhgi->ecmp_size, nhgi->adj_index);
	return err;
}

static void __mlxsw_sp_nexthop_neigh_update(struct mlxsw_sp_nexthop *nh,
					    bool removing)
{
	if (!removing) {
		nh->action = MLXSW_SP_NEXTHOP_ACTION_FORWARD;
		nh->should_offload = 1;
	} else if (nh->nhgi->is_resilient) {
		nh->action = MLXSW_SP_NEXTHOP_ACTION_TRAP;
		nh->should_offload = 1;
	} else {
		nh->should_offload = 0;
	}
	nh->update = 1;
}

static int
mlxsw_sp_nexthop_dead_neigh_replace(struct mlxsw_sp *mlxsw_sp,
				    struct mlxsw_sp_neigh_entry *neigh_entry)
{
	struct neighbour *n, *old_n = neigh_entry->key.n;
	struct mlxsw_sp_nexthop *nh;
	bool entry_connected;
	u8 nud_state, dead;
	int err;

	nh = list_first_entry(&neigh_entry->nexthop_list,
			      struct mlxsw_sp_nexthop, neigh_list_node);

	n = neigh_lookup(nh->neigh_tbl, &nh->gw_addr, nh->rif->dev);
	if (!n) {
		n = neigh_create(nh->neigh_tbl, &nh->gw_addr, nh->rif->dev);
		if (IS_ERR(n))
			return PTR_ERR(n);
		neigh_event_send(n, NULL);
	}

	mlxsw_sp_neigh_entry_remove(mlxsw_sp, neigh_entry);
	neigh_entry->key.n = n;
	err = mlxsw_sp_neigh_entry_insert(mlxsw_sp, neigh_entry);
	if (err)
		goto err_neigh_entry_insert;

	read_lock_bh(&n->lock);
	nud_state = n->nud_state;
	dead = n->dead;
	read_unlock_bh(&n->lock);
	entry_connected = nud_state & NUD_VALID && !dead;

	list_for_each_entry(nh, &neigh_entry->nexthop_list,
			    neigh_list_node) {
		neigh_release(old_n);
		neigh_clone(n);
		__mlxsw_sp_nexthop_neigh_update(nh, !entry_connected);
		mlxsw_sp_nexthop_group_refresh(mlxsw_sp, nh->nhgi->nh_grp);
	}

	neigh_release(n);

	return 0;

err_neigh_entry_insert:
	neigh_entry->key.n = old_n;
	mlxsw_sp_neigh_entry_insert(mlxsw_sp, neigh_entry);
	neigh_release(n);
	return err;
}

static void
mlxsw_sp_nexthop_neigh_update(struct mlxsw_sp *mlxsw_sp,
			      struct mlxsw_sp_neigh_entry *neigh_entry,
			      bool removing, bool dead)
{
	struct mlxsw_sp_nexthop *nh;

	if (list_empty(&neigh_entry->nexthop_list))
		return;

	if (dead) {
		int err;

		err = mlxsw_sp_nexthop_dead_neigh_replace(mlxsw_sp,
							  neigh_entry);
		if (err)
			dev_err(mlxsw_sp->bus_info->dev, "Failed to replace dead neigh\n");
		return;
	}

	list_for_each_entry(nh, &neigh_entry->nexthop_list,
			    neigh_list_node) {
		__mlxsw_sp_nexthop_neigh_update(nh, removing);
		mlxsw_sp_nexthop_group_refresh(mlxsw_sp, nh->nhgi->nh_grp);
	}
}

static void mlxsw_sp_nexthop_rif_init(struct mlxsw_sp_nexthop *nh,
				      struct mlxsw_sp_rif *rif)
{
	if (nh->rif)
		return;

	nh->rif = rif;
	list_add(&nh->rif_list_node, &rif->nexthop_list);
}

static void mlxsw_sp_nexthop_rif_fini(struct mlxsw_sp_nexthop *nh)
{
	if (!nh->rif)
		return;

	list_del(&nh->rif_list_node);
	nh->rif = NULL;
}

static int mlxsw_sp_nexthop_neigh_init(struct mlxsw_sp *mlxsw_sp,
				       struct mlxsw_sp_nexthop *nh)
{
	struct mlxsw_sp_neigh_entry *neigh_entry;
	struct neighbour *n;
	u8 nud_state, dead;
	int err;

	if (!nh->nhgi->gateway || nh->neigh_entry)
		return 0;

	/* Take a reference of neigh here ensuring that neigh would
	 * not be destructed before the nexthop entry is finished.
	 * The reference is taken either in neigh_lookup() or
	 * in neigh_create() in case n is not found.
	 */
	n = neigh_lookup(nh->neigh_tbl, &nh->gw_addr, nh->rif->dev);
	if (!n) {
		n = neigh_create(nh->neigh_tbl, &nh->gw_addr, nh->rif->dev);
		if (IS_ERR(n))
			return PTR_ERR(n);
		neigh_event_send(n, NULL);
	}
	neigh_entry = mlxsw_sp_neigh_entry_lookup(mlxsw_sp, n);
	if (!neigh_entry) {
		neigh_entry = mlxsw_sp_neigh_entry_create(mlxsw_sp, n);
		if (IS_ERR(neigh_entry)) {
			err = -EINVAL;
			goto err_neigh_entry_create;
		}
	}

	/* If that is the first nexthop connected to that neigh, add to
	 * nexthop_neighs_list
	 */
	if (list_empty(&neigh_entry->nexthop_list))
		list_add_tail(&neigh_entry->nexthop_neighs_list_node,
			      &mlxsw_sp->router->nexthop_neighs_list);

	nh->neigh_entry = neigh_entry;
	list_add_tail(&nh->neigh_list_node, &neigh_entry->nexthop_list);
	read_lock_bh(&n->lock);
	nud_state = n->nud_state;
	dead = n->dead;
	read_unlock_bh(&n->lock);
	__mlxsw_sp_nexthop_neigh_update(nh, !(nud_state & NUD_VALID && !dead));

	return 0;

err_neigh_entry_create:
	neigh_release(n);
	return err;
}

static void mlxsw_sp_nexthop_neigh_fini(struct mlxsw_sp *mlxsw_sp,
					struct mlxsw_sp_nexthop *nh)
{
	struct mlxsw_sp_neigh_entry *neigh_entry = nh->neigh_entry;
	struct neighbour *n;

	if (!neigh_entry)
		return;
	n = neigh_entry->key.n;

	__mlxsw_sp_nexthop_neigh_update(nh, true);
	list_del(&nh->neigh_list_node);
	nh->neigh_entry = NULL;

	/* If that is the last nexthop connected to that neigh, remove from
	 * nexthop_neighs_list
	 */
	if (list_empty(&neigh_entry->nexthop_list))
		list_del(&neigh_entry->nexthop_neighs_list_node);

	if (!neigh_entry->connected && list_empty(&neigh_entry->nexthop_list))
		mlxsw_sp_neigh_entry_destroy(mlxsw_sp, neigh_entry);

	neigh_release(n);
}

static bool mlxsw_sp_ipip_netdev_ul_up(struct net_device *ol_dev)
{
	struct net_device *ul_dev;
	bool is_up;

	rcu_read_lock();
	ul_dev = mlxsw_sp_ipip_netdev_ul_dev_get(ol_dev);
	is_up = ul_dev ? (ul_dev->flags & IFF_UP) : true;
	rcu_read_unlock();

	return is_up;
}

static void mlxsw_sp_nexthop_ipip_init(struct mlxsw_sp *mlxsw_sp,
				       struct mlxsw_sp_nexthop *nh,
				       struct mlxsw_sp_ipip_entry *ipip_entry)
{
	bool removing;

	if (!nh->nhgi->gateway || nh->ipip_entry)
		return;

	nh->ipip_entry = ipip_entry;
	removing = !mlxsw_sp_ipip_netdev_ul_up(ipip_entry->ol_dev);
	__mlxsw_sp_nexthop_neigh_update(nh, removing);
	mlxsw_sp_nexthop_rif_init(nh, &ipip_entry->ol_lb->common);
}

static void mlxsw_sp_nexthop_ipip_fini(struct mlxsw_sp *mlxsw_sp,
				       struct mlxsw_sp_nexthop *nh)
{
	struct mlxsw_sp_ipip_entry *ipip_entry = nh->ipip_entry;

	if (!ipip_entry)
		return;

	__mlxsw_sp_nexthop_neigh_update(nh, true);
	nh->ipip_entry = NULL;
}

static bool mlxsw_sp_nexthop4_ipip_type(const struct mlxsw_sp *mlxsw_sp,
					const struct fib_nh *fib_nh,
					enum mlxsw_sp_ipip_type *p_ipipt)
{
	struct net_device *dev = fib_nh->fib_nh_dev;

	return dev &&
	       fib_nh->nh_parent->fib_type == RTN_UNICAST &&
	       mlxsw_sp_netdev_ipip_type(mlxsw_sp, dev, p_ipipt);
}

static int mlxsw_sp_nexthop_type_init(struct mlxsw_sp *mlxsw_sp,
				      struct mlxsw_sp_nexthop *nh,
				      const struct net_device *dev)
{
	const struct mlxsw_sp_ipip_ops *ipip_ops;
	struct mlxsw_sp_ipip_entry *ipip_entry;
	struct mlxsw_sp_rif *rif;
	int err;

	ipip_entry = mlxsw_sp_ipip_entry_find_by_ol_dev(mlxsw_sp, dev);
	if (ipip_entry) {
		ipip_ops = mlxsw_sp->router->ipip_ops_arr[ipip_entry->ipipt];
		if (ipip_ops->can_offload(mlxsw_sp, dev)) {
			nh->type = MLXSW_SP_NEXTHOP_TYPE_IPIP;
			mlxsw_sp_nexthop_ipip_init(mlxsw_sp, nh, ipip_entry);
			return 0;
		}
	}

	nh->type = MLXSW_SP_NEXTHOP_TYPE_ETH;
	rif = mlxsw_sp_rif_find_by_dev(mlxsw_sp, dev);
	if (!rif)
		return 0;

	mlxsw_sp_nexthop_rif_init(nh, rif);
	err = mlxsw_sp_nexthop_neigh_init(mlxsw_sp, nh);
	if (err)
		goto err_neigh_init;

	return 0;

err_neigh_init:
	mlxsw_sp_nexthop_rif_fini(nh);
	return err;
}

static void mlxsw_sp_nexthop_type_fini(struct mlxsw_sp *mlxsw_sp,
				       struct mlxsw_sp_nexthop *nh)
{
	switch (nh->type) {
	case MLXSW_SP_NEXTHOP_TYPE_ETH:
		mlxsw_sp_nexthop_neigh_fini(mlxsw_sp, nh);
		mlxsw_sp_nexthop_rif_fini(nh);
		break;
	case MLXSW_SP_NEXTHOP_TYPE_IPIP:
		mlxsw_sp_nexthop_rif_fini(nh);
		mlxsw_sp_nexthop_ipip_fini(mlxsw_sp, nh);
		break;
	}
}

static int mlxsw_sp_nexthop4_init(struct mlxsw_sp *mlxsw_sp,
				  struct mlxsw_sp_nexthop_group *nh_grp,
				  struct mlxsw_sp_nexthop *nh,
				  struct fib_nh *fib_nh)
{
	struct net_device *dev = fib_nh->fib_nh_dev;
	struct in_device *in_dev;
	int err;

	nh->nhgi = nh_grp->nhgi;
	nh->key.fib_nh = fib_nh;
#ifdef CONFIG_IP_ROUTE_MULTIPATH
	nh->nh_weight = fib_nh->fib_nh_weight;
#else
	nh->nh_weight = 1;
#endif
	memcpy(&nh->gw_addr, &fib_nh->fib_nh_gw4, sizeof(fib_nh->fib_nh_gw4));
	nh->neigh_tbl = &arp_tbl;
	err = mlxsw_sp_nexthop_insert(mlxsw_sp, nh);
	if (err)
		return err;

	mlxsw_sp_nexthop_counter_alloc(mlxsw_sp, nh);
	list_add_tail(&nh->router_list_node, &mlxsw_sp->router->nexthop_list);

	if (!dev)
		return 0;
	nh->ifindex = dev->ifindex;

	rcu_read_lock();
	in_dev = __in_dev_get_rcu(dev);
	if (in_dev && IN_DEV_IGNORE_ROUTES_WITH_LINKDOWN(in_dev) &&
	    fib_nh->fib_nh_flags & RTNH_F_LINKDOWN) {
		rcu_read_unlock();
		return 0;
	}
	rcu_read_unlock();

	err = mlxsw_sp_nexthop_type_init(mlxsw_sp, nh, dev);
	if (err)
		goto err_nexthop_neigh_init;

	return 0;

err_nexthop_neigh_init:
	mlxsw_sp_nexthop_remove(mlxsw_sp, nh);
	return err;
}

static void mlxsw_sp_nexthop4_fini(struct mlxsw_sp *mlxsw_sp,
				   struct mlxsw_sp_nexthop *nh)
{
	mlxsw_sp_nexthop_type_fini(mlxsw_sp, nh);
	list_del(&nh->router_list_node);
	mlxsw_sp_nexthop_counter_free(mlxsw_sp, nh);
	mlxsw_sp_nexthop_remove(mlxsw_sp, nh);
}

static void mlxsw_sp_nexthop4_event(struct mlxsw_sp *mlxsw_sp,
				    unsigned long event, struct fib_nh *fib_nh)
{
	struct mlxsw_sp_nexthop_key key;
	struct mlxsw_sp_nexthop *nh;

	key.fib_nh = fib_nh;
	nh = mlxsw_sp_nexthop_lookup(mlxsw_sp, key);
	if (!nh)
		return;

	switch (event) {
	case FIB_EVENT_NH_ADD:
		mlxsw_sp_nexthop_type_init(mlxsw_sp, nh, fib_nh->fib_nh_dev);
		break;
	case FIB_EVENT_NH_DEL:
		mlxsw_sp_nexthop_type_fini(mlxsw_sp, nh);
		break;
	}

	mlxsw_sp_nexthop_group_refresh(mlxsw_sp, nh->nhgi->nh_grp);
}

static void mlxsw_sp_nexthop_rif_update(struct mlxsw_sp *mlxsw_sp,
					struct mlxsw_sp_rif *rif)
{
	struct mlxsw_sp_nexthop *nh;
	bool removing;

	list_for_each_entry(nh, &rif->nexthop_list, rif_list_node) {
		switch (nh->type) {
		case MLXSW_SP_NEXTHOP_TYPE_ETH:
			removing = false;
			break;
		case MLXSW_SP_NEXTHOP_TYPE_IPIP:
			removing = !mlxsw_sp_ipip_netdev_ul_up(rif->dev);
			break;
		default:
			WARN_ON(1);
			continue;
		}

		__mlxsw_sp_nexthop_neigh_update(nh, removing);
		mlxsw_sp_nexthop_group_refresh(mlxsw_sp, nh->nhgi->nh_grp);
	}
}

static void mlxsw_sp_nexthop_rif_migrate(struct mlxsw_sp *mlxsw_sp,
					 struct mlxsw_sp_rif *old_rif,
					 struct mlxsw_sp_rif *new_rif)
{
	struct mlxsw_sp_nexthop *nh;

	list_splice_init(&old_rif->nexthop_list, &new_rif->nexthop_list);
	list_for_each_entry(nh, &new_rif->nexthop_list, rif_list_node)
		nh->rif = new_rif;
	mlxsw_sp_nexthop_rif_update(mlxsw_sp, new_rif);
}

static void mlxsw_sp_nexthop_rif_gone_sync(struct mlxsw_sp *mlxsw_sp,
					   struct mlxsw_sp_rif *rif)
{
	struct mlxsw_sp_nexthop *nh, *tmp;

	list_for_each_entry_safe(nh, tmp, &rif->nexthop_list, rif_list_node) {
		mlxsw_sp_nexthop_type_fini(mlxsw_sp, nh);
		mlxsw_sp_nexthop_group_refresh(mlxsw_sp, nh->nhgi->nh_grp);
	}
}

static int mlxsw_sp_adj_trap_entry_init(struct mlxsw_sp *mlxsw_sp)
{
	enum mlxsw_reg_ratr_trap_action trap_action;
	char ratr_pl[MLXSW_REG_RATR_LEN];
	int err;

	err = mlxsw_sp_kvdl_alloc(mlxsw_sp, MLXSW_SP_KVDL_ENTRY_TYPE_ADJ, 1,
				  &mlxsw_sp->router->adj_trap_index);
	if (err)
		return err;

	trap_action = MLXSW_REG_RATR_TRAP_ACTION_TRAP;
	mlxsw_reg_ratr_pack(ratr_pl, MLXSW_REG_RATR_OP_WRITE_WRITE_ENTRY, true,
			    MLXSW_REG_RATR_TYPE_ETHERNET,
			    mlxsw_sp->router->adj_trap_index,
			    mlxsw_sp->router->lb_rif_index);
	mlxsw_reg_ratr_trap_action_set(ratr_pl, trap_action);
	mlxsw_reg_ratr_trap_id_set(ratr_pl, MLXSW_TRAP_ID_RTR_EGRESS0);
	err = mlxsw_reg_write(mlxsw_sp->core, MLXSW_REG(ratr), ratr_pl);
	if (err)
		goto err_ratr_write;

	return 0;

err_ratr_write:
	mlxsw_sp_kvdl_free(mlxsw_sp, MLXSW_SP_KVDL_ENTRY_TYPE_ADJ, 1,
			   mlxsw_sp->router->adj_trap_index);
	return err;
}

static void mlxsw_sp_adj_trap_entry_fini(struct mlxsw_sp *mlxsw_sp)
{
	mlxsw_sp_kvdl_free(mlxsw_sp, MLXSW_SP_KVDL_ENTRY_TYPE_ADJ, 1,
			   mlxsw_sp->router->adj_trap_index);
}

static int mlxsw_sp_nexthop_group_inc(struct mlxsw_sp *mlxsw_sp)
{
	int err;

	if (refcount_inc_not_zero(&mlxsw_sp->router->num_groups))
		return 0;

	err = mlxsw_sp_adj_trap_entry_init(mlxsw_sp);
	if (err)
		return err;

	refcount_set(&mlxsw_sp->router->num_groups, 1);

	return 0;
}

static void mlxsw_sp_nexthop_group_dec(struct mlxsw_sp *mlxsw_sp)
{
	if (!refcount_dec_and_test(&mlxsw_sp->router->num_groups))
		return;

	mlxsw_sp_adj_trap_entry_fini(mlxsw_sp);
}

static void
mlxsw_sp_nh_grp_activity_get(struct mlxsw_sp *mlxsw_sp,
			     const struct mlxsw_sp_nexthop_group *nh_grp,
			     unsigned long *activity)
{
	char *ratrad_pl;
	int i, err;

	ratrad_pl = kmalloc(MLXSW_REG_RATRAD_LEN, GFP_KERNEL);
	if (!ratrad_pl)
		return;

	mlxsw_reg_ratrad_pack(ratrad_pl, nh_grp->nhgi->adj_index,
			      nh_grp->nhgi->count);
	err = mlxsw_reg_query(mlxsw_sp->core, MLXSW_REG(ratrad), ratrad_pl);
	if (err)
		goto out;

	for (i = 0; i < nh_grp->nhgi->count; i++) {
		if (!mlxsw_reg_ratrad_activity_vector_get(ratrad_pl, i))
			continue;
		bitmap_set(activity, i, 1);
	}

out:
	kfree(ratrad_pl);
}

#define MLXSW_SP_NH_GRP_ACTIVITY_UPDATE_INTERVAL 1000 /* ms */

static void
mlxsw_sp_nh_grp_activity_update(struct mlxsw_sp *mlxsw_sp,
				const struct mlxsw_sp_nexthop_group *nh_grp)
{
	unsigned long *activity;

	activity = bitmap_zalloc(nh_grp->nhgi->count, GFP_KERNEL);
	if (!activity)
		return;

	mlxsw_sp_nh_grp_activity_get(mlxsw_sp, nh_grp, activity);
	nexthop_res_grp_activity_update(mlxsw_sp_net(mlxsw_sp), nh_grp->obj.id,
					nh_grp->nhgi->count, activity);

	bitmap_free(activity);
}

static void
mlxsw_sp_nh_grp_activity_work_schedule(struct mlxsw_sp *mlxsw_sp)
{
	unsigned int interval = MLXSW_SP_NH_GRP_ACTIVITY_UPDATE_INTERVAL;

	mlxsw_core_schedule_dw(&mlxsw_sp->router->nh_grp_activity_dw,
			       msecs_to_jiffies(interval));
}

static void mlxsw_sp_nh_grp_activity_work(struct work_struct *work)
{
	struct mlxsw_sp_nexthop_group_info *nhgi;
	struct mlxsw_sp_router *router;
	bool reschedule = false;

	router = container_of(work, struct mlxsw_sp_router,
			      nh_grp_activity_dw.work);

	mutex_lock(&router->lock);

	list_for_each_entry(nhgi, &router->nh_res_grp_list, list) {
		mlxsw_sp_nh_grp_activity_update(router->mlxsw_sp, nhgi->nh_grp);
		reschedule = true;
	}

	mutex_unlock(&router->lock);

	if (!reschedule)
		return;
	mlxsw_sp_nh_grp_activity_work_schedule(router->mlxsw_sp);
}

static int
mlxsw_sp_nexthop_obj_single_validate(struct mlxsw_sp *mlxsw_sp,
				     const struct nh_notifier_single_info *nh,
				     struct netlink_ext_ack *extack)
{
	int err = -EINVAL;

	if (nh->is_fdb)
		NL_SET_ERR_MSG_MOD(extack, "FDB nexthops are not supported");
	else if (nh->has_encap)
		NL_SET_ERR_MSG_MOD(extack, "Encapsulating nexthops are not supported");
	else
		err = 0;

	return err;
}

static int
mlxsw_sp_nexthop_obj_group_entry_validate(struct mlxsw_sp *mlxsw_sp,
					  const struct nh_notifier_single_info *nh,
					  struct netlink_ext_ack *extack)
{
	int err;

	err = mlxsw_sp_nexthop_obj_single_validate(mlxsw_sp, nh, extack);
	if (err)
		return err;

	/* Device only nexthops with an IPIP device are programmed as
	 * encapsulating adjacency entries.
	 */
	if (!nh->gw_family && !nh->is_reject &&
	    !mlxsw_sp_netdev_ipip_type(mlxsw_sp, nh->dev, NULL)) {
		NL_SET_ERR_MSG_MOD(extack, "Nexthop group entry does not have a gateway");
		return -EINVAL;
	}

	return 0;
}

static int
mlxsw_sp_nexthop_obj_group_validate(struct mlxsw_sp *mlxsw_sp,
				    const struct nh_notifier_grp_info *nh_grp,
				    struct netlink_ext_ack *extack)
{
	int i;

	if (nh_grp->is_fdb) {
		NL_SET_ERR_MSG_MOD(extack, "FDB nexthop groups are not supported");
		return -EINVAL;
	}

	for (i = 0; i < nh_grp->num_nh; i++) {
		const struct nh_notifier_single_info *nh;
		int err;

		nh = &nh_grp->nh_entries[i].nh;
		err = mlxsw_sp_nexthop_obj_group_entry_validate(mlxsw_sp, nh,
								extack);
		if (err)
			return err;
	}

	return 0;
}

static int
mlxsw_sp_nexthop_obj_res_group_size_validate(struct mlxsw_sp *mlxsw_sp,
					     const struct nh_notifier_res_table_info *nh_res_table,
					     struct netlink_ext_ack *extack)
{
	unsigned int alloc_size;
	bool valid_size = false;
	int err, i;

	if (nh_res_table->num_nh_buckets < 32) {
		NL_SET_ERR_MSG_MOD(extack, "Minimum number of buckets is 32");
		return -EINVAL;
	}

	for (i = 0; i < mlxsw_sp->router->adj_grp_size_ranges_count; i++) {
		const struct mlxsw_sp_adj_grp_size_range *size_range;

		size_range = &mlxsw_sp->router->adj_grp_size_ranges[i];

		if (nh_res_table->num_nh_buckets >= size_range->start &&
		    nh_res_table->num_nh_buckets <= size_range->end) {
			valid_size = true;
			break;
		}
	}

	if (!valid_size) {
		NL_SET_ERR_MSG_MOD(extack, "Invalid number of buckets");
		return -EINVAL;
	}

	err = mlxsw_sp_kvdl_alloc_count_query(mlxsw_sp,
					      MLXSW_SP_KVDL_ENTRY_TYPE_ADJ,
					      nh_res_table->num_nh_buckets,
					      &alloc_size);
	if (err || nh_res_table->num_nh_buckets != alloc_size) {
		NL_SET_ERR_MSG_MOD(extack, "Number of buckets does not fit allocation size of any KVDL partition");
		return -EINVAL;
	}

	return 0;
}

static int
mlxsw_sp_nexthop_obj_res_group_validate(struct mlxsw_sp *mlxsw_sp,
					const struct nh_notifier_res_table_info *nh_res_table,
					struct netlink_ext_ack *extack)
{
	int err;
	u16 i;

	err = mlxsw_sp_nexthop_obj_res_group_size_validate(mlxsw_sp,
							   nh_res_table,
							   extack);
	if (err)
		return err;

	for (i = 0; i < nh_res_table->num_nh_buckets; i++) {
		const struct nh_notifier_single_info *nh;
		int err;

		nh = &nh_res_table->nhs[i];
		err = mlxsw_sp_nexthop_obj_group_entry_validate(mlxsw_sp, nh,
								extack);
		if (err)
			return err;
	}

	return 0;
}

static int mlxsw_sp_nexthop_obj_validate(struct mlxsw_sp *mlxsw_sp,
					 unsigned long event,
					 struct nh_notifier_info *info)
{
	struct nh_notifier_single_info *nh;

	if (event != NEXTHOP_EVENT_REPLACE &&
	    event != NEXTHOP_EVENT_RES_TABLE_PRE_REPLACE &&
	    event != NEXTHOP_EVENT_BUCKET_REPLACE)
		return 0;

	switch (info->type) {
	case NH_NOTIFIER_INFO_TYPE_SINGLE:
		return mlxsw_sp_nexthop_obj_single_validate(mlxsw_sp, info->nh,
							    info->extack);
	case NH_NOTIFIER_INFO_TYPE_GRP:
		return mlxsw_sp_nexthop_obj_group_validate(mlxsw_sp,
							   info->nh_grp,
							   info->extack);
	case NH_NOTIFIER_INFO_TYPE_RES_TABLE:
		return mlxsw_sp_nexthop_obj_res_group_validate(mlxsw_sp,
							       info->nh_res_table,
							       info->extack);
	case NH_NOTIFIER_INFO_TYPE_RES_BUCKET:
		nh = &info->nh_res_bucket->new_nh;
		return mlxsw_sp_nexthop_obj_group_entry_validate(mlxsw_sp, nh,
								 info->extack);
	default:
		NL_SET_ERR_MSG_MOD(info->extack, "Unsupported nexthop type");
		return -EOPNOTSUPP;
	}
}

static bool mlxsw_sp_nexthop_obj_is_gateway(struct mlxsw_sp *mlxsw_sp,
					    const struct nh_notifier_info *info)
{
	const struct net_device *dev;

	switch (info->type) {
	case NH_NOTIFIER_INFO_TYPE_SINGLE:
		dev = info->nh->dev;
		return info->nh->gw_family || info->nh->is_reject ||
		       mlxsw_sp_netdev_ipip_type(mlxsw_sp, dev, NULL);
	case NH_NOTIFIER_INFO_TYPE_GRP:
	case NH_NOTIFIER_INFO_TYPE_RES_TABLE:
		/* Already validated earlier. */
		return true;
	default:
		return false;
	}
}

static void mlxsw_sp_nexthop_obj_blackhole_init(struct mlxsw_sp *mlxsw_sp,
						struct mlxsw_sp_nexthop *nh)
{
	u16 lb_rif_index = mlxsw_sp->router->lb_rif_index;

	nh->action = MLXSW_SP_NEXTHOP_ACTION_DISCARD;
	nh->should_offload = 1;
	/* While nexthops that discard packets do not forward packets
	 * via an egress RIF, they still need to be programmed using a
	 * valid RIF, so use the loopback RIF created during init.
	 */
	nh->rif = mlxsw_sp->router->rifs[lb_rif_index];
}

static void mlxsw_sp_nexthop_obj_blackhole_fini(struct mlxsw_sp *mlxsw_sp,
						struct mlxsw_sp_nexthop *nh)
{
	nh->rif = NULL;
	nh->should_offload = 0;
}

static int
mlxsw_sp_nexthop_obj_init(struct mlxsw_sp *mlxsw_sp,
			  struct mlxsw_sp_nexthop_group *nh_grp,
			  struct mlxsw_sp_nexthop *nh,
			  struct nh_notifier_single_info *nh_obj, int weight)
{
	struct net_device *dev = nh_obj->dev;
	int err;

	nh->nhgi = nh_grp->nhgi;
	nh->nh_weight = weight;

	switch (nh_obj->gw_family) {
	case AF_INET:
		memcpy(&nh->gw_addr, &nh_obj->ipv4, sizeof(nh_obj->ipv4));
		nh->neigh_tbl = &arp_tbl;
		break;
	case AF_INET6:
		memcpy(&nh->gw_addr, &nh_obj->ipv6, sizeof(nh_obj->ipv6));
#if IS_ENABLED(CONFIG_IPV6)
		nh->neigh_tbl = &nd_tbl;
#endif
		break;
	}

	mlxsw_sp_nexthop_counter_alloc(mlxsw_sp, nh);
	list_add_tail(&nh->router_list_node, &mlxsw_sp->router->nexthop_list);
	nh->ifindex = dev->ifindex;

	err = mlxsw_sp_nexthop_type_init(mlxsw_sp, nh, dev);
	if (err)
		goto err_type_init;

	if (nh_obj->is_reject)
		mlxsw_sp_nexthop_obj_blackhole_init(mlxsw_sp, nh);

	/* In a resilient nexthop group, all the nexthops must be written to
	 * the adjacency table. Even if they do not have a valid neighbour or
	 * RIF.
	 */
	if (nh_grp->nhgi->is_resilient && !nh->should_offload) {
		nh->action = MLXSW_SP_NEXTHOP_ACTION_TRAP;
		nh->should_offload = 1;
	}

	return 0;

err_type_init:
	list_del(&nh->router_list_node);
	mlxsw_sp_nexthop_counter_free(mlxsw_sp, nh);
	return err;
}

static void mlxsw_sp_nexthop_obj_fini(struct mlxsw_sp *mlxsw_sp,
				      struct mlxsw_sp_nexthop *nh)
{
	if (nh->action == MLXSW_SP_NEXTHOP_ACTION_DISCARD)
		mlxsw_sp_nexthop_obj_blackhole_fini(mlxsw_sp, nh);
	mlxsw_sp_nexthop_type_fini(mlxsw_sp, nh);
	list_del(&nh->router_list_node);
	mlxsw_sp_nexthop_counter_free(mlxsw_sp, nh);
	nh->should_offload = 0;
}

static int
mlxsw_sp_nexthop_obj_group_info_init(struct mlxsw_sp *mlxsw_sp,
				     struct mlxsw_sp_nexthop_group *nh_grp,
				     struct nh_notifier_info *info)
{
	struct mlxsw_sp_nexthop_group_info *nhgi;
	struct mlxsw_sp_nexthop *nh;
	bool is_resilient = false;
	unsigned int nhs;
	int err, i;

	switch (info->type) {
	case NH_NOTIFIER_INFO_TYPE_SINGLE:
		nhs = 1;
		break;
	case NH_NOTIFIER_INFO_TYPE_GRP:
		nhs = info->nh_grp->num_nh;
		break;
	case NH_NOTIFIER_INFO_TYPE_RES_TABLE:
		nhs = info->nh_res_table->num_nh_buckets;
		is_resilient = true;
		break;
	default:
		return -EINVAL;
	}

	nhgi = kzalloc(struct_size(nhgi, nexthops, nhs), GFP_KERNEL);
	if (!nhgi)
		return -ENOMEM;
	nh_grp->nhgi = nhgi;
	nhgi->nh_grp = nh_grp;
	nhgi->gateway = mlxsw_sp_nexthop_obj_is_gateway(mlxsw_sp, info);
	nhgi->is_resilient = is_resilient;
	nhgi->count = nhs;
	for (i = 0; i < nhgi->count; i++) {
		struct nh_notifier_single_info *nh_obj;
		int weight;

		nh = &nhgi->nexthops[i];
		switch (info->type) {
		case NH_NOTIFIER_INFO_TYPE_SINGLE:
			nh_obj = info->nh;
			weight = 1;
			break;
		case NH_NOTIFIER_INFO_TYPE_GRP:
			nh_obj = &info->nh_grp->nh_entries[i].nh;
			weight = info->nh_grp->nh_entries[i].weight;
			break;
		case NH_NOTIFIER_INFO_TYPE_RES_TABLE:
			nh_obj = &info->nh_res_table->nhs[i];
			weight = 1;
			break;
		default:
			err = -EINVAL;
			goto err_nexthop_obj_init;
		}
		err = mlxsw_sp_nexthop_obj_init(mlxsw_sp, nh_grp, nh, nh_obj,
						weight);
		if (err)
			goto err_nexthop_obj_init;
	}
	err = mlxsw_sp_nexthop_group_inc(mlxsw_sp);
	if (err)
		goto err_group_inc;
	err = mlxsw_sp_nexthop_group_refresh(mlxsw_sp, nh_grp);
	if (err) {
		NL_SET_ERR_MSG_MOD(info->extack, "Failed to write adjacency entries to the device");
		goto err_group_refresh;
	}

	/* Add resilient nexthop groups to a list so that the activity of their
	 * nexthop buckets will be periodically queried and cleared.
	 */
	if (nhgi->is_resilient) {
		if (list_empty(&mlxsw_sp->router->nh_res_grp_list))
			mlxsw_sp_nh_grp_activity_work_schedule(mlxsw_sp);
		list_add(&nhgi->list, &mlxsw_sp->router->nh_res_grp_list);
	}

	return 0;

err_group_refresh:
	mlxsw_sp_nexthop_group_dec(mlxsw_sp);
err_group_inc:
	i = nhgi->count;
err_nexthop_obj_init:
	for (i--; i >= 0; i--) {
		nh = &nhgi->nexthops[i];
		mlxsw_sp_nexthop_obj_fini(mlxsw_sp, nh);
	}
	kfree(nhgi);
	return err;
}

static void
mlxsw_sp_nexthop_obj_group_info_fini(struct mlxsw_sp *mlxsw_sp,
				     struct mlxsw_sp_nexthop_group *nh_grp)
{
	struct mlxsw_sp_nexthop_group_info *nhgi = nh_grp->nhgi;
	struct mlxsw_sp_router *router = mlxsw_sp->router;
	int i;

	if (nhgi->is_resilient) {
		list_del(&nhgi->list);
		if (list_empty(&mlxsw_sp->router->nh_res_grp_list))
			cancel_delayed_work(&router->nh_grp_activity_dw);
	}

	mlxsw_sp_nexthop_group_dec(mlxsw_sp);
	for (i = nhgi->count - 1; i >= 0; i--) {
		struct mlxsw_sp_nexthop *nh = &nhgi->nexthops[i];

		mlxsw_sp_nexthop_obj_fini(mlxsw_sp, nh);
	}
	mlxsw_sp_nexthop_group_refresh(mlxsw_sp, nh_grp);
	WARN_ON_ONCE(nhgi->adj_index_valid);
	kfree(nhgi);
}

static struct mlxsw_sp_nexthop_group *
mlxsw_sp_nexthop_obj_group_create(struct mlxsw_sp *mlxsw_sp,
				  struct nh_notifier_info *info)
{
	struct mlxsw_sp_nexthop_group *nh_grp;
	int err;

	nh_grp = kzalloc(sizeof(*nh_grp), GFP_KERNEL);
	if (!nh_grp)
		return ERR_PTR(-ENOMEM);
	INIT_LIST_HEAD(&nh_grp->vr_list);
	err = rhashtable_init(&nh_grp->vr_ht,
			      &mlxsw_sp_nexthop_group_vr_ht_params);
	if (err)
		goto err_nexthop_group_vr_ht_init;
	INIT_LIST_HEAD(&nh_grp->fib_list);
	nh_grp->type = MLXSW_SP_NEXTHOP_GROUP_TYPE_OBJ;
	nh_grp->obj.id = info->id;

	err = mlxsw_sp_nexthop_obj_group_info_init(mlxsw_sp, nh_grp, info);
	if (err)
		goto err_nexthop_group_info_init;

	nh_grp->can_destroy = false;

	return nh_grp;

err_nexthop_group_info_init:
	rhashtable_destroy(&nh_grp->vr_ht);
err_nexthop_group_vr_ht_init:
	kfree(nh_grp);
	return ERR_PTR(err);
}

static void
mlxsw_sp_nexthop_obj_group_destroy(struct mlxsw_sp *mlxsw_sp,
				   struct mlxsw_sp_nexthop_group *nh_grp)
{
	if (!nh_grp->can_destroy)
		return;
	mlxsw_sp_nexthop_obj_group_info_fini(mlxsw_sp, nh_grp);
	WARN_ON_ONCE(!list_empty(&nh_grp->fib_list));
	WARN_ON_ONCE(!list_empty(&nh_grp->vr_list));
	rhashtable_destroy(&nh_grp->vr_ht);
	kfree(nh_grp);
}

static struct mlxsw_sp_nexthop_group *
mlxsw_sp_nexthop_obj_group_lookup(struct mlxsw_sp *mlxsw_sp, u32 id)
{
	struct mlxsw_sp_nexthop_group_cmp_arg cmp_arg;

	cmp_arg.type = MLXSW_SP_NEXTHOP_GROUP_TYPE_OBJ;
	cmp_arg.id = id;
	return rhashtable_lookup_fast(&mlxsw_sp->router->nexthop_group_ht,
				      &cmp_arg,
				      mlxsw_sp_nexthop_group_ht_params);
}

static int mlxsw_sp_nexthop_obj_group_add(struct mlxsw_sp *mlxsw_sp,
					  struct mlxsw_sp_nexthop_group *nh_grp)
{
	return mlxsw_sp_nexthop_group_insert(mlxsw_sp, nh_grp);
}

static int
mlxsw_sp_nexthop_obj_group_replace(struct mlxsw_sp *mlxsw_sp,
				   struct mlxsw_sp_nexthop_group *nh_grp,
				   struct mlxsw_sp_nexthop_group *old_nh_grp,
				   struct netlink_ext_ack *extack)
{
	struct mlxsw_sp_nexthop_group_info *old_nhgi = old_nh_grp->nhgi;
	struct mlxsw_sp_nexthop_group_info *new_nhgi = nh_grp->nhgi;
	int err;

	old_nh_grp->nhgi = new_nhgi;
	new_nhgi->nh_grp = old_nh_grp;
	nh_grp->nhgi = old_nhgi;
	old_nhgi->nh_grp = nh_grp;

	if (old_nhgi->adj_index_valid && new_nhgi->adj_index_valid) {
		/* Both the old adjacency index and the new one are valid.
		 * Routes are currently using the old one. Tell the device to
		 * replace the old adjacency index with the new one.
		 */
		err = mlxsw_sp_adj_index_mass_update(mlxsw_sp, old_nh_grp,
						     old_nhgi->adj_index,
						     old_nhgi->ecmp_size);
		if (err) {
			NL_SET_ERR_MSG_MOD(extack, "Failed to replace old adjacency index with new one");
			goto err_out;
		}
	} else if (old_nhgi->adj_index_valid && !new_nhgi->adj_index_valid) {
		/* The old adjacency index is valid, while the new one is not.
		 * Iterate over all the routes using the group and change them
		 * to trap packets to the CPU.
		 */
		err = mlxsw_sp_nexthop_fib_entries_update(mlxsw_sp, old_nh_grp);
		if (err) {
			NL_SET_ERR_MSG_MOD(extack, "Failed to update routes to trap packets");
			goto err_out;
		}
	} else if (!old_nhgi->adj_index_valid && new_nhgi->adj_index_valid) {
		/* The old adjacency index is invalid, while the new one is.
		 * Iterate over all the routes using the group and change them
		 * to forward packets using the new valid index.
		 */
		err = mlxsw_sp_nexthop_fib_entries_update(mlxsw_sp, old_nh_grp);
		if (err) {
			NL_SET_ERR_MSG_MOD(extack, "Failed to update routes to forward packets");
			goto err_out;
		}
	}

	/* Make sure the flags are set / cleared based on the new nexthop group
	 * information.
	 */
	mlxsw_sp_nexthop_obj_group_offload_refresh(mlxsw_sp, old_nh_grp);

	/* At this point 'nh_grp' is just a shell that is not used by anyone
	 * and its nexthop group info is the old info that was just replaced
	 * with the new one. Remove it.
	 */
	nh_grp->can_destroy = true;
	mlxsw_sp_nexthop_obj_group_destroy(mlxsw_sp, nh_grp);

	return 0;

err_out:
	old_nhgi->nh_grp = old_nh_grp;
	nh_grp->nhgi = new_nhgi;
	new_nhgi->nh_grp = nh_grp;
	old_nh_grp->nhgi = old_nhgi;
	return err;
}

static int mlxsw_sp_nexthop_obj_new(struct mlxsw_sp *mlxsw_sp,
				    struct nh_notifier_info *info)
{
	struct mlxsw_sp_nexthop_group *nh_grp, *old_nh_grp;
	struct netlink_ext_ack *extack = info->extack;
	int err;

	nh_grp = mlxsw_sp_nexthop_obj_group_create(mlxsw_sp, info);
	if (IS_ERR(nh_grp))
		return PTR_ERR(nh_grp);

	old_nh_grp = mlxsw_sp_nexthop_obj_group_lookup(mlxsw_sp, info->id);
	if (!old_nh_grp)
		err = mlxsw_sp_nexthop_obj_group_add(mlxsw_sp, nh_grp);
	else
		err = mlxsw_sp_nexthop_obj_group_replace(mlxsw_sp, nh_grp,
							 old_nh_grp, extack);

	if (err) {
		nh_grp->can_destroy = true;
		mlxsw_sp_nexthop_obj_group_destroy(mlxsw_sp, nh_grp);
	}

	return err;
}

static void mlxsw_sp_nexthop_obj_del(struct mlxsw_sp *mlxsw_sp,
				     struct nh_notifier_info *info)
{
	struct mlxsw_sp_nexthop_group *nh_grp;

	nh_grp = mlxsw_sp_nexthop_obj_group_lookup(mlxsw_sp, info->id);
	if (!nh_grp)
		return;

	nh_grp->can_destroy = true;
	mlxsw_sp_nexthop_group_remove(mlxsw_sp, nh_grp);

	/* If the group still has routes using it, then defer the delete
	 * operation until the last route using it is deleted.
	 */
	if (!list_empty(&nh_grp->fib_list))
		return;
	mlxsw_sp_nexthop_obj_group_destroy(mlxsw_sp, nh_grp);
}

static int mlxsw_sp_nexthop_obj_bucket_query(struct mlxsw_sp *mlxsw_sp,
					     u32 adj_index, char *ratr_pl)
{
	MLXSW_REG_ZERO(ratr, ratr_pl);
	mlxsw_reg_ratr_op_set(ratr_pl, MLXSW_REG_RATR_OP_QUERY_READ);
	mlxsw_reg_ratr_adjacency_index_low_set(ratr_pl, adj_index);
	mlxsw_reg_ratr_adjacency_index_high_set(ratr_pl, adj_index >> 16);

	return mlxsw_reg_query(mlxsw_sp->core, MLXSW_REG(ratr), ratr_pl);
}

static int mlxsw_sp_nexthop_obj_bucket_compare(char *ratr_pl, char *ratr_pl_new)
{
	/* Clear the opcode and activity on both the old and new payload as
	 * they are irrelevant for the comparison.
	 */
	mlxsw_reg_ratr_op_set(ratr_pl, MLXSW_REG_RATR_OP_QUERY_READ);
	mlxsw_reg_ratr_a_set(ratr_pl, 0);
	mlxsw_reg_ratr_op_set(ratr_pl_new, MLXSW_REG_RATR_OP_QUERY_READ);
	mlxsw_reg_ratr_a_set(ratr_pl_new, 0);

	/* If the contents of the adjacency entry are consistent with the
	 * replacement request, then replacement was successful.
	 */
	if (!memcmp(ratr_pl, ratr_pl_new, MLXSW_REG_RATR_LEN))
		return 0;

	return -EINVAL;
}

static int
mlxsw_sp_nexthop_obj_bucket_adj_update(struct mlxsw_sp *mlxsw_sp,
				       struct mlxsw_sp_nexthop *nh,
				       struct nh_notifier_info *info)
{
	u16 bucket_index = info->nh_res_bucket->bucket_index;
	struct netlink_ext_ack *extack = info->extack;
	bool force = info->nh_res_bucket->force;
	char ratr_pl_new[MLXSW_REG_RATR_LEN];
	char ratr_pl[MLXSW_REG_RATR_LEN];
	u32 adj_index;
	int err;

	/* No point in trying an atomic replacement if the idle timer interval
	 * is smaller than the interval in which we query and clear activity.
	 */
	if (!force && info->nh_res_bucket->idle_timer_ms <
	    MLXSW_SP_NH_GRP_ACTIVITY_UPDATE_INTERVAL)
		force = true;

	adj_index = nh->nhgi->adj_index + bucket_index;
	err = mlxsw_sp_nexthop_update(mlxsw_sp, adj_index, nh, force, ratr_pl);
	if (err) {
		NL_SET_ERR_MSG_MOD(extack, "Failed to overwrite nexthop bucket");
		return err;
	}

	if (!force) {
		err = mlxsw_sp_nexthop_obj_bucket_query(mlxsw_sp, adj_index,
							ratr_pl_new);
		if (err) {
			NL_SET_ERR_MSG_MOD(extack, "Failed to query nexthop bucket state after replacement. State might be inconsistent");
			return err;
		}

		err = mlxsw_sp_nexthop_obj_bucket_compare(ratr_pl, ratr_pl_new);
		if (err) {
			NL_SET_ERR_MSG_MOD(extack, "Nexthop bucket was not replaced because it was active during replacement");
			return err;
		}
	}

	nh->update = 0;
	nh->offloaded = 1;
	mlxsw_sp_nexthop_bucket_offload_refresh(mlxsw_sp, nh, bucket_index);

	return 0;
}

static int mlxsw_sp_nexthop_obj_bucket_replace(struct mlxsw_sp *mlxsw_sp,
					       struct nh_notifier_info *info)
{
	u16 bucket_index = info->nh_res_bucket->bucket_index;
	struct netlink_ext_ack *extack = info->extack;
	struct mlxsw_sp_nexthop_group_info *nhgi;
	struct nh_notifier_single_info *nh_obj;
	struct mlxsw_sp_nexthop_group *nh_grp;
	struct mlxsw_sp_nexthop *nh;
	int err;

	nh_grp = mlxsw_sp_nexthop_obj_group_lookup(mlxsw_sp, info->id);
	if (!nh_grp) {
		NL_SET_ERR_MSG_MOD(extack, "Nexthop group was not found");
		return -EINVAL;
	}

	nhgi = nh_grp->nhgi;

	if (bucket_index >= nhgi->count) {
		NL_SET_ERR_MSG_MOD(extack, "Nexthop bucket index out of range");
		return -EINVAL;
	}

	nh = &nhgi->nexthops[bucket_index];
	mlxsw_sp_nexthop_obj_fini(mlxsw_sp, nh);

	nh_obj = &info->nh_res_bucket->new_nh;
	err = mlxsw_sp_nexthop_obj_init(mlxsw_sp, nh_grp, nh, nh_obj, 1);
	if (err) {
		NL_SET_ERR_MSG_MOD(extack, "Failed to initialize nexthop object for nexthop bucket replacement");
		goto err_nexthop_obj_init;
	}

	err = mlxsw_sp_nexthop_obj_bucket_adj_update(mlxsw_sp, nh, info);
	if (err)
		goto err_nexthop_obj_bucket_adj_update;

	return 0;

err_nexthop_obj_bucket_adj_update:
	mlxsw_sp_nexthop_obj_fini(mlxsw_sp, nh);
err_nexthop_obj_init:
	nh_obj = &info->nh_res_bucket->old_nh;
	mlxsw_sp_nexthop_obj_init(mlxsw_sp, nh_grp, nh, nh_obj, 1);
	/* The old adjacency entry was not overwritten */
	nh->update = 0;
	nh->offloaded = 1;
	return err;
}

static int mlxsw_sp_nexthop_obj_event(struct notifier_block *nb,
				      unsigned long event, void *ptr)
{
	struct nh_notifier_info *info = ptr;
	struct mlxsw_sp_router *router;
	int err = 0;

	router = container_of(nb, struct mlxsw_sp_router, nexthop_nb);
	err = mlxsw_sp_nexthop_obj_validate(router->mlxsw_sp, event, info);
	if (err)
		goto out;

	mutex_lock(&router->lock);

	switch (event) {
	case NEXTHOP_EVENT_REPLACE:
		err = mlxsw_sp_nexthop_obj_new(router->mlxsw_sp, info);
		break;
	case NEXTHOP_EVENT_DEL:
		mlxsw_sp_nexthop_obj_del(router->mlxsw_sp, info);
		break;
	case NEXTHOP_EVENT_BUCKET_REPLACE:
		err = mlxsw_sp_nexthop_obj_bucket_replace(router->mlxsw_sp,
							  info);
		break;
	default:
		break;
	}

	mutex_unlock(&router->lock);

out:
	return notifier_from_errno(err);
}

static bool mlxsw_sp_fi_is_gateway(const struct mlxsw_sp *mlxsw_sp,
				   struct fib_info *fi)
{
	const struct fib_nh *nh = fib_info_nh(fi, 0);

	return nh->fib_nh_scope == RT_SCOPE_LINK ||
	       mlxsw_sp_nexthop4_ipip_type(mlxsw_sp, nh, NULL);
}

static int
mlxsw_sp_nexthop4_group_info_init(struct mlxsw_sp *mlxsw_sp,
				  struct mlxsw_sp_nexthop_group *nh_grp)
{
	unsigned int nhs = fib_info_num_path(nh_grp->ipv4.fi);
	struct mlxsw_sp_nexthop_group_info *nhgi;
	struct mlxsw_sp_nexthop *nh;
	int err, i;

	nhgi = kzalloc(struct_size(nhgi, nexthops, nhs), GFP_KERNEL);
	if (!nhgi)
		return -ENOMEM;
	nh_grp->nhgi = nhgi;
	nhgi->nh_grp = nh_grp;
	nhgi->gateway = mlxsw_sp_fi_is_gateway(mlxsw_sp, nh_grp->ipv4.fi);
	nhgi->count = nhs;
	for (i = 0; i < nhgi->count; i++) {
		struct fib_nh *fib_nh;

		nh = &nhgi->nexthops[i];
		fib_nh = fib_info_nh(nh_grp->ipv4.fi, i);
		err = mlxsw_sp_nexthop4_init(mlxsw_sp, nh_grp, nh, fib_nh);
		if (err)
			goto err_nexthop4_init;
	}
	err = mlxsw_sp_nexthop_group_inc(mlxsw_sp);
	if (err)
		goto err_group_inc;
	err = mlxsw_sp_nexthop_group_refresh(mlxsw_sp, nh_grp);
	if (err)
		goto err_group_refresh;

	return 0;

err_group_refresh:
	mlxsw_sp_nexthop_group_dec(mlxsw_sp);
err_group_inc:
	i = nhgi->count;
err_nexthop4_init:
	for (i--; i >= 0; i--) {
		nh = &nhgi->nexthops[i];
		mlxsw_sp_nexthop4_fini(mlxsw_sp, nh);
	}
	kfree(nhgi);
	return err;
}

static void
mlxsw_sp_nexthop4_group_info_fini(struct mlxsw_sp *mlxsw_sp,
				  struct mlxsw_sp_nexthop_group *nh_grp)
{
	struct mlxsw_sp_nexthop_group_info *nhgi = nh_grp->nhgi;
	int i;

	mlxsw_sp_nexthop_group_dec(mlxsw_sp);
	for (i = nhgi->count - 1; i >= 0; i--) {
		struct mlxsw_sp_nexthop *nh = &nhgi->nexthops[i];

		mlxsw_sp_nexthop4_fini(mlxsw_sp, nh);
	}
	mlxsw_sp_nexthop_group_refresh(mlxsw_sp, nh_grp);
	WARN_ON_ONCE(nhgi->adj_index_valid);
	kfree(nhgi);
}

static struct mlxsw_sp_nexthop_group *
mlxsw_sp_nexthop4_group_create(struct mlxsw_sp *mlxsw_sp, struct fib_info *fi)
{
	struct mlxsw_sp_nexthop_group *nh_grp;
	int err;

	nh_grp = kzalloc(sizeof(*nh_grp), GFP_KERNEL);
	if (!nh_grp)
		return ERR_PTR(-ENOMEM);
	INIT_LIST_HEAD(&nh_grp->vr_list);
	err = rhashtable_init(&nh_grp->vr_ht,
			      &mlxsw_sp_nexthop_group_vr_ht_params);
	if (err)
		goto err_nexthop_group_vr_ht_init;
	INIT_LIST_HEAD(&nh_grp->fib_list);
	nh_grp->type = MLXSW_SP_NEXTHOP_GROUP_TYPE_IPV4;
	nh_grp->ipv4.fi = fi;
	fib_info_hold(fi);

	err = mlxsw_sp_nexthop4_group_info_init(mlxsw_sp, nh_grp);
	if (err)
		goto err_nexthop_group_info_init;

	err = mlxsw_sp_nexthop_group_insert(mlxsw_sp, nh_grp);
	if (err)
		goto err_nexthop_group_insert;

	nh_grp->can_destroy = true;

	return nh_grp;

err_nexthop_group_insert:
	mlxsw_sp_nexthop4_group_info_fini(mlxsw_sp, nh_grp);
err_nexthop_group_info_init:
	fib_info_put(fi);
	rhashtable_destroy(&nh_grp->vr_ht);
err_nexthop_group_vr_ht_init:
	kfree(nh_grp);
	return ERR_PTR(err);
}

static void
mlxsw_sp_nexthop4_group_destroy(struct mlxsw_sp *mlxsw_sp,
				struct mlxsw_sp_nexthop_group *nh_grp)
{
	if (!nh_grp->can_destroy)
		return;
	mlxsw_sp_nexthop_group_remove(mlxsw_sp, nh_grp);
	mlxsw_sp_nexthop4_group_info_fini(mlxsw_sp, nh_grp);
	fib_info_put(nh_grp->ipv4.fi);
	WARN_ON_ONCE(!list_empty(&nh_grp->vr_list));
	rhashtable_destroy(&nh_grp->vr_ht);
	kfree(nh_grp);
}

static int mlxsw_sp_nexthop4_group_get(struct mlxsw_sp *mlxsw_sp,
				       struct mlxsw_sp_fib_entry *fib_entry,
				       struct fib_info *fi)
{
	struct mlxsw_sp_nexthop_group *nh_grp;

	if (fi->nh) {
		nh_grp = mlxsw_sp_nexthop_obj_group_lookup(mlxsw_sp,
							   fi->nh->id);
		if (WARN_ON_ONCE(!nh_grp))
			return -EINVAL;
		goto out;
	}

	nh_grp = mlxsw_sp_nexthop4_group_lookup(mlxsw_sp, fi);
	if (!nh_grp) {
		nh_grp = mlxsw_sp_nexthop4_group_create(mlxsw_sp, fi);
		if (IS_ERR(nh_grp))
			return PTR_ERR(nh_grp);
	}
out:
	list_add_tail(&fib_entry->nexthop_group_node, &nh_grp->fib_list);
	fib_entry->nh_group = nh_grp;
	return 0;
}

static void mlxsw_sp_nexthop4_group_put(struct mlxsw_sp *mlxsw_sp,
					struct mlxsw_sp_fib_entry *fib_entry)
{
	struct mlxsw_sp_nexthop_group *nh_grp = fib_entry->nh_group;

	list_del(&fib_entry->nexthop_group_node);
	if (!list_empty(&nh_grp->fib_list))
		return;

	if (nh_grp->type == MLXSW_SP_NEXTHOP_GROUP_TYPE_OBJ) {
		mlxsw_sp_nexthop_obj_group_destroy(mlxsw_sp, nh_grp);
		return;
	}

	mlxsw_sp_nexthop4_group_destroy(mlxsw_sp, nh_grp);
}

static bool
mlxsw_sp_fib4_entry_should_offload(const struct mlxsw_sp_fib_entry *fib_entry)
{
	struct mlxsw_sp_fib4_entry *fib4_entry;

	fib4_entry = container_of(fib_entry, struct mlxsw_sp_fib4_entry,
				  common);
	return !fib4_entry->tos;
}

static bool
mlxsw_sp_fib_entry_should_offload(const struct mlxsw_sp_fib_entry *fib_entry)
{
	struct mlxsw_sp_nexthop_group *nh_group = fib_entry->nh_group;

	switch (fib_entry->fib_node->fib->proto) {
	case MLXSW_SP_L3_PROTO_IPV4:
		if (!mlxsw_sp_fib4_entry_should_offload(fib_entry))
			return false;
		break;
	case MLXSW_SP_L3_PROTO_IPV6:
		break;
	}

	switch (fib_entry->type) {
	case MLXSW_SP_FIB_ENTRY_TYPE_REMOTE:
		return !!nh_group->nhgi->adj_index_valid;
	case MLXSW_SP_FIB_ENTRY_TYPE_LOCAL:
		return !!nh_group->nhgi->nh_rif;
	case MLXSW_SP_FIB_ENTRY_TYPE_BLACKHOLE:
	case MLXSW_SP_FIB_ENTRY_TYPE_IPIP_DECAP:
	case MLXSW_SP_FIB_ENTRY_TYPE_NVE_DECAP:
		return true;
	default:
		return false;
	}
}

static struct mlxsw_sp_nexthop *
mlxsw_sp_rt6_nexthop(struct mlxsw_sp_nexthop_group *nh_grp,
		     const struct mlxsw_sp_rt6 *mlxsw_sp_rt6)
{
	int i;

	for (i = 0; i < nh_grp->nhgi->count; i++) {
		struct mlxsw_sp_nexthop *nh = &nh_grp->nhgi->nexthops[i];
		struct fib6_info *rt = mlxsw_sp_rt6->rt;

		if (nh->rif && nh->rif->dev == rt->fib6_nh->fib_nh_dev &&
		    ipv6_addr_equal((const struct in6_addr *) &nh->gw_addr,
				    &rt->fib6_nh->fib_nh_gw6))
			return nh;
	}

	return NULL;
}

static void
mlxsw_sp_fib4_offload_failed_flag_set(struct mlxsw_sp *mlxsw_sp,
				      struct fib_entry_notifier_info *fen_info)
{
	u32 *p_dst = (u32 *) &fen_info->dst;
	struct fib_rt_info fri;

	fri.fi = fen_info->fi;
	fri.tb_id = fen_info->tb_id;
	fri.dst = cpu_to_be32(*p_dst);
	fri.dst_len = fen_info->dst_len;
	fri.tos = fen_info->tos;
	fri.type = fen_info->type;
	fri.offload = false;
	fri.trap = false;
	fri.offload_failed = true;
	fib_alias_hw_flags_set(mlxsw_sp_net(mlxsw_sp), &fri);
}

static void
mlxsw_sp_fib4_entry_hw_flags_set(struct mlxsw_sp *mlxsw_sp,
				 struct mlxsw_sp_fib_entry *fib_entry)
{
	u32 *p_dst = (u32 *) fib_entry->fib_node->key.addr;
	int dst_len = fib_entry->fib_node->key.prefix_len;
	struct mlxsw_sp_fib4_entry *fib4_entry;
	struct fib_rt_info fri;
	bool should_offload;

	should_offload = mlxsw_sp_fib_entry_should_offload(fib_entry);
	fib4_entry = container_of(fib_entry, struct mlxsw_sp_fib4_entry,
				  common);
	fri.fi = fib4_entry->fi;
	fri.tb_id = fib4_entry->tb_id;
	fri.dst = cpu_to_be32(*p_dst);
	fri.dst_len = dst_len;
	fri.tos = fib4_entry->tos;
	fri.type = fib4_entry->type;
	fri.offload = should_offload;
	fri.trap = !should_offload;
	fri.offload_failed = false;
	fib_alias_hw_flags_set(mlxsw_sp_net(mlxsw_sp), &fri);
}

static void
mlxsw_sp_fib4_entry_hw_flags_clear(struct mlxsw_sp *mlxsw_sp,
				   struct mlxsw_sp_fib_entry *fib_entry)
{
	u32 *p_dst = (u32 *) fib_entry->fib_node->key.addr;
	int dst_len = fib_entry->fib_node->key.prefix_len;
	struct mlxsw_sp_fib4_entry *fib4_entry;
	struct fib_rt_info fri;

	fib4_entry = container_of(fib_entry, struct mlxsw_sp_fib4_entry,
				  common);
	fri.fi = fib4_entry->fi;
	fri.tb_id = fib4_entry->tb_id;
	fri.dst = cpu_to_be32(*p_dst);
	fri.dst_len = dst_len;
	fri.tos = fib4_entry->tos;
	fri.type = fib4_entry->type;
	fri.offload = false;
	fri.trap = false;
	fri.offload_failed = false;
	fib_alias_hw_flags_set(mlxsw_sp_net(mlxsw_sp), &fri);
}

#if IS_ENABLED(CONFIG_IPV6)
static void
mlxsw_sp_fib6_offload_failed_flag_set(struct mlxsw_sp *mlxsw_sp,
				      struct fib6_info **rt_arr,
				      unsigned int nrt6)
{
	int i;

	/* In IPv6 a multipath route is represented using multiple routes, so
	 * we need to set the flags on all of them.
	 */
	for (i = 0; i < nrt6; i++)
		fib6_info_hw_flags_set(mlxsw_sp_net(mlxsw_sp), rt_arr[i],
				       false, false, true);
}
#else
static void
mlxsw_sp_fib6_offload_failed_flag_set(struct mlxsw_sp *mlxsw_sp,
				      struct fib6_info **rt_arr,
				      unsigned int nrt6)
{
}
#endif

#if IS_ENABLED(CONFIG_IPV6)
static void
mlxsw_sp_fib6_entry_hw_flags_set(struct mlxsw_sp *mlxsw_sp,
				 struct mlxsw_sp_fib_entry *fib_entry)
{
	struct mlxsw_sp_fib6_entry *fib6_entry;
	struct mlxsw_sp_rt6 *mlxsw_sp_rt6;
	bool should_offload;

	should_offload = mlxsw_sp_fib_entry_should_offload(fib_entry);

	/* In IPv6 a multipath route is represented using multiple routes, so
	 * we need to set the flags on all of them.
	 */
	fib6_entry = container_of(fib_entry, struct mlxsw_sp_fib6_entry,
				  common);
	list_for_each_entry(mlxsw_sp_rt6, &fib6_entry->rt6_list, list)
		fib6_info_hw_flags_set(mlxsw_sp_net(mlxsw_sp), mlxsw_sp_rt6->rt,
				       should_offload, !should_offload, false);
}
#else
static void
mlxsw_sp_fib6_entry_hw_flags_set(struct mlxsw_sp *mlxsw_sp,
				 struct mlxsw_sp_fib_entry *fib_entry)
{
}
#endif

#if IS_ENABLED(CONFIG_IPV6)
static void
mlxsw_sp_fib6_entry_hw_flags_clear(struct mlxsw_sp *mlxsw_sp,
				   struct mlxsw_sp_fib_entry *fib_entry)
{
	struct mlxsw_sp_fib6_entry *fib6_entry;
	struct mlxsw_sp_rt6 *mlxsw_sp_rt6;

	fib6_entry = container_of(fib_entry, struct mlxsw_sp_fib6_entry,
				  common);
	list_for_each_entry(mlxsw_sp_rt6, &fib6_entry->rt6_list, list)
		fib6_info_hw_flags_set(mlxsw_sp_net(mlxsw_sp), mlxsw_sp_rt6->rt,
				       false, false, false);
}
#else
static void
mlxsw_sp_fib6_entry_hw_flags_clear(struct mlxsw_sp *mlxsw_sp,
				   struct mlxsw_sp_fib_entry *fib_entry)
{
}
#endif

static void
mlxsw_sp_fib_entry_hw_flags_set(struct mlxsw_sp *mlxsw_sp,
				struct mlxsw_sp_fib_entry *fib_entry)
{
	switch (fib_entry->fib_node->fib->proto) {
	case MLXSW_SP_L3_PROTO_IPV4:
		mlxsw_sp_fib4_entry_hw_flags_set(mlxsw_sp, fib_entry);
		break;
	case MLXSW_SP_L3_PROTO_IPV6:
		mlxsw_sp_fib6_entry_hw_flags_set(mlxsw_sp, fib_entry);
		break;
	}
}

static void
mlxsw_sp_fib_entry_hw_flags_clear(struct mlxsw_sp *mlxsw_sp,
				  struct mlxsw_sp_fib_entry *fib_entry)
{
	switch (fib_entry->fib_node->fib->proto) {
	case MLXSW_SP_L3_PROTO_IPV4:
		mlxsw_sp_fib4_entry_hw_flags_clear(mlxsw_sp, fib_entry);
		break;
	case MLXSW_SP_L3_PROTO_IPV6:
		mlxsw_sp_fib6_entry_hw_flags_clear(mlxsw_sp, fib_entry);
		break;
	}
}

static void
mlxsw_sp_fib_entry_hw_flags_refresh(struct mlxsw_sp *mlxsw_sp,
				    struct mlxsw_sp_fib_entry *fib_entry,
				    enum mlxsw_sp_fib_entry_op op)
{
	switch (op) {
	case MLXSW_SP_FIB_ENTRY_OP_WRITE:
	case MLXSW_SP_FIB_ENTRY_OP_UPDATE:
		mlxsw_sp_fib_entry_hw_flags_set(mlxsw_sp, fib_entry);
		break;
	case MLXSW_SP_FIB_ENTRY_OP_DELETE:
		mlxsw_sp_fib_entry_hw_flags_clear(mlxsw_sp, fib_entry);
		break;
	default:
		break;
	}
}

struct mlxsw_sp_fib_entry_op_ctx_basic {
	char ralue_pl[MLXSW_REG_RALUE_LEN];
};

static void
mlxsw_sp_router_ll_basic_fib_entry_pack(struct mlxsw_sp_fib_entry_op_ctx *op_ctx,
					enum mlxsw_sp_l3proto proto,
					enum mlxsw_sp_fib_entry_op op,
					u16 virtual_router, u8 prefix_len,
					unsigned char *addr,
					struct mlxsw_sp_fib_entry_priv *priv)
{
	struct mlxsw_sp_fib_entry_op_ctx_basic *op_ctx_basic = (void *) op_ctx->ll_priv;
	enum mlxsw_reg_ralxx_protocol ralxx_proto;
	char *ralue_pl = op_ctx_basic->ralue_pl;
	enum mlxsw_reg_ralue_op ralue_op;

	ralxx_proto = (enum mlxsw_reg_ralxx_protocol) proto;

	switch (op) {
	case MLXSW_SP_FIB_ENTRY_OP_WRITE:
	case MLXSW_SP_FIB_ENTRY_OP_UPDATE:
		ralue_op = MLXSW_REG_RALUE_OP_WRITE_WRITE;
		break;
	case MLXSW_SP_FIB_ENTRY_OP_DELETE:
		ralue_op = MLXSW_REG_RALUE_OP_WRITE_DELETE;
		break;
	default:
		WARN_ON_ONCE(1);
		return;
	}

	switch (proto) {
	case MLXSW_SP_L3_PROTO_IPV4:
		mlxsw_reg_ralue_pack4(ralue_pl, ralxx_proto, ralue_op,
				      virtual_router, prefix_len, (u32 *) addr);
		break;
	case MLXSW_SP_L3_PROTO_IPV6:
		mlxsw_reg_ralue_pack6(ralue_pl, ralxx_proto, ralue_op,
				      virtual_router, prefix_len, addr);
		break;
	}
}

static void
mlxsw_sp_router_ll_basic_fib_entry_act_remote_pack(struct mlxsw_sp_fib_entry_op_ctx *op_ctx,
						   enum mlxsw_reg_ralue_trap_action trap_action,
						   u16 trap_id, u32 adjacency_index, u16 ecmp_size)
{
	struct mlxsw_sp_fib_entry_op_ctx_basic *op_ctx_basic = (void *) op_ctx->ll_priv;

	mlxsw_reg_ralue_act_remote_pack(op_ctx_basic->ralue_pl, trap_action,
					trap_id, adjacency_index, ecmp_size);
}

static void
mlxsw_sp_router_ll_basic_fib_entry_act_local_pack(struct mlxsw_sp_fib_entry_op_ctx *op_ctx,
						  enum mlxsw_reg_ralue_trap_action trap_action,
						  u16 trap_id, u16 local_erif)
{
	struct mlxsw_sp_fib_entry_op_ctx_basic *op_ctx_basic = (void *) op_ctx->ll_priv;

	mlxsw_reg_ralue_act_local_pack(op_ctx_basic->ralue_pl, trap_action,
				       trap_id, local_erif);
}

static void
mlxsw_sp_router_ll_basic_fib_entry_act_ip2me_pack(struct mlxsw_sp_fib_entry_op_ctx *op_ctx)
{
	struct mlxsw_sp_fib_entry_op_ctx_basic *op_ctx_basic = (void *) op_ctx->ll_priv;

	mlxsw_reg_ralue_act_ip2me_pack(op_ctx_basic->ralue_pl);
}

static void
mlxsw_sp_router_ll_basic_fib_entry_act_ip2me_tun_pack(struct mlxsw_sp_fib_entry_op_ctx *op_ctx,
						      u32 tunnel_ptr)
{
	struct mlxsw_sp_fib_entry_op_ctx_basic *op_ctx_basic = (void *) op_ctx->ll_priv;

	mlxsw_reg_ralue_act_ip2me_tun_pack(op_ctx_basic->ralue_pl, tunnel_ptr);
}

static int
mlxsw_sp_router_ll_basic_fib_entry_commit(struct mlxsw_sp *mlxsw_sp,
					  struct mlxsw_sp_fib_entry_op_ctx *op_ctx,
					  bool *postponed_for_bulk)
{
	struct mlxsw_sp_fib_entry_op_ctx_basic *op_ctx_basic = (void *) op_ctx->ll_priv;

	return mlxsw_reg_write(mlxsw_sp->core, MLXSW_REG(ralue),
			       op_ctx_basic->ralue_pl);
}

static bool
mlxsw_sp_router_ll_basic_fib_entry_is_committed(struct mlxsw_sp_fib_entry_priv *priv)
{
	return true;
}

static void mlxsw_sp_fib_entry_pack(struct mlxsw_sp_fib_entry_op_ctx *op_ctx,
				    struct mlxsw_sp_fib_entry *fib_entry,
				    enum mlxsw_sp_fib_entry_op op)
{
	struct mlxsw_sp_fib *fib = fib_entry->fib_node->fib;

	mlxsw_sp_fib_entry_op_ctx_priv_hold(op_ctx, fib_entry->priv);
	fib->ll_ops->fib_entry_pack(op_ctx, fib->proto, op, fib->vr->id,
				    fib_entry->fib_node->key.prefix_len,
				    fib_entry->fib_node->key.addr,
				    fib_entry->priv);
}

static int mlxsw_sp_fib_entry_commit(struct mlxsw_sp *mlxsw_sp,
				     struct mlxsw_sp_fib_entry_op_ctx *op_ctx,
				     const struct mlxsw_sp_router_ll_ops *ll_ops)
{
	bool postponed_for_bulk = false;
	int err;

	err = ll_ops->fib_entry_commit(mlxsw_sp, op_ctx, &postponed_for_bulk);
	if (!postponed_for_bulk)
		mlxsw_sp_fib_entry_op_ctx_priv_put_all(op_ctx);
	return err;
}

static int mlxsw_sp_fib_entry_op_remote(struct mlxsw_sp *mlxsw_sp,
					struct mlxsw_sp_fib_entry_op_ctx *op_ctx,
					struct mlxsw_sp_fib_entry *fib_entry,
					enum mlxsw_sp_fib_entry_op op)
{
	const struct mlxsw_sp_router_ll_ops *ll_ops = fib_entry->fib_node->fib->ll_ops;
	struct mlxsw_sp_nexthop_group *nh_group = fib_entry->nh_group;
	struct mlxsw_sp_nexthop_group_info *nhgi = nh_group->nhgi;
	enum mlxsw_reg_ralue_trap_action trap_action;
	u16 trap_id = 0;
	u32 adjacency_index = 0;
	u16 ecmp_size = 0;

	/* In case the nexthop group adjacency index is valid, use it
	 * with provided ECMP size. Otherwise, setup trap and pass
	 * traffic to kernel.
	 */
	if (mlxsw_sp_fib_entry_should_offload(fib_entry)) {
		trap_action = MLXSW_REG_RALUE_TRAP_ACTION_NOP;
		adjacency_index = nhgi->adj_index;
		ecmp_size = nhgi->ecmp_size;
	} else if (!nhgi->adj_index_valid && nhgi->count && nhgi->nh_rif) {
		trap_action = MLXSW_REG_RALUE_TRAP_ACTION_NOP;
		adjacency_index = mlxsw_sp->router->adj_trap_index;
		ecmp_size = 1;
	} else {
		trap_action = MLXSW_REG_RALUE_TRAP_ACTION_TRAP;
		trap_id = MLXSW_TRAP_ID_RTR_INGRESS0;
	}

	mlxsw_sp_fib_entry_pack(op_ctx, fib_entry, op);
	ll_ops->fib_entry_act_remote_pack(op_ctx, trap_action, trap_id,
					  adjacency_index, ecmp_size);
	return mlxsw_sp_fib_entry_commit(mlxsw_sp, op_ctx, ll_ops);
}

static int mlxsw_sp_fib_entry_op_local(struct mlxsw_sp *mlxsw_sp,
				       struct mlxsw_sp_fib_entry_op_ctx *op_ctx,
				       struct mlxsw_sp_fib_entry *fib_entry,
				       enum mlxsw_sp_fib_entry_op op)
{
	const struct mlxsw_sp_router_ll_ops *ll_ops = fib_entry->fib_node->fib->ll_ops;
	struct mlxsw_sp_rif *rif = fib_entry->nh_group->nhgi->nh_rif;
	enum mlxsw_reg_ralue_trap_action trap_action;
	u16 trap_id = 0;
	u16 rif_index = 0;

	if (mlxsw_sp_fib_entry_should_offload(fib_entry)) {
		trap_action = MLXSW_REG_RALUE_TRAP_ACTION_NOP;
		rif_index = rif->rif_index;
	} else {
		trap_action = MLXSW_REG_RALUE_TRAP_ACTION_TRAP;
		trap_id = MLXSW_TRAP_ID_RTR_INGRESS0;
	}

	mlxsw_sp_fib_entry_pack(op_ctx, fib_entry, op);
	ll_ops->fib_entry_act_local_pack(op_ctx, trap_action, trap_id, rif_index);
	return mlxsw_sp_fib_entry_commit(mlxsw_sp, op_ctx, ll_ops);
}

static int mlxsw_sp_fib_entry_op_trap(struct mlxsw_sp *mlxsw_sp,
				      struct mlxsw_sp_fib_entry_op_ctx *op_ctx,
				      struct mlxsw_sp_fib_entry *fib_entry,
				      enum mlxsw_sp_fib_entry_op op)
{
	const struct mlxsw_sp_router_ll_ops *ll_ops = fib_entry->fib_node->fib->ll_ops;

	mlxsw_sp_fib_entry_pack(op_ctx, fib_entry, op);
	ll_ops->fib_entry_act_ip2me_pack(op_ctx);
	return mlxsw_sp_fib_entry_commit(mlxsw_sp, op_ctx, ll_ops);
}

static int mlxsw_sp_fib_entry_op_blackhole(struct mlxsw_sp *mlxsw_sp,
					   struct mlxsw_sp_fib_entry_op_ctx *op_ctx,
					   struct mlxsw_sp_fib_entry *fib_entry,
					   enum mlxsw_sp_fib_entry_op op)
{
	const struct mlxsw_sp_router_ll_ops *ll_ops = fib_entry->fib_node->fib->ll_ops;
	enum mlxsw_reg_ralue_trap_action trap_action;

	trap_action = MLXSW_REG_RALUE_TRAP_ACTION_DISCARD_ERROR;
	mlxsw_sp_fib_entry_pack(op_ctx, fib_entry, op);
	ll_ops->fib_entry_act_local_pack(op_ctx, trap_action, 0, 0);
	return mlxsw_sp_fib_entry_commit(mlxsw_sp, op_ctx, ll_ops);
}

static int
mlxsw_sp_fib_entry_op_unreachable(struct mlxsw_sp *mlxsw_sp,
				  struct mlxsw_sp_fib_entry_op_ctx *op_ctx,
				  struct mlxsw_sp_fib_entry *fib_entry,
				  enum mlxsw_sp_fib_entry_op op)
{
	const struct mlxsw_sp_router_ll_ops *ll_ops = fib_entry->fib_node->fib->ll_ops;
	enum mlxsw_reg_ralue_trap_action trap_action;
	u16 trap_id;

	trap_action = MLXSW_REG_RALUE_TRAP_ACTION_TRAP;
	trap_id = MLXSW_TRAP_ID_RTR_INGRESS1;

	mlxsw_sp_fib_entry_pack(op_ctx, fib_entry, op);
	ll_ops->fib_entry_act_local_pack(op_ctx, trap_action, trap_id, 0);
	return mlxsw_sp_fib_entry_commit(mlxsw_sp, op_ctx, ll_ops);
}

static int
mlxsw_sp_fib_entry_op_ipip_decap(struct mlxsw_sp *mlxsw_sp,
				 struct mlxsw_sp_fib_entry_op_ctx *op_ctx,
				 struct mlxsw_sp_fib_entry *fib_entry,
				 enum mlxsw_sp_fib_entry_op op)
{
	const struct mlxsw_sp_router_ll_ops *ll_ops = fib_entry->fib_node->fib->ll_ops;
	struct mlxsw_sp_ipip_entry *ipip_entry = fib_entry->decap.ipip_entry;
	const struct mlxsw_sp_ipip_ops *ipip_ops;
	int err;

	if (WARN_ON(!ipip_entry))
		return -EINVAL;

	ipip_ops = mlxsw_sp->router->ipip_ops_arr[ipip_entry->ipipt];
	err = ipip_ops->decap_config(mlxsw_sp, ipip_entry,
				     fib_entry->decap.tunnel_index);
	if (err)
		return err;

	mlxsw_sp_fib_entry_pack(op_ctx, fib_entry, op);
	ll_ops->fib_entry_act_ip2me_tun_pack(op_ctx,
					     fib_entry->decap.tunnel_index);
	return mlxsw_sp_fib_entry_commit(mlxsw_sp, op_ctx, ll_ops);
}

static int mlxsw_sp_fib_entry_op_nve_decap(struct mlxsw_sp *mlxsw_sp,
					   struct mlxsw_sp_fib_entry_op_ctx *op_ctx,
					   struct mlxsw_sp_fib_entry *fib_entry,
					   enum mlxsw_sp_fib_entry_op op)
{
	const struct mlxsw_sp_router_ll_ops *ll_ops = fib_entry->fib_node->fib->ll_ops;

	mlxsw_sp_fib_entry_pack(op_ctx, fib_entry, op);
	ll_ops->fib_entry_act_ip2me_tun_pack(op_ctx,
					     fib_entry->decap.tunnel_index);
	return mlxsw_sp_fib_entry_commit(mlxsw_sp, op_ctx, ll_ops);
}

static int __mlxsw_sp_fib_entry_op(struct mlxsw_sp *mlxsw_sp,
				   struct mlxsw_sp_fib_entry_op_ctx *op_ctx,
				   struct mlxsw_sp_fib_entry *fib_entry,
				   enum mlxsw_sp_fib_entry_op op)
{
	switch (fib_entry->type) {
	case MLXSW_SP_FIB_ENTRY_TYPE_REMOTE:
		return mlxsw_sp_fib_entry_op_remote(mlxsw_sp, op_ctx, fib_entry, op);
	case MLXSW_SP_FIB_ENTRY_TYPE_LOCAL:
		return mlxsw_sp_fib_entry_op_local(mlxsw_sp, op_ctx, fib_entry, op);
	case MLXSW_SP_FIB_ENTRY_TYPE_TRAP:
		return mlxsw_sp_fib_entry_op_trap(mlxsw_sp, op_ctx, fib_entry, op);
	case MLXSW_SP_FIB_ENTRY_TYPE_BLACKHOLE:
		return mlxsw_sp_fib_entry_op_blackhole(mlxsw_sp, op_ctx, fib_entry, op);
	case MLXSW_SP_FIB_ENTRY_TYPE_UNREACHABLE:
		return mlxsw_sp_fib_entry_op_unreachable(mlxsw_sp, op_ctx, fib_entry, op);
	case MLXSW_SP_FIB_ENTRY_TYPE_IPIP_DECAP:
		return mlxsw_sp_fib_entry_op_ipip_decap(mlxsw_sp, op_ctx, fib_entry, op);
	case MLXSW_SP_FIB_ENTRY_TYPE_NVE_DECAP:
		return mlxsw_sp_fib_entry_op_nve_decap(mlxsw_sp, op_ctx, fib_entry, op);
	}
	return -EINVAL;
}

static int mlxsw_sp_fib_entry_op(struct mlxsw_sp *mlxsw_sp,
				 struct mlxsw_sp_fib_entry_op_ctx *op_ctx,
				 struct mlxsw_sp_fib_entry *fib_entry,
				 enum mlxsw_sp_fib_entry_op op)
{
	int err = __mlxsw_sp_fib_entry_op(mlxsw_sp, op_ctx, fib_entry, op);

	if (err)
		return err;

	mlxsw_sp_fib_entry_hw_flags_refresh(mlxsw_sp, fib_entry, op);

	return err;
}

static int __mlxsw_sp_fib_entry_update(struct mlxsw_sp *mlxsw_sp,
				       struct mlxsw_sp_fib_entry_op_ctx *op_ctx,
				       struct mlxsw_sp_fib_entry *fib_entry,
				       bool is_new)
{
	return mlxsw_sp_fib_entry_op(mlxsw_sp, op_ctx, fib_entry,
				     is_new ? MLXSW_SP_FIB_ENTRY_OP_WRITE :
					      MLXSW_SP_FIB_ENTRY_OP_UPDATE);
}

static int mlxsw_sp_fib_entry_update(struct mlxsw_sp *mlxsw_sp,
				     struct mlxsw_sp_fib_entry *fib_entry)
{
	struct mlxsw_sp_fib_entry_op_ctx *op_ctx = mlxsw_sp->router->ll_op_ctx;

	mlxsw_sp_fib_entry_op_ctx_clear(op_ctx);
	return __mlxsw_sp_fib_entry_update(mlxsw_sp, op_ctx, fib_entry, false);
}

static int mlxsw_sp_fib_entry_del(struct mlxsw_sp *mlxsw_sp,
				  struct mlxsw_sp_fib_entry_op_ctx *op_ctx,
				  struct mlxsw_sp_fib_entry *fib_entry)
{
	const struct mlxsw_sp_router_ll_ops *ll_ops = fib_entry->fib_node->fib->ll_ops;

	if (!ll_ops->fib_entry_is_committed(fib_entry->priv))
		return 0;
	return mlxsw_sp_fib_entry_op(mlxsw_sp, op_ctx, fib_entry,
				     MLXSW_SP_FIB_ENTRY_OP_DELETE);
}

static int
mlxsw_sp_fib4_entry_type_set(struct mlxsw_sp *mlxsw_sp,
			     const struct fib_entry_notifier_info *fen_info,
			     struct mlxsw_sp_fib_entry *fib_entry)
{
	struct mlxsw_sp_nexthop_group_info *nhgi = fib_entry->nh_group->nhgi;
	union mlxsw_sp_l3addr dip = { .addr4 = htonl(fen_info->dst) };
	struct mlxsw_sp_router *router = mlxsw_sp->router;
	u32 tb_id = mlxsw_sp_fix_tb_id(fen_info->tb_id);
	int ifindex = nhgi->nexthops[0].ifindex;
	struct mlxsw_sp_ipip_entry *ipip_entry;

	switch (fen_info->type) {
	case RTN_LOCAL:
		ipip_entry = mlxsw_sp_ipip_entry_find_by_decap(mlxsw_sp, ifindex,
							       MLXSW_SP_L3_PROTO_IPV4, dip);
		if (ipip_entry && ipip_entry->ol_dev->flags & IFF_UP) {
			fib_entry->type = MLXSW_SP_FIB_ENTRY_TYPE_IPIP_DECAP;
			return mlxsw_sp_fib_entry_decap_init(mlxsw_sp,
							     fib_entry,
							     ipip_entry);
		}
		if (mlxsw_sp_router_nve_is_decap(mlxsw_sp, tb_id,
						 MLXSW_SP_L3_PROTO_IPV4,
						 &dip)) {
			u32 tunnel_index;

			tunnel_index = router->nve_decap_config.tunnel_index;
			fib_entry->decap.tunnel_index = tunnel_index;
			fib_entry->type = MLXSW_SP_FIB_ENTRY_TYPE_NVE_DECAP;
			return 0;
		}
		fallthrough;
	case RTN_BROADCAST:
		fib_entry->type = MLXSW_SP_FIB_ENTRY_TYPE_TRAP;
		return 0;
	case RTN_BLACKHOLE:
		fib_entry->type = MLXSW_SP_FIB_ENTRY_TYPE_BLACKHOLE;
		return 0;
	case RTN_UNREACHABLE:
	case RTN_PROHIBIT:
		/* Packets hitting these routes need to be trapped, but
		 * can do so with a lower priority than packets directed
		 * at the host, so use action type local instead of trap.
		 */
		fib_entry->type = MLXSW_SP_FIB_ENTRY_TYPE_UNREACHABLE;
		return 0;
	case RTN_UNICAST:
		if (nhgi->gateway)
			fib_entry->type = MLXSW_SP_FIB_ENTRY_TYPE_REMOTE;
		else
			fib_entry->type = MLXSW_SP_FIB_ENTRY_TYPE_LOCAL;
		return 0;
	default:
		return -EINVAL;
	}
}

static void
mlxsw_sp_fib_entry_type_unset(struct mlxsw_sp *mlxsw_sp,
			      struct mlxsw_sp_fib_entry *fib_entry)
{
	switch (fib_entry->type) {
	case MLXSW_SP_FIB_ENTRY_TYPE_IPIP_DECAP:
		mlxsw_sp_fib_entry_decap_fini(mlxsw_sp, fib_entry);
		break;
	default:
		break;
	}
}

static void
mlxsw_sp_fib4_entry_type_unset(struct mlxsw_sp *mlxsw_sp,
			       struct mlxsw_sp_fib4_entry *fib4_entry)
{
	mlxsw_sp_fib_entry_type_unset(mlxsw_sp, &fib4_entry->common);
}

static struct mlxsw_sp_fib4_entry *
mlxsw_sp_fib4_entry_create(struct mlxsw_sp *mlxsw_sp,
			   struct mlxsw_sp_fib_node *fib_node,
			   const struct fib_entry_notifier_info *fen_info)
{
	struct mlxsw_sp_fib4_entry *fib4_entry;
	struct mlxsw_sp_fib_entry *fib_entry;
	int err;

	fib4_entry = kzalloc(sizeof(*fib4_entry), GFP_KERNEL);
	if (!fib4_entry)
		return ERR_PTR(-ENOMEM);
	fib_entry = &fib4_entry->common;

	fib_entry->priv = mlxsw_sp_fib_entry_priv_create(fib_node->fib->ll_ops);
	if (IS_ERR(fib_entry->priv)) {
		err = PTR_ERR(fib_entry->priv);
		goto err_fib_entry_priv_create;
	}

	err = mlxsw_sp_nexthop4_group_get(mlxsw_sp, fib_entry, fen_info->fi);
	if (err)
		goto err_nexthop4_group_get;

	err = mlxsw_sp_nexthop_group_vr_link(fib_entry->nh_group,
					     fib_node->fib);
	if (err)
		goto err_nexthop_group_vr_link;

	err = mlxsw_sp_fib4_entry_type_set(mlxsw_sp, fen_info, fib_entry);
	if (err)
		goto err_fib4_entry_type_set;

	fib4_entry->fi = fen_info->fi;
	fib_info_hold(fib4_entry->fi);
	fib4_entry->tb_id = fen_info->tb_id;
	fib4_entry->type = fen_info->type;
	fib4_entry->tos = fen_info->tos;

	fib_entry->fib_node = fib_node;

	return fib4_entry;

err_fib4_entry_type_set:
	mlxsw_sp_nexthop_group_vr_unlink(fib_entry->nh_group, fib_node->fib);
err_nexthop_group_vr_link:
	mlxsw_sp_nexthop4_group_put(mlxsw_sp, &fib4_entry->common);
err_nexthop4_group_get:
	mlxsw_sp_fib_entry_priv_put(fib_entry->priv);
err_fib_entry_priv_create:
	kfree(fib4_entry);
	return ERR_PTR(err);
}

static void mlxsw_sp_fib4_entry_destroy(struct mlxsw_sp *mlxsw_sp,
					struct mlxsw_sp_fib4_entry *fib4_entry)
{
	struct mlxsw_sp_fib_node *fib_node = fib4_entry->common.fib_node;

	fib_info_put(fib4_entry->fi);
	mlxsw_sp_fib4_entry_type_unset(mlxsw_sp, fib4_entry);
	mlxsw_sp_nexthop_group_vr_unlink(fib4_entry->common.nh_group,
					 fib_node->fib);
	mlxsw_sp_nexthop4_group_put(mlxsw_sp, &fib4_entry->common);
	mlxsw_sp_fib_entry_priv_put(fib4_entry->common.priv);
	kfree(fib4_entry);
}

static struct mlxsw_sp_fib4_entry *
mlxsw_sp_fib4_entry_lookup(struct mlxsw_sp *mlxsw_sp,
			   const struct fib_entry_notifier_info *fen_info)
{
	struct mlxsw_sp_fib4_entry *fib4_entry;
	struct mlxsw_sp_fib_node *fib_node;
	struct mlxsw_sp_fib *fib;
	struct mlxsw_sp_vr *vr;

	vr = mlxsw_sp_vr_find(mlxsw_sp, fen_info->tb_id);
	if (!vr)
		return NULL;
	fib = mlxsw_sp_vr_fib(vr, MLXSW_SP_L3_PROTO_IPV4);

	fib_node = mlxsw_sp_fib_node_lookup(fib, &fen_info->dst,
					    sizeof(fen_info->dst),
					    fen_info->dst_len);
	if (!fib_node)
		return NULL;

	fib4_entry = container_of(fib_node->fib_entry,
				  struct mlxsw_sp_fib4_entry, common);
	if (fib4_entry->tb_id == fen_info->tb_id &&
	    fib4_entry->tos == fen_info->tos &&
	    fib4_entry->type == fen_info->type &&
	    fib4_entry->fi == fen_info->fi)
		return fib4_entry;

	return NULL;
}

static const struct rhashtable_params mlxsw_sp_fib_ht_params = {
	.key_offset = offsetof(struct mlxsw_sp_fib_node, key),
	.head_offset = offsetof(struct mlxsw_sp_fib_node, ht_node),
	.key_len = sizeof(struct mlxsw_sp_fib_key),
	.automatic_shrinking = true,
};

static int mlxsw_sp_fib_node_insert(struct mlxsw_sp_fib *fib,
				    struct mlxsw_sp_fib_node *fib_node)
{
	return rhashtable_insert_fast(&fib->ht, &fib_node->ht_node,
				      mlxsw_sp_fib_ht_params);
}

static void mlxsw_sp_fib_node_remove(struct mlxsw_sp_fib *fib,
				     struct mlxsw_sp_fib_node *fib_node)
{
	rhashtable_remove_fast(&fib->ht, &fib_node->ht_node,
			       mlxsw_sp_fib_ht_params);
}

static struct mlxsw_sp_fib_node *
mlxsw_sp_fib_node_lookup(struct mlxsw_sp_fib *fib, const void *addr,
			 size_t addr_len, unsigned char prefix_len)
{
	struct mlxsw_sp_fib_key key;

	memset(&key, 0, sizeof(key));
	memcpy(key.addr, addr, addr_len);
	key.prefix_len = prefix_len;
	return rhashtable_lookup_fast(&fib->ht, &key, mlxsw_sp_fib_ht_params);
}

static struct mlxsw_sp_fib_node *
mlxsw_sp_fib_node_create(struct mlxsw_sp_fib *fib, const void *addr,
			 size_t addr_len, unsigned char prefix_len)
{
	struct mlxsw_sp_fib_node *fib_node;

	fib_node = kzalloc(sizeof(*fib_node), GFP_KERNEL);
	if (!fib_node)
		return NULL;

	list_add(&fib_node->list, &fib->node_list);
	memcpy(fib_node->key.addr, addr, addr_len);
	fib_node->key.prefix_len = prefix_len;

	return fib_node;
}

static void mlxsw_sp_fib_node_destroy(struct mlxsw_sp_fib_node *fib_node)
{
	list_del(&fib_node->list);
	kfree(fib_node);
}

static int mlxsw_sp_fib_lpm_tree_link(struct mlxsw_sp *mlxsw_sp,
				      struct mlxsw_sp_fib_node *fib_node)
{
	struct mlxsw_sp_prefix_usage req_prefix_usage;
	struct mlxsw_sp_fib *fib = fib_node->fib;
	struct mlxsw_sp_lpm_tree *lpm_tree;
	int err;

	lpm_tree = mlxsw_sp->router->lpm.proto_trees[fib->proto];
	if (lpm_tree->prefix_ref_count[fib_node->key.prefix_len] != 0)
		goto out;

	mlxsw_sp_prefix_usage_cpy(&req_prefix_usage, &lpm_tree->prefix_usage);
	mlxsw_sp_prefix_usage_set(&req_prefix_usage, fib_node->key.prefix_len);
	lpm_tree = mlxsw_sp_lpm_tree_get(mlxsw_sp, &req_prefix_usage,
					 fib->proto);
	if (IS_ERR(lpm_tree))
		return PTR_ERR(lpm_tree);

	err = mlxsw_sp_vrs_lpm_tree_replace(mlxsw_sp, fib, lpm_tree);
	if (err)
		goto err_lpm_tree_replace;

out:
	lpm_tree->prefix_ref_count[fib_node->key.prefix_len]++;
	return 0;

err_lpm_tree_replace:
	mlxsw_sp_lpm_tree_put(mlxsw_sp, lpm_tree);
	return err;
}

static void mlxsw_sp_fib_lpm_tree_unlink(struct mlxsw_sp *mlxsw_sp,
					 struct mlxsw_sp_fib_node *fib_node)
{
	struct mlxsw_sp_lpm_tree *lpm_tree = fib_node->fib->lpm_tree;
	struct mlxsw_sp_prefix_usage req_prefix_usage;
	struct mlxsw_sp_fib *fib = fib_node->fib;
	int err;

	if (--lpm_tree->prefix_ref_count[fib_node->key.prefix_len] != 0)
		return;
	/* Try to construct a new LPM tree from the current prefix usage
	 * minus the unused one. If we fail, continue using the old one.
	 */
	mlxsw_sp_prefix_usage_cpy(&req_prefix_usage, &lpm_tree->prefix_usage);
	mlxsw_sp_prefix_usage_clear(&req_prefix_usage,
				    fib_node->key.prefix_len);
	lpm_tree = mlxsw_sp_lpm_tree_get(mlxsw_sp, &req_prefix_usage,
					 fib->proto);
	if (IS_ERR(lpm_tree))
		return;

	err = mlxsw_sp_vrs_lpm_tree_replace(mlxsw_sp, fib, lpm_tree);
	if (err)
		goto err_lpm_tree_replace;

	return;

err_lpm_tree_replace:
	mlxsw_sp_lpm_tree_put(mlxsw_sp, lpm_tree);
}

static int mlxsw_sp_fib_node_init(struct mlxsw_sp *mlxsw_sp,
				  struct mlxsw_sp_fib_node *fib_node,
				  struct mlxsw_sp_fib *fib)
{
	int err;

	err = mlxsw_sp_fib_node_insert(fib, fib_node);
	if (err)
		return err;
	fib_node->fib = fib;

	err = mlxsw_sp_fib_lpm_tree_link(mlxsw_sp, fib_node);
	if (err)
		goto err_fib_lpm_tree_link;

	return 0;

err_fib_lpm_tree_link:
	fib_node->fib = NULL;
	mlxsw_sp_fib_node_remove(fib, fib_node);
	return err;
}

static void mlxsw_sp_fib_node_fini(struct mlxsw_sp *mlxsw_sp,
				   struct mlxsw_sp_fib_node *fib_node)
{
	struct mlxsw_sp_fib *fib = fib_node->fib;

	mlxsw_sp_fib_lpm_tree_unlink(mlxsw_sp, fib_node);
	fib_node->fib = NULL;
	mlxsw_sp_fib_node_remove(fib, fib_node);
}

static struct mlxsw_sp_fib_node *
mlxsw_sp_fib_node_get(struct mlxsw_sp *mlxsw_sp, u32 tb_id, const void *addr,
		      size_t addr_len, unsigned char prefix_len,
		      enum mlxsw_sp_l3proto proto)
{
	struct mlxsw_sp_fib_node *fib_node;
	struct mlxsw_sp_fib *fib;
	struct mlxsw_sp_vr *vr;
	int err;

	vr = mlxsw_sp_vr_get(mlxsw_sp, tb_id, NULL);
	if (IS_ERR(vr))
		return ERR_CAST(vr);
	fib = mlxsw_sp_vr_fib(vr, proto);

	fib_node = mlxsw_sp_fib_node_lookup(fib, addr, addr_len, prefix_len);
	if (fib_node)
		return fib_node;

	fib_node = mlxsw_sp_fib_node_create(fib, addr, addr_len, prefix_len);
	if (!fib_node) {
		err = -ENOMEM;
		goto err_fib_node_create;
	}

	err = mlxsw_sp_fib_node_init(mlxsw_sp, fib_node, fib);
	if (err)
		goto err_fib_node_init;

	return fib_node;

err_fib_node_init:
	mlxsw_sp_fib_node_destroy(fib_node);
err_fib_node_create:
	mlxsw_sp_vr_put(mlxsw_sp, vr);
	return ERR_PTR(err);
}

static void mlxsw_sp_fib_node_put(struct mlxsw_sp *mlxsw_sp,
				  struct mlxsw_sp_fib_node *fib_node)
{
	struct mlxsw_sp_vr *vr = fib_node->fib->vr;

	if (fib_node->fib_entry)
		return;
	mlxsw_sp_fib_node_fini(mlxsw_sp, fib_node);
	mlxsw_sp_fib_node_destroy(fib_node);
	mlxsw_sp_vr_put(mlxsw_sp, vr);
}

static int mlxsw_sp_fib_node_entry_link(struct mlxsw_sp *mlxsw_sp,
					struct mlxsw_sp_fib_entry_op_ctx *op_ctx,
					struct mlxsw_sp_fib_entry *fib_entry)
{
	struct mlxsw_sp_fib_node *fib_node = fib_entry->fib_node;
	bool is_new = !fib_node->fib_entry;
	int err;

	fib_node->fib_entry = fib_entry;

	err = __mlxsw_sp_fib_entry_update(mlxsw_sp, op_ctx, fib_entry, is_new);
	if (err)
		goto err_fib_entry_update;

	return 0;

err_fib_entry_update:
	fib_node->fib_entry = NULL;
	return err;
}

static int __mlxsw_sp_fib_node_entry_unlink(struct mlxsw_sp *mlxsw_sp,
					    struct mlxsw_sp_fib_entry_op_ctx *op_ctx,
					    struct mlxsw_sp_fib_entry *fib_entry)
{
	struct mlxsw_sp_fib_node *fib_node = fib_entry->fib_node;
	int err;

	err = mlxsw_sp_fib_entry_del(mlxsw_sp, op_ctx, fib_entry);
	fib_node->fib_entry = NULL;
	return err;
}

static void mlxsw_sp_fib_node_entry_unlink(struct mlxsw_sp *mlxsw_sp,
					   struct mlxsw_sp_fib_entry *fib_entry)
{
	struct mlxsw_sp_fib_entry_op_ctx *op_ctx = mlxsw_sp->router->ll_op_ctx;

	mlxsw_sp_fib_entry_op_ctx_clear(op_ctx);
	__mlxsw_sp_fib_node_entry_unlink(mlxsw_sp, op_ctx, fib_entry);
}

static bool mlxsw_sp_fib4_allow_replace(struct mlxsw_sp_fib4_entry *fib4_entry)
{
	struct mlxsw_sp_fib_node *fib_node = fib4_entry->common.fib_node;
	struct mlxsw_sp_fib4_entry *fib4_replaced;

	if (!fib_node->fib_entry)
		return true;

	fib4_replaced = container_of(fib_node->fib_entry,
				     struct mlxsw_sp_fib4_entry, common);
	if (fib4_entry->tb_id == RT_TABLE_MAIN &&
	    fib4_replaced->tb_id == RT_TABLE_LOCAL)
		return false;

	return true;
}

static int
mlxsw_sp_router_fib4_replace(struct mlxsw_sp *mlxsw_sp,
			     struct mlxsw_sp_fib_entry_op_ctx *op_ctx,
			     const struct fib_entry_notifier_info *fen_info)
{
	struct mlxsw_sp_fib4_entry *fib4_entry, *fib4_replaced;
	struct mlxsw_sp_fib_entry *replaced;
	struct mlxsw_sp_fib_node *fib_node;
	int err;

	if (fen_info->fi->nh &&
	    !mlxsw_sp_nexthop_obj_group_lookup(mlxsw_sp, fen_info->fi->nh->id))
		return 0;

	fib_node = mlxsw_sp_fib_node_get(mlxsw_sp, fen_info->tb_id,
					 &fen_info->dst, sizeof(fen_info->dst),
					 fen_info->dst_len,
					 MLXSW_SP_L3_PROTO_IPV4);
	if (IS_ERR(fib_node)) {
		dev_warn(mlxsw_sp->bus_info->dev, "Failed to get FIB node\n");
		return PTR_ERR(fib_node);
	}

	fib4_entry = mlxsw_sp_fib4_entry_create(mlxsw_sp, fib_node, fen_info);
	if (IS_ERR(fib4_entry)) {
		dev_warn(mlxsw_sp->bus_info->dev, "Failed to create FIB entry\n");
		err = PTR_ERR(fib4_entry);
		goto err_fib4_entry_create;
	}

	if (!mlxsw_sp_fib4_allow_replace(fib4_entry)) {
		mlxsw_sp_fib4_entry_destroy(mlxsw_sp, fib4_entry);
		mlxsw_sp_fib_node_put(mlxsw_sp, fib_node);
		return 0;
	}

	replaced = fib_node->fib_entry;
	err = mlxsw_sp_fib_node_entry_link(mlxsw_sp, op_ctx, &fib4_entry->common);
	if (err) {
		dev_warn(mlxsw_sp->bus_info->dev, "Failed to link FIB entry to node\n");
		goto err_fib_node_entry_link;
	}

	/* Nothing to replace */
	if (!replaced)
		return 0;

	mlxsw_sp_fib_entry_hw_flags_clear(mlxsw_sp, replaced);
	fib4_replaced = container_of(replaced, struct mlxsw_sp_fib4_entry,
				     common);
	mlxsw_sp_fib4_entry_destroy(mlxsw_sp, fib4_replaced);

	return 0;

err_fib_node_entry_link:
	fib_node->fib_entry = replaced;
	mlxsw_sp_fib4_entry_destroy(mlxsw_sp, fib4_entry);
err_fib4_entry_create:
	mlxsw_sp_fib_node_put(mlxsw_sp, fib_node);
	return err;
}

static int mlxsw_sp_router_fib4_del(struct mlxsw_sp *mlxsw_sp,
				    struct mlxsw_sp_fib_entry_op_ctx *op_ctx,
				    struct fib_entry_notifier_info *fen_info)
{
	struct mlxsw_sp_fib4_entry *fib4_entry;
	struct mlxsw_sp_fib_node *fib_node;
	int err;

	fib4_entry = mlxsw_sp_fib4_entry_lookup(mlxsw_sp, fen_info);
	if (!fib4_entry)
		return 0;
	fib_node = fib4_entry->common.fib_node;

	err = __mlxsw_sp_fib_node_entry_unlink(mlxsw_sp, op_ctx, &fib4_entry->common);
	mlxsw_sp_fib4_entry_destroy(mlxsw_sp, fib4_entry);
	mlxsw_sp_fib_node_put(mlxsw_sp, fib_node);
	return err;
}

static bool mlxsw_sp_fib6_rt_should_ignore(const struct fib6_info *rt)
{
	/* Multicast routes aren't supported, so ignore them. Neighbour
	 * Discovery packets are specifically trapped.
	 */
	if (ipv6_addr_type(&rt->fib6_dst.addr) & IPV6_ADDR_MULTICAST)
		return true;

	/* Cloned routes are irrelevant in the forwarding path. */
	if (rt->fib6_flags & RTF_CACHE)
		return true;

	return false;
}

static struct mlxsw_sp_rt6 *mlxsw_sp_rt6_create(struct fib6_info *rt)
{
	struct mlxsw_sp_rt6 *mlxsw_sp_rt6;

	mlxsw_sp_rt6 = kzalloc(sizeof(*mlxsw_sp_rt6), GFP_KERNEL);
	if (!mlxsw_sp_rt6)
		return ERR_PTR(-ENOMEM);

	/* In case of route replace, replaced route is deleted with
	 * no notification. Take reference to prevent accessing freed
	 * memory.
	 */
	mlxsw_sp_rt6->rt = rt;
	fib6_info_hold(rt);

	return mlxsw_sp_rt6;
}

#if IS_ENABLED(CONFIG_IPV6)
static void mlxsw_sp_rt6_release(struct fib6_info *rt)
{
	fib6_info_release(rt);
}
#else
static void mlxsw_sp_rt6_release(struct fib6_info *rt)
{
}
#endif

static void mlxsw_sp_rt6_destroy(struct mlxsw_sp_rt6 *mlxsw_sp_rt6)
{
	struct fib6_nh *fib6_nh = mlxsw_sp_rt6->rt->fib6_nh;

	if (!mlxsw_sp_rt6->rt->nh)
		fib6_nh->fib_nh_flags &= ~RTNH_F_OFFLOAD;
	mlxsw_sp_rt6_release(mlxsw_sp_rt6->rt);
	kfree(mlxsw_sp_rt6);
}

static struct fib6_info *
mlxsw_sp_fib6_entry_rt(const struct mlxsw_sp_fib6_entry *fib6_entry)
{
	return list_first_entry(&fib6_entry->rt6_list, struct mlxsw_sp_rt6,
				list)->rt;
}

static struct mlxsw_sp_rt6 *
mlxsw_sp_fib6_entry_rt_find(const struct mlxsw_sp_fib6_entry *fib6_entry,
			    const struct fib6_info *rt)
{
	struct mlxsw_sp_rt6 *mlxsw_sp_rt6;

	list_for_each_entry(mlxsw_sp_rt6, &fib6_entry->rt6_list, list) {
		if (mlxsw_sp_rt6->rt == rt)
			return mlxsw_sp_rt6;
	}

	return NULL;
}

static bool mlxsw_sp_nexthop6_ipip_type(const struct mlxsw_sp *mlxsw_sp,
					const struct fib6_info *rt,
					enum mlxsw_sp_ipip_type *ret)
{
	return rt->fib6_nh->fib_nh_dev &&
	       mlxsw_sp_netdev_ipip_type(mlxsw_sp, rt->fib6_nh->fib_nh_dev, ret);
}

static int mlxsw_sp_nexthop6_init(struct mlxsw_sp *mlxsw_sp,
				  struct mlxsw_sp_nexthop_group *nh_grp,
				  struct mlxsw_sp_nexthop *nh,
				  const struct fib6_info *rt)
{
	struct net_device *dev = rt->fib6_nh->fib_nh_dev;

	nh->nhgi = nh_grp->nhgi;
	nh->nh_weight = rt->fib6_nh->fib_nh_weight;
	memcpy(&nh->gw_addr, &rt->fib6_nh->fib_nh_gw6, sizeof(nh->gw_addr));
#if IS_ENABLED(CONFIG_IPV6)
	nh->neigh_tbl = &nd_tbl;
#endif
	mlxsw_sp_nexthop_counter_alloc(mlxsw_sp, nh);

	list_add_tail(&nh->router_list_node, &mlxsw_sp->router->nexthop_list);

	if (!dev)
		return 0;
	nh->ifindex = dev->ifindex;

	return mlxsw_sp_nexthop_type_init(mlxsw_sp, nh, dev);
}

static void mlxsw_sp_nexthop6_fini(struct mlxsw_sp *mlxsw_sp,
				   struct mlxsw_sp_nexthop *nh)
{
	mlxsw_sp_nexthop_type_fini(mlxsw_sp, nh);
	list_del(&nh->router_list_node);
	mlxsw_sp_nexthop_counter_free(mlxsw_sp, nh);
}

static bool mlxsw_sp_rt6_is_gateway(const struct mlxsw_sp *mlxsw_sp,
				    const struct fib6_info *rt)
{
	return rt->fib6_nh->fib_nh_gw_family ||
	       mlxsw_sp_nexthop6_ipip_type(mlxsw_sp, rt, NULL);
}

static int
mlxsw_sp_nexthop6_group_info_init(struct mlxsw_sp *mlxsw_sp,
				  struct mlxsw_sp_nexthop_group *nh_grp,
				  struct mlxsw_sp_fib6_entry *fib6_entry)
{
	struct mlxsw_sp_nexthop_group_info *nhgi;
	struct mlxsw_sp_rt6 *mlxsw_sp_rt6;
	struct mlxsw_sp_nexthop *nh;
	int err, i;

	nhgi = kzalloc(struct_size(nhgi, nexthops, fib6_entry->nrt6),
		       GFP_KERNEL);
	if (!nhgi)
		return -ENOMEM;
	nh_grp->nhgi = nhgi;
	nhgi->nh_grp = nh_grp;
	mlxsw_sp_rt6 = list_first_entry(&fib6_entry->rt6_list,
					struct mlxsw_sp_rt6, list);
	nhgi->gateway = mlxsw_sp_rt6_is_gateway(mlxsw_sp, mlxsw_sp_rt6->rt);
	nhgi->count = fib6_entry->nrt6;
	for (i = 0; i < nhgi->count; i++) {
		struct fib6_info *rt = mlxsw_sp_rt6->rt;

		nh = &nhgi->nexthops[i];
		err = mlxsw_sp_nexthop6_init(mlxsw_sp, nh_grp, nh, rt);
		if (err)
			goto err_nexthop6_init;
		mlxsw_sp_rt6 = list_next_entry(mlxsw_sp_rt6, list);
	}
	nh_grp->nhgi = nhgi;
	err = mlxsw_sp_nexthop_group_inc(mlxsw_sp);
	if (err)
		goto err_group_inc;
	err = mlxsw_sp_nexthop_group_refresh(mlxsw_sp, nh_grp);
	if (err)
		goto err_group_refresh;

	return 0;

err_group_refresh:
	mlxsw_sp_nexthop_group_dec(mlxsw_sp);
err_group_inc:
	i = nhgi->count;
err_nexthop6_init:
	for (i--; i >= 0; i--) {
		nh = &nhgi->nexthops[i];
		mlxsw_sp_nexthop6_fini(mlxsw_sp, nh);
	}
	kfree(nhgi);
	return err;
}

static void
mlxsw_sp_nexthop6_group_info_fini(struct mlxsw_sp *mlxsw_sp,
				  struct mlxsw_sp_nexthop_group *nh_grp)
{
	struct mlxsw_sp_nexthop_group_info *nhgi = nh_grp->nhgi;
	int i;

	mlxsw_sp_nexthop_group_dec(mlxsw_sp);
	for (i = nhgi->count - 1; i >= 0; i--) {
		struct mlxsw_sp_nexthop *nh = &nhgi->nexthops[i];

		mlxsw_sp_nexthop6_fini(mlxsw_sp, nh);
	}
	mlxsw_sp_nexthop_group_refresh(mlxsw_sp, nh_grp);
	WARN_ON_ONCE(nhgi->adj_index_valid);
	kfree(nhgi);
}

static struct mlxsw_sp_nexthop_group *
mlxsw_sp_nexthop6_group_create(struct mlxsw_sp *mlxsw_sp,
			       struct mlxsw_sp_fib6_entry *fib6_entry)
{
	struct mlxsw_sp_nexthop_group *nh_grp;
	int err;

	nh_grp = kzalloc(sizeof(*nh_grp), GFP_KERNEL);
	if (!nh_grp)
		return ERR_PTR(-ENOMEM);
	INIT_LIST_HEAD(&nh_grp->vr_list);
	err = rhashtable_init(&nh_grp->vr_ht,
			      &mlxsw_sp_nexthop_group_vr_ht_params);
	if (err)
		goto err_nexthop_group_vr_ht_init;
	INIT_LIST_HEAD(&nh_grp->fib_list);
	nh_grp->type = MLXSW_SP_NEXTHOP_GROUP_TYPE_IPV6;

	err = mlxsw_sp_nexthop6_group_info_init(mlxsw_sp, nh_grp, fib6_entry);
	if (err)
		goto err_nexthop_group_info_init;

	err = mlxsw_sp_nexthop_group_insert(mlxsw_sp, nh_grp);
	if (err)
		goto err_nexthop_group_insert;

	nh_grp->can_destroy = true;

	return nh_grp;

err_nexthop_group_insert:
	mlxsw_sp_nexthop6_group_info_fini(mlxsw_sp, nh_grp);
err_nexthop_group_info_init:
	rhashtable_destroy(&nh_grp->vr_ht);
err_nexthop_group_vr_ht_init:
	kfree(nh_grp);
	return ERR_PTR(err);
}

static void
mlxsw_sp_nexthop6_group_destroy(struct mlxsw_sp *mlxsw_sp,
				struct mlxsw_sp_nexthop_group *nh_grp)
{
	if (!nh_grp->can_destroy)
		return;
	mlxsw_sp_nexthop_group_remove(mlxsw_sp, nh_grp);
	mlxsw_sp_nexthop6_group_info_fini(mlxsw_sp, nh_grp);
	WARN_ON_ONCE(!list_empty(&nh_grp->vr_list));
	rhashtable_destroy(&nh_grp->vr_ht);
	kfree(nh_grp);
}

static int mlxsw_sp_nexthop6_group_get(struct mlxsw_sp *mlxsw_sp,
				       struct mlxsw_sp_fib6_entry *fib6_entry)
{
	struct fib6_info *rt = mlxsw_sp_fib6_entry_rt(fib6_entry);
	struct mlxsw_sp_nexthop_group *nh_grp;

	if (rt->nh) {
		nh_grp = mlxsw_sp_nexthop_obj_group_lookup(mlxsw_sp,
							   rt->nh->id);
		if (WARN_ON_ONCE(!nh_grp))
			return -EINVAL;
		goto out;
	}

	nh_grp = mlxsw_sp_nexthop6_group_lookup(mlxsw_sp, fib6_entry);
	if (!nh_grp) {
		nh_grp = mlxsw_sp_nexthop6_group_create(mlxsw_sp, fib6_entry);
		if (IS_ERR(nh_grp))
			return PTR_ERR(nh_grp);
	}

	/* The route and the nexthop are described by the same struct, so we
	 * need to the update the nexthop offload indication for the new route.
	 */
	__mlxsw_sp_nexthop6_group_offload_refresh(nh_grp, fib6_entry);

out:
	list_add_tail(&fib6_entry->common.nexthop_group_node,
		      &nh_grp->fib_list);
	fib6_entry->common.nh_group = nh_grp;

	return 0;
}

static void mlxsw_sp_nexthop6_group_put(struct mlxsw_sp *mlxsw_sp,
					struct mlxsw_sp_fib_entry *fib_entry)
{
	struct mlxsw_sp_nexthop_group *nh_grp = fib_entry->nh_group;

	list_del(&fib_entry->nexthop_group_node);
	if (!list_empty(&nh_grp->fib_list))
		return;

	if (nh_grp->type == MLXSW_SP_NEXTHOP_GROUP_TYPE_OBJ) {
		mlxsw_sp_nexthop_obj_group_destroy(mlxsw_sp, nh_grp);
		return;
	}

	mlxsw_sp_nexthop6_group_destroy(mlxsw_sp, nh_grp);
}

static int mlxsw_sp_nexthop6_group_update(struct mlxsw_sp *mlxsw_sp,
					  struct mlxsw_sp_fib_entry_op_ctx *op_ctx,
					  struct mlxsw_sp_fib6_entry *fib6_entry)
{
	struct mlxsw_sp_nexthop_group *old_nh_grp = fib6_entry->common.nh_group;
	struct mlxsw_sp_fib_node *fib_node = fib6_entry->common.fib_node;
	int err;

	mlxsw_sp_nexthop_group_vr_unlink(old_nh_grp, fib_node->fib);
	fib6_entry->common.nh_group = NULL;
	list_del(&fib6_entry->common.nexthop_group_node);

	err = mlxsw_sp_nexthop6_group_get(mlxsw_sp, fib6_entry);
	if (err)
		goto err_nexthop6_group_get;

	err = mlxsw_sp_nexthop_group_vr_link(fib6_entry->common.nh_group,
					     fib_node->fib);
	if (err)
		goto err_nexthop_group_vr_link;

	/* In case this entry is offloaded, then the adjacency index
	 * currently associated with it in the device's table is that
	 * of the old group. Start using the new one instead.
	 */
	err = __mlxsw_sp_fib_entry_update(mlxsw_sp, op_ctx,
					  &fib6_entry->common, false);
	if (err)
		goto err_fib_entry_update;

	if (list_empty(&old_nh_grp->fib_list))
		mlxsw_sp_nexthop6_group_destroy(mlxsw_sp, old_nh_grp);

	return 0;

err_fib_entry_update:
	mlxsw_sp_nexthop_group_vr_unlink(fib6_entry->common.nh_group,
					 fib_node->fib);
err_nexthop_group_vr_link:
	mlxsw_sp_nexthop6_group_put(mlxsw_sp, &fib6_entry->common);
err_nexthop6_group_get:
	list_add_tail(&fib6_entry->common.nexthop_group_node,
		      &old_nh_grp->fib_list);
	fib6_entry->common.nh_group = old_nh_grp;
	mlxsw_sp_nexthop_group_vr_link(old_nh_grp, fib_node->fib);
	return err;
}

static int
mlxsw_sp_fib6_entry_nexthop_add(struct mlxsw_sp *mlxsw_sp,
				struct mlxsw_sp_fib_entry_op_ctx *op_ctx,
				struct mlxsw_sp_fib6_entry *fib6_entry,
				struct fib6_info **rt_arr, unsigned int nrt6)
{
	struct mlxsw_sp_rt6 *mlxsw_sp_rt6;
	int err, i;

	for (i = 0; i < nrt6; i++) {
		mlxsw_sp_rt6 = mlxsw_sp_rt6_create(rt_arr[i]);
		if (IS_ERR(mlxsw_sp_rt6)) {
			err = PTR_ERR(mlxsw_sp_rt6);
			goto err_rt6_create;
		}

		list_add_tail(&mlxsw_sp_rt6->list, &fib6_entry->rt6_list);
		fib6_entry->nrt6++;
	}

	err = mlxsw_sp_nexthop6_group_update(mlxsw_sp, op_ctx, fib6_entry);
	if (err)
		goto err_nexthop6_group_update;

	return 0;

err_nexthop6_group_update:
	i = nrt6;
err_rt6_create:
	for (i--; i >= 0; i--) {
		fib6_entry->nrt6--;
		mlxsw_sp_rt6 = list_last_entry(&fib6_entry->rt6_list,
					       struct mlxsw_sp_rt6, list);
		list_del(&mlxsw_sp_rt6->list);
		mlxsw_sp_rt6_destroy(mlxsw_sp_rt6);
	}
	return err;
}

static void
mlxsw_sp_fib6_entry_nexthop_del(struct mlxsw_sp *mlxsw_sp,
				struct mlxsw_sp_fib_entry_op_ctx *op_ctx,
				struct mlxsw_sp_fib6_entry *fib6_entry,
				struct fib6_info **rt_arr, unsigned int nrt6)
{
	struct mlxsw_sp_rt6 *mlxsw_sp_rt6;
	int i;

	for (i = 0; i < nrt6; i++) {
		mlxsw_sp_rt6 = mlxsw_sp_fib6_entry_rt_find(fib6_entry,
							   rt_arr[i]);
		if (WARN_ON_ONCE(!mlxsw_sp_rt6))
			continue;

		fib6_entry->nrt6--;
		list_del(&mlxsw_sp_rt6->list);
		mlxsw_sp_rt6_destroy(mlxsw_sp_rt6);
	}

	mlxsw_sp_nexthop6_group_update(mlxsw_sp, op_ctx, fib6_entry);
}

static int
mlxsw_sp_fib6_entry_type_set_local(struct mlxsw_sp *mlxsw_sp,
				   struct mlxsw_sp_fib_entry *fib_entry,
				   const struct fib6_info *rt)
{
	struct mlxsw_sp_nexthop_group_info *nhgi = fib_entry->nh_group->nhgi;
	union mlxsw_sp_l3addr dip = { .addr6 = rt->fib6_dst.addr };
<<<<<<< HEAD
=======
	u32 tb_id = mlxsw_sp_fix_tb_id(rt->fib6_table->tb6_id);
	struct mlxsw_sp_router *router = mlxsw_sp->router;
>>>>>>> 754e0b0e
	int ifindex = nhgi->nexthops[0].ifindex;
	struct mlxsw_sp_ipip_entry *ipip_entry;

	fib_entry->type = MLXSW_SP_FIB_ENTRY_TYPE_TRAP;
	ipip_entry = mlxsw_sp_ipip_entry_find_by_decap(mlxsw_sp, ifindex,
						       MLXSW_SP_L3_PROTO_IPV6,
						       dip);

	if (ipip_entry && ipip_entry->ol_dev->flags & IFF_UP) {
		fib_entry->type = MLXSW_SP_FIB_ENTRY_TYPE_IPIP_DECAP;
		return mlxsw_sp_fib_entry_decap_init(mlxsw_sp, fib_entry,
						     ipip_entry);
	}
<<<<<<< HEAD
=======
	if (mlxsw_sp_router_nve_is_decap(mlxsw_sp, tb_id,
					 MLXSW_SP_L3_PROTO_IPV6, &dip)) {
		u32 tunnel_index;

		tunnel_index = router->nve_decap_config.tunnel_index;
		fib_entry->decap.tunnel_index = tunnel_index;
		fib_entry->type = MLXSW_SP_FIB_ENTRY_TYPE_NVE_DECAP;
	}
>>>>>>> 754e0b0e

	return 0;
}

static int mlxsw_sp_fib6_entry_type_set(struct mlxsw_sp *mlxsw_sp,
					struct mlxsw_sp_fib_entry *fib_entry,
					const struct fib6_info *rt)
{
	if (rt->fib6_flags & RTF_LOCAL)
		return mlxsw_sp_fib6_entry_type_set_local(mlxsw_sp, fib_entry,
							  rt);
	if (rt->fib6_flags & RTF_ANYCAST)
		fib_entry->type = MLXSW_SP_FIB_ENTRY_TYPE_TRAP;
	else if (rt->fib6_type == RTN_BLACKHOLE)
		fib_entry->type = MLXSW_SP_FIB_ENTRY_TYPE_BLACKHOLE;
	else if (rt->fib6_flags & RTF_REJECT)
		fib_entry->type = MLXSW_SP_FIB_ENTRY_TYPE_UNREACHABLE;
	else if (fib_entry->nh_group->nhgi->gateway)
		fib_entry->type = MLXSW_SP_FIB_ENTRY_TYPE_REMOTE;
	else
		fib_entry->type = MLXSW_SP_FIB_ENTRY_TYPE_LOCAL;

	return 0;
}

static void
mlxsw_sp_fib6_entry_rt_destroy_all(struct mlxsw_sp_fib6_entry *fib6_entry)
{
	struct mlxsw_sp_rt6 *mlxsw_sp_rt6, *tmp;

	list_for_each_entry_safe(mlxsw_sp_rt6, tmp, &fib6_entry->rt6_list,
				 list) {
		fib6_entry->nrt6--;
		list_del(&mlxsw_sp_rt6->list);
		mlxsw_sp_rt6_destroy(mlxsw_sp_rt6);
	}
}

static struct mlxsw_sp_fib6_entry *
mlxsw_sp_fib6_entry_create(struct mlxsw_sp *mlxsw_sp,
			   struct mlxsw_sp_fib_node *fib_node,
			   struct fib6_info **rt_arr, unsigned int nrt6)
{
	struct mlxsw_sp_fib6_entry *fib6_entry;
	struct mlxsw_sp_fib_entry *fib_entry;
	struct mlxsw_sp_rt6 *mlxsw_sp_rt6;
	int err, i;

	fib6_entry = kzalloc(sizeof(*fib6_entry), GFP_KERNEL);
	if (!fib6_entry)
		return ERR_PTR(-ENOMEM);
	fib_entry = &fib6_entry->common;

	fib_entry->priv = mlxsw_sp_fib_entry_priv_create(fib_node->fib->ll_ops);
	if (IS_ERR(fib_entry->priv)) {
		err = PTR_ERR(fib_entry->priv);
		goto err_fib_entry_priv_create;
	}

	INIT_LIST_HEAD(&fib6_entry->rt6_list);

	for (i = 0; i < nrt6; i++) {
		mlxsw_sp_rt6 = mlxsw_sp_rt6_create(rt_arr[i]);
		if (IS_ERR(mlxsw_sp_rt6)) {
			err = PTR_ERR(mlxsw_sp_rt6);
			goto err_rt6_create;
		}
		list_add_tail(&mlxsw_sp_rt6->list, &fib6_entry->rt6_list);
		fib6_entry->nrt6++;
	}

	err = mlxsw_sp_nexthop6_group_get(mlxsw_sp, fib6_entry);
	if (err)
		goto err_nexthop6_group_get;

	err = mlxsw_sp_nexthop_group_vr_link(fib_entry->nh_group,
					     fib_node->fib);
	if (err)
		goto err_nexthop_group_vr_link;

	err = mlxsw_sp_fib6_entry_type_set(mlxsw_sp, fib_entry, rt_arr[0]);
	if (err)
		goto err_fib6_entry_type_set;

	fib_entry->fib_node = fib_node;

	return fib6_entry;

err_fib6_entry_type_set:
	mlxsw_sp_nexthop_group_vr_unlink(fib_entry->nh_group, fib_node->fib);
err_nexthop_group_vr_link:
	mlxsw_sp_nexthop6_group_put(mlxsw_sp, fib_entry);
err_nexthop6_group_get:
	i = nrt6;
err_rt6_create:
	for (i--; i >= 0; i--) {
		fib6_entry->nrt6--;
		mlxsw_sp_rt6 = list_last_entry(&fib6_entry->rt6_list,
					       struct mlxsw_sp_rt6, list);
		list_del(&mlxsw_sp_rt6->list);
		mlxsw_sp_rt6_destroy(mlxsw_sp_rt6);
	}
	mlxsw_sp_fib_entry_priv_put(fib_entry->priv);
err_fib_entry_priv_create:
	kfree(fib6_entry);
	return ERR_PTR(err);
}

static void
mlxsw_sp_fib6_entry_type_unset(struct mlxsw_sp *mlxsw_sp,
			       struct mlxsw_sp_fib6_entry *fib6_entry)
{
	mlxsw_sp_fib_entry_type_unset(mlxsw_sp, &fib6_entry->common);
}

static void mlxsw_sp_fib6_entry_destroy(struct mlxsw_sp *mlxsw_sp,
					struct mlxsw_sp_fib6_entry *fib6_entry)
{
	struct mlxsw_sp_fib_node *fib_node = fib6_entry->common.fib_node;

	mlxsw_sp_fib6_entry_type_unset(mlxsw_sp, fib6_entry);
	mlxsw_sp_nexthop_group_vr_unlink(fib6_entry->common.nh_group,
					 fib_node->fib);
	mlxsw_sp_nexthop6_group_put(mlxsw_sp, &fib6_entry->common);
	mlxsw_sp_fib6_entry_rt_destroy_all(fib6_entry);
	WARN_ON(fib6_entry->nrt6);
	mlxsw_sp_fib_entry_priv_put(fib6_entry->common.priv);
	kfree(fib6_entry);
}

static struct mlxsw_sp_fib6_entry *
mlxsw_sp_fib6_entry_lookup(struct mlxsw_sp *mlxsw_sp,
			   const struct fib6_info *rt)
{
	struct mlxsw_sp_fib6_entry *fib6_entry;
	struct mlxsw_sp_fib_node *fib_node;
	struct mlxsw_sp_fib *fib;
	struct fib6_info *cmp_rt;
	struct mlxsw_sp_vr *vr;

	vr = mlxsw_sp_vr_find(mlxsw_sp, rt->fib6_table->tb6_id);
	if (!vr)
		return NULL;
	fib = mlxsw_sp_vr_fib(vr, MLXSW_SP_L3_PROTO_IPV6);

	fib_node = mlxsw_sp_fib_node_lookup(fib, &rt->fib6_dst.addr,
					    sizeof(rt->fib6_dst.addr),
					    rt->fib6_dst.plen);
	if (!fib_node)
		return NULL;

	fib6_entry = container_of(fib_node->fib_entry,
				  struct mlxsw_sp_fib6_entry, common);
	cmp_rt = mlxsw_sp_fib6_entry_rt(fib6_entry);
	if (rt->fib6_table->tb6_id == cmp_rt->fib6_table->tb6_id &&
	    rt->fib6_metric == cmp_rt->fib6_metric &&
	    mlxsw_sp_fib6_entry_rt_find(fib6_entry, rt))
		return fib6_entry;

	return NULL;
}

static bool mlxsw_sp_fib6_allow_replace(struct mlxsw_sp_fib6_entry *fib6_entry)
{
	struct mlxsw_sp_fib_node *fib_node = fib6_entry->common.fib_node;
	struct mlxsw_sp_fib6_entry *fib6_replaced;
	struct fib6_info *rt, *rt_replaced;

	if (!fib_node->fib_entry)
		return true;

	fib6_replaced = container_of(fib_node->fib_entry,
				     struct mlxsw_sp_fib6_entry,
				     common);
	rt = mlxsw_sp_fib6_entry_rt(fib6_entry);
	rt_replaced = mlxsw_sp_fib6_entry_rt(fib6_replaced);
	if (rt->fib6_table->tb6_id == RT_TABLE_MAIN &&
	    rt_replaced->fib6_table->tb6_id == RT_TABLE_LOCAL)
		return false;

	return true;
}

static int mlxsw_sp_router_fib6_replace(struct mlxsw_sp *mlxsw_sp,
					struct mlxsw_sp_fib_entry_op_ctx *op_ctx,
					struct fib6_info **rt_arr, unsigned int nrt6)
{
	struct mlxsw_sp_fib6_entry *fib6_entry, *fib6_replaced;
	struct mlxsw_sp_fib_entry *replaced;
	struct mlxsw_sp_fib_node *fib_node;
	struct fib6_info *rt = rt_arr[0];
	int err;

	if (rt->fib6_src.plen)
		return -EINVAL;

	if (mlxsw_sp_fib6_rt_should_ignore(rt))
		return 0;

	if (rt->nh && !mlxsw_sp_nexthop_obj_group_lookup(mlxsw_sp, rt->nh->id))
		return 0;

	fib_node = mlxsw_sp_fib_node_get(mlxsw_sp, rt->fib6_table->tb6_id,
					 &rt->fib6_dst.addr,
					 sizeof(rt->fib6_dst.addr),
					 rt->fib6_dst.plen,
					 MLXSW_SP_L3_PROTO_IPV6);
	if (IS_ERR(fib_node))
		return PTR_ERR(fib_node);

	fib6_entry = mlxsw_sp_fib6_entry_create(mlxsw_sp, fib_node, rt_arr,
						nrt6);
	if (IS_ERR(fib6_entry)) {
		err = PTR_ERR(fib6_entry);
		goto err_fib6_entry_create;
	}

	if (!mlxsw_sp_fib6_allow_replace(fib6_entry)) {
		mlxsw_sp_fib6_entry_destroy(mlxsw_sp, fib6_entry);
		mlxsw_sp_fib_node_put(mlxsw_sp, fib_node);
		return 0;
	}

	replaced = fib_node->fib_entry;
	err = mlxsw_sp_fib_node_entry_link(mlxsw_sp, op_ctx, &fib6_entry->common);
	if (err)
		goto err_fib_node_entry_link;

	/* Nothing to replace */
	if (!replaced)
		return 0;

	mlxsw_sp_fib_entry_hw_flags_clear(mlxsw_sp, replaced);
	fib6_replaced = container_of(replaced, struct mlxsw_sp_fib6_entry,
				     common);
	mlxsw_sp_fib6_entry_destroy(mlxsw_sp, fib6_replaced);

	return 0;

err_fib_node_entry_link:
	fib_node->fib_entry = replaced;
	mlxsw_sp_fib6_entry_destroy(mlxsw_sp, fib6_entry);
err_fib6_entry_create:
	mlxsw_sp_fib_node_put(mlxsw_sp, fib_node);
	return err;
}

static int mlxsw_sp_router_fib6_append(struct mlxsw_sp *mlxsw_sp,
				       struct mlxsw_sp_fib_entry_op_ctx *op_ctx,
				       struct fib6_info **rt_arr, unsigned int nrt6)
{
	struct mlxsw_sp_fib6_entry *fib6_entry;
	struct mlxsw_sp_fib_node *fib_node;
	struct fib6_info *rt = rt_arr[0];
	int err;

	if (rt->fib6_src.plen)
		return -EINVAL;

	if (mlxsw_sp_fib6_rt_should_ignore(rt))
		return 0;

	fib_node = mlxsw_sp_fib_node_get(mlxsw_sp, rt->fib6_table->tb6_id,
					 &rt->fib6_dst.addr,
					 sizeof(rt->fib6_dst.addr),
					 rt->fib6_dst.plen,
					 MLXSW_SP_L3_PROTO_IPV6);
	if (IS_ERR(fib_node))
		return PTR_ERR(fib_node);

	if (WARN_ON_ONCE(!fib_node->fib_entry)) {
		mlxsw_sp_fib_node_put(mlxsw_sp, fib_node);
		return -EINVAL;
	}

	fib6_entry = container_of(fib_node->fib_entry,
				  struct mlxsw_sp_fib6_entry, common);
	err = mlxsw_sp_fib6_entry_nexthop_add(mlxsw_sp, op_ctx, fib6_entry, rt_arr, nrt6);
	if (err)
		goto err_fib6_entry_nexthop_add;

	return 0;

err_fib6_entry_nexthop_add:
	mlxsw_sp_fib_node_put(mlxsw_sp, fib_node);
	return err;
}

static int mlxsw_sp_router_fib6_del(struct mlxsw_sp *mlxsw_sp,
				    struct mlxsw_sp_fib_entry_op_ctx *op_ctx,
				    struct fib6_info **rt_arr, unsigned int nrt6)
{
	struct mlxsw_sp_fib6_entry *fib6_entry;
	struct mlxsw_sp_fib_node *fib_node;
	struct fib6_info *rt = rt_arr[0];
	int err;

	if (mlxsw_sp_fib6_rt_should_ignore(rt))
		return 0;

	/* Multipath routes are first added to the FIB trie and only then
	 * notified. If we vetoed the addition, we will get a delete
	 * notification for a route we do not have. Therefore, do not warn if
	 * route was not found.
	 */
	fib6_entry = mlxsw_sp_fib6_entry_lookup(mlxsw_sp, rt);
	if (!fib6_entry)
		return 0;

	/* If not all the nexthops are deleted, then only reduce the nexthop
	 * group.
	 */
	if (nrt6 != fib6_entry->nrt6) {
		mlxsw_sp_fib6_entry_nexthop_del(mlxsw_sp, op_ctx, fib6_entry, rt_arr, nrt6);
		return 0;
	}

	fib_node = fib6_entry->common.fib_node;

	err = __mlxsw_sp_fib_node_entry_unlink(mlxsw_sp, op_ctx, &fib6_entry->common);
	mlxsw_sp_fib6_entry_destroy(mlxsw_sp, fib6_entry);
	mlxsw_sp_fib_node_put(mlxsw_sp, fib_node);
	return err;
}

static struct mlxsw_sp_mr_table *
mlxsw_sp_router_fibmr_family_to_table(struct mlxsw_sp_vr *vr, int family)
{
	if (family == RTNL_FAMILY_IPMR)
		return vr->mr_table[MLXSW_SP_L3_PROTO_IPV4];
	else
		return vr->mr_table[MLXSW_SP_L3_PROTO_IPV6];
}

static int mlxsw_sp_router_fibmr_add(struct mlxsw_sp *mlxsw_sp,
				     struct mfc_entry_notifier_info *men_info,
				     bool replace)
{
	struct mlxsw_sp_mr_table *mrt;
	struct mlxsw_sp_vr *vr;

	vr = mlxsw_sp_vr_get(mlxsw_sp, men_info->tb_id, NULL);
	if (IS_ERR(vr))
		return PTR_ERR(vr);

	mrt = mlxsw_sp_router_fibmr_family_to_table(vr, men_info->info.family);
	return mlxsw_sp_mr_route_add(mrt, men_info->mfc, replace);
}

static void mlxsw_sp_router_fibmr_del(struct mlxsw_sp *mlxsw_sp,
				      struct mfc_entry_notifier_info *men_info)
{
	struct mlxsw_sp_mr_table *mrt;
	struct mlxsw_sp_vr *vr;

	vr = mlxsw_sp_vr_find(mlxsw_sp, men_info->tb_id);
	if (WARN_ON(!vr))
		return;

	mrt = mlxsw_sp_router_fibmr_family_to_table(vr, men_info->info.family);
	mlxsw_sp_mr_route_del(mrt, men_info->mfc);
	mlxsw_sp_vr_put(mlxsw_sp, vr);
}

static int
mlxsw_sp_router_fibmr_vif_add(struct mlxsw_sp *mlxsw_sp,
			      struct vif_entry_notifier_info *ven_info)
{
	struct mlxsw_sp_mr_table *mrt;
	struct mlxsw_sp_rif *rif;
	struct mlxsw_sp_vr *vr;

	vr = mlxsw_sp_vr_get(mlxsw_sp, ven_info->tb_id, NULL);
	if (IS_ERR(vr))
		return PTR_ERR(vr);

	mrt = mlxsw_sp_router_fibmr_family_to_table(vr, ven_info->info.family);
	rif = mlxsw_sp_rif_find_by_dev(mlxsw_sp, ven_info->dev);
	return mlxsw_sp_mr_vif_add(mrt, ven_info->dev,
				   ven_info->vif_index,
				   ven_info->vif_flags, rif);
}

static void
mlxsw_sp_router_fibmr_vif_del(struct mlxsw_sp *mlxsw_sp,
			      struct vif_entry_notifier_info *ven_info)
{
	struct mlxsw_sp_mr_table *mrt;
	struct mlxsw_sp_vr *vr;

	vr = mlxsw_sp_vr_find(mlxsw_sp, ven_info->tb_id);
	if (WARN_ON(!vr))
		return;

	mrt = mlxsw_sp_router_fibmr_family_to_table(vr, ven_info->info.family);
	mlxsw_sp_mr_vif_del(mrt, ven_info->vif_index);
	mlxsw_sp_vr_put(mlxsw_sp, vr);
}

static void mlxsw_sp_fib4_node_flush(struct mlxsw_sp *mlxsw_sp,
				     struct mlxsw_sp_fib_node *fib_node)
{
	struct mlxsw_sp_fib4_entry *fib4_entry;

	fib4_entry = container_of(fib_node->fib_entry,
				  struct mlxsw_sp_fib4_entry, common);
	mlxsw_sp_fib_node_entry_unlink(mlxsw_sp, fib_node->fib_entry);
	mlxsw_sp_fib4_entry_destroy(mlxsw_sp, fib4_entry);
	mlxsw_sp_fib_node_put(mlxsw_sp, fib_node);
}

static void mlxsw_sp_fib6_node_flush(struct mlxsw_sp *mlxsw_sp,
				     struct mlxsw_sp_fib_node *fib_node)
{
	struct mlxsw_sp_fib6_entry *fib6_entry;

	fib6_entry = container_of(fib_node->fib_entry,
				  struct mlxsw_sp_fib6_entry, common);
	mlxsw_sp_fib_node_entry_unlink(mlxsw_sp, fib_node->fib_entry);
	mlxsw_sp_fib6_entry_destroy(mlxsw_sp, fib6_entry);
	mlxsw_sp_fib_node_put(mlxsw_sp, fib_node);
}

static void mlxsw_sp_fib_node_flush(struct mlxsw_sp *mlxsw_sp,
				    struct mlxsw_sp_fib_node *fib_node)
{
	switch (fib_node->fib->proto) {
	case MLXSW_SP_L3_PROTO_IPV4:
		mlxsw_sp_fib4_node_flush(mlxsw_sp, fib_node);
		break;
	case MLXSW_SP_L3_PROTO_IPV6:
		mlxsw_sp_fib6_node_flush(mlxsw_sp, fib_node);
		break;
	}
}

static void mlxsw_sp_vr_fib_flush(struct mlxsw_sp *mlxsw_sp,
				  struct mlxsw_sp_vr *vr,
				  enum mlxsw_sp_l3proto proto)
{
	struct mlxsw_sp_fib *fib = mlxsw_sp_vr_fib(vr, proto);
	struct mlxsw_sp_fib_node *fib_node, *tmp;

	list_for_each_entry_safe(fib_node, tmp, &fib->node_list, list) {
		bool do_break = &tmp->list == &fib->node_list;

		mlxsw_sp_fib_node_flush(mlxsw_sp, fib_node);
		if (do_break)
			break;
	}
}

static void mlxsw_sp_router_fib_flush(struct mlxsw_sp *mlxsw_sp)
{
	int i, j;

	for (i = 0; i < MLXSW_CORE_RES_GET(mlxsw_sp->core, MAX_VRS); i++) {
		struct mlxsw_sp_vr *vr = &mlxsw_sp->router->vrs[i];

		if (!mlxsw_sp_vr_is_used(vr))
			continue;

		for (j = 0; j < MLXSW_SP_L3_PROTO_MAX; j++)
			mlxsw_sp_mr_table_flush(vr->mr_table[j]);
		mlxsw_sp_vr_fib_flush(mlxsw_sp, vr, MLXSW_SP_L3_PROTO_IPV4);

		/* If virtual router was only used for IPv4, then it's no
		 * longer used.
		 */
		if (!mlxsw_sp_vr_is_used(vr))
			continue;
		mlxsw_sp_vr_fib_flush(mlxsw_sp, vr, MLXSW_SP_L3_PROTO_IPV6);
	}
}

struct mlxsw_sp_fib6_event {
	struct fib6_info **rt_arr;
	unsigned int nrt6;
};

struct mlxsw_sp_fib_event {
	struct list_head list; /* node in fib queue */
	union {
		struct mlxsw_sp_fib6_event fib6_event;
		struct fib_entry_notifier_info fen_info;
		struct fib_rule_notifier_info fr_info;
		struct fib_nh_notifier_info fnh_info;
		struct mfc_entry_notifier_info men_info;
		struct vif_entry_notifier_info ven_info;
	};
	struct mlxsw_sp *mlxsw_sp;
	unsigned long event;
	int family;
};

static int
mlxsw_sp_router_fib6_event_init(struct mlxsw_sp_fib6_event *fib6_event,
				struct fib6_entry_notifier_info *fen6_info)
{
	struct fib6_info *rt = fen6_info->rt;
	struct fib6_info **rt_arr;
	struct fib6_info *iter;
	unsigned int nrt6;
	int i = 0;

	nrt6 = fen6_info->nsiblings + 1;

	rt_arr = kcalloc(nrt6, sizeof(struct fib6_info *), GFP_ATOMIC);
	if (!rt_arr)
		return -ENOMEM;

	fib6_event->rt_arr = rt_arr;
	fib6_event->nrt6 = nrt6;

	rt_arr[0] = rt;
	fib6_info_hold(rt);

	if (!fen6_info->nsiblings)
		return 0;

	list_for_each_entry(iter, &rt->fib6_siblings, fib6_siblings) {
		if (i == fen6_info->nsiblings)
			break;

		rt_arr[i + 1] = iter;
		fib6_info_hold(iter);
		i++;
	}
	WARN_ON_ONCE(i != fen6_info->nsiblings);

	return 0;
}

static void
mlxsw_sp_router_fib6_event_fini(struct mlxsw_sp_fib6_event *fib6_event)
{
	int i;

	for (i = 0; i < fib6_event->nrt6; i++)
		mlxsw_sp_rt6_release(fib6_event->rt_arr[i]);
	kfree(fib6_event->rt_arr);
}

static void mlxsw_sp_router_fib4_event_process(struct mlxsw_sp *mlxsw_sp,
					       struct mlxsw_sp_fib_entry_op_ctx *op_ctx,
					       struct mlxsw_sp_fib_event *fib_event)
{
	int err;

	mlxsw_sp_span_respin(mlxsw_sp);

	switch (fib_event->event) {
	case FIB_EVENT_ENTRY_REPLACE:
		err = mlxsw_sp_router_fib4_replace(mlxsw_sp, op_ctx, &fib_event->fen_info);
		if (err) {
			mlxsw_sp_fib_entry_op_ctx_priv_put_all(op_ctx);
			dev_warn(mlxsw_sp->bus_info->dev, "FIB replace failed.\n");
			mlxsw_sp_fib4_offload_failed_flag_set(mlxsw_sp,
							      &fib_event->fen_info);
		}
		fib_info_put(fib_event->fen_info.fi);
		break;
	case FIB_EVENT_ENTRY_DEL:
		err = mlxsw_sp_router_fib4_del(mlxsw_sp, op_ctx, &fib_event->fen_info);
		if (err)
			mlxsw_sp_fib_entry_op_ctx_priv_put_all(op_ctx);
		fib_info_put(fib_event->fen_info.fi);
		break;
	case FIB_EVENT_NH_ADD:
	case FIB_EVENT_NH_DEL:
		mlxsw_sp_nexthop4_event(mlxsw_sp, fib_event->event, fib_event->fnh_info.fib_nh);
		fib_info_put(fib_event->fnh_info.fib_nh->nh_parent);
		break;
	}
}

static void mlxsw_sp_router_fib6_event_process(struct mlxsw_sp *mlxsw_sp,
					       struct mlxsw_sp_fib_entry_op_ctx *op_ctx,
					       struct mlxsw_sp_fib_event *fib_event)
{
	struct mlxsw_sp_fib6_event *fib6_event = &fib_event->fib6_event;
	int err;

	mlxsw_sp_span_respin(mlxsw_sp);

	switch (fib_event->event) {
	case FIB_EVENT_ENTRY_REPLACE:
		err = mlxsw_sp_router_fib6_replace(mlxsw_sp, op_ctx, fib_event->fib6_event.rt_arr,
						   fib_event->fib6_event.nrt6);
		if (err) {
			mlxsw_sp_fib_entry_op_ctx_priv_put_all(op_ctx);
			dev_warn(mlxsw_sp->bus_info->dev, "FIB replace failed.\n");
			mlxsw_sp_fib6_offload_failed_flag_set(mlxsw_sp,
							      fib6_event->rt_arr,
							      fib6_event->nrt6);
		}
		mlxsw_sp_router_fib6_event_fini(&fib_event->fib6_event);
		break;
	case FIB_EVENT_ENTRY_APPEND:
		err = mlxsw_sp_router_fib6_append(mlxsw_sp, op_ctx, fib_event->fib6_event.rt_arr,
						  fib_event->fib6_event.nrt6);
		if (err) {
			mlxsw_sp_fib_entry_op_ctx_priv_put_all(op_ctx);
			dev_warn(mlxsw_sp->bus_info->dev, "FIB append failed.\n");
			mlxsw_sp_fib6_offload_failed_flag_set(mlxsw_sp,
							      fib6_event->rt_arr,
							      fib6_event->nrt6);
		}
		mlxsw_sp_router_fib6_event_fini(&fib_event->fib6_event);
		break;
	case FIB_EVENT_ENTRY_DEL:
		err = mlxsw_sp_router_fib6_del(mlxsw_sp, op_ctx, fib_event->fib6_event.rt_arr,
					       fib_event->fib6_event.nrt6);
		if (err)
			mlxsw_sp_fib_entry_op_ctx_priv_put_all(op_ctx);
		mlxsw_sp_router_fib6_event_fini(&fib_event->fib6_event);
		break;
	}
}

static void mlxsw_sp_router_fibmr_event_process(struct mlxsw_sp *mlxsw_sp,
						struct mlxsw_sp_fib_event *fib_event)
{
	bool replace;
	int err;

	rtnl_lock();
	mutex_lock(&mlxsw_sp->router->lock);
	switch (fib_event->event) {
	case FIB_EVENT_ENTRY_REPLACE:
	case FIB_EVENT_ENTRY_ADD:
		replace = fib_event->event == FIB_EVENT_ENTRY_REPLACE;

		err = mlxsw_sp_router_fibmr_add(mlxsw_sp, &fib_event->men_info, replace);
		if (err)
			dev_warn(mlxsw_sp->bus_info->dev, "MR entry add failed.\n");
		mr_cache_put(fib_event->men_info.mfc);
		break;
	case FIB_EVENT_ENTRY_DEL:
		mlxsw_sp_router_fibmr_del(mlxsw_sp, &fib_event->men_info);
		mr_cache_put(fib_event->men_info.mfc);
		break;
	case FIB_EVENT_VIF_ADD:
		err = mlxsw_sp_router_fibmr_vif_add(mlxsw_sp,
						    &fib_event->ven_info);
		if (err)
			dev_warn(mlxsw_sp->bus_info->dev, "MR VIF add failed.\n");
		dev_put(fib_event->ven_info.dev);
		break;
	case FIB_EVENT_VIF_DEL:
		mlxsw_sp_router_fibmr_vif_del(mlxsw_sp, &fib_event->ven_info);
		dev_put(fib_event->ven_info.dev);
		break;
	}
	mutex_unlock(&mlxsw_sp->router->lock);
	rtnl_unlock();
}

static void mlxsw_sp_router_fib_event_work(struct work_struct *work)
{
	struct mlxsw_sp_router *router = container_of(work, struct mlxsw_sp_router, fib_event_work);
	struct mlxsw_sp_fib_entry_op_ctx *op_ctx = router->ll_op_ctx;
	struct mlxsw_sp *mlxsw_sp = router->mlxsw_sp;
	struct mlxsw_sp_fib_event *next_fib_event;
	struct mlxsw_sp_fib_event *fib_event;
	int last_family = AF_UNSPEC;
	LIST_HEAD(fib_event_queue);

	spin_lock_bh(&router->fib_event_queue_lock);
	list_splice_init(&router->fib_event_queue, &fib_event_queue);
	spin_unlock_bh(&router->fib_event_queue_lock);

	/* Router lock is held here to make sure per-instance
	 * operation context is not used in between FIB4/6 events
	 * processing.
	 */
	mutex_lock(&router->lock);
	mlxsw_sp_fib_entry_op_ctx_clear(op_ctx);
	list_for_each_entry_safe(fib_event, next_fib_event,
				 &fib_event_queue, list) {
		/* Check if the next entry in the queue exists and it is
		 * of the same type (family and event) as the currect one.
		 * In that case it is permitted to do the bulking
		 * of multiple FIB entries to a single register write.
		 */
		op_ctx->bulk_ok = !list_is_last(&fib_event->list, &fib_event_queue) &&
				  fib_event->family == next_fib_event->family &&
				  fib_event->event == next_fib_event->event;
		op_ctx->event = fib_event->event;

		/* In case family of this and the previous entry are different, context
		 * reinitialization is going to be needed now, indicate that.
		 * Note that since last_family is initialized to AF_UNSPEC, this is always
		 * going to happen for the first entry processed in the work.
		 */
		if (fib_event->family != last_family)
			op_ctx->initialized = false;

		switch (fib_event->family) {
		case AF_INET:
			mlxsw_sp_router_fib4_event_process(mlxsw_sp, op_ctx,
							   fib_event);
			break;
		case AF_INET6:
			mlxsw_sp_router_fib6_event_process(mlxsw_sp, op_ctx,
							   fib_event);
			break;
		case RTNL_FAMILY_IP6MR:
		case RTNL_FAMILY_IPMR:
			/* Unlock here as inside FIBMR the lock is taken again
			 * under RTNL. The per-instance operation context
			 * is not used by FIBMR.
			 */
			mutex_unlock(&router->lock);
			mlxsw_sp_router_fibmr_event_process(mlxsw_sp,
							    fib_event);
			mutex_lock(&router->lock);
			break;
		default:
			WARN_ON_ONCE(1);
		}
		last_family = fib_event->family;
		kfree(fib_event);
		cond_resched();
	}
	WARN_ON_ONCE(!list_empty(&router->ll_op_ctx->fib_entry_priv_list));
	mutex_unlock(&router->lock);
}

static void mlxsw_sp_router_fib4_event(struct mlxsw_sp_fib_event *fib_event,
				       struct fib_notifier_info *info)
{
	struct fib_entry_notifier_info *fen_info;
	struct fib_nh_notifier_info *fnh_info;

	switch (fib_event->event) {
	case FIB_EVENT_ENTRY_REPLACE:
	case FIB_EVENT_ENTRY_DEL:
		fen_info = container_of(info, struct fib_entry_notifier_info,
					info);
		fib_event->fen_info = *fen_info;
		/* Take reference on fib_info to prevent it from being
		 * freed while event is queued. Release it afterwards.
		 */
		fib_info_hold(fib_event->fen_info.fi);
		break;
	case FIB_EVENT_NH_ADD:
	case FIB_EVENT_NH_DEL:
		fnh_info = container_of(info, struct fib_nh_notifier_info,
					info);
		fib_event->fnh_info = *fnh_info;
		fib_info_hold(fib_event->fnh_info.fib_nh->nh_parent);
		break;
	}
}

static int mlxsw_sp_router_fib6_event(struct mlxsw_sp_fib_event *fib_event,
				      struct fib_notifier_info *info)
{
	struct fib6_entry_notifier_info *fen6_info;
	int err;

	switch (fib_event->event) {
	case FIB_EVENT_ENTRY_REPLACE:
	case FIB_EVENT_ENTRY_APPEND:
	case FIB_EVENT_ENTRY_DEL:
		fen6_info = container_of(info, struct fib6_entry_notifier_info,
					 info);
		err = mlxsw_sp_router_fib6_event_init(&fib_event->fib6_event,
						      fen6_info);
		if (err)
			return err;
		break;
	}

	return 0;
}

static void
mlxsw_sp_router_fibmr_event(struct mlxsw_sp_fib_event *fib_event,
			    struct fib_notifier_info *info)
{
	switch (fib_event->event) {
	case FIB_EVENT_ENTRY_REPLACE:
	case FIB_EVENT_ENTRY_ADD:
	case FIB_EVENT_ENTRY_DEL:
		memcpy(&fib_event->men_info, info, sizeof(fib_event->men_info));
		mr_cache_hold(fib_event->men_info.mfc);
		break;
	case FIB_EVENT_VIF_ADD:
	case FIB_EVENT_VIF_DEL:
		memcpy(&fib_event->ven_info, info, sizeof(fib_event->ven_info));
		dev_hold(fib_event->ven_info.dev);
		break;
	}
}

static int mlxsw_sp_router_fib_rule_event(unsigned long event,
					  struct fib_notifier_info *info,
					  struct mlxsw_sp *mlxsw_sp)
{
	struct netlink_ext_ack *extack = info->extack;
	struct fib_rule_notifier_info *fr_info;
	struct fib_rule *rule;
	int err = 0;

	/* nothing to do at the moment */
	if (event == FIB_EVENT_RULE_DEL)
		return 0;

	fr_info = container_of(info, struct fib_rule_notifier_info, info);
	rule = fr_info->rule;

	/* Rule only affects locally generated traffic */
	if (rule->iifindex == mlxsw_sp_net(mlxsw_sp)->loopback_dev->ifindex)
		return 0;

	switch (info->family) {
	case AF_INET:
		if (!fib4_rule_default(rule) && !rule->l3mdev)
			err = -EOPNOTSUPP;
		break;
	case AF_INET6:
		if (!fib6_rule_default(rule) && !rule->l3mdev)
			err = -EOPNOTSUPP;
		break;
	case RTNL_FAMILY_IPMR:
		if (!ipmr_rule_default(rule) && !rule->l3mdev)
			err = -EOPNOTSUPP;
		break;
	case RTNL_FAMILY_IP6MR:
		if (!ip6mr_rule_default(rule) && !rule->l3mdev)
			err = -EOPNOTSUPP;
		break;
	}

	if (err < 0)
		NL_SET_ERR_MSG_MOD(extack, "FIB rules not supported");

	return err;
}

/* Called with rcu_read_lock() */
static int mlxsw_sp_router_fib_event(struct notifier_block *nb,
				     unsigned long event, void *ptr)
{
	struct mlxsw_sp_fib_event *fib_event;
	struct fib_notifier_info *info = ptr;
	struct mlxsw_sp_router *router;
	int err;

	if ((info->family != AF_INET && info->family != AF_INET6 &&
	     info->family != RTNL_FAMILY_IPMR &&
	     info->family != RTNL_FAMILY_IP6MR))
		return NOTIFY_DONE;

	router = container_of(nb, struct mlxsw_sp_router, fib_nb);

	switch (event) {
	case FIB_EVENT_RULE_ADD:
	case FIB_EVENT_RULE_DEL:
		err = mlxsw_sp_router_fib_rule_event(event, info,
						     router->mlxsw_sp);
		return notifier_from_errno(err);
	case FIB_EVENT_ENTRY_ADD:
	case FIB_EVENT_ENTRY_REPLACE:
	case FIB_EVENT_ENTRY_APPEND:
		if (info->family == AF_INET) {
			struct fib_entry_notifier_info *fen_info = ptr;

			if (fen_info->fi->fib_nh_is_v6) {
				NL_SET_ERR_MSG_MOD(info->extack, "IPv6 gateway with IPv4 route is not supported");
				return notifier_from_errno(-EINVAL);
			}
		}
		break;
	}

	fib_event = kzalloc(sizeof(*fib_event), GFP_ATOMIC);
	if (!fib_event)
		return NOTIFY_BAD;

	fib_event->mlxsw_sp = router->mlxsw_sp;
	fib_event->event = event;
	fib_event->family = info->family;

	switch (info->family) {
	case AF_INET:
		mlxsw_sp_router_fib4_event(fib_event, info);
		break;
	case AF_INET6:
		err = mlxsw_sp_router_fib6_event(fib_event, info);
		if (err)
			goto err_fib_event;
		break;
	case RTNL_FAMILY_IP6MR:
	case RTNL_FAMILY_IPMR:
		mlxsw_sp_router_fibmr_event(fib_event, info);
		break;
	}

	/* Enqueue the event and trigger the work */
	spin_lock_bh(&router->fib_event_queue_lock);
	list_add_tail(&fib_event->list, &router->fib_event_queue);
	spin_unlock_bh(&router->fib_event_queue_lock);
	mlxsw_core_schedule_work(&router->fib_event_work);

	return NOTIFY_DONE;

err_fib_event:
	kfree(fib_event);
	return NOTIFY_BAD;
}

static struct mlxsw_sp_rif *
mlxsw_sp_rif_find_by_dev(const struct mlxsw_sp *mlxsw_sp,
			 const struct net_device *dev)
{
	int i;

	for (i = 0; i < MLXSW_CORE_RES_GET(mlxsw_sp->core, MAX_RIFS); i++)
		if (mlxsw_sp->router->rifs[i] &&
		    mlxsw_sp->router->rifs[i]->dev == dev)
			return mlxsw_sp->router->rifs[i];

	return NULL;
}

bool mlxsw_sp_rif_exists(struct mlxsw_sp *mlxsw_sp,
			 const struct net_device *dev)
{
	struct mlxsw_sp_rif *rif;

	mutex_lock(&mlxsw_sp->router->lock);
	rif = mlxsw_sp_rif_find_by_dev(mlxsw_sp, dev);
	mutex_unlock(&mlxsw_sp->router->lock);

	return rif;
}

u16 mlxsw_sp_rif_vid(struct mlxsw_sp *mlxsw_sp, const struct net_device *dev)
{
	struct mlxsw_sp_rif *rif;
	u16 vid = 0;

	mutex_lock(&mlxsw_sp->router->lock);
	rif = mlxsw_sp_rif_find_by_dev(mlxsw_sp, dev);
	if (!rif)
		goto out;

	/* We only return the VID for VLAN RIFs. Otherwise we return an
	 * invalid value (0).
	 */
	if (rif->ops->type != MLXSW_SP_RIF_TYPE_VLAN)
		goto out;

	vid = mlxsw_sp_fid_8021q_vid(rif->fid);

out:
	mutex_unlock(&mlxsw_sp->router->lock);
	return vid;
}

static int mlxsw_sp_router_rif_disable(struct mlxsw_sp *mlxsw_sp, u16 rif)
{
	char ritr_pl[MLXSW_REG_RITR_LEN];
	int err;

	mlxsw_reg_ritr_rif_pack(ritr_pl, rif);
	err = mlxsw_reg_query(mlxsw_sp->core, MLXSW_REG(ritr), ritr_pl);
	if (err)
		return err;

	mlxsw_reg_ritr_enable_set(ritr_pl, false);
	return mlxsw_reg_write(mlxsw_sp->core, MLXSW_REG(ritr), ritr_pl);
}

static void mlxsw_sp_router_rif_gone_sync(struct mlxsw_sp *mlxsw_sp,
					  struct mlxsw_sp_rif *rif)
{
	mlxsw_sp_router_rif_disable(mlxsw_sp, rif->rif_index);
	mlxsw_sp_nexthop_rif_gone_sync(mlxsw_sp, rif);
	mlxsw_sp_neigh_rif_gone_sync(mlxsw_sp, rif);
}

static bool
mlxsw_sp_rif_should_config(struct mlxsw_sp_rif *rif, struct net_device *dev,
			   unsigned long event)
{
	struct inet6_dev *inet6_dev;
	bool addr_list_empty = true;
	struct in_device *idev;

	switch (event) {
	case NETDEV_UP:
		return rif == NULL;
	case NETDEV_DOWN:
		rcu_read_lock();
		idev = __in_dev_get_rcu(dev);
		if (idev && idev->ifa_list)
			addr_list_empty = false;

		inet6_dev = __in6_dev_get(dev);
		if (addr_list_empty && inet6_dev &&
		    !list_empty(&inet6_dev->addr_list))
			addr_list_empty = false;
		rcu_read_unlock();

		/* macvlans do not have a RIF, but rather piggy back on the
		 * RIF of their lower device.
		 */
		if (netif_is_macvlan(dev) && addr_list_empty)
			return true;

		if (rif && addr_list_empty &&
		    !netif_is_l3_slave(rif->dev))
			return true;
		/* It is possible we already removed the RIF ourselves
		 * if it was assigned to a netdev that is now a bridge
		 * or LAG slave.
		 */
		return false;
	}

	return false;
}

static enum mlxsw_sp_rif_type
mlxsw_sp_dev_rif_type(const struct mlxsw_sp *mlxsw_sp,
		      const struct net_device *dev)
{
	enum mlxsw_sp_fid_type type;

	if (mlxsw_sp_netdev_ipip_type(mlxsw_sp, dev, NULL))
		return MLXSW_SP_RIF_TYPE_IPIP_LB;

	/* Otherwise RIF type is derived from the type of the underlying FID. */
	if (is_vlan_dev(dev) && netif_is_bridge_master(vlan_dev_real_dev(dev)))
		type = MLXSW_SP_FID_TYPE_8021Q;
	else if (netif_is_bridge_master(dev) && br_vlan_enabled(dev))
		type = MLXSW_SP_FID_TYPE_8021Q;
	else if (netif_is_bridge_master(dev))
		type = MLXSW_SP_FID_TYPE_8021D;
	else
		type = MLXSW_SP_FID_TYPE_RFID;

	return mlxsw_sp_fid_type_rif_type(mlxsw_sp, type);
}

static int mlxsw_sp_rif_index_alloc(struct mlxsw_sp *mlxsw_sp, u16 *p_rif_index)
{
	int i;

	for (i = 0; i < MLXSW_CORE_RES_GET(mlxsw_sp->core, MAX_RIFS); i++) {
		if (!mlxsw_sp->router->rifs[i]) {
			*p_rif_index = i;
			return 0;
		}
	}

	return -ENOBUFS;
}

static struct mlxsw_sp_rif *mlxsw_sp_rif_alloc(size_t rif_size, u16 rif_index,
					       u16 vr_id,
					       struct net_device *l3_dev)
{
	struct mlxsw_sp_rif *rif;

	rif = kzalloc(rif_size, GFP_KERNEL);
	if (!rif)
		return NULL;

	INIT_LIST_HEAD(&rif->nexthop_list);
	INIT_LIST_HEAD(&rif->neigh_list);
	if (l3_dev) {
		ether_addr_copy(rif->addr, l3_dev->dev_addr);
		rif->mtu = l3_dev->mtu;
		rif->dev = l3_dev;
	}
	rif->vr_id = vr_id;
	rif->rif_index = rif_index;

	return rif;
}

struct mlxsw_sp_rif *mlxsw_sp_rif_by_index(const struct mlxsw_sp *mlxsw_sp,
					   u16 rif_index)
{
	return mlxsw_sp->router->rifs[rif_index];
}

u16 mlxsw_sp_rif_index(const struct mlxsw_sp_rif *rif)
{
	return rif->rif_index;
}

u16 mlxsw_sp_ipip_lb_rif_index(const struct mlxsw_sp_rif_ipip_lb *lb_rif)
{
	return lb_rif->common.rif_index;
}

u16 mlxsw_sp_ipip_lb_ul_vr_id(const struct mlxsw_sp_rif_ipip_lb *lb_rif)
{
	u32 ul_tb_id = mlxsw_sp_ipip_dev_ul_tb_id(lb_rif->common.dev);
	struct mlxsw_sp_vr *ul_vr;

	ul_vr = mlxsw_sp_vr_get(lb_rif->common.mlxsw_sp, ul_tb_id, NULL);
	if (WARN_ON(IS_ERR(ul_vr)))
		return 0;

	return ul_vr->id;
}

u16 mlxsw_sp_ipip_lb_ul_rif_id(const struct mlxsw_sp_rif_ipip_lb *lb_rif)
{
	return lb_rif->ul_rif_id;
}

int mlxsw_sp_rif_dev_ifindex(const struct mlxsw_sp_rif *rif)
{
	return rif->dev->ifindex;
}

const struct net_device *mlxsw_sp_rif_dev(const struct mlxsw_sp_rif *rif)
{
	return rif->dev;
}

static struct mlxsw_sp_rif *
mlxsw_sp_rif_create(struct mlxsw_sp *mlxsw_sp,
		    const struct mlxsw_sp_rif_params *params,
		    struct netlink_ext_ack *extack)
{
	u32 tb_id = l3mdev_fib_table(params->dev);
	const struct mlxsw_sp_rif_ops *ops;
	struct mlxsw_sp_fid *fid = NULL;
	enum mlxsw_sp_rif_type type;
	struct mlxsw_sp_rif *rif;
	struct mlxsw_sp_vr *vr;
	u16 rif_index;
	int i, err;

	type = mlxsw_sp_dev_rif_type(mlxsw_sp, params->dev);
	ops = mlxsw_sp->router->rif_ops_arr[type];

	vr = mlxsw_sp_vr_get(mlxsw_sp, tb_id ? : RT_TABLE_MAIN, extack);
	if (IS_ERR(vr))
		return ERR_CAST(vr);
	vr->rif_count++;

	err = mlxsw_sp_rif_index_alloc(mlxsw_sp, &rif_index);
	if (err) {
		NL_SET_ERR_MSG_MOD(extack, "Exceeded number of supported router interfaces");
		goto err_rif_index_alloc;
	}

	rif = mlxsw_sp_rif_alloc(ops->rif_size, rif_index, vr->id, params->dev);
	if (!rif) {
		err = -ENOMEM;
		goto err_rif_alloc;
	}
	dev_hold(rif->dev);
	mlxsw_sp->router->rifs[rif_index] = rif;
	rif->mlxsw_sp = mlxsw_sp;
	rif->ops = ops;

	if (ops->fid_get) {
		fid = ops->fid_get(rif, extack);
		if (IS_ERR(fid)) {
			err = PTR_ERR(fid);
			goto err_fid_get;
		}
		rif->fid = fid;
	}

	if (ops->setup)
		ops->setup(rif, params);

	err = ops->configure(rif, extack);
	if (err)
		goto err_configure;

	for (i = 0; i < MLXSW_SP_L3_PROTO_MAX; i++) {
		err = mlxsw_sp_mr_rif_add(vr->mr_table[i], rif);
		if (err)
			goto err_mr_rif_add;
	}

	mlxsw_sp_rif_counters_alloc(rif);

	return rif;

err_mr_rif_add:
	for (i--; i >= 0; i--)
		mlxsw_sp_mr_rif_del(vr->mr_table[i], rif);
	ops->deconfigure(rif);
err_configure:
	if (fid)
		mlxsw_sp_fid_put(fid);
err_fid_get:
	mlxsw_sp->router->rifs[rif_index] = NULL;
	dev_put(rif->dev);
	kfree(rif);
err_rif_alloc:
err_rif_index_alloc:
	vr->rif_count--;
	mlxsw_sp_vr_put(mlxsw_sp, vr);
	return ERR_PTR(err);
}

static void mlxsw_sp_rif_destroy(struct mlxsw_sp_rif *rif)
{
	const struct mlxsw_sp_rif_ops *ops = rif->ops;
	struct mlxsw_sp *mlxsw_sp = rif->mlxsw_sp;
	struct mlxsw_sp_fid *fid = rif->fid;
	struct mlxsw_sp_vr *vr;
	int i;

	mlxsw_sp_router_rif_gone_sync(mlxsw_sp, rif);
	vr = &mlxsw_sp->router->vrs[rif->vr_id];

	mlxsw_sp_rif_counters_free(rif);
	for (i = 0; i < MLXSW_SP_L3_PROTO_MAX; i++)
		mlxsw_sp_mr_rif_del(vr->mr_table[i], rif);
	ops->deconfigure(rif);
	if (fid)
		/* Loopback RIFs are not associated with a FID. */
		mlxsw_sp_fid_put(fid);
	mlxsw_sp->router->rifs[rif->rif_index] = NULL;
	dev_put(rif->dev);
	kfree(rif);
	vr->rif_count--;
	mlxsw_sp_vr_put(mlxsw_sp, vr);
}

void mlxsw_sp_rif_destroy_by_dev(struct mlxsw_sp *mlxsw_sp,
				 struct net_device *dev)
{
	struct mlxsw_sp_rif *rif;

	mutex_lock(&mlxsw_sp->router->lock);
	rif = mlxsw_sp_rif_find_by_dev(mlxsw_sp, dev);
	if (!rif)
		goto out;
	mlxsw_sp_rif_destroy(rif);
out:
	mutex_unlock(&mlxsw_sp->router->lock);
}

static void
mlxsw_sp_rif_subport_params_init(struct mlxsw_sp_rif_params *params,
				 struct mlxsw_sp_port_vlan *mlxsw_sp_port_vlan)
{
	struct mlxsw_sp_port *mlxsw_sp_port = mlxsw_sp_port_vlan->mlxsw_sp_port;

	params->vid = mlxsw_sp_port_vlan->vid;
	params->lag = mlxsw_sp_port->lagged;
	if (params->lag)
		params->lag_id = mlxsw_sp_port->lag_id;
	else
		params->system_port = mlxsw_sp_port->local_port;
}

static struct mlxsw_sp_rif_subport *
mlxsw_sp_rif_subport_rif(const struct mlxsw_sp_rif *rif)
{
	return container_of(rif, struct mlxsw_sp_rif_subport, common);
}

static struct mlxsw_sp_rif *
mlxsw_sp_rif_subport_get(struct mlxsw_sp *mlxsw_sp,
			 const struct mlxsw_sp_rif_params *params,
			 struct netlink_ext_ack *extack)
{
	struct mlxsw_sp_rif_subport *rif_subport;
	struct mlxsw_sp_rif *rif;

	rif = mlxsw_sp_rif_find_by_dev(mlxsw_sp, params->dev);
	if (!rif)
		return mlxsw_sp_rif_create(mlxsw_sp, params, extack);

	rif_subport = mlxsw_sp_rif_subport_rif(rif);
	refcount_inc(&rif_subport->ref_count);
	return rif;
}

static void mlxsw_sp_rif_subport_put(struct mlxsw_sp_rif *rif)
{
	struct mlxsw_sp_rif_subport *rif_subport;

	rif_subport = mlxsw_sp_rif_subport_rif(rif);
	if (!refcount_dec_and_test(&rif_subport->ref_count))
		return;

	mlxsw_sp_rif_destroy(rif);
}

static int mlxsw_sp_rif_mac_profile_index_alloc(struct mlxsw_sp *mlxsw_sp,
						struct mlxsw_sp_rif_mac_profile *profile,
						struct netlink_ext_ack *extack)
{
	u8 max_rif_mac_profiles = mlxsw_sp->router->max_rif_mac_profile;
	struct mlxsw_sp_router *router = mlxsw_sp->router;
	int id;

	id = idr_alloc(&router->rif_mac_profiles_idr, profile, 0,
		       max_rif_mac_profiles, GFP_KERNEL);

	if (id >= 0) {
		profile->id = id;
		return 0;
	}

	if (id == -ENOSPC)
		NL_SET_ERR_MSG_MOD(extack,
				   "Exceeded number of supported router interface MAC profiles");

	return id;
}

static struct mlxsw_sp_rif_mac_profile *
mlxsw_sp_rif_mac_profile_index_free(struct mlxsw_sp *mlxsw_sp, u8 mac_profile)
{
	struct mlxsw_sp_rif_mac_profile *profile;

	profile = idr_remove(&mlxsw_sp->router->rif_mac_profiles_idr,
			     mac_profile);
	WARN_ON(!profile);
	return profile;
}

static struct mlxsw_sp_rif_mac_profile *
mlxsw_sp_rif_mac_profile_alloc(const char *mac)
{
	struct mlxsw_sp_rif_mac_profile *profile;

	profile = kzalloc(sizeof(*profile), GFP_KERNEL);
	if (!profile)
		return NULL;

	ether_addr_copy(profile->mac_prefix, mac);
	refcount_set(&profile->ref_count, 1);
	return profile;
}

static struct mlxsw_sp_rif_mac_profile *
mlxsw_sp_rif_mac_profile_find(const struct mlxsw_sp *mlxsw_sp, const char *mac)
{
	struct mlxsw_sp_router *router = mlxsw_sp->router;
	struct mlxsw_sp_rif_mac_profile *profile;
	int id;

	idr_for_each_entry(&router->rif_mac_profiles_idr, profile, id) {
<<<<<<< HEAD
		if (!profile)
			continue;

=======
>>>>>>> 754e0b0e
		if (ether_addr_equal_masked(profile->mac_prefix, mac,
					    mlxsw_sp->mac_mask))
			return profile;
	}

	return NULL;
}

static u64 mlxsw_sp_rif_mac_profiles_occ_get(void *priv)
{
	const struct mlxsw_sp *mlxsw_sp = priv;

	return atomic_read(&mlxsw_sp->router->rif_mac_profiles_count);
}

static struct mlxsw_sp_rif_mac_profile *
mlxsw_sp_rif_mac_profile_create(struct mlxsw_sp *mlxsw_sp, const char *mac,
				struct netlink_ext_ack *extack)
{
	struct mlxsw_sp_rif_mac_profile *profile;
	int err;

	profile = mlxsw_sp_rif_mac_profile_alloc(mac);
	if (!profile)
		return ERR_PTR(-ENOMEM);

	err = mlxsw_sp_rif_mac_profile_index_alloc(mlxsw_sp, profile, extack);
	if (err)
		goto profile_index_alloc_err;

	atomic_inc(&mlxsw_sp->router->rif_mac_profiles_count);
	return profile;

profile_index_alloc_err:
	kfree(profile);
	return ERR_PTR(err);
}

static void mlxsw_sp_rif_mac_profile_destroy(struct mlxsw_sp *mlxsw_sp,
					     u8 mac_profile)
{
	struct mlxsw_sp_rif_mac_profile *profile;

	atomic_dec(&mlxsw_sp->router->rif_mac_profiles_count);
	profile = mlxsw_sp_rif_mac_profile_index_free(mlxsw_sp, mac_profile);
	kfree(profile);
}

static int mlxsw_sp_rif_mac_profile_get(struct mlxsw_sp *mlxsw_sp,
					const char *mac, u8 *p_mac_profile,
					struct netlink_ext_ack *extack)
{
	struct mlxsw_sp_rif_mac_profile *profile;

	profile = mlxsw_sp_rif_mac_profile_find(mlxsw_sp, mac);
	if (profile) {
		refcount_inc(&profile->ref_count);
		goto out;
	}

	profile = mlxsw_sp_rif_mac_profile_create(mlxsw_sp, mac, extack);
	if (IS_ERR(profile))
		return PTR_ERR(profile);

out:
	*p_mac_profile = profile->id;
	return 0;
}

static void mlxsw_sp_rif_mac_profile_put(struct mlxsw_sp *mlxsw_sp,
					 u8 mac_profile)
{
	struct mlxsw_sp_rif_mac_profile *profile;

	profile = idr_find(&mlxsw_sp->router->rif_mac_profiles_idr,
			   mac_profile);
	if (WARN_ON(!profile))
		return;

	if (!refcount_dec_and_test(&profile->ref_count))
		return;

	mlxsw_sp_rif_mac_profile_destroy(mlxsw_sp, mac_profile);
}

static bool mlxsw_sp_rif_mac_profile_is_shared(const struct mlxsw_sp_rif *rif)
{
	struct mlxsw_sp *mlxsw_sp = rif->mlxsw_sp;
	struct mlxsw_sp_rif_mac_profile *profile;

	profile = idr_find(&mlxsw_sp->router->rif_mac_profiles_idr,
			   rif->mac_profile_id);
	if (WARN_ON(!profile))
		return false;

	return refcount_read(&profile->ref_count) > 1;
}

static int mlxsw_sp_rif_mac_profile_edit(struct mlxsw_sp_rif *rif,
					 const char *new_mac)
{
	struct mlxsw_sp *mlxsw_sp = rif->mlxsw_sp;
	struct mlxsw_sp_rif_mac_profile *profile;

	profile = idr_find(&mlxsw_sp->router->rif_mac_profiles_idr,
			   rif->mac_profile_id);
	if (WARN_ON(!profile))
		return -EINVAL;

	ether_addr_copy(profile->mac_prefix, new_mac);
	return 0;
}

static int
mlxsw_sp_rif_mac_profile_replace(struct mlxsw_sp *mlxsw_sp,
				 struct mlxsw_sp_rif *rif,
				 const char *new_mac,
				 struct netlink_ext_ack *extack)
{
	u8 mac_profile;
	int err;

	if (!mlxsw_sp_rif_mac_profile_is_shared(rif) &&
	    !mlxsw_sp_rif_mac_profile_find(mlxsw_sp, new_mac))
		return mlxsw_sp_rif_mac_profile_edit(rif, new_mac);

	err = mlxsw_sp_rif_mac_profile_get(mlxsw_sp, new_mac,
					   &mac_profile, extack);
	if (err)
		return err;

	mlxsw_sp_rif_mac_profile_put(mlxsw_sp, rif->mac_profile_id);
	rif->mac_profile_id = mac_profile;
	return 0;
}

static int
__mlxsw_sp_port_vlan_router_join(struct mlxsw_sp_port_vlan *mlxsw_sp_port_vlan,
				 struct net_device *l3_dev,
				 struct netlink_ext_ack *extack)
{
	struct mlxsw_sp_port *mlxsw_sp_port = mlxsw_sp_port_vlan->mlxsw_sp_port;
	struct mlxsw_sp *mlxsw_sp = mlxsw_sp_port->mlxsw_sp;
	struct mlxsw_sp_rif_params params = {
		.dev = l3_dev,
	};
	u16 vid = mlxsw_sp_port_vlan->vid;
	struct mlxsw_sp_rif *rif;
	struct mlxsw_sp_fid *fid;
	int err;

	mlxsw_sp_rif_subport_params_init(&params, mlxsw_sp_port_vlan);
	rif = mlxsw_sp_rif_subport_get(mlxsw_sp, &params, extack);
	if (IS_ERR(rif))
		return PTR_ERR(rif);

	/* FID was already created, just take a reference */
	fid = rif->ops->fid_get(rif, extack);
	err = mlxsw_sp_fid_port_vid_map(fid, mlxsw_sp_port, vid);
	if (err)
		goto err_fid_port_vid_map;

	err = mlxsw_sp_port_vid_learning_set(mlxsw_sp_port, vid, false);
	if (err)
		goto err_port_vid_learning_set;

	err = mlxsw_sp_port_vid_stp_set(mlxsw_sp_port, vid,
					BR_STATE_FORWARDING);
	if (err)
		goto err_port_vid_stp_set;

	mlxsw_sp_port_vlan->fid = fid;

	return 0;

err_port_vid_stp_set:
	mlxsw_sp_port_vid_learning_set(mlxsw_sp_port, vid, true);
err_port_vid_learning_set:
	mlxsw_sp_fid_port_vid_unmap(fid, mlxsw_sp_port, vid);
err_fid_port_vid_map:
	mlxsw_sp_fid_put(fid);
	mlxsw_sp_rif_subport_put(rif);
	return err;
}

static void
__mlxsw_sp_port_vlan_router_leave(struct mlxsw_sp_port_vlan *mlxsw_sp_port_vlan)
{
	struct mlxsw_sp_port *mlxsw_sp_port = mlxsw_sp_port_vlan->mlxsw_sp_port;
	struct mlxsw_sp_fid *fid = mlxsw_sp_port_vlan->fid;
	struct mlxsw_sp_rif *rif = mlxsw_sp_fid_rif(fid);
	u16 vid = mlxsw_sp_port_vlan->vid;

	if (WARN_ON(mlxsw_sp_fid_type(fid) != MLXSW_SP_FID_TYPE_RFID))
		return;

	mlxsw_sp_port_vlan->fid = NULL;
	mlxsw_sp_port_vid_stp_set(mlxsw_sp_port, vid, BR_STATE_BLOCKING);
	mlxsw_sp_port_vid_learning_set(mlxsw_sp_port, vid, true);
	mlxsw_sp_fid_port_vid_unmap(fid, mlxsw_sp_port, vid);
	mlxsw_sp_fid_put(fid);
	mlxsw_sp_rif_subport_put(rif);
}

int
mlxsw_sp_port_vlan_router_join(struct mlxsw_sp_port_vlan *mlxsw_sp_port_vlan,
			       struct net_device *l3_dev,
			       struct netlink_ext_ack *extack)
{
	struct mlxsw_sp *mlxsw_sp = mlxsw_sp_port_vlan->mlxsw_sp_port->mlxsw_sp;
	struct mlxsw_sp_rif *rif;
	int err = 0;

	mutex_lock(&mlxsw_sp->router->lock);
	rif = mlxsw_sp_rif_find_by_dev(mlxsw_sp, l3_dev);
	if (!rif)
		goto out;

	err = __mlxsw_sp_port_vlan_router_join(mlxsw_sp_port_vlan, l3_dev,
					       extack);
out:
	mutex_unlock(&mlxsw_sp->router->lock);
	return err;
}

void
mlxsw_sp_port_vlan_router_leave(struct mlxsw_sp_port_vlan *mlxsw_sp_port_vlan)
{
	struct mlxsw_sp *mlxsw_sp = mlxsw_sp_port_vlan->mlxsw_sp_port->mlxsw_sp;

	mutex_lock(&mlxsw_sp->router->lock);
	__mlxsw_sp_port_vlan_router_leave(mlxsw_sp_port_vlan);
	mutex_unlock(&mlxsw_sp->router->lock);
}

static int mlxsw_sp_inetaddr_port_vlan_event(struct net_device *l3_dev,
					     struct net_device *port_dev,
					     unsigned long event, u16 vid,
					     struct netlink_ext_ack *extack)
{
	struct mlxsw_sp_port *mlxsw_sp_port = netdev_priv(port_dev);
	struct mlxsw_sp_port_vlan *mlxsw_sp_port_vlan;

	mlxsw_sp_port_vlan = mlxsw_sp_port_vlan_find_by_vid(mlxsw_sp_port, vid);
	if (WARN_ON(!mlxsw_sp_port_vlan))
		return -EINVAL;

	switch (event) {
	case NETDEV_UP:
		return __mlxsw_sp_port_vlan_router_join(mlxsw_sp_port_vlan,
							l3_dev, extack);
	case NETDEV_DOWN:
		__mlxsw_sp_port_vlan_router_leave(mlxsw_sp_port_vlan);
		break;
	}

	return 0;
}

static int mlxsw_sp_inetaddr_port_event(struct net_device *port_dev,
					unsigned long event,
					struct netlink_ext_ack *extack)
{
	if (netif_is_bridge_port(port_dev) ||
	    netif_is_lag_port(port_dev) ||
	    netif_is_ovs_port(port_dev))
		return 0;

	return mlxsw_sp_inetaddr_port_vlan_event(port_dev, port_dev, event,
						 MLXSW_SP_DEFAULT_VID, extack);
}

static int __mlxsw_sp_inetaddr_lag_event(struct net_device *l3_dev,
					 struct net_device *lag_dev,
					 unsigned long event, u16 vid,
					 struct netlink_ext_ack *extack)
{
	struct net_device *port_dev;
	struct list_head *iter;
	int err;

	netdev_for_each_lower_dev(lag_dev, port_dev, iter) {
		if (mlxsw_sp_port_dev_check(port_dev)) {
			err = mlxsw_sp_inetaddr_port_vlan_event(l3_dev,
								port_dev,
								event, vid,
								extack);
			if (err)
				return err;
		}
	}

	return 0;
}

static int mlxsw_sp_inetaddr_lag_event(struct net_device *lag_dev,
				       unsigned long event,
				       struct netlink_ext_ack *extack)
{
	if (netif_is_bridge_port(lag_dev))
		return 0;

	return __mlxsw_sp_inetaddr_lag_event(lag_dev, lag_dev, event,
					     MLXSW_SP_DEFAULT_VID, extack);
}

static int mlxsw_sp_inetaddr_bridge_event(struct mlxsw_sp *mlxsw_sp,
					  struct net_device *l3_dev,
					  unsigned long event,
					  struct netlink_ext_ack *extack)
{
	struct mlxsw_sp_rif_params params = {
		.dev = l3_dev,
	};
	struct mlxsw_sp_rif *rif;

	switch (event) {
	case NETDEV_UP:
		if (netif_is_bridge_master(l3_dev) && br_vlan_enabled(l3_dev)) {
			u16 proto;

			br_vlan_get_proto(l3_dev, &proto);
			if (proto == ETH_P_8021AD) {
				NL_SET_ERR_MSG_MOD(extack, "Adding an IP address to 802.1ad bridge is not supported");
				return -EOPNOTSUPP;
			}
		}
		rif = mlxsw_sp_rif_create(mlxsw_sp, &params, extack);
		if (IS_ERR(rif))
			return PTR_ERR(rif);
		break;
	case NETDEV_DOWN:
		rif = mlxsw_sp_rif_find_by_dev(mlxsw_sp, l3_dev);
		mlxsw_sp_rif_destroy(rif);
		break;
	}

	return 0;
}

static int mlxsw_sp_inetaddr_vlan_event(struct mlxsw_sp *mlxsw_sp,
					struct net_device *vlan_dev,
					unsigned long event,
					struct netlink_ext_ack *extack)
{
	struct net_device *real_dev = vlan_dev_real_dev(vlan_dev);
	u16 vid = vlan_dev_vlan_id(vlan_dev);

	if (netif_is_bridge_port(vlan_dev))
		return 0;

	if (mlxsw_sp_port_dev_check(real_dev))
		return mlxsw_sp_inetaddr_port_vlan_event(vlan_dev, real_dev,
							 event, vid, extack);
	else if (netif_is_lag_master(real_dev))
		return __mlxsw_sp_inetaddr_lag_event(vlan_dev, real_dev, event,
						     vid, extack);
	else if (netif_is_bridge_master(real_dev) && br_vlan_enabled(real_dev))
		return mlxsw_sp_inetaddr_bridge_event(mlxsw_sp, vlan_dev, event,
						      extack);

	return 0;
}

static bool mlxsw_sp_rif_macvlan_is_vrrp4(const u8 *mac)
{
	u8 vrrp4[ETH_ALEN] = { 0x00, 0x00, 0x5e, 0x00, 0x01, 0x00 };
	u8 mask[ETH_ALEN] = { 0xff, 0xff, 0xff, 0xff, 0xff, 0x00 };

	return ether_addr_equal_masked(mac, vrrp4, mask);
}

static bool mlxsw_sp_rif_macvlan_is_vrrp6(const u8 *mac)
{
	u8 vrrp6[ETH_ALEN] = { 0x00, 0x00, 0x5e, 0x00, 0x02, 0x00 };
	u8 mask[ETH_ALEN] = { 0xff, 0xff, 0xff, 0xff, 0xff, 0x00 };

	return ether_addr_equal_masked(mac, vrrp6, mask);
}

static int mlxsw_sp_rif_vrrp_op(struct mlxsw_sp *mlxsw_sp, u16 rif_index,
				const u8 *mac, bool adding)
{
	char ritr_pl[MLXSW_REG_RITR_LEN];
	u8 vrrp_id = adding ? mac[5] : 0;
	int err;

	if (!mlxsw_sp_rif_macvlan_is_vrrp4(mac) &&
	    !mlxsw_sp_rif_macvlan_is_vrrp6(mac))
		return 0;

	mlxsw_reg_ritr_rif_pack(ritr_pl, rif_index);
	err = mlxsw_reg_query(mlxsw_sp->core, MLXSW_REG(ritr), ritr_pl);
	if (err)
		return err;

	if (mlxsw_sp_rif_macvlan_is_vrrp4(mac))
		mlxsw_reg_ritr_if_vrrp_id_ipv4_set(ritr_pl, vrrp_id);
	else
		mlxsw_reg_ritr_if_vrrp_id_ipv6_set(ritr_pl, vrrp_id);

	return mlxsw_reg_write(mlxsw_sp->core, MLXSW_REG(ritr), ritr_pl);
}

static int mlxsw_sp_rif_macvlan_add(struct mlxsw_sp *mlxsw_sp,
				    const struct net_device *macvlan_dev,
				    struct netlink_ext_ack *extack)
{
	struct macvlan_dev *vlan = netdev_priv(macvlan_dev);
	struct mlxsw_sp_rif *rif;
	int err;

	rif = mlxsw_sp_rif_find_by_dev(mlxsw_sp, vlan->lowerdev);
	if (!rif) {
		NL_SET_ERR_MSG_MOD(extack, "macvlan is only supported on top of router interfaces");
		return -EOPNOTSUPP;
	}

	err = mlxsw_sp_rif_fdb_op(mlxsw_sp, macvlan_dev->dev_addr,
				  mlxsw_sp_fid_index(rif->fid), true);
	if (err)
		return err;

	err = mlxsw_sp_rif_vrrp_op(mlxsw_sp, rif->rif_index,
				   macvlan_dev->dev_addr, true);
	if (err)
		goto err_rif_vrrp_add;

	/* Make sure the bridge driver does not have this MAC pointing at
	 * some other port.
	 */
	if (rif->ops->fdb_del)
		rif->ops->fdb_del(rif, macvlan_dev->dev_addr);

	return 0;

err_rif_vrrp_add:
	mlxsw_sp_rif_fdb_op(mlxsw_sp, macvlan_dev->dev_addr,
			    mlxsw_sp_fid_index(rif->fid), false);
	return err;
}

static void __mlxsw_sp_rif_macvlan_del(struct mlxsw_sp *mlxsw_sp,
				       const struct net_device *macvlan_dev)
{
	struct macvlan_dev *vlan = netdev_priv(macvlan_dev);
	struct mlxsw_sp_rif *rif;

	rif = mlxsw_sp_rif_find_by_dev(mlxsw_sp, vlan->lowerdev);
	/* If we do not have a RIF, then we already took care of
	 * removing the macvlan's MAC during RIF deletion.
	 */
	if (!rif)
		return;
	mlxsw_sp_rif_vrrp_op(mlxsw_sp, rif->rif_index, macvlan_dev->dev_addr,
			     false);
	mlxsw_sp_rif_fdb_op(mlxsw_sp, macvlan_dev->dev_addr,
			    mlxsw_sp_fid_index(rif->fid), false);
}

void mlxsw_sp_rif_macvlan_del(struct mlxsw_sp *mlxsw_sp,
			      const struct net_device *macvlan_dev)
{
	mutex_lock(&mlxsw_sp->router->lock);
	__mlxsw_sp_rif_macvlan_del(mlxsw_sp, macvlan_dev);
	mutex_unlock(&mlxsw_sp->router->lock);
}

static int mlxsw_sp_inetaddr_macvlan_event(struct mlxsw_sp *mlxsw_sp,
					   struct net_device *macvlan_dev,
					   unsigned long event,
					   struct netlink_ext_ack *extack)
{
	switch (event) {
	case NETDEV_UP:
		return mlxsw_sp_rif_macvlan_add(mlxsw_sp, macvlan_dev, extack);
	case NETDEV_DOWN:
		__mlxsw_sp_rif_macvlan_del(mlxsw_sp, macvlan_dev);
		break;
	}

	return 0;
}

static int __mlxsw_sp_inetaddr_event(struct mlxsw_sp *mlxsw_sp,
				     struct net_device *dev,
				     unsigned long event,
				     struct netlink_ext_ack *extack)
{
	if (mlxsw_sp_port_dev_check(dev))
		return mlxsw_sp_inetaddr_port_event(dev, event, extack);
	else if (netif_is_lag_master(dev))
		return mlxsw_sp_inetaddr_lag_event(dev, event, extack);
	else if (netif_is_bridge_master(dev))
		return mlxsw_sp_inetaddr_bridge_event(mlxsw_sp, dev, event,
						      extack);
	else if (is_vlan_dev(dev))
		return mlxsw_sp_inetaddr_vlan_event(mlxsw_sp, dev, event,
						    extack);
	else if (netif_is_macvlan(dev))
		return mlxsw_sp_inetaddr_macvlan_event(mlxsw_sp, dev, event,
						       extack);
	else
		return 0;
}

static int mlxsw_sp_inetaddr_event(struct notifier_block *nb,
				   unsigned long event, void *ptr)
{
	struct in_ifaddr *ifa = (struct in_ifaddr *) ptr;
	struct net_device *dev = ifa->ifa_dev->dev;
	struct mlxsw_sp_router *router;
	struct mlxsw_sp_rif *rif;
	int err = 0;

	/* NETDEV_UP event is handled by mlxsw_sp_inetaddr_valid_event */
	if (event == NETDEV_UP)
		return NOTIFY_DONE;

	router = container_of(nb, struct mlxsw_sp_router, inetaddr_nb);
	mutex_lock(&router->lock);
	rif = mlxsw_sp_rif_find_by_dev(router->mlxsw_sp, dev);
	if (!mlxsw_sp_rif_should_config(rif, dev, event))
		goto out;

	err = __mlxsw_sp_inetaddr_event(router->mlxsw_sp, dev, event, NULL);
out:
	mutex_unlock(&router->lock);
	return notifier_from_errno(err);
}

int mlxsw_sp_inetaddr_valid_event(struct notifier_block *unused,
				  unsigned long event, void *ptr)
{
	struct in_validator_info *ivi = (struct in_validator_info *) ptr;
	struct net_device *dev = ivi->ivi_dev->dev;
	struct mlxsw_sp *mlxsw_sp;
	struct mlxsw_sp_rif *rif;
	int err = 0;

	mlxsw_sp = mlxsw_sp_lower_get(dev);
	if (!mlxsw_sp)
		return NOTIFY_DONE;

	mutex_lock(&mlxsw_sp->router->lock);
	rif = mlxsw_sp_rif_find_by_dev(mlxsw_sp, dev);
	if (!mlxsw_sp_rif_should_config(rif, dev, event))
		goto out;

	err = __mlxsw_sp_inetaddr_event(mlxsw_sp, dev, event, ivi->extack);
out:
	mutex_unlock(&mlxsw_sp->router->lock);
	return notifier_from_errno(err);
}

struct mlxsw_sp_inet6addr_event_work {
	struct work_struct work;
	struct mlxsw_sp *mlxsw_sp;
	struct net_device *dev;
	unsigned long event;
};

static void mlxsw_sp_inet6addr_event_work(struct work_struct *work)
{
	struct mlxsw_sp_inet6addr_event_work *inet6addr_work =
		container_of(work, struct mlxsw_sp_inet6addr_event_work, work);
	struct mlxsw_sp *mlxsw_sp = inet6addr_work->mlxsw_sp;
	struct net_device *dev = inet6addr_work->dev;
	unsigned long event = inet6addr_work->event;
	struct mlxsw_sp_rif *rif;

	rtnl_lock();
	mutex_lock(&mlxsw_sp->router->lock);

	rif = mlxsw_sp_rif_find_by_dev(mlxsw_sp, dev);
	if (!mlxsw_sp_rif_should_config(rif, dev, event))
		goto out;

	__mlxsw_sp_inetaddr_event(mlxsw_sp, dev, event, NULL);
out:
	mutex_unlock(&mlxsw_sp->router->lock);
	rtnl_unlock();
	dev_put(dev);
	kfree(inet6addr_work);
}

/* Called with rcu_read_lock() */
static int mlxsw_sp_inet6addr_event(struct notifier_block *nb,
				    unsigned long event, void *ptr)
{
	struct inet6_ifaddr *if6 = (struct inet6_ifaddr *) ptr;
	struct mlxsw_sp_inet6addr_event_work *inet6addr_work;
	struct net_device *dev = if6->idev->dev;
	struct mlxsw_sp_router *router;

	/* NETDEV_UP event is handled by mlxsw_sp_inet6addr_valid_event */
	if (event == NETDEV_UP)
		return NOTIFY_DONE;

	inet6addr_work = kzalloc(sizeof(*inet6addr_work), GFP_ATOMIC);
	if (!inet6addr_work)
		return NOTIFY_BAD;

	router = container_of(nb, struct mlxsw_sp_router, inet6addr_nb);
	INIT_WORK(&inet6addr_work->work, mlxsw_sp_inet6addr_event_work);
	inet6addr_work->mlxsw_sp = router->mlxsw_sp;
	inet6addr_work->dev = dev;
	inet6addr_work->event = event;
	dev_hold(dev);
	mlxsw_core_schedule_work(&inet6addr_work->work);

	return NOTIFY_DONE;
}

int mlxsw_sp_inet6addr_valid_event(struct notifier_block *unused,
				   unsigned long event, void *ptr)
{
	struct in6_validator_info *i6vi = (struct in6_validator_info *) ptr;
	struct net_device *dev = i6vi->i6vi_dev->dev;
	struct mlxsw_sp *mlxsw_sp;
	struct mlxsw_sp_rif *rif;
	int err = 0;

	mlxsw_sp = mlxsw_sp_lower_get(dev);
	if (!mlxsw_sp)
		return NOTIFY_DONE;

	mutex_lock(&mlxsw_sp->router->lock);
	rif = mlxsw_sp_rif_find_by_dev(mlxsw_sp, dev);
	if (!mlxsw_sp_rif_should_config(rif, dev, event))
		goto out;

	err = __mlxsw_sp_inetaddr_event(mlxsw_sp, dev, event, i6vi->extack);
out:
	mutex_unlock(&mlxsw_sp->router->lock);
	return notifier_from_errno(err);
}

static int mlxsw_sp_rif_edit(struct mlxsw_sp *mlxsw_sp, u16 rif_index,
			     const char *mac, int mtu, u8 mac_profile)
{
	char ritr_pl[MLXSW_REG_RITR_LEN];
	int err;

	mlxsw_reg_ritr_rif_pack(ritr_pl, rif_index);
	err = mlxsw_reg_query(mlxsw_sp->core, MLXSW_REG(ritr), ritr_pl);
	if (err)
		return err;

	mlxsw_reg_ritr_mtu_set(ritr_pl, mtu);
	mlxsw_reg_ritr_if_mac_memcpy_to(ritr_pl, mac);
	mlxsw_reg_ritr_if_mac_profile_id_set(ritr_pl, mac_profile);
	mlxsw_reg_ritr_op_set(ritr_pl, MLXSW_REG_RITR_RIF_CREATE);
	return mlxsw_reg_write(mlxsw_sp->core, MLXSW_REG(ritr), ritr_pl);
}

static int
mlxsw_sp_router_port_change_event(struct mlxsw_sp *mlxsw_sp,
				  struct mlxsw_sp_rif *rif,
				  struct netlink_ext_ack *extack)
{
	struct net_device *dev = rif->dev;
	u8 old_mac_profile;
	u16 fid_index;
	int err;

	fid_index = mlxsw_sp_fid_index(rif->fid);

	err = mlxsw_sp_rif_fdb_op(mlxsw_sp, rif->addr, fid_index, false);
	if (err)
		return err;

	old_mac_profile = rif->mac_profile_id;
	err = mlxsw_sp_rif_mac_profile_replace(mlxsw_sp, rif, dev->dev_addr,
					       extack);
	if (err)
		goto err_rif_mac_profile_replace;

	err = mlxsw_sp_rif_edit(mlxsw_sp, rif->rif_index, dev->dev_addr,
				dev->mtu, rif->mac_profile_id);
	if (err)
		goto err_rif_edit;

	err = mlxsw_sp_rif_fdb_op(mlxsw_sp, dev->dev_addr, fid_index, true);
	if (err)
		goto err_rif_fdb_op;

	if (rif->mtu != dev->mtu) {
		struct mlxsw_sp_vr *vr;
		int i;

		/* The RIF is relevant only to its mr_table instance, as unlike
		 * unicast routing, in multicast routing a RIF cannot be shared
		 * between several multicast routing tables.
		 */
		vr = &mlxsw_sp->router->vrs[rif->vr_id];
		for (i = 0; i < MLXSW_SP_L3_PROTO_MAX; i++)
			mlxsw_sp_mr_rif_mtu_update(vr->mr_table[i],
						   rif, dev->mtu);
	}

	ether_addr_copy(rif->addr, dev->dev_addr);
	rif->mtu = dev->mtu;

	netdev_dbg(dev, "Updated RIF=%d\n", rif->rif_index);

	return 0;

err_rif_fdb_op:
	mlxsw_sp_rif_edit(mlxsw_sp, rif->rif_index, rif->addr, rif->mtu,
			  old_mac_profile);
err_rif_edit:
	mlxsw_sp_rif_mac_profile_replace(mlxsw_sp, rif, rif->addr, extack);
err_rif_mac_profile_replace:
	mlxsw_sp_rif_fdb_op(mlxsw_sp, rif->addr, fid_index, true);
	return err;
}

static int mlxsw_sp_router_port_pre_changeaddr_event(struct mlxsw_sp_rif *rif,
			    struct netdev_notifier_pre_changeaddr_info *info)
{
	struct mlxsw_sp *mlxsw_sp = rif->mlxsw_sp;
	struct mlxsw_sp_rif_mac_profile *profile;
	struct netlink_ext_ack *extack;
	u8 max_rif_mac_profiles;
	u64 occ;

	extack = netdev_notifier_info_to_extack(&info->info);

	profile = mlxsw_sp_rif_mac_profile_find(mlxsw_sp, info->dev_addr);
	if (profile)
		return 0;

	max_rif_mac_profiles = mlxsw_sp->router->max_rif_mac_profile;
	occ = mlxsw_sp_rif_mac_profiles_occ_get(mlxsw_sp);
	if (occ < max_rif_mac_profiles)
		return 0;

	if (!mlxsw_sp_rif_mac_profile_is_shared(rif))
		return 0;

	NL_SET_ERR_MSG_MOD(extack, "Exceeded number of supported router interface MAC profiles");
	return -ENOBUFS;
}

int mlxsw_sp_netdevice_router_port_event(struct net_device *dev,
					 unsigned long event, void *ptr)
{
	struct netlink_ext_ack *extack = netdev_notifier_info_to_extack(ptr);
	struct mlxsw_sp *mlxsw_sp;
	struct mlxsw_sp_rif *rif;
	int err = 0;

	mlxsw_sp = mlxsw_sp_lower_get(dev);
	if (!mlxsw_sp)
		return 0;

	mutex_lock(&mlxsw_sp->router->lock);
	rif = mlxsw_sp_rif_find_by_dev(mlxsw_sp, dev);
	if (!rif)
		goto out;

	switch (event) {
	case NETDEV_CHANGEMTU:
	case NETDEV_CHANGEADDR:
		err = mlxsw_sp_router_port_change_event(mlxsw_sp, rif, extack);
		break;
	case NETDEV_PRE_CHANGEADDR:
		err = mlxsw_sp_router_port_pre_changeaddr_event(rif, ptr);
		break;
	}

out:
	mutex_unlock(&mlxsw_sp->router->lock);
	return err;
}

static int mlxsw_sp_port_vrf_join(struct mlxsw_sp *mlxsw_sp,
				  struct net_device *l3_dev,
				  struct netlink_ext_ack *extack)
{
	struct mlxsw_sp_rif *rif;

	/* If netdev is already associated with a RIF, then we need to
	 * destroy it and create a new one with the new virtual router ID.
	 */
	rif = mlxsw_sp_rif_find_by_dev(mlxsw_sp, l3_dev);
	if (rif)
		__mlxsw_sp_inetaddr_event(mlxsw_sp, l3_dev, NETDEV_DOWN,
					  extack);

	return __mlxsw_sp_inetaddr_event(mlxsw_sp, l3_dev, NETDEV_UP, extack);
}

static void mlxsw_sp_port_vrf_leave(struct mlxsw_sp *mlxsw_sp,
				    struct net_device *l3_dev)
{
	struct mlxsw_sp_rif *rif;

	rif = mlxsw_sp_rif_find_by_dev(mlxsw_sp, l3_dev);
	if (!rif)
		return;
	__mlxsw_sp_inetaddr_event(mlxsw_sp, l3_dev, NETDEV_DOWN, NULL);
}

int mlxsw_sp_netdevice_vrf_event(struct net_device *l3_dev, unsigned long event,
				 struct netdev_notifier_changeupper_info *info)
{
	struct mlxsw_sp *mlxsw_sp = mlxsw_sp_lower_get(l3_dev);
	int err = 0;

	/* We do not create a RIF for a macvlan, but only use it to
	 * direct more MAC addresses to the router.
	 */
	if (!mlxsw_sp || netif_is_macvlan(l3_dev))
		return 0;

	mutex_lock(&mlxsw_sp->router->lock);
	switch (event) {
	case NETDEV_PRECHANGEUPPER:
		break;
	case NETDEV_CHANGEUPPER:
		if (info->linking) {
			struct netlink_ext_ack *extack;

			extack = netdev_notifier_info_to_extack(&info->info);
			err = mlxsw_sp_port_vrf_join(mlxsw_sp, l3_dev, extack);
		} else {
			mlxsw_sp_port_vrf_leave(mlxsw_sp, l3_dev);
		}
		break;
	}
	mutex_unlock(&mlxsw_sp->router->lock);

	return err;
}

static int __mlxsw_sp_rif_macvlan_flush(struct net_device *dev,
					struct netdev_nested_priv *priv)
{
	struct mlxsw_sp_rif *rif = (struct mlxsw_sp_rif *)priv->data;

	if (!netif_is_macvlan(dev))
		return 0;

	return mlxsw_sp_rif_fdb_op(rif->mlxsw_sp, dev->dev_addr,
				   mlxsw_sp_fid_index(rif->fid), false);
}

static int mlxsw_sp_rif_macvlan_flush(struct mlxsw_sp_rif *rif)
{
	struct netdev_nested_priv priv = {
		.data = (void *)rif,
	};

	if (!netif_is_macvlan_port(rif->dev))
		return 0;

	netdev_warn(rif->dev, "Router interface is deleted. Upper macvlans will not work\n");
	return netdev_walk_all_upper_dev_rcu(rif->dev,
					     __mlxsw_sp_rif_macvlan_flush, &priv);
}

static void mlxsw_sp_rif_subport_setup(struct mlxsw_sp_rif *rif,
				       const struct mlxsw_sp_rif_params *params)
{
	struct mlxsw_sp_rif_subport *rif_subport;

	rif_subport = mlxsw_sp_rif_subport_rif(rif);
	refcount_set(&rif_subport->ref_count, 1);
	rif_subport->vid = params->vid;
	rif_subport->lag = params->lag;
	if (params->lag)
		rif_subport->lag_id = params->lag_id;
	else
		rif_subport->system_port = params->system_port;
}

static int mlxsw_sp_rif_subport_op(struct mlxsw_sp_rif *rif, bool enable)
{
	struct mlxsw_sp *mlxsw_sp = rif->mlxsw_sp;
	struct mlxsw_sp_rif_subport *rif_subport;
	char ritr_pl[MLXSW_REG_RITR_LEN];

	rif_subport = mlxsw_sp_rif_subport_rif(rif);
	mlxsw_reg_ritr_pack(ritr_pl, enable, MLXSW_REG_RITR_SP_IF,
			    rif->rif_index, rif->vr_id, rif->dev->mtu);
	mlxsw_reg_ritr_mac_pack(ritr_pl, rif->dev->dev_addr);
	mlxsw_reg_ritr_if_mac_profile_id_set(ritr_pl, rif->mac_profile_id);
	mlxsw_reg_ritr_sp_if_pack(ritr_pl, rif_subport->lag,
				  rif_subport->lag ? rif_subport->lag_id :
						     rif_subport->system_port,
				  rif_subport->vid);

	return mlxsw_reg_write(mlxsw_sp->core, MLXSW_REG(ritr), ritr_pl);
}

static int mlxsw_sp_rif_subport_configure(struct mlxsw_sp_rif *rif,
					  struct netlink_ext_ack *extack)
{
	u8 mac_profile;
	int err;

	err = mlxsw_sp_rif_mac_profile_get(rif->mlxsw_sp, rif->addr,
					   &mac_profile, extack);
	if (err)
		return err;
	rif->mac_profile_id = mac_profile;

	err = mlxsw_sp_rif_subport_op(rif, true);
	if (err)
		goto err_rif_subport_op;

	err = mlxsw_sp_rif_fdb_op(rif->mlxsw_sp, rif->dev->dev_addr,
				  mlxsw_sp_fid_index(rif->fid), true);
	if (err)
		goto err_rif_fdb_op;

	mlxsw_sp_fid_rif_set(rif->fid, rif);
	return 0;

err_rif_fdb_op:
	mlxsw_sp_rif_subport_op(rif, false);
err_rif_subport_op:
	mlxsw_sp_rif_mac_profile_put(rif->mlxsw_sp, mac_profile);
	return err;
}

static void mlxsw_sp_rif_subport_deconfigure(struct mlxsw_sp_rif *rif)
{
	struct mlxsw_sp_fid *fid = rif->fid;

	mlxsw_sp_fid_rif_set(fid, NULL);
	mlxsw_sp_rif_fdb_op(rif->mlxsw_sp, rif->dev->dev_addr,
			    mlxsw_sp_fid_index(fid), false);
	mlxsw_sp_rif_macvlan_flush(rif);
	mlxsw_sp_rif_subport_op(rif, false);
	mlxsw_sp_rif_mac_profile_put(rif->mlxsw_sp, rif->mac_profile_id);
}

static struct mlxsw_sp_fid *
mlxsw_sp_rif_subport_fid_get(struct mlxsw_sp_rif *rif,
			     struct netlink_ext_ack *extack)
{
	return mlxsw_sp_fid_rfid_get(rif->mlxsw_sp, rif->rif_index);
}

static const struct mlxsw_sp_rif_ops mlxsw_sp_rif_subport_ops = {
	.type			= MLXSW_SP_RIF_TYPE_SUBPORT,
	.rif_size		= sizeof(struct mlxsw_sp_rif_subport),
	.setup			= mlxsw_sp_rif_subport_setup,
	.configure		= mlxsw_sp_rif_subport_configure,
	.deconfigure		= mlxsw_sp_rif_subport_deconfigure,
	.fid_get		= mlxsw_sp_rif_subport_fid_get,
};

static int mlxsw_sp_rif_vlan_fid_op(struct mlxsw_sp_rif *rif,
				    enum mlxsw_reg_ritr_if_type type,
				    u16 vid_fid, bool enable)
{
	struct mlxsw_sp *mlxsw_sp = rif->mlxsw_sp;
	char ritr_pl[MLXSW_REG_RITR_LEN];

	mlxsw_reg_ritr_pack(ritr_pl, enable, type, rif->rif_index, rif->vr_id,
			    rif->dev->mtu);
	mlxsw_reg_ritr_mac_pack(ritr_pl, rif->dev->dev_addr);
	mlxsw_reg_ritr_if_mac_profile_id_set(ritr_pl, rif->mac_profile_id);
	mlxsw_reg_ritr_fid_set(ritr_pl, type, vid_fid);

	return mlxsw_reg_write(mlxsw_sp->core, MLXSW_REG(ritr), ritr_pl);
}

u16 mlxsw_sp_router_port(const struct mlxsw_sp *mlxsw_sp)
{
	return mlxsw_core_max_ports(mlxsw_sp->core) + 1;
}

static int mlxsw_sp_rif_fid_configure(struct mlxsw_sp_rif *rif,
				      struct netlink_ext_ack *extack)
{
	struct mlxsw_sp *mlxsw_sp = rif->mlxsw_sp;
	u16 fid_index = mlxsw_sp_fid_index(rif->fid);
	u8 mac_profile;
	int err;

	err = mlxsw_sp_rif_mac_profile_get(mlxsw_sp, rif->addr,
					   &mac_profile, extack);
	if (err)
		return err;
	rif->mac_profile_id = mac_profile;

	err = mlxsw_sp_rif_vlan_fid_op(rif, MLXSW_REG_RITR_FID_IF, fid_index,
				       true);
	if (err)
		goto err_rif_vlan_fid_op;

	err = mlxsw_sp_fid_flood_set(rif->fid, MLXSW_SP_FLOOD_TYPE_MC,
				     mlxsw_sp_router_port(mlxsw_sp), true);
	if (err)
		goto err_fid_mc_flood_set;

	err = mlxsw_sp_fid_flood_set(rif->fid, MLXSW_SP_FLOOD_TYPE_BC,
				     mlxsw_sp_router_port(mlxsw_sp), true);
	if (err)
		goto err_fid_bc_flood_set;

	err = mlxsw_sp_rif_fdb_op(rif->mlxsw_sp, rif->dev->dev_addr,
				  mlxsw_sp_fid_index(rif->fid), true);
	if (err)
		goto err_rif_fdb_op;

	mlxsw_sp_fid_rif_set(rif->fid, rif);
	return 0;

err_rif_fdb_op:
	mlxsw_sp_fid_flood_set(rif->fid, MLXSW_SP_FLOOD_TYPE_BC,
			       mlxsw_sp_router_port(mlxsw_sp), false);
err_fid_bc_flood_set:
	mlxsw_sp_fid_flood_set(rif->fid, MLXSW_SP_FLOOD_TYPE_MC,
			       mlxsw_sp_router_port(mlxsw_sp), false);
err_fid_mc_flood_set:
	mlxsw_sp_rif_vlan_fid_op(rif, MLXSW_REG_RITR_FID_IF, fid_index, false);
err_rif_vlan_fid_op:
	mlxsw_sp_rif_mac_profile_put(mlxsw_sp, mac_profile);
	return err;
}

static void mlxsw_sp_rif_fid_deconfigure(struct mlxsw_sp_rif *rif)
{
	u16 fid_index = mlxsw_sp_fid_index(rif->fid);
	struct mlxsw_sp *mlxsw_sp = rif->mlxsw_sp;
	struct mlxsw_sp_fid *fid = rif->fid;

	mlxsw_sp_fid_rif_set(fid, NULL);
	mlxsw_sp_rif_fdb_op(rif->mlxsw_sp, rif->dev->dev_addr,
			    mlxsw_sp_fid_index(fid), false);
	mlxsw_sp_rif_macvlan_flush(rif);
	mlxsw_sp_fid_flood_set(rif->fid, MLXSW_SP_FLOOD_TYPE_BC,
			       mlxsw_sp_router_port(mlxsw_sp), false);
	mlxsw_sp_fid_flood_set(rif->fid, MLXSW_SP_FLOOD_TYPE_MC,
			       mlxsw_sp_router_port(mlxsw_sp), false);
	mlxsw_sp_rif_vlan_fid_op(rif, MLXSW_REG_RITR_FID_IF, fid_index, false);
	mlxsw_sp_rif_mac_profile_put(rif->mlxsw_sp, rif->mac_profile_id);
}

static struct mlxsw_sp_fid *
mlxsw_sp_rif_fid_fid_get(struct mlxsw_sp_rif *rif,
			 struct netlink_ext_ack *extack)
{
	return mlxsw_sp_fid_8021d_get(rif->mlxsw_sp, rif->dev->ifindex);
}

static void mlxsw_sp_rif_fid_fdb_del(struct mlxsw_sp_rif *rif, const char *mac)
{
	struct switchdev_notifier_fdb_info info = {};
	struct net_device *dev;

	dev = br_fdb_find_port(rif->dev, mac, 0);
	if (!dev)
		return;

	info.addr = mac;
	info.vid = 0;
	call_switchdev_notifiers(SWITCHDEV_FDB_DEL_TO_BRIDGE, dev, &info.info,
				 NULL);
}

static const struct mlxsw_sp_rif_ops mlxsw_sp_rif_fid_ops = {
	.type			= MLXSW_SP_RIF_TYPE_FID,
	.rif_size		= sizeof(struct mlxsw_sp_rif),
	.configure		= mlxsw_sp_rif_fid_configure,
	.deconfigure		= mlxsw_sp_rif_fid_deconfigure,
	.fid_get		= mlxsw_sp_rif_fid_fid_get,
	.fdb_del		= mlxsw_sp_rif_fid_fdb_del,
};

static struct mlxsw_sp_fid *
mlxsw_sp_rif_vlan_fid_get(struct mlxsw_sp_rif *rif,
			  struct netlink_ext_ack *extack)
{
	struct net_device *br_dev;
	u16 vid;
	int err;

	if (is_vlan_dev(rif->dev)) {
		vid = vlan_dev_vlan_id(rif->dev);
		br_dev = vlan_dev_real_dev(rif->dev);
		if (WARN_ON(!netif_is_bridge_master(br_dev)))
			return ERR_PTR(-EINVAL);
	} else {
		err = br_vlan_get_pvid(rif->dev, &vid);
		if (err < 0 || !vid) {
			NL_SET_ERR_MSG_MOD(extack, "Couldn't determine bridge PVID");
			return ERR_PTR(-EINVAL);
		}
	}

	return mlxsw_sp_fid_8021q_get(rif->mlxsw_sp, vid);
}

static void mlxsw_sp_rif_vlan_fdb_del(struct mlxsw_sp_rif *rif, const char *mac)
{
	struct switchdev_notifier_fdb_info info = {};
	u16 vid = mlxsw_sp_fid_8021q_vid(rif->fid);
	struct net_device *br_dev;
	struct net_device *dev;

	br_dev = is_vlan_dev(rif->dev) ? vlan_dev_real_dev(rif->dev) : rif->dev;
	dev = br_fdb_find_port(br_dev, mac, vid);
	if (!dev)
		return;

	info.addr = mac;
	info.vid = vid;
	call_switchdev_notifiers(SWITCHDEV_FDB_DEL_TO_BRIDGE, dev, &info.info,
				 NULL);
}

static const struct mlxsw_sp_rif_ops mlxsw_sp_rif_vlan_emu_ops = {
	.type			= MLXSW_SP_RIF_TYPE_VLAN,
	.rif_size		= sizeof(struct mlxsw_sp_rif),
	.configure		= mlxsw_sp_rif_fid_configure,
	.deconfigure		= mlxsw_sp_rif_fid_deconfigure,
	.fid_get		= mlxsw_sp_rif_vlan_fid_get,
	.fdb_del		= mlxsw_sp_rif_vlan_fdb_del,
};

static struct mlxsw_sp_rif_ipip_lb *
mlxsw_sp_rif_ipip_lb_rif(struct mlxsw_sp_rif *rif)
{
	return container_of(rif, struct mlxsw_sp_rif_ipip_lb, common);
}

static void
mlxsw_sp_rif_ipip_lb_setup(struct mlxsw_sp_rif *rif,
			   const struct mlxsw_sp_rif_params *params)
{
	struct mlxsw_sp_rif_params_ipip_lb *params_lb;
	struct mlxsw_sp_rif_ipip_lb *rif_lb;

	params_lb = container_of(params, struct mlxsw_sp_rif_params_ipip_lb,
				 common);
	rif_lb = mlxsw_sp_rif_ipip_lb_rif(rif);
	rif_lb->lb_config = params_lb->lb_config;
}

static int
mlxsw_sp1_rif_ipip_lb_configure(struct mlxsw_sp_rif *rif,
				struct netlink_ext_ack *extack)
{
	struct mlxsw_sp_rif_ipip_lb *lb_rif = mlxsw_sp_rif_ipip_lb_rif(rif);
	u32 ul_tb_id = mlxsw_sp_ipip_dev_ul_tb_id(rif->dev);
	struct mlxsw_sp *mlxsw_sp = rif->mlxsw_sp;
	struct mlxsw_sp_vr *ul_vr;
	int err;

	ul_vr = mlxsw_sp_vr_get(mlxsw_sp, ul_tb_id, NULL);
	if (IS_ERR(ul_vr))
		return PTR_ERR(ul_vr);

	err = mlxsw_sp_rif_ipip_lb_op(lb_rif, ul_vr->id, 0, true);
	if (err)
		goto err_loopback_op;

	lb_rif->ul_vr_id = ul_vr->id;
	lb_rif->ul_rif_id = 0;
	++ul_vr->rif_count;
	return 0;

err_loopback_op:
	mlxsw_sp_vr_put(mlxsw_sp, ul_vr);
	return err;
}

static void mlxsw_sp1_rif_ipip_lb_deconfigure(struct mlxsw_sp_rif *rif)
{
	struct mlxsw_sp_rif_ipip_lb *lb_rif = mlxsw_sp_rif_ipip_lb_rif(rif);
	struct mlxsw_sp *mlxsw_sp = rif->mlxsw_sp;
	struct mlxsw_sp_vr *ul_vr;

	ul_vr = &mlxsw_sp->router->vrs[lb_rif->ul_vr_id];
	mlxsw_sp_rif_ipip_lb_op(lb_rif, ul_vr->id, 0, false);

	--ul_vr->rif_count;
	mlxsw_sp_vr_put(mlxsw_sp, ul_vr);
}

static const struct mlxsw_sp_rif_ops mlxsw_sp1_rif_ipip_lb_ops = {
	.type			= MLXSW_SP_RIF_TYPE_IPIP_LB,
	.rif_size		= sizeof(struct mlxsw_sp_rif_ipip_lb),
	.setup                  = mlxsw_sp_rif_ipip_lb_setup,
	.configure		= mlxsw_sp1_rif_ipip_lb_configure,
	.deconfigure		= mlxsw_sp1_rif_ipip_lb_deconfigure,
};

static const struct mlxsw_sp_rif_ops *mlxsw_sp1_rif_ops_arr[] = {
	[MLXSW_SP_RIF_TYPE_SUBPORT]	= &mlxsw_sp_rif_subport_ops,
	[MLXSW_SP_RIF_TYPE_VLAN]	= &mlxsw_sp_rif_vlan_emu_ops,
	[MLXSW_SP_RIF_TYPE_FID]		= &mlxsw_sp_rif_fid_ops,
	[MLXSW_SP_RIF_TYPE_IPIP_LB]	= &mlxsw_sp1_rif_ipip_lb_ops,
};

static int
mlxsw_sp_rif_ipip_lb_ul_rif_op(struct mlxsw_sp_rif *ul_rif, bool enable)
{
	struct mlxsw_sp *mlxsw_sp = ul_rif->mlxsw_sp;
	char ritr_pl[MLXSW_REG_RITR_LEN];

	mlxsw_reg_ritr_pack(ritr_pl, enable, MLXSW_REG_RITR_LOOPBACK_IF,
			    ul_rif->rif_index, ul_rif->vr_id, IP_MAX_MTU);
	mlxsw_reg_ritr_loopback_protocol_set(ritr_pl,
					     MLXSW_REG_RITR_LOOPBACK_GENERIC);

	return mlxsw_reg_write(mlxsw_sp->core, MLXSW_REG(ritr), ritr_pl);
}

static struct mlxsw_sp_rif *
mlxsw_sp_ul_rif_create(struct mlxsw_sp *mlxsw_sp, struct mlxsw_sp_vr *vr,
		       struct netlink_ext_ack *extack)
{
	struct mlxsw_sp_rif *ul_rif;
	u16 rif_index;
	int err;

	err = mlxsw_sp_rif_index_alloc(mlxsw_sp, &rif_index);
	if (err) {
		NL_SET_ERR_MSG_MOD(extack, "Exceeded number of supported router interfaces");
		return ERR_PTR(err);
	}

	ul_rif = mlxsw_sp_rif_alloc(sizeof(*ul_rif), rif_index, vr->id, NULL);
	if (!ul_rif)
		return ERR_PTR(-ENOMEM);

	mlxsw_sp->router->rifs[rif_index] = ul_rif;
	ul_rif->mlxsw_sp = mlxsw_sp;
	err = mlxsw_sp_rif_ipip_lb_ul_rif_op(ul_rif, true);
	if (err)
		goto ul_rif_op_err;

	return ul_rif;

ul_rif_op_err:
	mlxsw_sp->router->rifs[rif_index] = NULL;
	kfree(ul_rif);
	return ERR_PTR(err);
}

static void mlxsw_sp_ul_rif_destroy(struct mlxsw_sp_rif *ul_rif)
{
	struct mlxsw_sp *mlxsw_sp = ul_rif->mlxsw_sp;

	mlxsw_sp_rif_ipip_lb_ul_rif_op(ul_rif, false);
	mlxsw_sp->router->rifs[ul_rif->rif_index] = NULL;
	kfree(ul_rif);
}

static struct mlxsw_sp_rif *
mlxsw_sp_ul_rif_get(struct mlxsw_sp *mlxsw_sp, u32 tb_id,
		    struct netlink_ext_ack *extack)
{
	struct mlxsw_sp_vr *vr;
	int err;

	vr = mlxsw_sp_vr_get(mlxsw_sp, tb_id, extack);
	if (IS_ERR(vr))
		return ERR_CAST(vr);

	if (refcount_inc_not_zero(&vr->ul_rif_refcnt))
		return vr->ul_rif;

	vr->ul_rif = mlxsw_sp_ul_rif_create(mlxsw_sp, vr, extack);
	if (IS_ERR(vr->ul_rif)) {
		err = PTR_ERR(vr->ul_rif);
		goto err_ul_rif_create;
	}

	vr->rif_count++;
	refcount_set(&vr->ul_rif_refcnt, 1);

	return vr->ul_rif;

err_ul_rif_create:
	mlxsw_sp_vr_put(mlxsw_sp, vr);
	return ERR_PTR(err);
}

static void mlxsw_sp_ul_rif_put(struct mlxsw_sp_rif *ul_rif)
{
	struct mlxsw_sp *mlxsw_sp = ul_rif->mlxsw_sp;
	struct mlxsw_sp_vr *vr;

	vr = &mlxsw_sp->router->vrs[ul_rif->vr_id];

	if (!refcount_dec_and_test(&vr->ul_rif_refcnt))
		return;

	vr->rif_count--;
	mlxsw_sp_ul_rif_destroy(ul_rif);
	mlxsw_sp_vr_put(mlxsw_sp, vr);
}

int mlxsw_sp_router_ul_rif_get(struct mlxsw_sp *mlxsw_sp, u32 ul_tb_id,
			       u16 *ul_rif_index)
{
	struct mlxsw_sp_rif *ul_rif;
	int err = 0;

	mutex_lock(&mlxsw_sp->router->lock);
	ul_rif = mlxsw_sp_ul_rif_get(mlxsw_sp, ul_tb_id, NULL);
	if (IS_ERR(ul_rif)) {
		err = PTR_ERR(ul_rif);
		goto out;
	}
	*ul_rif_index = ul_rif->rif_index;
out:
	mutex_unlock(&mlxsw_sp->router->lock);
	return err;
}

void mlxsw_sp_router_ul_rif_put(struct mlxsw_sp *mlxsw_sp, u16 ul_rif_index)
{
	struct mlxsw_sp_rif *ul_rif;

	mutex_lock(&mlxsw_sp->router->lock);
	ul_rif = mlxsw_sp->router->rifs[ul_rif_index];
	if (WARN_ON(!ul_rif))
		goto out;

	mlxsw_sp_ul_rif_put(ul_rif);
out:
	mutex_unlock(&mlxsw_sp->router->lock);
}

static int
mlxsw_sp2_rif_ipip_lb_configure(struct mlxsw_sp_rif *rif,
				struct netlink_ext_ack *extack)
{
	struct mlxsw_sp_rif_ipip_lb *lb_rif = mlxsw_sp_rif_ipip_lb_rif(rif);
	u32 ul_tb_id = mlxsw_sp_ipip_dev_ul_tb_id(rif->dev);
	struct mlxsw_sp *mlxsw_sp = rif->mlxsw_sp;
	struct mlxsw_sp_rif *ul_rif;
	int err;

	ul_rif = mlxsw_sp_ul_rif_get(mlxsw_sp, ul_tb_id, NULL);
	if (IS_ERR(ul_rif))
		return PTR_ERR(ul_rif);

	err = mlxsw_sp_rif_ipip_lb_op(lb_rif, 0, ul_rif->rif_index, true);
	if (err)
		goto err_loopback_op;

	lb_rif->ul_vr_id = 0;
	lb_rif->ul_rif_id = ul_rif->rif_index;

	return 0;

err_loopback_op:
	mlxsw_sp_ul_rif_put(ul_rif);
	return err;
}

static void mlxsw_sp2_rif_ipip_lb_deconfigure(struct mlxsw_sp_rif *rif)
{
	struct mlxsw_sp_rif_ipip_lb *lb_rif = mlxsw_sp_rif_ipip_lb_rif(rif);
	struct mlxsw_sp *mlxsw_sp = rif->mlxsw_sp;
	struct mlxsw_sp_rif *ul_rif;

	ul_rif = mlxsw_sp_rif_by_index(mlxsw_sp, lb_rif->ul_rif_id);
	mlxsw_sp_rif_ipip_lb_op(lb_rif, 0, lb_rif->ul_rif_id, false);
	mlxsw_sp_ul_rif_put(ul_rif);
}

static const struct mlxsw_sp_rif_ops mlxsw_sp2_rif_ipip_lb_ops = {
	.type			= MLXSW_SP_RIF_TYPE_IPIP_LB,
	.rif_size		= sizeof(struct mlxsw_sp_rif_ipip_lb),
	.setup                  = mlxsw_sp_rif_ipip_lb_setup,
	.configure		= mlxsw_sp2_rif_ipip_lb_configure,
	.deconfigure		= mlxsw_sp2_rif_ipip_lb_deconfigure,
};

static const struct mlxsw_sp_rif_ops *mlxsw_sp2_rif_ops_arr[] = {
	[MLXSW_SP_RIF_TYPE_SUBPORT]	= &mlxsw_sp_rif_subport_ops,
	[MLXSW_SP_RIF_TYPE_VLAN]	= &mlxsw_sp_rif_vlan_emu_ops,
	[MLXSW_SP_RIF_TYPE_FID]		= &mlxsw_sp_rif_fid_ops,
	[MLXSW_SP_RIF_TYPE_IPIP_LB]	= &mlxsw_sp2_rif_ipip_lb_ops,
};

static int mlxsw_sp_rifs_init(struct mlxsw_sp *mlxsw_sp)
{
	u64 max_rifs = MLXSW_CORE_RES_GET(mlxsw_sp->core, MAX_RIFS);
	struct devlink *devlink = priv_to_devlink(mlxsw_sp->core);
	struct mlxsw_core *core = mlxsw_sp->core;

	if (!MLXSW_CORE_RES_VALID(core, MAX_RIF_MAC_PROFILES))
		return -EIO;
	mlxsw_sp->router->max_rif_mac_profile =
		MLXSW_CORE_RES_GET(core, MAX_RIF_MAC_PROFILES);

	mlxsw_sp->router->rifs = kcalloc(max_rifs,
					 sizeof(struct mlxsw_sp_rif *),
					 GFP_KERNEL);
	if (!mlxsw_sp->router->rifs)
		return -ENOMEM;

	idr_init(&mlxsw_sp->router->rif_mac_profiles_idr);
	atomic_set(&mlxsw_sp->router->rif_mac_profiles_count, 0);
	devlink_resource_occ_get_register(devlink,
					  MLXSW_SP_RESOURCE_RIF_MAC_PROFILES,
					  mlxsw_sp_rif_mac_profiles_occ_get,
					  mlxsw_sp);

	return 0;
}

static void mlxsw_sp_rifs_fini(struct mlxsw_sp *mlxsw_sp)
{
	struct devlink *devlink = priv_to_devlink(mlxsw_sp->core);
	int i;

	for (i = 0; i < MLXSW_CORE_RES_GET(mlxsw_sp->core, MAX_RIFS); i++)
		WARN_ON_ONCE(mlxsw_sp->router->rifs[i]);

	devlink_resource_occ_get_unregister(devlink,
					    MLXSW_SP_RESOURCE_RIF_MAC_PROFILES);
	WARN_ON(!idr_is_empty(&mlxsw_sp->router->rif_mac_profiles_idr));
	idr_destroy(&mlxsw_sp->router->rif_mac_profiles_idr);
	kfree(mlxsw_sp->router->rifs);
}

static int
mlxsw_sp_ipip_config_tigcr(struct mlxsw_sp *mlxsw_sp)
{
	char tigcr_pl[MLXSW_REG_TIGCR_LEN];

	mlxsw_reg_tigcr_pack(tigcr_pl, true, 0);
	return mlxsw_reg_write(mlxsw_sp->core, MLXSW_REG(tigcr), tigcr_pl);
}

static int mlxsw_sp_ipips_init(struct mlxsw_sp *mlxsw_sp)
{
	int err;

	INIT_LIST_HEAD(&mlxsw_sp->router->ipip_list);

	err = mlxsw_sp_ipip_ecn_encap_init(mlxsw_sp);
	if (err)
		return err;
	err = mlxsw_sp_ipip_ecn_decap_init(mlxsw_sp);
	if (err)
		return err;

	return mlxsw_sp_ipip_config_tigcr(mlxsw_sp);
}

static int mlxsw_sp1_ipips_init(struct mlxsw_sp *mlxsw_sp)
{
	mlxsw_sp->router->ipip_ops_arr = mlxsw_sp1_ipip_ops_arr;
	return mlxsw_sp_ipips_init(mlxsw_sp);
}

static int mlxsw_sp2_ipips_init(struct mlxsw_sp *mlxsw_sp)
{
	mlxsw_sp->router->ipip_ops_arr = mlxsw_sp2_ipip_ops_arr;
	return mlxsw_sp_ipips_init(mlxsw_sp);
}

static void mlxsw_sp_ipips_fini(struct mlxsw_sp *mlxsw_sp)
{
	WARN_ON(!list_empty(&mlxsw_sp->router->ipip_list));
}

static void mlxsw_sp_router_fib_dump_flush(struct notifier_block *nb)
{
	struct mlxsw_sp_router *router;

	/* Flush pending FIB notifications and then flush the device's
	 * table before requesting another dump. The FIB notification
	 * block is unregistered, so no need to take RTNL.
	 */
	mlxsw_core_flush_owq();
	router = container_of(nb, struct mlxsw_sp_router, fib_nb);
	mlxsw_sp_router_fib_flush(router->mlxsw_sp);
}

#ifdef CONFIG_IP_ROUTE_MULTIPATH
struct mlxsw_sp_mp_hash_config {
	DECLARE_BITMAP(headers, __MLXSW_REG_RECR2_HEADER_CNT);
	DECLARE_BITMAP(fields, __MLXSW_REG_RECR2_FIELD_CNT);
	DECLARE_BITMAP(inner_headers, __MLXSW_REG_RECR2_HEADER_CNT);
	DECLARE_BITMAP(inner_fields, __MLXSW_REG_RECR2_INNER_FIELD_CNT);
	bool inc_parsing_depth;
};

#define MLXSW_SP_MP_HASH_HEADER_SET(_headers, _header) \
	bitmap_set(_headers, MLXSW_REG_RECR2_##_header, 1)

#define MLXSW_SP_MP_HASH_FIELD_SET(_fields, _field) \
	bitmap_set(_fields, MLXSW_REG_RECR2_##_field, 1)

#define MLXSW_SP_MP_HASH_FIELD_RANGE_SET(_fields, _field, _nr) \
	bitmap_set(_fields, MLXSW_REG_RECR2_##_field, _nr)

static void mlxsw_sp_mp_hash_inner_l3(struct mlxsw_sp_mp_hash_config *config)
{
	unsigned long *inner_headers = config->inner_headers;
	unsigned long *inner_fields = config->inner_fields;

	/* IPv4 inner */
	MLXSW_SP_MP_HASH_HEADER_SET(inner_headers, IPV4_EN_NOT_TCP_NOT_UDP);
	MLXSW_SP_MP_HASH_HEADER_SET(inner_headers, IPV4_EN_TCP_UDP);
	MLXSW_SP_MP_HASH_FIELD_RANGE_SET(inner_fields, INNER_IPV4_SIP0, 4);
	MLXSW_SP_MP_HASH_FIELD_RANGE_SET(inner_fields, INNER_IPV4_DIP0, 4);
	/* IPv6 inner */
	MLXSW_SP_MP_HASH_HEADER_SET(inner_headers, IPV6_EN_NOT_TCP_NOT_UDP);
	MLXSW_SP_MP_HASH_HEADER_SET(inner_headers, IPV6_EN_TCP_UDP);
	MLXSW_SP_MP_HASH_FIELD_SET(inner_fields, INNER_IPV6_SIP0_7);
	MLXSW_SP_MP_HASH_FIELD_RANGE_SET(inner_fields, INNER_IPV6_SIP8, 8);
	MLXSW_SP_MP_HASH_FIELD_SET(inner_fields, INNER_IPV6_DIP0_7);
	MLXSW_SP_MP_HASH_FIELD_RANGE_SET(inner_fields, INNER_IPV6_DIP8, 8);
	MLXSW_SP_MP_HASH_FIELD_SET(inner_fields, INNER_IPV6_NEXT_HEADER);
	MLXSW_SP_MP_HASH_FIELD_SET(inner_fields, INNER_IPV6_FLOW_LABEL);
}

static void mlxsw_sp_mp4_hash_outer_addr(struct mlxsw_sp_mp_hash_config *config)
{
	unsigned long *headers = config->headers;
	unsigned long *fields = config->fields;

	MLXSW_SP_MP_HASH_HEADER_SET(headers, IPV4_EN_NOT_TCP_NOT_UDP);
	MLXSW_SP_MP_HASH_HEADER_SET(headers, IPV4_EN_TCP_UDP);
	MLXSW_SP_MP_HASH_FIELD_RANGE_SET(fields, IPV4_SIP0, 4);
	MLXSW_SP_MP_HASH_FIELD_RANGE_SET(fields, IPV4_DIP0, 4);
}

static void
mlxsw_sp_mp_hash_inner_custom(struct mlxsw_sp_mp_hash_config *config,
			      u32 hash_fields)
{
	unsigned long *inner_headers = config->inner_headers;
	unsigned long *inner_fields = config->inner_fields;

	/* IPv4 Inner */
	MLXSW_SP_MP_HASH_HEADER_SET(inner_headers, IPV4_EN_NOT_TCP_NOT_UDP);
	MLXSW_SP_MP_HASH_HEADER_SET(inner_headers, IPV4_EN_TCP_UDP);
	if (hash_fields & FIB_MULTIPATH_HASH_FIELD_INNER_SRC_IP)
		MLXSW_SP_MP_HASH_FIELD_RANGE_SET(inner_fields, INNER_IPV4_SIP0, 4);
	if (hash_fields & FIB_MULTIPATH_HASH_FIELD_INNER_DST_IP)
		MLXSW_SP_MP_HASH_FIELD_RANGE_SET(inner_fields, INNER_IPV4_DIP0, 4);
	if (hash_fields & FIB_MULTIPATH_HASH_FIELD_INNER_IP_PROTO)
		MLXSW_SP_MP_HASH_FIELD_SET(inner_fields, INNER_IPV4_PROTOCOL);
	/* IPv6 inner */
	MLXSW_SP_MP_HASH_HEADER_SET(inner_headers, IPV6_EN_NOT_TCP_NOT_UDP);
	MLXSW_SP_MP_HASH_HEADER_SET(inner_headers, IPV6_EN_TCP_UDP);
	if (hash_fields & FIB_MULTIPATH_HASH_FIELD_INNER_SRC_IP) {
		MLXSW_SP_MP_HASH_FIELD_SET(inner_fields, INNER_IPV6_SIP0_7);
		MLXSW_SP_MP_HASH_FIELD_RANGE_SET(inner_fields, INNER_IPV6_SIP8, 8);
	}
	if (hash_fields & FIB_MULTIPATH_HASH_FIELD_INNER_DST_IP) {
		MLXSW_SP_MP_HASH_FIELD_SET(inner_fields, INNER_IPV6_DIP0_7);
		MLXSW_SP_MP_HASH_FIELD_RANGE_SET(inner_fields, INNER_IPV6_DIP8, 8);
	}
	if (hash_fields & FIB_MULTIPATH_HASH_FIELD_INNER_IP_PROTO)
		MLXSW_SP_MP_HASH_FIELD_SET(inner_fields, INNER_IPV6_NEXT_HEADER);
	if (hash_fields & FIB_MULTIPATH_HASH_FIELD_INNER_FLOWLABEL)
		MLXSW_SP_MP_HASH_FIELD_SET(inner_fields, INNER_IPV6_FLOW_LABEL);
	/* L4 inner */
	MLXSW_SP_MP_HASH_HEADER_SET(inner_headers, TCP_UDP_EN_IPV4);
	MLXSW_SP_MP_HASH_HEADER_SET(inner_headers, TCP_UDP_EN_IPV6);
	if (hash_fields & FIB_MULTIPATH_HASH_FIELD_INNER_SRC_PORT)
		MLXSW_SP_MP_HASH_FIELD_SET(inner_fields, INNER_TCP_UDP_SPORT);
	if (hash_fields & FIB_MULTIPATH_HASH_FIELD_INNER_DST_PORT)
		MLXSW_SP_MP_HASH_FIELD_SET(inner_fields, INNER_TCP_UDP_DPORT);
}

static void mlxsw_sp_mp4_hash_init(struct mlxsw_sp *mlxsw_sp,
				   struct mlxsw_sp_mp_hash_config *config)
{
	struct net *net = mlxsw_sp_net(mlxsw_sp);
	unsigned long *headers = config->headers;
	unsigned long *fields = config->fields;
	u32 hash_fields;

	switch (net->ipv4.sysctl_fib_multipath_hash_policy) {
	case 0:
		mlxsw_sp_mp4_hash_outer_addr(config);
		break;
	case 1:
		mlxsw_sp_mp4_hash_outer_addr(config);
		MLXSW_SP_MP_HASH_HEADER_SET(headers, TCP_UDP_EN_IPV4);
		MLXSW_SP_MP_HASH_FIELD_SET(fields, IPV4_PROTOCOL);
		MLXSW_SP_MP_HASH_FIELD_SET(fields, TCP_UDP_SPORT);
		MLXSW_SP_MP_HASH_FIELD_SET(fields, TCP_UDP_DPORT);
		break;
	case 2:
		/* Outer */
		mlxsw_sp_mp4_hash_outer_addr(config);
		/* Inner */
		mlxsw_sp_mp_hash_inner_l3(config);
		break;
	case 3:
		hash_fields = net->ipv4.sysctl_fib_multipath_hash_fields;
		/* Outer */
		MLXSW_SP_MP_HASH_HEADER_SET(headers, IPV4_EN_NOT_TCP_NOT_UDP);
		MLXSW_SP_MP_HASH_HEADER_SET(headers, IPV4_EN_TCP_UDP);
		MLXSW_SP_MP_HASH_HEADER_SET(headers, TCP_UDP_EN_IPV4);
		if (hash_fields & FIB_MULTIPATH_HASH_FIELD_SRC_IP)
			MLXSW_SP_MP_HASH_FIELD_RANGE_SET(fields, IPV4_SIP0, 4);
		if (hash_fields & FIB_MULTIPATH_HASH_FIELD_DST_IP)
			MLXSW_SP_MP_HASH_FIELD_RANGE_SET(fields, IPV4_DIP0, 4);
		if (hash_fields & FIB_MULTIPATH_HASH_FIELD_IP_PROTO)
			MLXSW_SP_MP_HASH_FIELD_SET(fields, IPV4_PROTOCOL);
		if (hash_fields & FIB_MULTIPATH_HASH_FIELD_SRC_PORT)
			MLXSW_SP_MP_HASH_FIELD_SET(fields, TCP_UDP_SPORT);
		if (hash_fields & FIB_MULTIPATH_HASH_FIELD_DST_PORT)
			MLXSW_SP_MP_HASH_FIELD_SET(fields, TCP_UDP_DPORT);
		/* Inner */
		mlxsw_sp_mp_hash_inner_custom(config, hash_fields);
		break;
	}
}

static void mlxsw_sp_mp6_hash_outer_addr(struct mlxsw_sp_mp_hash_config *config)
{
	unsigned long *headers = config->headers;
	unsigned long *fields = config->fields;

	MLXSW_SP_MP_HASH_HEADER_SET(headers, IPV6_EN_NOT_TCP_NOT_UDP);
	MLXSW_SP_MP_HASH_HEADER_SET(headers, IPV6_EN_TCP_UDP);
	MLXSW_SP_MP_HASH_FIELD_SET(fields, IPV6_SIP0_7);
	MLXSW_SP_MP_HASH_FIELD_RANGE_SET(fields, IPV6_SIP8, 8);
	MLXSW_SP_MP_HASH_FIELD_SET(fields, IPV6_DIP0_7);
	MLXSW_SP_MP_HASH_FIELD_RANGE_SET(fields, IPV6_DIP8, 8);
}

static void mlxsw_sp_mp6_hash_init(struct mlxsw_sp *mlxsw_sp,
				   struct mlxsw_sp_mp_hash_config *config)
{
	u32 hash_fields = ip6_multipath_hash_fields(mlxsw_sp_net(mlxsw_sp));
	unsigned long *headers = config->headers;
	unsigned long *fields = config->fields;

	switch (ip6_multipath_hash_policy(mlxsw_sp_net(mlxsw_sp))) {
	case 0:
		mlxsw_sp_mp6_hash_outer_addr(config);
		MLXSW_SP_MP_HASH_FIELD_SET(fields, IPV6_NEXT_HEADER);
		MLXSW_SP_MP_HASH_FIELD_SET(fields, IPV6_FLOW_LABEL);
		break;
	case 1:
		mlxsw_sp_mp6_hash_outer_addr(config);
		MLXSW_SP_MP_HASH_HEADER_SET(headers, TCP_UDP_EN_IPV6);
		MLXSW_SP_MP_HASH_FIELD_SET(fields, IPV6_NEXT_HEADER);
		MLXSW_SP_MP_HASH_FIELD_SET(fields, TCP_UDP_SPORT);
		MLXSW_SP_MP_HASH_FIELD_SET(fields, TCP_UDP_DPORT);
		break;
	case 2:
		/* Outer */
		mlxsw_sp_mp6_hash_outer_addr(config);
		MLXSW_SP_MP_HASH_FIELD_SET(fields, IPV6_NEXT_HEADER);
		MLXSW_SP_MP_HASH_FIELD_SET(fields, IPV6_FLOW_LABEL);
		/* Inner */
		mlxsw_sp_mp_hash_inner_l3(config);
		config->inc_parsing_depth = true;
		break;
	case 3:
		/* Outer */
		MLXSW_SP_MP_HASH_HEADER_SET(headers, IPV6_EN_NOT_TCP_NOT_UDP);
		MLXSW_SP_MP_HASH_HEADER_SET(headers, IPV6_EN_TCP_UDP);
		MLXSW_SP_MP_HASH_HEADER_SET(headers, TCP_UDP_EN_IPV6);
		if (hash_fields & FIB_MULTIPATH_HASH_FIELD_SRC_IP) {
			MLXSW_SP_MP_HASH_FIELD_SET(fields, IPV6_SIP0_7);
			MLXSW_SP_MP_HASH_FIELD_RANGE_SET(fields, IPV6_SIP8, 8);
		}
		if (hash_fields & FIB_MULTIPATH_HASH_FIELD_DST_IP) {
			MLXSW_SP_MP_HASH_FIELD_SET(fields, IPV6_DIP0_7);
			MLXSW_SP_MP_HASH_FIELD_RANGE_SET(fields, IPV6_DIP8, 8);
		}
		if (hash_fields & FIB_MULTIPATH_HASH_FIELD_IP_PROTO)
			MLXSW_SP_MP_HASH_FIELD_SET(fields, IPV6_NEXT_HEADER);
		if (hash_fields & FIB_MULTIPATH_HASH_FIELD_FLOWLABEL)
			MLXSW_SP_MP_HASH_FIELD_SET(fields, IPV6_FLOW_LABEL);
		if (hash_fields & FIB_MULTIPATH_HASH_FIELD_SRC_PORT)
			MLXSW_SP_MP_HASH_FIELD_SET(fields, TCP_UDP_SPORT);
		if (hash_fields & FIB_MULTIPATH_HASH_FIELD_DST_PORT)
			MLXSW_SP_MP_HASH_FIELD_SET(fields, TCP_UDP_DPORT);
		/* Inner */
		mlxsw_sp_mp_hash_inner_custom(config, hash_fields);
		if (hash_fields & FIB_MULTIPATH_HASH_FIELD_INNER_MASK)
			config->inc_parsing_depth = true;
		break;
	}
}

static int mlxsw_sp_mp_hash_parsing_depth_adjust(struct mlxsw_sp *mlxsw_sp,
						 bool old_inc_parsing_depth,
						 bool new_inc_parsing_depth)
{
	int err;

	if (!old_inc_parsing_depth && new_inc_parsing_depth) {
		err = mlxsw_sp_parsing_depth_inc(mlxsw_sp);
		if (err)
			return err;
		mlxsw_sp->router->inc_parsing_depth = true;
	} else if (old_inc_parsing_depth && !new_inc_parsing_depth) {
		mlxsw_sp_parsing_depth_dec(mlxsw_sp);
		mlxsw_sp->router->inc_parsing_depth = false;
	}

	return 0;
}

static int mlxsw_sp_mp_hash_init(struct mlxsw_sp *mlxsw_sp)
{
	bool old_inc_parsing_depth, new_inc_parsing_depth;
	struct mlxsw_sp_mp_hash_config config = {};
	char recr2_pl[MLXSW_REG_RECR2_LEN];
	unsigned long bit;
	u32 seed;
	int err;

	seed = jhash(mlxsw_sp->base_mac, sizeof(mlxsw_sp->base_mac), 0);
	mlxsw_reg_recr2_pack(recr2_pl, seed);
	mlxsw_sp_mp4_hash_init(mlxsw_sp, &config);
	mlxsw_sp_mp6_hash_init(mlxsw_sp, &config);

	old_inc_parsing_depth = mlxsw_sp->router->inc_parsing_depth;
	new_inc_parsing_depth = config.inc_parsing_depth;
	err = mlxsw_sp_mp_hash_parsing_depth_adjust(mlxsw_sp,
						    old_inc_parsing_depth,
						    new_inc_parsing_depth);
	if (err)
		return err;

	for_each_set_bit(bit, config.headers, __MLXSW_REG_RECR2_HEADER_CNT)
		mlxsw_reg_recr2_outer_header_enables_set(recr2_pl, bit, 1);
	for_each_set_bit(bit, config.fields, __MLXSW_REG_RECR2_FIELD_CNT)
		mlxsw_reg_recr2_outer_header_fields_enable_set(recr2_pl, bit, 1);
	for_each_set_bit(bit, config.inner_headers, __MLXSW_REG_RECR2_HEADER_CNT)
		mlxsw_reg_recr2_inner_header_enables_set(recr2_pl, bit, 1);
	for_each_set_bit(bit, config.inner_fields, __MLXSW_REG_RECR2_INNER_FIELD_CNT)
		mlxsw_reg_recr2_inner_header_fields_enable_set(recr2_pl, bit, 1);

	err = mlxsw_reg_write(mlxsw_sp->core, MLXSW_REG(recr2), recr2_pl);
	if (err)
		goto err_reg_write;

	return 0;

err_reg_write:
	mlxsw_sp_mp_hash_parsing_depth_adjust(mlxsw_sp, new_inc_parsing_depth,
					      old_inc_parsing_depth);
	return err;
}
#else
static int mlxsw_sp_mp_hash_init(struct mlxsw_sp *mlxsw_sp)
{
	return 0;
}
#endif

static int mlxsw_sp_dscp_init(struct mlxsw_sp *mlxsw_sp)
{
	char rdpm_pl[MLXSW_REG_RDPM_LEN];
	unsigned int i;

	MLXSW_REG_ZERO(rdpm, rdpm_pl);

	/* HW is determining switch priority based on DSCP-bits, but the
	 * kernel is still doing that based on the ToS. Since there's a
	 * mismatch in bits we need to make sure to translate the right
	 * value ToS would observe, skipping the 2 least-significant ECN bits.
	 */
	for (i = 0; i < MLXSW_REG_RDPM_DSCP_ENTRY_REC_MAX_COUNT; i++)
		mlxsw_reg_rdpm_pack(rdpm_pl, i, rt_tos2priority(i << 2));

	return mlxsw_reg_write(mlxsw_sp->core, MLXSW_REG(rdpm), rdpm_pl);
}

static int __mlxsw_sp_router_init(struct mlxsw_sp *mlxsw_sp)
{
	struct net *net = mlxsw_sp_net(mlxsw_sp);
	bool usp = net->ipv4.sysctl_ip_fwd_update_priority;
	char rgcr_pl[MLXSW_REG_RGCR_LEN];
	u64 max_rifs;

	if (!MLXSW_CORE_RES_VALID(mlxsw_sp->core, MAX_RIFS))
		return -EIO;
	max_rifs = MLXSW_CORE_RES_GET(mlxsw_sp->core, MAX_RIFS);

	mlxsw_reg_rgcr_pack(rgcr_pl, true, true);
	mlxsw_reg_rgcr_max_router_interfaces_set(rgcr_pl, max_rifs);
	mlxsw_reg_rgcr_usp_set(rgcr_pl, usp);
	return mlxsw_reg_write(mlxsw_sp->core, MLXSW_REG(rgcr), rgcr_pl);
}

static void __mlxsw_sp_router_fini(struct mlxsw_sp *mlxsw_sp)
{
	char rgcr_pl[MLXSW_REG_RGCR_LEN];

	mlxsw_reg_rgcr_pack(rgcr_pl, false, false);
	mlxsw_reg_write(mlxsw_sp->core, MLXSW_REG(rgcr), rgcr_pl);
}

static const struct mlxsw_sp_router_ll_ops mlxsw_sp_router_ll_basic_ops = {
	.init = mlxsw_sp_router_ll_basic_init,
	.ralta_write = mlxsw_sp_router_ll_basic_ralta_write,
	.ralst_write = mlxsw_sp_router_ll_basic_ralst_write,
	.raltb_write = mlxsw_sp_router_ll_basic_raltb_write,
	.fib_entry_op_ctx_size = sizeof(struct mlxsw_sp_fib_entry_op_ctx_basic),
	.fib_entry_pack = mlxsw_sp_router_ll_basic_fib_entry_pack,
	.fib_entry_act_remote_pack = mlxsw_sp_router_ll_basic_fib_entry_act_remote_pack,
	.fib_entry_act_local_pack = mlxsw_sp_router_ll_basic_fib_entry_act_local_pack,
	.fib_entry_act_ip2me_pack = mlxsw_sp_router_ll_basic_fib_entry_act_ip2me_pack,
	.fib_entry_act_ip2me_tun_pack = mlxsw_sp_router_ll_basic_fib_entry_act_ip2me_tun_pack,
	.fib_entry_commit = mlxsw_sp_router_ll_basic_fib_entry_commit,
	.fib_entry_is_committed = mlxsw_sp_router_ll_basic_fib_entry_is_committed,
};

static int mlxsw_sp_router_ll_op_ctx_init(struct mlxsw_sp_router *router)
{
	size_t max_size = 0;
	int i;

	for (i = 0; i < MLXSW_SP_L3_PROTO_MAX; i++) {
		size_t size = router->proto_ll_ops[i]->fib_entry_op_ctx_size;

		if (size > max_size)
			max_size = size;
	}
	router->ll_op_ctx = kzalloc(sizeof(*router->ll_op_ctx) + max_size,
				    GFP_KERNEL);
	if (!router->ll_op_ctx)
		return -ENOMEM;
	INIT_LIST_HEAD(&router->ll_op_ctx->fib_entry_priv_list);
	return 0;
}

static void mlxsw_sp_router_ll_op_ctx_fini(struct mlxsw_sp_router *router)
{
	WARN_ON(!list_empty(&router->ll_op_ctx->fib_entry_priv_list));
	kfree(router->ll_op_ctx);
}

static int mlxsw_sp_lb_rif_init(struct mlxsw_sp *mlxsw_sp)
{
	u16 lb_rif_index;
	int err;

	/* Create a generic loopback RIF associated with the main table
	 * (default VRF). Any table can be used, but the main table exists
	 * anyway, so we do not waste resources.
	 */
	err = mlxsw_sp_router_ul_rif_get(mlxsw_sp, RT_TABLE_MAIN,
					 &lb_rif_index);
	if (err)
		return err;

	mlxsw_sp->router->lb_rif_index = lb_rif_index;

	return 0;
}

static void mlxsw_sp_lb_rif_fini(struct mlxsw_sp *mlxsw_sp)
{
	mlxsw_sp_router_ul_rif_put(mlxsw_sp, mlxsw_sp->router->lb_rif_index);
}

static int mlxsw_sp1_router_init(struct mlxsw_sp *mlxsw_sp)
{
	size_t size_ranges_count = ARRAY_SIZE(mlxsw_sp1_adj_grp_size_ranges);

	mlxsw_sp->router->rif_ops_arr = mlxsw_sp1_rif_ops_arr;
	mlxsw_sp->router->adj_grp_size_ranges = mlxsw_sp1_adj_grp_size_ranges;
	mlxsw_sp->router->adj_grp_size_ranges_count = size_ranges_count;

	return 0;
}

const struct mlxsw_sp_router_ops mlxsw_sp1_router_ops = {
	.init = mlxsw_sp1_router_init,
	.ipips_init = mlxsw_sp1_ipips_init,
};

static int mlxsw_sp2_router_init(struct mlxsw_sp *mlxsw_sp)
{
	size_t size_ranges_count = ARRAY_SIZE(mlxsw_sp2_adj_grp_size_ranges);

	mlxsw_sp->router->rif_ops_arr = mlxsw_sp2_rif_ops_arr;
	mlxsw_sp->router->adj_grp_size_ranges = mlxsw_sp2_adj_grp_size_ranges;
	mlxsw_sp->router->adj_grp_size_ranges_count = size_ranges_count;

	return 0;
}

const struct mlxsw_sp_router_ops mlxsw_sp2_router_ops = {
	.init = mlxsw_sp2_router_init,
	.ipips_init = mlxsw_sp2_ipips_init,
};

int mlxsw_sp_router_init(struct mlxsw_sp *mlxsw_sp,
			 struct netlink_ext_ack *extack)
{
	struct mlxsw_sp_router *router;
	int err;

	router = kzalloc(sizeof(*mlxsw_sp->router), GFP_KERNEL);
	if (!router)
		return -ENOMEM;
	mutex_init(&router->lock);
	mlxsw_sp->router = router;
	router->mlxsw_sp = mlxsw_sp;

	err = mlxsw_sp->router_ops->init(mlxsw_sp);
	if (err)
		goto err_router_ops_init;

	err = mlxsw_sp_router_xm_init(mlxsw_sp);
	if (err)
		goto err_xm_init;

	router->proto_ll_ops[MLXSW_SP_L3_PROTO_IPV4] = mlxsw_sp_router_xm_ipv4_is_supported(mlxsw_sp) ?
						       &mlxsw_sp_router_ll_xm_ops :
						       &mlxsw_sp_router_ll_basic_ops;
	router->proto_ll_ops[MLXSW_SP_L3_PROTO_IPV6] = &mlxsw_sp_router_ll_basic_ops;

	err = mlxsw_sp_router_ll_op_ctx_init(router);
	if (err)
		goto err_ll_op_ctx_init;

	INIT_LIST_HEAD(&mlxsw_sp->router->nh_res_grp_list);
	INIT_DELAYED_WORK(&mlxsw_sp->router->nh_grp_activity_dw,
			  mlxsw_sp_nh_grp_activity_work);

	INIT_LIST_HEAD(&mlxsw_sp->router->nexthop_neighs_list);
	err = __mlxsw_sp_router_init(mlxsw_sp);
	if (err)
		goto err_router_init;

	err = mlxsw_sp_rifs_init(mlxsw_sp);
	if (err)
		goto err_rifs_init;

	err = mlxsw_sp->router_ops->ipips_init(mlxsw_sp);
	if (err)
		goto err_ipips_init;

	err = rhashtable_init(&mlxsw_sp->router->nexthop_ht,
			      &mlxsw_sp_nexthop_ht_params);
	if (err)
		goto err_nexthop_ht_init;

	err = rhashtable_init(&mlxsw_sp->router->nexthop_group_ht,
			      &mlxsw_sp_nexthop_group_ht_params);
	if (err)
		goto err_nexthop_group_ht_init;

	INIT_LIST_HEAD(&mlxsw_sp->router->nexthop_list);
	err = mlxsw_sp_lpm_init(mlxsw_sp);
	if (err)
		goto err_lpm_init;

	err = mlxsw_sp_mr_init(mlxsw_sp, &mlxsw_sp_mr_tcam_ops);
	if (err)
		goto err_mr_init;

	err = mlxsw_sp_vrs_init(mlxsw_sp);
	if (err)
		goto err_vrs_init;

	err = mlxsw_sp_lb_rif_init(mlxsw_sp);
	if (err)
		goto err_lb_rif_init;

	err = mlxsw_sp_neigh_init(mlxsw_sp);
	if (err)
		goto err_neigh_init;

	err = mlxsw_sp_mp_hash_init(mlxsw_sp);
	if (err)
		goto err_mp_hash_init;

	err = mlxsw_sp_dscp_init(mlxsw_sp);
	if (err)
		goto err_dscp_init;

	INIT_WORK(&router->fib_event_work, mlxsw_sp_router_fib_event_work);
	INIT_LIST_HEAD(&router->fib_event_queue);
	spin_lock_init(&router->fib_event_queue_lock);

	router->inetaddr_nb.notifier_call = mlxsw_sp_inetaddr_event;
	err = register_inetaddr_notifier(&router->inetaddr_nb);
	if (err)
		goto err_register_inetaddr_notifier;

	router->inet6addr_nb.notifier_call = mlxsw_sp_inet6addr_event;
	err = register_inet6addr_notifier(&router->inet6addr_nb);
	if (err)
		goto err_register_inet6addr_notifier;

	mlxsw_sp->router->netevent_nb.notifier_call =
		mlxsw_sp_router_netevent_event;
	err = register_netevent_notifier(&mlxsw_sp->router->netevent_nb);
	if (err)
		goto err_register_netevent_notifier;

	mlxsw_sp->router->nexthop_nb.notifier_call =
		mlxsw_sp_nexthop_obj_event;
	err = register_nexthop_notifier(mlxsw_sp_net(mlxsw_sp),
					&mlxsw_sp->router->nexthop_nb,
					extack);
	if (err)
		goto err_register_nexthop_notifier;

	mlxsw_sp->router->fib_nb.notifier_call = mlxsw_sp_router_fib_event;
	err = register_fib_notifier(mlxsw_sp_net(mlxsw_sp),
				    &mlxsw_sp->router->fib_nb,
				    mlxsw_sp_router_fib_dump_flush, extack);
	if (err)
		goto err_register_fib_notifier;

	return 0;

err_register_fib_notifier:
	unregister_nexthop_notifier(mlxsw_sp_net(mlxsw_sp),
				    &mlxsw_sp->router->nexthop_nb);
err_register_nexthop_notifier:
	unregister_netevent_notifier(&mlxsw_sp->router->netevent_nb);
err_register_netevent_notifier:
	unregister_inet6addr_notifier(&router->inet6addr_nb);
err_register_inet6addr_notifier:
	unregister_inetaddr_notifier(&router->inetaddr_nb);
err_register_inetaddr_notifier:
	mlxsw_core_flush_owq();
	WARN_ON(!list_empty(&router->fib_event_queue));
err_dscp_init:
err_mp_hash_init:
	mlxsw_sp_neigh_fini(mlxsw_sp);
err_neigh_init:
	mlxsw_sp_lb_rif_fini(mlxsw_sp);
err_lb_rif_init:
	mlxsw_sp_vrs_fini(mlxsw_sp);
err_vrs_init:
	mlxsw_sp_mr_fini(mlxsw_sp);
err_mr_init:
	mlxsw_sp_lpm_fini(mlxsw_sp);
err_lpm_init:
	rhashtable_destroy(&mlxsw_sp->router->nexthop_group_ht);
err_nexthop_group_ht_init:
	rhashtable_destroy(&mlxsw_sp->router->nexthop_ht);
err_nexthop_ht_init:
	mlxsw_sp_ipips_fini(mlxsw_sp);
err_ipips_init:
	mlxsw_sp_rifs_fini(mlxsw_sp);
err_rifs_init:
	__mlxsw_sp_router_fini(mlxsw_sp);
err_router_init:
	cancel_delayed_work_sync(&mlxsw_sp->router->nh_grp_activity_dw);
	mlxsw_sp_router_ll_op_ctx_fini(router);
err_ll_op_ctx_init:
	mlxsw_sp_router_xm_fini(mlxsw_sp);
err_xm_init:
err_router_ops_init:
	mutex_destroy(&mlxsw_sp->router->lock);
	kfree(mlxsw_sp->router);
	return err;
}

void mlxsw_sp_router_fini(struct mlxsw_sp *mlxsw_sp)
{
	unregister_fib_notifier(mlxsw_sp_net(mlxsw_sp),
				&mlxsw_sp->router->fib_nb);
	unregister_nexthop_notifier(mlxsw_sp_net(mlxsw_sp),
				    &mlxsw_sp->router->nexthop_nb);
	unregister_netevent_notifier(&mlxsw_sp->router->netevent_nb);
	unregister_inet6addr_notifier(&mlxsw_sp->router->inet6addr_nb);
	unregister_inetaddr_notifier(&mlxsw_sp->router->inetaddr_nb);
	mlxsw_core_flush_owq();
	WARN_ON(!list_empty(&mlxsw_sp->router->fib_event_queue));
	mlxsw_sp_neigh_fini(mlxsw_sp);
	mlxsw_sp_lb_rif_fini(mlxsw_sp);
	mlxsw_sp_vrs_fini(mlxsw_sp);
	mlxsw_sp_mr_fini(mlxsw_sp);
	mlxsw_sp_lpm_fini(mlxsw_sp);
	rhashtable_destroy(&mlxsw_sp->router->nexthop_group_ht);
	rhashtable_destroy(&mlxsw_sp->router->nexthop_ht);
	mlxsw_sp_ipips_fini(mlxsw_sp);
	mlxsw_sp_rifs_fini(mlxsw_sp);
	__mlxsw_sp_router_fini(mlxsw_sp);
	cancel_delayed_work_sync(&mlxsw_sp->router->nh_grp_activity_dw);
	mlxsw_sp_router_ll_op_ctx_fini(mlxsw_sp->router);
	mlxsw_sp_router_xm_fini(mlxsw_sp);
	mutex_destroy(&mlxsw_sp->router->lock);
	kfree(mlxsw_sp->router);
}<|MERGE_RESOLUTION|>--- conflicted
+++ resolved
@@ -7006,11 +7006,8 @@
 {
 	struct mlxsw_sp_nexthop_group_info *nhgi = fib_entry->nh_group->nhgi;
 	union mlxsw_sp_l3addr dip = { .addr6 = rt->fib6_dst.addr };
-<<<<<<< HEAD
-=======
 	u32 tb_id = mlxsw_sp_fix_tb_id(rt->fib6_table->tb6_id);
 	struct mlxsw_sp_router *router = mlxsw_sp->router;
->>>>>>> 754e0b0e
 	int ifindex = nhgi->nexthops[0].ifindex;
 	struct mlxsw_sp_ipip_entry *ipip_entry;
 
@@ -7024,8 +7021,6 @@
 		return mlxsw_sp_fib_entry_decap_init(mlxsw_sp, fib_entry,
 						     ipip_entry);
 	}
-<<<<<<< HEAD
-=======
 	if (mlxsw_sp_router_nve_is_decap(mlxsw_sp, tb_id,
 					 MLXSW_SP_L3_PROTO_IPV6, &dip)) {
 		u32 tunnel_index;
@@ -7034,7 +7029,6 @@
 		fib_entry->decap.tunnel_index = tunnel_index;
 		fib_entry->type = MLXSW_SP_FIB_ENTRY_TYPE_NVE_DECAP;
 	}
->>>>>>> 754e0b0e
 
 	return 0;
 }
@@ -8389,12 +8383,6 @@
 	int id;
 
 	idr_for_each_entry(&router->rif_mac_profiles_idr, profile, id) {
-<<<<<<< HEAD
-		if (!profile)
-			continue;
-
-=======
->>>>>>> 754e0b0e
 		if (ether_addr_equal_masked(profile->mac_prefix, mac,
 					    mlxsw_sp->mac_mask))
 			return profile;
