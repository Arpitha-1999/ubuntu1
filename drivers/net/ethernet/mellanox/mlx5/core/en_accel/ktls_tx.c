// SPDX-License-Identifier: GPL-2.0 OR Linux-OpenIB
// Copyright (c) 2019 Mellanox Technologies.

#include <linux/tls.h>
#include "en.h"
#include "en/txrx.h"
#include "en_accel/ktls.h"

enum {
	MLX5E_STATIC_PARAMS_CONTEXT_TLS_1_2 = 0x2,
};

enum {
	MLX5E_ENCRYPTION_STANDARD_TLS = 0x1,
};

#define EXTRACT_INFO_FIELDS do { \
	salt    = info->salt;    \
	rec_seq = info->rec_seq; \
	salt_sz    = sizeof(info->salt);    \
	rec_seq_sz = sizeof(info->rec_seq); \
} while (0)

static void
fill_static_params_ctx(void *ctx, struct mlx5e_ktls_offload_context_tx *priv_tx)
{
	struct tls_crypto_info *crypto_info = priv_tx->crypto_info;
	struct tls12_crypto_info_aes_gcm_128 *info;
	char *initial_rn, *gcm_iv;
	u16 salt_sz, rec_seq_sz;
	char *salt, *rec_seq;
	u8 tls_version;

	if (WARN_ON(crypto_info->cipher_type != TLS_CIPHER_AES_GCM_128))
		return;

	info = (struct tls12_crypto_info_aes_gcm_128 *)crypto_info;
	EXTRACT_INFO_FIELDS;

	gcm_iv      = MLX5_ADDR_OF(tls_static_params, ctx, gcm_iv);
	initial_rn  = MLX5_ADDR_OF(tls_static_params, ctx, initial_record_number);

	memcpy(gcm_iv,      salt,    salt_sz);
	memcpy(initial_rn,  rec_seq, rec_seq_sz);

	tls_version = MLX5E_STATIC_PARAMS_CONTEXT_TLS_1_2;

	MLX5_SET(tls_static_params, ctx, tls_version, tls_version);
	MLX5_SET(tls_static_params, ctx, const_1, 1);
	MLX5_SET(tls_static_params, ctx, const_2, 2);
	MLX5_SET(tls_static_params, ctx, encryption_standard,
		 MLX5E_ENCRYPTION_STANDARD_TLS);
	MLX5_SET(tls_static_params, ctx, dek_index, priv_tx->key_id);
}

static void
build_static_params(struct mlx5e_umr_wqe *wqe, u16 pc, u32 sqn,
		    struct mlx5e_ktls_offload_context_tx *priv_tx,
		    bool fence)
{
	struct mlx5_wqe_ctrl_seg     *cseg  = &wqe->ctrl;
	struct mlx5_wqe_umr_ctrl_seg *ucseg = &wqe->uctrl;

#define STATIC_PARAMS_DS_CNT \
	DIV_ROUND_UP(MLX5E_KTLS_STATIC_UMR_WQE_SZ, MLX5_SEND_WQE_DS)

	cseg->opmod_idx_opcode = cpu_to_be32((pc << 8) | MLX5_OPCODE_UMR |
					     (MLX5_OPC_MOD_TLS_TIS_STATIC_PARAMS << 24));
	cseg->qpn_ds           = cpu_to_be32((sqn << MLX5_WQE_CTRL_QPN_SHIFT) |
					     STATIC_PARAMS_DS_CNT);
	cseg->fm_ce_se         = fence ? MLX5_FENCE_MODE_INITIATOR_SMALL : 0;
	cseg->tisn             = cpu_to_be32(priv_tx->tisn << 8);

	ucseg->flags = MLX5_UMR_INLINE;
	ucseg->bsf_octowords = cpu_to_be16(MLX5_ST_SZ_BYTES(tls_static_params) / 16);

	fill_static_params_ctx(wqe->tls_static_params_ctx, priv_tx);
}

static void
fill_progress_params_ctx(void *ctx, struct mlx5e_ktls_offload_context_tx *priv_tx)
{
	MLX5_SET(tls_progress_params, ctx, tisn, priv_tx->tisn);
	MLX5_SET(tls_progress_params, ctx, record_tracker_state,
		 MLX5E_TLS_PROGRESS_PARAMS_RECORD_TRACKER_STATE_START);
	MLX5_SET(tls_progress_params, ctx, auth_state,
		 MLX5E_TLS_PROGRESS_PARAMS_AUTH_STATE_NO_OFFLOAD);
}

static void
build_progress_params(struct mlx5e_tx_wqe *wqe, u16 pc, u32 sqn,
		      struct mlx5e_ktls_offload_context_tx *priv_tx,
		      bool fence)
{
	struct mlx5_wqe_ctrl_seg *cseg = &wqe->ctrl;

#define PROGRESS_PARAMS_DS_CNT \
	DIV_ROUND_UP(MLX5E_KTLS_PROGRESS_WQE_SZ, MLX5_SEND_WQE_DS)

	cseg->opmod_idx_opcode =
		cpu_to_be32((pc << 8) | MLX5_OPCODE_SET_PSV |
			    (MLX5_OPC_MOD_TLS_TIS_PROGRESS_PARAMS << 24));
	cseg->qpn_ds           = cpu_to_be32((sqn << MLX5_WQE_CTRL_QPN_SHIFT) |
					     PROGRESS_PARAMS_DS_CNT);
	cseg->fm_ce_se         = fence ? MLX5_FENCE_MODE_INITIATOR_SMALL : 0;

	fill_progress_params_ctx(wqe->tls_progress_params_ctx, priv_tx);
}

static void tx_fill_wi(struct mlx5e_txqsq *sq,
		       u16 pi, u8 num_wqebbs,
		       skb_frag_t *resync_dump_frag,
		       u32 num_bytes)
{
	struct mlx5e_tx_wqe_info *wi = &sq->db.wqe_info[pi];

	wi->skb              = NULL;
	wi->num_wqebbs       = num_wqebbs;
	wi->resync_dump_frag = resync_dump_frag;
	wi->num_bytes        = num_bytes;
}

void mlx5e_ktls_tx_offload_set_pending(struct mlx5e_ktls_offload_context_tx *priv_tx)
{
	priv_tx->ctx_post_pending = true;
}

static bool
mlx5e_ktls_tx_offload_test_and_clear_pending(struct mlx5e_ktls_offload_context_tx *priv_tx)
{
	bool ret = priv_tx->ctx_post_pending;

	priv_tx->ctx_post_pending = false;

	return ret;
}

static void
post_static_params(struct mlx5e_txqsq *sq,
		   struct mlx5e_ktls_offload_context_tx *priv_tx,
		   bool fence)
{
	struct mlx5e_umr_wqe *umr_wqe;
	u16 pi;

	umr_wqe = mlx5e_sq_fetch_wqe(sq, MLX5E_KTLS_STATIC_UMR_WQE_SZ, &pi);
	build_static_params(umr_wqe, sq->pc, sq->sqn, priv_tx, fence);
	tx_fill_wi(sq, pi, MLX5E_KTLS_STATIC_WQEBBS, NULL, 0);
	sq->pc += MLX5E_KTLS_STATIC_WQEBBS;
}

static void
post_progress_params(struct mlx5e_txqsq *sq,
		     struct mlx5e_ktls_offload_context_tx *priv_tx,
		     bool fence)
{
	struct mlx5e_tx_wqe *wqe;
	u16 pi;

	wqe = mlx5e_sq_fetch_wqe(sq, MLX5E_KTLS_PROGRESS_WQE_SZ, &pi);
	build_progress_params(wqe, sq->pc, sq->sqn, priv_tx, fence);
	tx_fill_wi(sq, pi, MLX5E_KTLS_PROGRESS_WQEBBS, NULL, 0);
	sq->pc += MLX5E_KTLS_PROGRESS_WQEBBS;
}

static void
mlx5e_ktls_tx_post_param_wqes(struct mlx5e_txqsq *sq,
			      struct mlx5e_ktls_offload_context_tx *priv_tx,
			      bool skip_static_post, bool fence_first_post)
{
	bool progress_fence = skip_static_post || !fence_first_post;

	if (!skip_static_post)
		post_static_params(sq, priv_tx, fence_first_post);

	post_progress_params(sq, priv_tx, progress_fence);
}

struct tx_sync_info {
	u64 rcd_sn;
	s32 sync_len;
	int nr_frags;
	skb_frag_t *frags[MAX_SKB_FRAGS];
};

static bool tx_sync_info_get(struct mlx5e_ktls_offload_context_tx *priv_tx,
			     u32 tcp_seq, struct tx_sync_info *info)
{
	struct tls_offload_context_tx *tx_ctx = priv_tx->tx_ctx;
	struct tls_record_info *record;
	int remaining, i = 0;
	unsigned long flags;
	bool ret = true;

	spin_lock_irqsave(&tx_ctx->lock, flags);
	record = tls_get_record(tx_ctx, tcp_seq, &info->rcd_sn);

	if (unlikely(!record)) {
		ret = false;
		goto out;
	}

	if (unlikely(tcp_seq < tls_record_start_seq(record))) {
		if (!tls_record_is_start_marker(record))
			ret = false;
		goto out;
	}

	info->sync_len = tcp_seq - tls_record_start_seq(record);
	remaining = info->sync_len;
	while (remaining > 0) {
		skb_frag_t *frag = &record->frags[i];

		__skb_frag_ref(frag);
		remaining -= skb_frag_size(frag);
		info->frags[i++] = frag;
	}
	/* reduce the part which will be sent with the original SKB */
	if (remaining < 0)
		skb_frag_size_add(info->frags[i - 1], remaining);
	info->nr_frags = i;
out:
	spin_unlock_irqrestore(&tx_ctx->lock, flags);
	return ret;
}

static void
tx_post_resync_params(struct mlx5e_txqsq *sq,
		      struct mlx5e_ktls_offload_context_tx *priv_tx,
		      u64 rcd_sn)
{
	struct tls_crypto_info *crypto_info = priv_tx->crypto_info;
	struct tls12_crypto_info_aes_gcm_128 *info;
	__be64 rn_be = cpu_to_be64(rcd_sn);
	bool skip_static_post;
	u16 rec_seq_sz;
	char *rec_seq;

	if (WARN_ON(crypto_info->cipher_type != TLS_CIPHER_AES_GCM_128))
		return;

	info = (struct tls12_crypto_info_aes_gcm_128 *)crypto_info;
	rec_seq = info->rec_seq;
	rec_seq_sz = sizeof(info->rec_seq);

	skip_static_post = !memcmp(rec_seq, &rn_be, rec_seq_sz);
	if (!skip_static_post)
		memcpy(rec_seq, &rn_be, rec_seq_sz);

	mlx5e_ktls_tx_post_param_wqes(sq, priv_tx, skip_static_post, true);
}

struct mlx5e_dump_wqe {
	struct mlx5_wqe_ctrl_seg ctrl;
	struct mlx5_wqe_data_seg data;
};

static int
tx_post_resync_dump(struct mlx5e_txqsq *sq, skb_frag_t *frag, u32 tisn, bool first)
{
	struct mlx5_wqe_ctrl_seg *cseg;
	struct mlx5_wqe_data_seg *dseg;
	struct mlx5e_dump_wqe *wqe;
	dma_addr_t dma_addr = 0;
	u8  num_wqebbs;
	u16 ds_cnt;
	int fsz;
	u16 pi;

	wqe = mlx5e_sq_fetch_wqe(sq, sizeof(*wqe), &pi);

	ds_cnt = sizeof(*wqe) / MLX5_SEND_WQE_DS;
	num_wqebbs = DIV_ROUND_UP(ds_cnt, MLX5_SEND_WQEBB_NUM_DS);

	cseg = &wqe->ctrl;
	dseg = &wqe->data;

	cseg->opmod_idx_opcode = cpu_to_be32((sq->pc << 8)  | MLX5_OPCODE_DUMP);
	cseg->qpn_ds           = cpu_to_be32((sq->sqn << 8) | ds_cnt);
	cseg->tisn             = cpu_to_be32(tisn << 8);
	cseg->fm_ce_se         = first ? MLX5_FENCE_MODE_INITIATOR_SMALL : 0;

	fsz = skb_frag_size(frag);
	dma_addr = skb_frag_dma_map(sq->pdev, frag, 0, fsz,
				    DMA_TO_DEVICE);
	if (unlikely(dma_mapping_error(sq->pdev, dma_addr)))
		return -ENOMEM;

	dseg->addr       = cpu_to_be64(dma_addr);
	dseg->lkey       = sq->mkey_be;
	dseg->byte_count = cpu_to_be32(fsz);
	mlx5e_dma_push(sq, dma_addr, fsz, MLX5E_DMA_MAP_PAGE);

	tx_fill_wi(sq, pi, num_wqebbs, frag, fsz);
	sq->pc += num_wqebbs;

	WARN(num_wqebbs > MLX5E_KTLS_MAX_DUMP_WQEBBS,
	     "unexpected DUMP num_wqebbs, %d > %d",
	     num_wqebbs, MLX5E_KTLS_MAX_DUMP_WQEBBS);

	return 0;
}

void mlx5e_ktls_tx_handle_resync_dump_comp(struct mlx5e_txqsq *sq,
					   struct mlx5e_tx_wqe_info *wi,
					   struct mlx5e_sq_dma *dma)
{
	struct mlx5e_sq_stats *stats = sq->stats;

	mlx5e_tx_dma_unmap(sq->pdev, dma);
	__skb_frag_unref(wi->resync_dump_frag);
	stats->tls_dump_packets++;
	stats->tls_dump_bytes += wi->num_bytes;
}

static void tx_post_fence_nop(struct mlx5e_txqsq *sq)
{
	struct mlx5_wq_cyc *wq = &sq->wq;
	u16 pi = mlx5_wq_cyc_ctr2ix(wq, sq->pc);

	tx_fill_wi(sq, pi, 1, NULL, 0);

	mlx5e_post_nop_fence(wq, sq->sqn, &sq->pc);
}

static struct sk_buff *
mlx5e_ktls_tx_handle_ooo(struct mlx5e_ktls_offload_context_tx *priv_tx,
			 struct mlx5e_txqsq *sq,
			 struct sk_buff *skb,
			 u32 seq)
{
	struct mlx5e_sq_stats *stats = sq->stats;
	struct mlx5_wq_cyc *wq = &sq->wq;
	struct tx_sync_info info = {};
	u16 contig_wqebbs_room, pi;
	u8 num_wqebbs;
	int i;

	if (!tx_sync_info_get(priv_tx, seq, &info)) {
		/* We might get here if a retransmission reaches the driver
		 * after the relevant record is acked.
		 * It should be safe to drop the packet in this case
		 */
		stats->tls_drop_no_sync_data++;
		goto err_out;
	}

	if (unlikely(info.sync_len < 0)) {
		u32 payload;
		int headln;

		headln = skb_transport_offset(skb) + tcp_hdrlen(skb);
		payload = skb->len - headln;
		if (likely(payload <= -info.sync_len))
			return skb;

		stats->tls_drop_bypass_req++;
		goto err_out;
	}

	stats->tls_ooo++;

	num_wqebbs = MLX5E_KTLS_STATIC_WQEBBS + MLX5E_KTLS_PROGRESS_WQEBBS +
		(info.nr_frags ? info.nr_frags * MLX5E_KTLS_MAX_DUMP_WQEBBS : 1);
	pi = mlx5_wq_cyc_ctr2ix(wq, sq->pc);
	contig_wqebbs_room = mlx5_wq_cyc_get_contig_wqebbs(wq, pi);
	if (unlikely(contig_wqebbs_room < num_wqebbs))
		mlx5e_fill_sq_frag_edge(sq, wq, pi, contig_wqebbs_room);

	tx_post_resync_params(sq, priv_tx, info.rcd_sn);

	for (i = 0; i < info.nr_frags; i++)
		if (tx_post_resync_dump(sq, info.frags[i], priv_tx->tisn, !i))
			goto err_out;

	/* If no dump WQE was sent, we need to have a fence NOP WQE before the
	 * actual data xmit.
	 */
	if (!info.nr_frags)
		tx_post_fence_nop(sq);

	return skb;

err_out:
	dev_kfree_skb_any(skb);
	return NULL;
}

struct sk_buff *mlx5e_ktls_handle_tx_skb(struct net_device *netdev,
					 struct mlx5e_txqsq *sq,
					 struct sk_buff *skb,
					 struct mlx5e_tx_wqe **wqe, u16 *pi)
{
	struct mlx5e_ktls_offload_context_tx *priv_tx;
	struct mlx5e_sq_stats *stats = sq->stats;
	struct mlx5_wqe_ctrl_seg *cseg;
	struct tls_context *tls_ctx;
	int datalen;
	u32 seq;

	if (!skb->sk || !tls_is_sk_tx_device_offloaded(skb->sk))
		goto out;

	datalen = skb->len - (skb_transport_offset(skb) + tcp_hdrlen(skb));
	if (!datalen)
		goto out;

	tls_ctx = tls_get_ctx(skb->sk);
<<<<<<< HEAD
	if (unlikely(WARN_ON_ONCE(tls_ctx->netdev != netdev)))
=======
	if (WARN_ON_ONCE(tls_ctx->netdev != netdev))
>>>>>>> 3877dcd0
		goto err_out;

	priv_tx = mlx5e_get_ktls_tx_priv_ctx(tls_ctx);

	if (unlikely(mlx5e_ktls_tx_offload_test_and_clear_pending(priv_tx))) {
		mlx5e_ktls_tx_post_param_wqes(sq, priv_tx, false, false);
		*wqe = mlx5e_sq_fetch_wqe(sq, sizeof(**wqe), pi);
		stats->tls_ctx++;
	}

	seq = ntohl(tcp_hdr(skb)->seq);
	if (unlikely(priv_tx->expected_seq != seq)) {
		skb = mlx5e_ktls_tx_handle_ooo(priv_tx, sq, skb, seq);
		if (unlikely(!skb))
			goto out;
		*wqe = mlx5e_sq_fetch_wqe(sq, sizeof(**wqe), pi);
	}

	priv_tx->expected_seq = seq + datalen;

	cseg = &(*wqe)->ctrl;
	cseg->tisn = cpu_to_be32(priv_tx->tisn << 8);

	stats->tls_encrypted_packets += skb_is_gso(skb) ? skb_shinfo(skb)->gso_segs : 1;
	stats->tls_encrypted_bytes   += datalen;

out:
	return skb;

err_out:
	dev_kfree_skb_any(skb);
	return NULL;
}<|MERGE_RESOLUTION|>--- conflicted
+++ resolved
@@ -406,11 +406,7 @@
 		goto out;
 
 	tls_ctx = tls_get_ctx(skb->sk);
-<<<<<<< HEAD
-	if (unlikely(WARN_ON_ONCE(tls_ctx->netdev != netdev)))
-=======
 	if (WARN_ON_ONCE(tls_ctx->netdev != netdev))
->>>>>>> 3877dcd0
 		goto err_out;
 
 	priv_tx = mlx5e_get_ktls_tx_priv_ctx(tls_ctx);
