--- conflicted
+++ resolved
@@ -1894,13 +1894,6 @@
 	if (curr_val == new_val)
 		return 0;
 
-<<<<<<< HEAD
-	new_params = priv->channels.params;
-	MLX5E_SET_PFLAG(&new_params, MLX5E_PFLAG_RX_CQE_COMPRESS, new_val);
-	if (priv->tstamp.rx_filter != HWTSTAMP_FILTER_NONE)
-		new_params.ptp_rx = new_val;
-
-=======
 	if (new_val && !priv->profile->rx_ptp_support &&
 	    priv->tstamp.rx_filter != HWTSTAMP_FILTER_NONE) {
 		netdev_err(priv->netdev,
@@ -1913,7 +1906,6 @@
 	if (priv->tstamp.rx_filter != HWTSTAMP_FILTER_NONE)
 		new_params.ptp_rx = new_val;
 
->>>>>>> 5c6d4f97
 	if (new_params.ptp_rx == priv->channels.params.ptp_rx)
 		err = mlx5e_safe_switch_params(priv, &new_params, NULL, NULL, true);
 	else
