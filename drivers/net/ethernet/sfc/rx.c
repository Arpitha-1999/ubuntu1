/****************************************************************************
 * Driver for Solarflare network controllers and boards
 * Copyright 2005-2006 Fen Systems Ltd.
 * Copyright 2005-2013 Solarflare Communications Inc.
 *
 * This program is free software; you can redistribute it and/or modify it
 * under the terms of the GNU General Public License version 2 as published
 * by the Free Software Foundation, incorporated herein by reference.
 */

#include <linux/socket.h>
#include <linux/in.h>
#include <linux/slab.h>
#include <linux/ip.h>
#include <linux/ipv6.h>
#include <linux/tcp.h>
#include <linux/udp.h>
#include <linux/prefetch.h>
#include <linux/moduleparam.h>
#include <linux/iommu.h>
#include <net/ip.h>
#include <net/checksum.h>
#include "net_driver.h"
#include "efx.h"
#include "filter.h"
#include "nic.h"
#include "selftest.h"
#include "workarounds.h"

/* Preferred number of descriptors to fill at once */
#define EFX_RX_PREFERRED_BATCH 8U

/* Number of RX buffers to recycle pages for.  When creating the RX page recycle
 * ring, this number is divided by the number of buffers per page to calculate
 * the number of pages to store in the RX page recycle ring.
 */
#define EFX_RECYCLE_RING_SIZE_IOMMU 4096
#define EFX_RECYCLE_RING_SIZE_NOIOMMU (2 * EFX_RX_PREFERRED_BATCH)

/* Size of buffer allocated for skb header area. */
#define EFX_SKB_HEADERS  128u

/* This is the percentage fill level below which new RX descriptors
 * will be added to the RX descriptor ring.
 */
static unsigned int rx_refill_threshold;

/* Each packet can consume up to ceil(max_frame_len / buffer_size) buffers */
#define EFX_RX_MAX_FRAGS DIV_ROUND_UP(EFX_MAX_FRAME_LEN(EFX_MAX_MTU), \
				      EFX_RX_USR_BUF_SIZE)

/*
 * RX maximum head room required.
 *
 * This must be at least 1 to prevent overflow, plus one packet-worth
 * to allow pipelined receives.
 */
#define EFX_RXD_HEAD_ROOM (1 + EFX_RX_MAX_FRAGS)

static inline u8 *efx_rx_buf_va(struct efx_rx_buffer *buf)
{
	return page_address(buf->page) + buf->page_offset;
}

static inline u32 efx_rx_buf_hash(struct efx_nic *efx, const u8 *eh)
{
#if defined(CONFIG_HAVE_EFFICIENT_UNALIGNED_ACCESS)
	return __le32_to_cpup((const __le32 *)(eh + efx->rx_packet_hash_offset));
#else
	const u8 *data = eh + efx->rx_packet_hash_offset;
	return (u32)data[0]	  |
	       (u32)data[1] << 8  |
	       (u32)data[2] << 16 |
	       (u32)data[3] << 24;
#endif
}

static inline struct efx_rx_buffer *
efx_rx_buf_next(struct efx_rx_queue *rx_queue, struct efx_rx_buffer *rx_buf)
{
	if (unlikely(rx_buf == efx_rx_buffer(rx_queue, rx_queue->ptr_mask)))
		return efx_rx_buffer(rx_queue, 0);
	else
		return rx_buf + 1;
}

static inline void efx_sync_rx_buffer(struct efx_nic *efx,
				      struct efx_rx_buffer *rx_buf,
				      unsigned int len)
{
	dma_sync_single_for_cpu(&efx->pci_dev->dev, rx_buf->dma_addr, len,
				DMA_FROM_DEVICE);
}

void efx_rx_config_page_split(struct efx_nic *efx)
{
	efx->rx_page_buf_step = ALIGN(efx->rx_dma_len + efx->rx_ip_align,
				      EFX_RX_BUF_ALIGNMENT);
	efx->rx_bufs_per_page = efx->rx_buffer_order ? 1 :
		((PAGE_SIZE - sizeof(struct efx_rx_page_state)) /
		 efx->rx_page_buf_step);
	efx->rx_buffer_truesize = (PAGE_SIZE << efx->rx_buffer_order) /
		efx->rx_bufs_per_page;
	efx->rx_pages_per_batch = DIV_ROUND_UP(EFX_RX_PREFERRED_BATCH,
					       efx->rx_bufs_per_page);
}

/* Check the RX page recycle ring for a page that can be reused. */
static struct page *efx_reuse_page(struct efx_rx_queue *rx_queue)
{
	struct efx_nic *efx = rx_queue->efx;
	struct page *page;
	struct efx_rx_page_state *state;
	unsigned index;

	index = rx_queue->page_remove & rx_queue->page_ptr_mask;
	page = rx_queue->page_ring[index];
	if (page == NULL)
		return NULL;

	rx_queue->page_ring[index] = NULL;
	/* page_remove cannot exceed page_add. */
	if (rx_queue->page_remove != rx_queue->page_add)
		++rx_queue->page_remove;

	/* If page_count is 1 then we hold the only reference to this page. */
	if (page_count(page) == 1) {
		++rx_queue->page_recycle_count;
		return page;
	} else {
		state = page_address(page);
		dma_unmap_page(&efx->pci_dev->dev, state->dma_addr,
			       PAGE_SIZE << efx->rx_buffer_order,
			       DMA_FROM_DEVICE);
		put_page(page);
		++rx_queue->page_recycle_failed;
	}

	return NULL;
}

/**
 * efx_init_rx_buffers - create EFX_RX_BATCH page-based RX buffers
 *
 * @rx_queue:		Efx RX queue
 *
 * This allocates a batch of pages, maps them for DMA, and populates
 * struct efx_rx_buffers for each one. Return a negative error code or
 * 0 on success. If a single page can be used for multiple buffers,
 * then the page will either be inserted fully, or not at all.
 */
static int efx_init_rx_buffers(struct efx_rx_queue *rx_queue, bool atomic)
{
	struct efx_nic *efx = rx_queue->efx;
	struct efx_rx_buffer *rx_buf;
	struct page *page;
	unsigned int page_offset;
	struct efx_rx_page_state *state;
	dma_addr_t dma_addr;
	unsigned index, count;

	count = 0;
	do {
		page = efx_reuse_page(rx_queue);
		if (page == NULL) {
			page = alloc_pages(__GFP_COMP |
					   (atomic ? GFP_ATOMIC : GFP_KERNEL),
					   efx->rx_buffer_order);
			if (unlikely(page == NULL))
				return -ENOMEM;
			dma_addr =
				dma_map_page(&efx->pci_dev->dev, page, 0,
					     PAGE_SIZE << efx->rx_buffer_order,
					     DMA_FROM_DEVICE);
			if (unlikely(dma_mapping_error(&efx->pci_dev->dev,
						       dma_addr))) {
				__free_pages(page, efx->rx_buffer_order);
				return -EIO;
			}
			state = page_address(page);
			state->dma_addr = dma_addr;
		} else {
			state = page_address(page);
			dma_addr = state->dma_addr;
		}

		dma_addr += sizeof(struct efx_rx_page_state);
		page_offset = sizeof(struct efx_rx_page_state);

		do {
			index = rx_queue->added_count & rx_queue->ptr_mask;
			rx_buf = efx_rx_buffer(rx_queue, index);
			rx_buf->dma_addr = dma_addr + efx->rx_ip_align;
			rx_buf->page = page;
			rx_buf->page_offset = page_offset + efx->rx_ip_align;
			rx_buf->len = efx->rx_dma_len;
			rx_buf->flags = 0;
			++rx_queue->added_count;
			get_page(page);
			dma_addr += efx->rx_page_buf_step;
			page_offset += efx->rx_page_buf_step;
		} while (page_offset + efx->rx_page_buf_step <= PAGE_SIZE);

		rx_buf->flags = EFX_RX_BUF_LAST_IN_PAGE;
	} while (++count < efx->rx_pages_per_batch);

	return 0;
}

/* Unmap a DMA-mapped page.  This function is only called for the final RX
 * buffer in a page.
 */
static void efx_unmap_rx_buffer(struct efx_nic *efx,
				struct efx_rx_buffer *rx_buf)
{
	struct page *page = rx_buf->page;

	if (page) {
		struct efx_rx_page_state *state = page_address(page);
		dma_unmap_page(&efx->pci_dev->dev,
			       state->dma_addr,
			       PAGE_SIZE << efx->rx_buffer_order,
			       DMA_FROM_DEVICE);
	}
}

static void efx_free_rx_buffers(struct efx_rx_queue *rx_queue,
				struct efx_rx_buffer *rx_buf,
				unsigned int num_bufs)
{
	do {
		if (rx_buf->page) {
			put_page(rx_buf->page);
			rx_buf->page = NULL;
		}
		rx_buf = efx_rx_buf_next(rx_queue, rx_buf);
	} while (--num_bufs);
}

/* Attempt to recycle the page if there is an RX recycle ring; the page can
 * only be added if this is the final RX buffer, to prevent pages being used in
 * the descriptor ring and appearing in the recycle ring simultaneously.
 */
static void efx_recycle_rx_page(struct efx_channel *channel,
				struct efx_rx_buffer *rx_buf)
{
	struct page *page = rx_buf->page;
	struct efx_rx_queue *rx_queue = efx_channel_get_rx_queue(channel);
	struct efx_nic *efx = rx_queue->efx;
	unsigned index;

	/* Only recycle the page after processing the final buffer. */
	if (!(rx_buf->flags & EFX_RX_BUF_LAST_IN_PAGE))
		return;

	index = rx_queue->page_add & rx_queue->page_ptr_mask;
	if (rx_queue->page_ring[index] == NULL) {
		unsigned read_index = rx_queue->page_remove &
			rx_queue->page_ptr_mask;

		/* The next slot in the recycle ring is available, but
		 * increment page_remove if the read pointer currently
		 * points here.
		 */
		if (read_index == index)
			++rx_queue->page_remove;
		rx_queue->page_ring[index] = page;
		++rx_queue->page_add;
		return;
	}
	++rx_queue->page_recycle_full;
	efx_unmap_rx_buffer(efx, rx_buf);
	put_page(rx_buf->page);
}

static void efx_fini_rx_buffer(struct efx_rx_queue *rx_queue,
			       struct efx_rx_buffer *rx_buf)
{
	/* Release the page reference we hold for the buffer. */
	if (rx_buf->page)
		put_page(rx_buf->page);

	/* If this is the last buffer in a page, unmap and free it. */
	if (rx_buf->flags & EFX_RX_BUF_LAST_IN_PAGE) {
		efx_unmap_rx_buffer(rx_queue->efx, rx_buf);
		efx_free_rx_buffers(rx_queue, rx_buf, 1);
	}
	rx_buf->page = NULL;
}

/* Recycle the pages that are used by buffers that have just been received. */
static void efx_recycle_rx_pages(struct efx_channel *channel,
				 struct efx_rx_buffer *rx_buf,
				 unsigned int n_frags)
{
	struct efx_rx_queue *rx_queue = efx_channel_get_rx_queue(channel);

	do {
		efx_recycle_rx_page(channel, rx_buf);
		rx_buf = efx_rx_buf_next(rx_queue, rx_buf);
	} while (--n_frags);
}

static void efx_discard_rx_packet(struct efx_channel *channel,
				  struct efx_rx_buffer *rx_buf,
				  unsigned int n_frags)
{
	struct efx_rx_queue *rx_queue = efx_channel_get_rx_queue(channel);

	efx_recycle_rx_pages(channel, rx_buf, n_frags);

	efx_free_rx_buffers(rx_queue, rx_buf, n_frags);
}

/**
 * efx_fast_push_rx_descriptors - push new RX descriptors quickly
 * @rx_queue:		RX descriptor queue
 *
 * This will aim to fill the RX descriptor queue up to
 * @rx_queue->@max_fill. If there is insufficient atomic
 * memory to do so, a slow fill will be scheduled.
 *
 * The caller must provide serialisation (none is used here). In practise,
 * this means this function must run from the NAPI handler, or be called
 * when NAPI is disabled.
 */
void efx_fast_push_rx_descriptors(struct efx_rx_queue *rx_queue, bool atomic)
{
	struct efx_nic *efx = rx_queue->efx;
	unsigned int fill_level, batch_size;
	int space, rc = 0;

	if (!rx_queue->refill_enabled)
		return;

	/* Calculate current fill level, and exit if we don't need to fill */
	fill_level = (rx_queue->added_count - rx_queue->removed_count);
	EFX_WARN_ON_ONCE_PARANOID(fill_level > rx_queue->efx->rxq_entries);
	if (fill_level >= rx_queue->fast_fill_trigger)
		goto out;

	/* Record minimum fill level */
	if (unlikely(fill_level < rx_queue->min_fill)) {
		if (fill_level)
			rx_queue->min_fill = fill_level;
	}

	batch_size = efx->rx_pages_per_batch * efx->rx_bufs_per_page;
	space = rx_queue->max_fill - fill_level;
	EFX_WARN_ON_ONCE_PARANOID(space < batch_size);

	netif_vdbg(rx_queue->efx, rx_status, rx_queue->efx->net_dev,
		   "RX queue %d fast-filling descriptor ring from"
		   " level %d to level %d\n",
		   efx_rx_queue_index(rx_queue), fill_level,
		   rx_queue->max_fill);


	do {
		rc = efx_init_rx_buffers(rx_queue, atomic);
		if (unlikely(rc)) {
			/* Ensure that we don't leave the rx queue empty */
			if (rx_queue->added_count == rx_queue->removed_count)
				efx_schedule_slow_fill(rx_queue);
			goto out;
		}
	} while ((space -= batch_size) >= batch_size);

	netif_vdbg(rx_queue->efx, rx_status, rx_queue->efx->net_dev,
		   "RX queue %d fast-filled descriptor ring "
		   "to level %d\n", efx_rx_queue_index(rx_queue),
		   rx_queue->added_count - rx_queue->removed_count);

 out:
	if (rx_queue->notified_count != rx_queue->added_count)
		efx_nic_notify_rx_desc(rx_queue);
}

void efx_rx_slow_fill(struct timer_list *t)
{
	struct efx_rx_queue *rx_queue = from_timer(rx_queue, t, slow_fill);

	/* Post an event to cause NAPI to run and refill the queue */
	efx_nic_generate_fill_event(rx_queue);
	++rx_queue->slow_fill_count;
}

static void efx_rx_packet__check_len(struct efx_rx_queue *rx_queue,
				     struct efx_rx_buffer *rx_buf,
				     int len)
{
	struct efx_nic *efx = rx_queue->efx;
	unsigned max_len = rx_buf->len - efx->type->rx_buffer_padding;

	if (likely(len <= max_len))
		return;

	/* The packet must be discarded, but this is only a fatal error
	 * if the caller indicated it was
	 */
	rx_buf->flags |= EFX_RX_PKT_DISCARD;

	if (net_ratelimit())
		netif_err(efx, rx_err, efx->net_dev,
			  "RX queue %d overlength RX event (%#x > %#x)\n",
			  efx_rx_queue_index(rx_queue), len, max_len);

	efx_rx_queue_channel(rx_queue)->n_rx_overlength++;
}

/* Pass a received packet up through GRO.  GRO can handle pages
 * regardless of checksum state and skbs with a good checksum.
 */
static void
efx_rx_packet_gro(struct efx_channel *channel, struct efx_rx_buffer *rx_buf,
		  unsigned int n_frags, u8 *eh)
{
	struct napi_struct *napi = &channel->napi_str;
	gro_result_t gro_result;
	struct efx_nic *efx = channel->efx;
	struct sk_buff *skb;

	skb = napi_get_frags(napi);
	if (unlikely(!skb)) {
		struct efx_rx_queue *rx_queue;

		rx_queue = efx_channel_get_rx_queue(channel);
		efx_free_rx_buffers(rx_queue, rx_buf, n_frags);
		return;
	}

	if (efx->net_dev->features & NETIF_F_RXHASH)
		skb_set_hash(skb, efx_rx_buf_hash(efx, eh),
			     PKT_HASH_TYPE_L3);
	skb->ip_summed = ((rx_buf->flags & EFX_RX_PKT_CSUMMED) ?
			  CHECKSUM_UNNECESSARY : CHECKSUM_NONE);
	skb->csum_level = !!(rx_buf->flags & EFX_RX_PKT_CSUM_LEVEL);

	for (;;) {
		skb_fill_page_desc(skb, skb_shinfo(skb)->nr_frags,
				   rx_buf->page, rx_buf->page_offset,
				   rx_buf->len);
		rx_buf->page = NULL;
		skb->len += rx_buf->len;
		if (skb_shinfo(skb)->nr_frags == n_frags)
			break;

		rx_buf = efx_rx_buf_next(&channel->rx_queue, rx_buf);
	}

	skb->data_len = skb->len;
	skb->truesize += n_frags * efx->rx_buffer_truesize;

	skb_record_rx_queue(skb, channel->rx_queue.core_index);

	gro_result = napi_gro_frags(napi);
	if (gro_result != GRO_DROP)
		channel->irq_mod_score += 2;
}

/* Allocate and construct an SKB around page fragments */
static struct sk_buff *efx_rx_mk_skb(struct efx_channel *channel,
				     struct efx_rx_buffer *rx_buf,
				     unsigned int n_frags,
				     u8 *eh, int hdr_len)
{
	struct efx_nic *efx = channel->efx;
	struct sk_buff *skb;

	/* Allocate an SKB to store the headers */
	skb = netdev_alloc_skb(efx->net_dev,
			       efx->rx_ip_align + efx->rx_prefix_size +
			       hdr_len);
	if (unlikely(skb == NULL)) {
		atomic_inc(&efx->n_rx_noskb_drops);
		return NULL;
	}

	EFX_WARN_ON_ONCE_PARANOID(rx_buf->len < hdr_len);

	memcpy(skb->data + efx->rx_ip_align, eh - efx->rx_prefix_size,
	       efx->rx_prefix_size + hdr_len);
	skb_reserve(skb, efx->rx_ip_align + efx->rx_prefix_size);
	__skb_put(skb, hdr_len);

	/* Append the remaining page(s) onto the frag list */
	if (rx_buf->len > hdr_len) {
		rx_buf->page_offset += hdr_len;
		rx_buf->len -= hdr_len;

		for (;;) {
			skb_fill_page_desc(skb, skb_shinfo(skb)->nr_frags,
					   rx_buf->page, rx_buf->page_offset,
					   rx_buf->len);
			rx_buf->page = NULL;
			skb->len += rx_buf->len;
			skb->data_len += rx_buf->len;
			if (skb_shinfo(skb)->nr_frags == n_frags)
				break;

			rx_buf = efx_rx_buf_next(&channel->rx_queue, rx_buf);
		}
	} else {
		__free_pages(rx_buf->page, efx->rx_buffer_order);
		rx_buf->page = NULL;
		n_frags = 0;
	}

	skb->truesize += n_frags * efx->rx_buffer_truesize;

	/* Move past the ethernet header */
	skb->protocol = eth_type_trans(skb, efx->net_dev);

	skb_mark_napi_id(skb, &channel->napi_str);

	return skb;
}

void efx_rx_packet(struct efx_rx_queue *rx_queue, unsigned int index,
		   unsigned int n_frags, unsigned int len, u16 flags)
{
	struct efx_nic *efx = rx_queue->efx;
	struct efx_channel *channel = efx_rx_queue_channel(rx_queue);
	struct efx_rx_buffer *rx_buf;

	rx_queue->rx_packets++;

	rx_buf = efx_rx_buffer(rx_queue, index);
	rx_buf->flags |= flags;

	/* Validate the number of fragments and completed length */
	if (n_frags == 1) {
		if (!(flags & EFX_RX_PKT_PREFIX_LEN))
			efx_rx_packet__check_len(rx_queue, rx_buf, len);
	} else if (unlikely(n_frags > EFX_RX_MAX_FRAGS) ||
		   unlikely(len <= (n_frags - 1) * efx->rx_dma_len) ||
		   unlikely(len > n_frags * efx->rx_dma_len) ||
		   unlikely(!efx->rx_scatter)) {
		/* If this isn't an explicit discard request, either
		 * the hardware or the driver is broken.
		 */
		WARN_ON(!(len == 0 && rx_buf->flags & EFX_RX_PKT_DISCARD));
		rx_buf->flags |= EFX_RX_PKT_DISCARD;
	}

	netif_vdbg(efx, rx_status, efx->net_dev,
		   "RX queue %d received ids %x-%x len %d %s%s\n",
		   efx_rx_queue_index(rx_queue), index,
		   (index + n_frags - 1) & rx_queue->ptr_mask, len,
		   (rx_buf->flags & EFX_RX_PKT_CSUMMED) ? " [SUMMED]" : "",
		   (rx_buf->flags & EFX_RX_PKT_DISCARD) ? " [DISCARD]" : "");

	/* Discard packet, if instructed to do so.  Process the
	 * previous receive first.
	 */
	if (unlikely(rx_buf->flags & EFX_RX_PKT_DISCARD)) {
		efx_rx_flush_packet(channel);
		efx_discard_rx_packet(channel, rx_buf, n_frags);
		return;
	}

	if (n_frags == 1 && !(flags & EFX_RX_PKT_PREFIX_LEN))
		rx_buf->len = len;

	/* Release and/or sync the DMA mapping - assumes all RX buffers
	 * consumed in-order per RX queue.
	 */
	efx_sync_rx_buffer(efx, rx_buf, rx_buf->len);

	/* Prefetch nice and early so data will (hopefully) be in cache by
	 * the time we look at it.
	 */
	prefetch(efx_rx_buf_va(rx_buf));

	rx_buf->page_offset += efx->rx_prefix_size;
	rx_buf->len -= efx->rx_prefix_size;

	if (n_frags > 1) {
		/* Release/sync DMA mapping for additional fragments.
		 * Fix length for last fragment.
		 */
		unsigned int tail_frags = n_frags - 1;

		for (;;) {
			rx_buf = efx_rx_buf_next(rx_queue, rx_buf);
			if (--tail_frags == 0)
				break;
			efx_sync_rx_buffer(efx, rx_buf, efx->rx_dma_len);
		}
		rx_buf->len = len - (n_frags - 1) * efx->rx_dma_len;
		efx_sync_rx_buffer(efx, rx_buf, rx_buf->len);
	}

	/* All fragments have been DMA-synced, so recycle pages. */
	rx_buf = efx_rx_buffer(rx_queue, index);
	efx_recycle_rx_pages(channel, rx_buf, n_frags);

	/* Pipeline receives so that we give time for packet headers to be
	 * prefetched into cache.
	 */
	efx_rx_flush_packet(channel);
	channel->rx_pkt_n_frags = n_frags;
	channel->rx_pkt_index = index;
}

static void efx_rx_deliver(struct efx_channel *channel, u8 *eh,
			   struct efx_rx_buffer *rx_buf,
			   unsigned int n_frags)
{
	struct sk_buff *skb;
	u16 hdr_len = min_t(u16, rx_buf->len, EFX_SKB_HEADERS);

	skb = efx_rx_mk_skb(channel, rx_buf, n_frags, eh, hdr_len);
	if (unlikely(skb == NULL)) {
		struct efx_rx_queue *rx_queue;

		rx_queue = efx_channel_get_rx_queue(channel);
		efx_free_rx_buffers(rx_queue, rx_buf, n_frags);
		return;
	}
	skb_record_rx_queue(skb, channel->rx_queue.core_index);

	/* Set the SKB flags */
	skb_checksum_none_assert(skb);
	if (likely(rx_buf->flags & EFX_RX_PKT_CSUMMED)) {
		skb->ip_summed = CHECKSUM_UNNECESSARY;
		skb->csum_level = !!(rx_buf->flags & EFX_RX_PKT_CSUM_LEVEL);
	}

	efx_rx_skb_attach_timestamp(channel, skb);

	if (channel->type->receive_skb)
		if (channel->type->receive_skb(channel, skb))
			return;

	/* Pass the packet up */
	netif_receive_skb(skb);
}

/* Handle a received packet.  Second half: Touches packet payload. */
void __efx_rx_packet(struct efx_channel *channel)
{
	struct efx_nic *efx = channel->efx;
	struct efx_rx_buffer *rx_buf =
		efx_rx_buffer(&channel->rx_queue, channel->rx_pkt_index);
	u8 *eh = efx_rx_buf_va(rx_buf);

	/* Read length from the prefix if necessary.  This already
	 * excludes the length of the prefix itself.
	 */
	if (rx_buf->flags & EFX_RX_PKT_PREFIX_LEN)
		rx_buf->len = le16_to_cpup((__le16 *)
					   (eh + efx->rx_packet_len_offset));

	/* If we're in loopback test, then pass the packet directly to the
	 * loopback layer, and free the rx_buf here
	 */
	if (unlikely(efx->loopback_selftest)) {
		struct efx_rx_queue *rx_queue;

		efx_loopback_rx_packet(efx, eh, rx_buf->len);
		rx_queue = efx_channel_get_rx_queue(channel);
		efx_free_rx_buffers(rx_queue, rx_buf,
				    channel->rx_pkt_n_frags);
		goto out;
	}

	if (unlikely(!(efx->net_dev->features & NETIF_F_RXCSUM)))
		rx_buf->flags &= ~EFX_RX_PKT_CSUMMED;

	if ((rx_buf->flags & EFX_RX_PKT_TCP) && !channel->type->receive_skb)
		efx_rx_packet_gro(channel, rx_buf, channel->rx_pkt_n_frags, eh);
	else
		efx_rx_deliver(channel, eh, rx_buf, channel->rx_pkt_n_frags);
out:
	channel->rx_pkt_n_frags = 0;
}

int efx_probe_rx_queue(struct efx_rx_queue *rx_queue)
{
	struct efx_nic *efx = rx_queue->efx;
	unsigned int entries;
	int rc;

	/* Create the smallest power-of-two aligned ring */
	entries = max(roundup_pow_of_two(efx->rxq_entries), EFX_MIN_DMAQ_SIZE);
	EFX_WARN_ON_PARANOID(entries > EFX_MAX_DMAQ_SIZE);
	rx_queue->ptr_mask = entries - 1;

	netif_dbg(efx, probe, efx->net_dev,
		  "creating RX queue %d size %#x mask %#x\n",
		  efx_rx_queue_index(rx_queue), efx->rxq_entries,
		  rx_queue->ptr_mask);

	/* Allocate RX buffers */
	rx_queue->buffer = kcalloc(entries, sizeof(*rx_queue->buffer),
				   GFP_KERNEL);
	if (!rx_queue->buffer)
		return -ENOMEM;

	rc = efx_nic_probe_rx(rx_queue);
	if (rc) {
		kfree(rx_queue->buffer);
		rx_queue->buffer = NULL;
	}

	return rc;
}

static void efx_init_rx_recycle_ring(struct efx_nic *efx,
				     struct efx_rx_queue *rx_queue)
{
	unsigned int bufs_in_recycle_ring, page_ring_size;

	/* Set the RX recycle ring size */
#ifdef CONFIG_PPC64
	bufs_in_recycle_ring = EFX_RECYCLE_RING_SIZE_IOMMU;
#else
	if (iommu_present(&pci_bus_type))
		bufs_in_recycle_ring = EFX_RECYCLE_RING_SIZE_IOMMU;
	else
		bufs_in_recycle_ring = EFX_RECYCLE_RING_SIZE_NOIOMMU;
#endif /* CONFIG_PPC64 */

	page_ring_size = roundup_pow_of_two(bufs_in_recycle_ring /
					    efx->rx_bufs_per_page);
	rx_queue->page_ring = kcalloc(page_ring_size,
				      sizeof(*rx_queue->page_ring), GFP_KERNEL);
	rx_queue->page_ptr_mask = page_ring_size - 1;
}

void efx_init_rx_queue(struct efx_rx_queue *rx_queue)
{
	struct efx_nic *efx = rx_queue->efx;
	unsigned int max_fill, trigger, max_trigger;

	netif_dbg(rx_queue->efx, drv, rx_queue->efx->net_dev,
		  "initialising RX queue %d\n", efx_rx_queue_index(rx_queue));

	/* Initialise ptr fields */
	rx_queue->added_count = 0;
	rx_queue->notified_count = 0;
	rx_queue->removed_count = 0;
	rx_queue->min_fill = -1U;
	efx_init_rx_recycle_ring(efx, rx_queue);

	rx_queue->page_remove = 0;
	rx_queue->page_add = rx_queue->page_ptr_mask + 1;
	rx_queue->page_recycle_count = 0;
	rx_queue->page_recycle_failed = 0;
	rx_queue->page_recycle_full = 0;

	/* Initialise limit fields */
	max_fill = efx->rxq_entries - EFX_RXD_HEAD_ROOM;
	max_trigger =
		max_fill - efx->rx_pages_per_batch * efx->rx_bufs_per_page;
	if (rx_refill_threshold != 0) {
		trigger = max_fill * min(rx_refill_threshold, 100U) / 100U;
		if (trigger > max_trigger)
			trigger = max_trigger;
	} else {
		trigger = max_trigger;
	}

	rx_queue->max_fill = max_fill;
	rx_queue->fast_fill_trigger = trigger;
	rx_queue->refill_enabled = true;

	/* Set up RX descriptor ring */
	efx_nic_init_rx(rx_queue);
}

void efx_fini_rx_queue(struct efx_rx_queue *rx_queue)
{
	int i;
	struct efx_nic *efx = rx_queue->efx;
	struct efx_rx_buffer *rx_buf;

	netif_dbg(rx_queue->efx, drv, rx_queue->efx->net_dev,
		  "shutting down RX queue %d\n", efx_rx_queue_index(rx_queue));

	del_timer_sync(&rx_queue->slow_fill);

	/* Release RX buffers from the current read ptr to the write ptr */
	if (rx_queue->buffer) {
		for (i = rx_queue->removed_count; i < rx_queue->added_count;
		     i++) {
			unsigned index = i & rx_queue->ptr_mask;
			rx_buf = efx_rx_buffer(rx_queue, index);
			efx_fini_rx_buffer(rx_queue, rx_buf);
		}
	}

	/* Unmap and release the pages in the recycle ring. Remove the ring. */
	for (i = 0; i <= rx_queue->page_ptr_mask; i++) {
		struct page *page = rx_queue->page_ring[i];
		struct efx_rx_page_state *state;

		if (page == NULL)
			continue;

		state = page_address(page);
		dma_unmap_page(&efx->pci_dev->dev, state->dma_addr,
			       PAGE_SIZE << efx->rx_buffer_order,
			       DMA_FROM_DEVICE);
		put_page(page);
	}
	kfree(rx_queue->page_ring);
	rx_queue->page_ring = NULL;
}

void efx_remove_rx_queue(struct efx_rx_queue *rx_queue)
{
	netif_dbg(rx_queue->efx, drv, rx_queue->efx->net_dev,
		  "destroying RX queue %d\n", efx_rx_queue_index(rx_queue));

	efx_nic_remove_rx(rx_queue);

	kfree(rx_queue->buffer);
	rx_queue->buffer = NULL;
}


module_param(rx_refill_threshold, uint, 0444);
MODULE_PARM_DESC(rx_refill_threshold,
		 "RX descriptor ring refill threshold (%)");

#ifdef CONFIG_RFS_ACCEL

<<<<<<< HEAD
/**
 * struct efx_async_filter_insertion - Request to asynchronously insert a filter
 * @net_dev: Reference to the netdevice
 * @spec: The filter to insert
 * @work: Workitem for this request
 * @rxq_index: Identifies the channel for which this request was made
 * @flow_id: Identifies the kernel-side flow for which this request was made
 */
struct efx_async_filter_insertion {
	struct net_device *net_dev;
	struct efx_filter_spec spec;
	struct work_struct work;
	u16 rxq_index;
	u32 flow_id;
};

=======
>>>>>>> f853dcaa
static void efx_filter_rfs_work(struct work_struct *data)
{
	struct efx_async_filter_insertion *req = container_of(data, struct efx_async_filter_insertion,
							      work);
	struct efx_nic *efx = netdev_priv(req->net_dev);
	struct efx_channel *channel = efx_get_channel(efx, req->rxq_index);
<<<<<<< HEAD
	int rc;

	rc = efx->type->filter_insert(efx, &req->spec, false);
=======
	int slot_idx = req - efx->rps_slot;
	int rc;

	rc = efx->type->filter_insert(efx, &req->spec, true);
>>>>>>> f853dcaa
	if (rc >= 0) {
		/* Remember this so we can check whether to expire the filter
		 * later.
		 */
		mutex_lock(&efx->rps_mutex);
		channel->rps_flow_id[rc] = req->flow_id;
		++channel->rfs_filters_added;
		mutex_unlock(&efx->rps_mutex);

		if (req->spec.ether_type == htons(ETH_P_IP))
			netif_info(efx, rx_status, efx->net_dev,
				   "steering %s %pI4:%u:%pI4:%u to queue %u [flow %u filter %d]\n",
				   (req->spec.ip_proto == IPPROTO_TCP) ? "TCP" : "UDP",
				   req->spec.rem_host, ntohs(req->spec.rem_port),
				   req->spec.loc_host, ntohs(req->spec.loc_port),
				   req->rxq_index, req->flow_id, rc);
		else
			netif_info(efx, rx_status, efx->net_dev,
				   "steering %s [%pI6]:%u:[%pI6]:%u to queue %u [flow %u filter %d]\n",
				   (req->spec.ip_proto == IPPROTO_TCP) ? "TCP" : "UDP",
				   req->spec.rem_host, ntohs(req->spec.rem_port),
				   req->spec.loc_host, ntohs(req->spec.loc_port),
				   req->rxq_index, req->flow_id, rc);
	}

	/* Release references */
<<<<<<< HEAD
	dev_put(req->net_dev);
	kfree(req);
=======
	clear_bit(slot_idx, &efx->rps_slot_map);
	dev_put(req->net_dev);
>>>>>>> f853dcaa
}

int efx_filter_rfs(struct net_device *net_dev, const struct sk_buff *skb,
		   u16 rxq_index, u32 flow_id)
{
	struct efx_nic *efx = netdev_priv(net_dev);
	struct efx_async_filter_insertion *req;
	struct flow_keys fk;
<<<<<<< HEAD
=======
	int slot_idx;
	int rc;
>>>>>>> f853dcaa

	/* find a free slot */
	for (slot_idx = 0; slot_idx < EFX_RPS_MAX_IN_FLIGHT; slot_idx++)
		if (!test_and_set_bit(slot_idx, &efx->rps_slot_map))
			break;
	if (slot_idx >= EFX_RPS_MAX_IN_FLIGHT)
		return -EBUSY;

	if (flow_id == RPS_FLOW_ID_INVALID) {
		rc = -EINVAL;
		goto out_clear;
	}

	if (!skb_flow_dissect_flow_keys(skb, &fk, 0)) {
		rc = -EPROTONOSUPPORT;
		goto out_clear;
	}

	if (fk.basic.n_proto != htons(ETH_P_IP) && fk.basic.n_proto != htons(ETH_P_IPV6)) {
		rc = -EPROTONOSUPPORT;
		goto out_clear;
	}
	if (fk.control.flags & FLOW_DIS_IS_FRAGMENT) {
		rc = -EPROTONOSUPPORT;
		goto out_clear;
	}

<<<<<<< HEAD
	req = kmalloc(sizeof(*req), GFP_ATOMIC);
	if (!req)
		return -ENOMEM;

=======
	req = efx->rps_slot + slot_idx;
>>>>>>> f853dcaa
	efx_filter_init_rx(&req->spec, EFX_FILTER_PRI_HINT,
			   efx->rx_scatter ? EFX_FILTER_FLAG_RX_SCATTER : 0,
			   rxq_index);
	req->spec.match_flags =
		EFX_FILTER_MATCH_ETHER_TYPE | EFX_FILTER_MATCH_IP_PROTO |
		EFX_FILTER_MATCH_LOC_HOST | EFX_FILTER_MATCH_LOC_PORT |
		EFX_FILTER_MATCH_REM_HOST | EFX_FILTER_MATCH_REM_PORT;
	req->spec.ether_type = fk.basic.n_proto;
	req->spec.ip_proto = fk.basic.ip_proto;

	if (fk.basic.n_proto == htons(ETH_P_IP)) {
		req->spec.rem_host[0] = fk.addrs.v4addrs.src;
		req->spec.loc_host[0] = fk.addrs.v4addrs.dst;
	} else {
		memcpy(req->spec.rem_host, &fk.addrs.v6addrs.src,
		       sizeof(struct in6_addr));
		memcpy(req->spec.loc_host, &fk.addrs.v6addrs.dst,
		       sizeof(struct in6_addr));
	}

	req->spec.rem_port = fk.ports.src;
	req->spec.loc_port = fk.ports.dst;

	dev_hold(req->net_dev = net_dev);
	INIT_WORK(&req->work, efx_filter_rfs_work);
	req->rxq_index = rxq_index;
	req->flow_id = flow_id;
	schedule_work(&req->work);
	return 0;
<<<<<<< HEAD
=======
out_clear:
	clear_bit(slot_idx, &efx->rps_slot_map);
	return rc;
>>>>>>> f853dcaa
}

bool __efx_filter_rfs_expire(struct efx_nic *efx, unsigned int quota)
{
	bool (*expire_one)(struct efx_nic *efx, u32 flow_id, unsigned int index);
	unsigned int channel_idx, index, size;
	u32 flow_id;

	if (!mutex_trylock(&efx->rps_mutex))
		return false;
	expire_one = efx->type->filter_rfs_expire_one;
	channel_idx = efx->rps_expire_channel;
	index = efx->rps_expire_index;
	size = efx->type->max_rx_ip_filters;
	while (quota--) {
		struct efx_channel *channel = efx_get_channel(efx, channel_idx);
		flow_id = channel->rps_flow_id[index];

		if (flow_id != RPS_FLOW_ID_INVALID &&
		    expire_one(efx, flow_id, index)) {
			netif_info(efx, rx_status, efx->net_dev,
				   "expired filter %d [queue %u flow %u]\n",
				   index, channel_idx, flow_id);
			channel->rps_flow_id[index] = RPS_FLOW_ID_INVALID;
		}
		if (++index == size) {
			if (++channel_idx == efx->n_channels)
				channel_idx = 0;
			index = 0;
		}
	}
	efx->rps_expire_channel = channel_idx;
	efx->rps_expire_index = index;

	mutex_unlock(&efx->rps_mutex);
	return true;
}

#endif /* CONFIG_RFS_ACCEL */

/**
 * efx_filter_is_mc_recipient - test whether spec is a multicast recipient
 * @spec: Specification to test
 *
 * Return: %true if the specification is a non-drop RX filter that
 * matches a local MAC address I/G bit value of 1 or matches a local
 * IPv4 or IPv6 address value in the respective multicast address
 * range.  Otherwise %false.
 */
bool efx_filter_is_mc_recipient(const struct efx_filter_spec *spec)
{
	if (!(spec->flags & EFX_FILTER_FLAG_RX) ||
	    spec->dmaq_id == EFX_FILTER_RX_DMAQ_ID_DROP)
		return false;

	if (spec->match_flags &
	    (EFX_FILTER_MATCH_LOC_MAC | EFX_FILTER_MATCH_LOC_MAC_IG) &&
	    is_multicast_ether_addr(spec->loc_mac))
		return true;

	if ((spec->match_flags &
	     (EFX_FILTER_MATCH_ETHER_TYPE | EFX_FILTER_MATCH_LOC_HOST)) ==
	    (EFX_FILTER_MATCH_ETHER_TYPE | EFX_FILTER_MATCH_LOC_HOST)) {
		if (spec->ether_type == htons(ETH_P_IP) &&
		    ipv4_is_multicast(spec->loc_host[0]))
			return true;
		if (spec->ether_type == htons(ETH_P_IPV6) &&
		    ((const u8 *)spec->loc_host)[0] == 0xff)
			return true;
	}

	return false;
}<|MERGE_RESOLUTION|>--- conflicted
+++ resolved
@@ -827,41 +827,16 @@
 
 #ifdef CONFIG_RFS_ACCEL
 
-<<<<<<< HEAD
-/**
- * struct efx_async_filter_insertion - Request to asynchronously insert a filter
- * @net_dev: Reference to the netdevice
- * @spec: The filter to insert
- * @work: Workitem for this request
- * @rxq_index: Identifies the channel for which this request was made
- * @flow_id: Identifies the kernel-side flow for which this request was made
- */
-struct efx_async_filter_insertion {
-	struct net_device *net_dev;
-	struct efx_filter_spec spec;
-	struct work_struct work;
-	u16 rxq_index;
-	u32 flow_id;
-};
-
-=======
->>>>>>> f853dcaa
 static void efx_filter_rfs_work(struct work_struct *data)
 {
 	struct efx_async_filter_insertion *req = container_of(data, struct efx_async_filter_insertion,
 							      work);
 	struct efx_nic *efx = netdev_priv(req->net_dev);
 	struct efx_channel *channel = efx_get_channel(efx, req->rxq_index);
-<<<<<<< HEAD
-	int rc;
-
-	rc = efx->type->filter_insert(efx, &req->spec, false);
-=======
 	int slot_idx = req - efx->rps_slot;
 	int rc;
 
 	rc = efx->type->filter_insert(efx, &req->spec, true);
->>>>>>> f853dcaa
 	if (rc >= 0) {
 		/* Remember this so we can check whether to expire the filter
 		 * later.
@@ -888,13 +863,8 @@
 	}
 
 	/* Release references */
-<<<<<<< HEAD
-	dev_put(req->net_dev);
-	kfree(req);
-=======
 	clear_bit(slot_idx, &efx->rps_slot_map);
 	dev_put(req->net_dev);
->>>>>>> f853dcaa
 }
 
 int efx_filter_rfs(struct net_device *net_dev, const struct sk_buff *skb,
@@ -903,11 +873,8 @@
 	struct efx_nic *efx = netdev_priv(net_dev);
 	struct efx_async_filter_insertion *req;
 	struct flow_keys fk;
-<<<<<<< HEAD
-=======
 	int slot_idx;
 	int rc;
->>>>>>> f853dcaa
 
 	/* find a free slot */
 	for (slot_idx = 0; slot_idx < EFX_RPS_MAX_IN_FLIGHT; slot_idx++)
@@ -935,14 +902,7 @@
 		goto out_clear;
 	}
 
-<<<<<<< HEAD
-	req = kmalloc(sizeof(*req), GFP_ATOMIC);
-	if (!req)
-		return -ENOMEM;
-
-=======
 	req = efx->rps_slot + slot_idx;
->>>>>>> f853dcaa
 	efx_filter_init_rx(&req->spec, EFX_FILTER_PRI_HINT,
 			   efx->rx_scatter ? EFX_FILTER_FLAG_RX_SCATTER : 0,
 			   rxq_index);
@@ -972,12 +932,9 @@
 	req->flow_id = flow_id;
 	schedule_work(&req->work);
 	return 0;
-<<<<<<< HEAD
-=======
 out_clear:
 	clear_bit(slot_idx, &efx->rps_slot_map);
 	return rc;
->>>>>>> f853dcaa
 }
 
 bool __efx_filter_rfs_expire(struct efx_nic *efx, unsigned int quota)
