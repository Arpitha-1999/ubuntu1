/*******************************************************************************

  Intel PRO/1000 Linux driver
  Copyright(c) 1999 - 2011 Intel Corporation.

  This program is free software; you can redistribute it and/or modify it
  under the terms and conditions of the GNU General Public License,
  version 2, as published by the Free Software Foundation.

  This program is distributed in the hope it will be useful, but WITHOUT
  ANY WARRANTY; without even the implied warranty of MERCHANTABILITY or
  FITNESS FOR A PARTICULAR PURPOSE.  See the GNU General Public License for
  more details.

  You should have received a copy of the GNU General Public License along with
  this program; if not, write to the Free Software Foundation, Inc.,
  51 Franklin St - Fifth Floor, Boston, MA 02110-1301 USA.

  The full GNU General Public License is included in this distribution in
  the file called "COPYING".

  Contact Information:
  Linux NICS <linux.nics@intel.com>
  e1000-devel Mailing List <e1000-devel@lists.sourceforge.net>
  Intel Corporation, 5200 N.E. Elam Young Parkway, Hillsboro, OR 97124-6497

*******************************************************************************/

#define pr_fmt(fmt) KBUILD_MODNAME ": " fmt

#include <linux/module.h>
#include <linux/types.h>
#include <linux/init.h>
#include <linux/pci.h>
#include <linux/vmalloc.h>
#include <linux/pagemap.h>
#include <linux/delay.h>
#include <linux/netdevice.h>
#include <linux/interrupt.h>
#include <linux/tcp.h>
#include <linux/ipv6.h>
#include <linux/slab.h>
#include <net/checksum.h>
#include <net/ip6_checksum.h>
#include <linux/mii.h>
#include <linux/ethtool.h>
#include <linux/if_vlan.h>
#include <linux/cpu.h>
#include <linux/smp.h>
#include <linux/pm_qos_params.h>
#include <linux/pm_runtime.h>
#include <linux/aer.h>
#include <linux/prefetch.h>

#include "e1000.h"

#define DRV_EXTRAVERSION "-k"

<<<<<<< HEAD
#define DRV_VERSION "1.3.16" DRV_EXTRAVERSION
=======
#define DRV_VERSION "1.4.4" DRV_EXTRAVERSION
>>>>>>> 43c4893c
char e1000e_driver_name[] = "e1000e";
const char e1000e_driver_version[] = DRV_VERSION;

static void e1000e_disable_aspm(struct pci_dev *pdev, u16 state);

static const struct e1000_info *e1000_info_tbl[] = {
	[board_82571]		= &e1000_82571_info,
	[board_82572]		= &e1000_82572_info,
	[board_82573]		= &e1000_82573_info,
	[board_82574]		= &e1000_82574_info,
	[board_82583]		= &e1000_82583_info,
	[board_80003es2lan]	= &e1000_es2_info,
	[board_ich8lan]		= &e1000_ich8_info,
	[board_ich9lan]		= &e1000_ich9_info,
	[board_ich10lan]	= &e1000_ich10_info,
	[board_pchlan]		= &e1000_pch_info,
	[board_pch2lan]		= &e1000_pch2_info,
};

struct e1000_reg_info {
	u32 ofs;
	char *name;
};

#define E1000_RDFH	0x02410	/* Rx Data FIFO Head - RW */
#define E1000_RDFT	0x02418	/* Rx Data FIFO Tail - RW */
#define E1000_RDFHS	0x02420	/* Rx Data FIFO Head Saved - RW */
#define E1000_RDFTS	0x02428	/* Rx Data FIFO Tail Saved - RW */
#define E1000_RDFPC	0x02430	/* Rx Data FIFO Packet Count - RW */

#define E1000_TDFH	0x03410	/* Tx Data FIFO Head - RW */
#define E1000_TDFT	0x03418	/* Tx Data FIFO Tail - RW */
#define E1000_TDFHS	0x03420	/* Tx Data FIFO Head Saved - RW */
#define E1000_TDFTS	0x03428	/* Tx Data FIFO Tail Saved - RW */
#define E1000_TDFPC	0x03430	/* Tx Data FIFO Packet Count - RW */

static const struct e1000_reg_info e1000_reg_info_tbl[] = {

	/* General Registers */
	{E1000_CTRL, "CTRL"},
	{E1000_STATUS, "STATUS"},
	{E1000_CTRL_EXT, "CTRL_EXT"},

	/* Interrupt Registers */
	{E1000_ICR, "ICR"},

	/* Rx Registers */
	{E1000_RCTL, "RCTL"},
	{E1000_RDLEN, "RDLEN"},
	{E1000_RDH, "RDH"},
	{E1000_RDT, "RDT"},
	{E1000_RDTR, "RDTR"},
	{E1000_RXDCTL(0), "RXDCTL"},
	{E1000_ERT, "ERT"},
	{E1000_RDBAL, "RDBAL"},
	{E1000_RDBAH, "RDBAH"},
	{E1000_RDFH, "RDFH"},
	{E1000_RDFT, "RDFT"},
	{E1000_RDFHS, "RDFHS"},
	{E1000_RDFTS, "RDFTS"},
	{E1000_RDFPC, "RDFPC"},

	/* Tx Registers */
	{E1000_TCTL, "TCTL"},
	{E1000_TDBAL, "TDBAL"},
	{E1000_TDBAH, "TDBAH"},
	{E1000_TDLEN, "TDLEN"},
	{E1000_TDH, "TDH"},
	{E1000_TDT, "TDT"},
	{E1000_TIDV, "TIDV"},
	{E1000_TXDCTL(0), "TXDCTL"},
	{E1000_TADV, "TADV"},
	{E1000_TARC(0), "TARC"},
	{E1000_TDFH, "TDFH"},
	{E1000_TDFT, "TDFT"},
	{E1000_TDFHS, "TDFHS"},
	{E1000_TDFTS, "TDFTS"},
	{E1000_TDFPC, "TDFPC"},

	/* List Terminator */
	{}
};

/*
 * e1000_regdump - register printout routine
 */
static void e1000_regdump(struct e1000_hw *hw, struct e1000_reg_info *reginfo)
{
	int n = 0;
	char rname[16];
	u32 regs[8];

	switch (reginfo->ofs) {
	case E1000_RXDCTL(0):
		for (n = 0; n < 2; n++)
			regs[n] = __er32(hw, E1000_RXDCTL(n));
		break;
	case E1000_TXDCTL(0):
		for (n = 0; n < 2; n++)
			regs[n] = __er32(hw, E1000_TXDCTL(n));
		break;
	case E1000_TARC(0):
		for (n = 0; n < 2; n++)
			regs[n] = __er32(hw, E1000_TARC(n));
		break;
	default:
		printk(KERN_INFO "%-15s %08x\n",
		       reginfo->name, __er32(hw, reginfo->ofs));
		return;
	}

	snprintf(rname, 16, "%s%s", reginfo->name, "[0-1]");
	printk(KERN_INFO "%-15s ", rname);
	for (n = 0; n < 2; n++)
		printk(KERN_CONT "%08x ", regs[n]);
	printk(KERN_CONT "\n");
}

/*
 * e1000e_dump - Print registers, Tx-ring and Rx-ring
 */
static void e1000e_dump(struct e1000_adapter *adapter)
{
	struct net_device *netdev = adapter->netdev;
	struct e1000_hw *hw = &adapter->hw;
	struct e1000_reg_info *reginfo;
	struct e1000_ring *tx_ring = adapter->tx_ring;
	struct e1000_tx_desc *tx_desc;
	struct my_u0 {
		u64 a;
		u64 b;
	} *u0;
	struct e1000_buffer *buffer_info;
	struct e1000_ring *rx_ring = adapter->rx_ring;
	union e1000_rx_desc_packet_split *rx_desc_ps;
	struct e1000_rx_desc *rx_desc;
	struct my_u1 {
		u64 a;
		u64 b;
		u64 c;
		u64 d;
	} *u1;
	u32 staterr;
	int i = 0;

	if (!netif_msg_hw(adapter))
		return;

	/* Print netdevice Info */
	if (netdev) {
		dev_info(&adapter->pdev->dev, "Net device Info\n");
		printk(KERN_INFO "Device Name     state            "
		       "trans_start      last_rx\n");
		printk(KERN_INFO "%-15s %016lX %016lX %016lX\n",
		       netdev->name, netdev->state, netdev->trans_start,
		       netdev->last_rx);
	}

	/* Print Registers */
	dev_info(&adapter->pdev->dev, "Register Dump\n");
	printk(KERN_INFO " Register Name   Value\n");
	for (reginfo = (struct e1000_reg_info *)e1000_reg_info_tbl;
	     reginfo->name; reginfo++) {
		e1000_regdump(hw, reginfo);
	}

	/* Print Tx Ring Summary */
	if (!netdev || !netif_running(netdev))
		goto exit;

	dev_info(&adapter->pdev->dev, "Tx Ring Summary\n");
	printk(KERN_INFO "Queue [NTU] [NTC] [bi(ntc)->dma  ]"
	       " leng ntw timestamp\n");
	buffer_info = &tx_ring->buffer_info[tx_ring->next_to_clean];
	printk(KERN_INFO " %5d %5X %5X %016llX %04X %3X %016llX\n",
	       0, tx_ring->next_to_use, tx_ring->next_to_clean,
	       (unsigned long long)buffer_info->dma,
	       buffer_info->length,
	       buffer_info->next_to_watch,
	       (unsigned long long)buffer_info->time_stamp);

	/* Print Tx Ring */
	if (!netif_msg_tx_done(adapter))
		goto rx_ring_summary;

	dev_info(&adapter->pdev->dev, "Tx Ring Dump\n");

	/* Transmit Descriptor Formats - DEXT[29] is 0 (Legacy) or 1 (Extended)
	 *
	 * Legacy Transmit Descriptor
	 *   +--------------------------------------------------------------+
	 * 0 |         Buffer Address [63:0] (Reserved on Write Back)       |
	 *   +--------------------------------------------------------------+
	 * 8 | Special  |    CSS     | Status |  CMD    |  CSO   |  Length  |
	 *   +--------------------------------------------------------------+
	 *   63       48 47        36 35    32 31     24 23    16 15        0
	 *
	 * Extended Context Descriptor (DTYP=0x0) for TSO or checksum offload
	 *   63      48 47    40 39       32 31             16 15    8 7      0
	 *   +----------------------------------------------------------------+
	 * 0 |  TUCSE  | TUCS0  |   TUCSS   |     IPCSE       | IPCS0 | IPCSS |
	 *   +----------------------------------------------------------------+
	 * 8 |   MSS   | HDRLEN | RSV | STA | TUCMD | DTYP |      PAYLEN      |
	 *   +----------------------------------------------------------------+
	 *   63      48 47    40 39 36 35 32 31   24 23  20 19                0
	 *
	 * Extended Data Descriptor (DTYP=0x1)
	 *   +----------------------------------------------------------------+
	 * 0 |                     Buffer Address [63:0]                      |
	 *   +----------------------------------------------------------------+
	 * 8 | VLAN tag |  POPTS  | Rsvd | Status | Command | DTYP |  DTALEN  |
	 *   +----------------------------------------------------------------+
	 *   63       48 47     40 39  36 35    32 31     24 23  20 19        0
	 */
	printk(KERN_INFO "Tl[desc]     [address 63:0  ] [SpeCssSCmCsLen]"
	       " [bi->dma       ] leng  ntw timestamp        bi->skb "
	       "<-- Legacy format\n");
	printk(KERN_INFO "Tc[desc]     [Ce CoCsIpceCoS] [MssHlRSCm0Plen]"
	       " [bi->dma       ] leng  ntw timestamp        bi->skb "
	       "<-- Ext Context format\n");
	printk(KERN_INFO "Td[desc]     [address 63:0  ] [VlaPoRSCm1Dlen]"
	       " [bi->dma       ] leng  ntw timestamp        bi->skb "
	       "<-- Ext Data format\n");
	for (i = 0; tx_ring->desc && (i < tx_ring->count); i++) {
		tx_desc = E1000_TX_DESC(*tx_ring, i);
		buffer_info = &tx_ring->buffer_info[i];
		u0 = (struct my_u0 *)tx_desc;
		printk(KERN_INFO "T%c[0x%03X]    %016llX %016llX %016llX "
		       "%04X  %3X %016llX %p",
		       (!(le64_to_cpu(u0->b) & (1 << 29)) ? 'l' :
			((le64_to_cpu(u0->b) & (1 << 20)) ? 'd' : 'c')), i,
		       (unsigned long long)le64_to_cpu(u0->a),
		       (unsigned long long)le64_to_cpu(u0->b),
		       (unsigned long long)buffer_info->dma,
		       buffer_info->length, buffer_info->next_to_watch,
		       (unsigned long long)buffer_info->time_stamp,
		       buffer_info->skb);
		if (i == tx_ring->next_to_use && i == tx_ring->next_to_clean)
			printk(KERN_CONT " NTC/U\n");
		else if (i == tx_ring->next_to_use)
			printk(KERN_CONT " NTU\n");
		else if (i == tx_ring->next_to_clean)
			printk(KERN_CONT " NTC\n");
		else
			printk(KERN_CONT "\n");

		if (netif_msg_pktdata(adapter) && buffer_info->dma != 0)
			print_hex_dump(KERN_INFO, "", DUMP_PREFIX_ADDRESS,
				       16, 1, phys_to_virt(buffer_info->dma),
				       buffer_info->length, true);
	}

	/* Print Rx Ring Summary */
rx_ring_summary:
	dev_info(&adapter->pdev->dev, "Rx Ring Summary\n");
	printk(KERN_INFO "Queue [NTU] [NTC]\n");
	printk(KERN_INFO " %5d %5X %5X\n", 0,
	       rx_ring->next_to_use, rx_ring->next_to_clean);

	/* Print Rx Ring */
	if (!netif_msg_rx_status(adapter))
		goto exit;

	dev_info(&adapter->pdev->dev, "Rx Ring Dump\n");
	switch (adapter->rx_ps_pages) {
	case 1:
	case 2:
	case 3:
		/* [Extended] Packet Split Receive Descriptor Format
		 *
		 *    +-----------------------------------------------------+
		 *  0 |                Buffer Address 0 [63:0]              |
		 *    +-----------------------------------------------------+
		 *  8 |                Buffer Address 1 [63:0]              |
		 *    +-----------------------------------------------------+
		 * 16 |                Buffer Address 2 [63:0]              |
		 *    +-----------------------------------------------------+
		 * 24 |                Buffer Address 3 [63:0]              |
		 *    +-----------------------------------------------------+
		 */
		printk(KERN_INFO "R  [desc]      [buffer 0 63:0 ] "
		       "[buffer 1 63:0 ] "
		       "[buffer 2 63:0 ] [buffer 3 63:0 ] [bi->dma       ] "
		       "[bi->skb] <-- Ext Pkt Split format\n");
		/* [Extended] Receive Descriptor (Write-Back) Format
		 *
		 *   63       48 47    32 31     13 12    8 7    4 3        0
		 *   +------------------------------------------------------+
		 * 0 | Packet   | IP     |  Rsvd   | MRQ   | Rsvd | MRQ RSS |
		 *   | Checksum | Ident  |         | Queue |      |  Type   |
		 *   +------------------------------------------------------+
		 * 8 | VLAN Tag | Length | Extended Error | Extended Status |
		 *   +------------------------------------------------------+
		 *   63       48 47    32 31            20 19               0
		 */
		printk(KERN_INFO "RWB[desc]      [ck ipid mrqhsh] "
		       "[vl   l0 ee  es] "
		       "[ l3  l2  l1 hs] [reserved      ] ---------------- "
		       "[bi->skb] <-- Ext Rx Write-Back format\n");
		for (i = 0; i < rx_ring->count; i++) {
			buffer_info = &rx_ring->buffer_info[i];
			rx_desc_ps = E1000_RX_DESC_PS(*rx_ring, i);
			u1 = (struct my_u1 *)rx_desc_ps;
			staterr =
			    le32_to_cpu(rx_desc_ps->wb.middle.status_error);
			if (staterr & E1000_RXD_STAT_DD) {
				/* Descriptor Done */
				printk(KERN_INFO "RWB[0x%03X]     %016llX "
				       "%016llX %016llX %016llX "
				       "---------------- %p", i,
				       (unsigned long long)le64_to_cpu(u1->a),
				       (unsigned long long)le64_to_cpu(u1->b),
				       (unsigned long long)le64_to_cpu(u1->c),
				       (unsigned long long)le64_to_cpu(u1->d),
				       buffer_info->skb);
			} else {
				printk(KERN_INFO "R  [0x%03X]     %016llX "
				       "%016llX %016llX %016llX %016llX %p", i,
				       (unsigned long long)le64_to_cpu(u1->a),
				       (unsigned long long)le64_to_cpu(u1->b),
				       (unsigned long long)le64_to_cpu(u1->c),
				       (unsigned long long)le64_to_cpu(u1->d),
				       (unsigned long long)buffer_info->dma,
				       buffer_info->skb);

				if (netif_msg_pktdata(adapter))
					print_hex_dump(KERN_INFO, "",
						DUMP_PREFIX_ADDRESS, 16, 1,
						phys_to_virt(buffer_info->dma),
						adapter->rx_ps_bsize0, true);
			}

			if (i == rx_ring->next_to_use)
				printk(KERN_CONT " NTU\n");
			else if (i == rx_ring->next_to_clean)
				printk(KERN_CONT " NTC\n");
			else
				printk(KERN_CONT "\n");
		}
		break;
	default:
	case 0:
		/* Legacy Receive Descriptor Format
		 *
		 * +-----------------------------------------------------+
		 * |                Buffer Address [63:0]                |
		 * +-----------------------------------------------------+
		 * | VLAN Tag | Errors | Status 0 | Packet csum | Length |
		 * +-----------------------------------------------------+
		 * 63       48 47    40 39      32 31         16 15      0
		 */
		printk(KERN_INFO "Rl[desc]     [address 63:0  ] "
		       "[vl er S cks ln] [bi->dma       ] [bi->skb] "
		       "<-- Legacy format\n");
		for (i = 0; rx_ring->desc && (i < rx_ring->count); i++) {
			rx_desc = E1000_RX_DESC(*rx_ring, i);
			buffer_info = &rx_ring->buffer_info[i];
			u0 = (struct my_u0 *)rx_desc;
			printk(KERN_INFO "Rl[0x%03X]    %016llX %016llX "
			       "%016llX %p", i,
			       (unsigned long long)le64_to_cpu(u0->a),
			       (unsigned long long)le64_to_cpu(u0->b),
			       (unsigned long long)buffer_info->dma,
			       buffer_info->skb);
			if (i == rx_ring->next_to_use)
				printk(KERN_CONT " NTU\n");
			else if (i == rx_ring->next_to_clean)
				printk(KERN_CONT " NTC\n");
			else
				printk(KERN_CONT "\n");

			if (netif_msg_pktdata(adapter))
				print_hex_dump(KERN_INFO, "",
					       DUMP_PREFIX_ADDRESS,
					       16, 1,
					       phys_to_virt(buffer_info->dma),
					       adapter->rx_buffer_len, true);
		}
	}

exit:
	return;
}

/**
 * e1000_desc_unused - calculate if we have unused descriptors
 **/
static int e1000_desc_unused(struct e1000_ring *ring)
{
	if (ring->next_to_clean > ring->next_to_use)
		return ring->next_to_clean - ring->next_to_use - 1;

	return ring->count + ring->next_to_clean - ring->next_to_use - 1;
}

/**
 * e1000_receive_skb - helper function to handle Rx indications
 * @adapter: board private structure
 * @status: descriptor status field as written by hardware
 * @vlan: descriptor vlan field as written by hardware (no le/be conversion)
 * @skb: pointer to sk_buff to be indicated to stack
 **/
static void e1000_receive_skb(struct e1000_adapter *adapter,
			      struct net_device *netdev, struct sk_buff *skb,
			      u8 status, __le16 vlan)
{
	u16 tag = le16_to_cpu(vlan);
	skb->protocol = eth_type_trans(skb, netdev);

	if (status & E1000_RXD_STAT_VP)
		__vlan_hwaccel_put_tag(skb, tag);

	napi_gro_receive(&adapter->napi, skb);
}

/**
 * e1000_rx_checksum - Receive Checksum Offload
 * @adapter:     board private structure
 * @status_err:  receive descriptor status and error fields
 * @csum:	receive descriptor csum field
 * @sk_buff:     socket buffer with received data
 **/
static void e1000_rx_checksum(struct e1000_adapter *adapter, u32 status_err,
			      u32 csum, struct sk_buff *skb)
{
	u16 status = (u16)status_err;
	u8 errors = (u8)(status_err >> 24);

	skb_checksum_none_assert(skb);

	/* Ignore Checksum bit is set */
	if (status & E1000_RXD_STAT_IXSM)
		return;
	/* TCP/UDP checksum error bit is set */
	if (errors & E1000_RXD_ERR_TCPE) {
		/* let the stack verify checksum errors */
		adapter->hw_csum_err++;
		return;
	}

	/* TCP/UDP Checksum has not been calculated */
	if (!(status & (E1000_RXD_STAT_TCPCS | E1000_RXD_STAT_UDPCS)))
		return;

	/* It must be a TCP or UDP packet with a valid checksum */
	if (status & E1000_RXD_STAT_TCPCS) {
		/* TCP checksum is good */
		skb->ip_summed = CHECKSUM_UNNECESSARY;
	} else {
		/*
		 * IP fragment with UDP payload
		 * Hardware complements the payload checksum, so we undo it
		 * and then put the value in host order for further stack use.
		 */
		__sum16 sum = (__force __sum16)htons(csum);
		skb->csum = csum_unfold(~sum);
		skb->ip_summed = CHECKSUM_COMPLETE;
	}
	adapter->hw_csum_good++;
}

/**
 * e1000_alloc_rx_buffers - Replace used receive buffers; legacy & extended
 * @adapter: address of board private structure
 **/
static void e1000_alloc_rx_buffers(struct e1000_adapter *adapter,
				   int cleaned_count, gfp_t gfp)
{
	struct net_device *netdev = adapter->netdev;
	struct pci_dev *pdev = adapter->pdev;
	struct e1000_ring *rx_ring = adapter->rx_ring;
	struct e1000_rx_desc *rx_desc;
	struct e1000_buffer *buffer_info;
	struct sk_buff *skb;
	unsigned int i;
	unsigned int bufsz = adapter->rx_buffer_len;

	i = rx_ring->next_to_use;
	buffer_info = &rx_ring->buffer_info[i];

	while (cleaned_count--) {
		skb = buffer_info->skb;
		if (skb) {
			skb_trim(skb, 0);
			goto map_skb;
		}

		skb = __netdev_alloc_skb_ip_align(netdev, bufsz, gfp);
		if (!skb) {
			/* Better luck next round */
			adapter->alloc_rx_buff_failed++;
			break;
		}

		buffer_info->skb = skb;
map_skb:
		buffer_info->dma = dma_map_single(&pdev->dev, skb->data,
						  adapter->rx_buffer_len,
						  DMA_FROM_DEVICE);
		if (dma_mapping_error(&pdev->dev, buffer_info->dma)) {
			dev_err(&pdev->dev, "Rx DMA map failed\n");
			adapter->rx_dma_failed++;
			break;
		}

		rx_desc = E1000_RX_DESC(*rx_ring, i);
		rx_desc->buffer_addr = cpu_to_le64(buffer_info->dma);

		if (unlikely(!(i & (E1000_RX_BUFFER_WRITE - 1)))) {
			/*
			 * Force memory writes to complete before letting h/w
			 * know there are new descriptors to fetch.  (Only
			 * applicable for weak-ordered memory model archs,
			 * such as IA-64).
			 */
			wmb();
			writel(i, adapter->hw.hw_addr + rx_ring->tail);
		}
		i++;
		if (i == rx_ring->count)
			i = 0;
		buffer_info = &rx_ring->buffer_info[i];
	}

	rx_ring->next_to_use = i;
}

/**
 * e1000_alloc_rx_buffers_ps - Replace used receive buffers; packet split
 * @adapter: address of board private structure
 **/
static void e1000_alloc_rx_buffers_ps(struct e1000_adapter *adapter,
				      int cleaned_count, gfp_t gfp)
{
	struct net_device *netdev = adapter->netdev;
	struct pci_dev *pdev = adapter->pdev;
	union e1000_rx_desc_packet_split *rx_desc;
	struct e1000_ring *rx_ring = adapter->rx_ring;
	struct e1000_buffer *buffer_info;
	struct e1000_ps_page *ps_page;
	struct sk_buff *skb;
	unsigned int i, j;

	i = rx_ring->next_to_use;
	buffer_info = &rx_ring->buffer_info[i];

	while (cleaned_count--) {
		rx_desc = E1000_RX_DESC_PS(*rx_ring, i);

		for (j = 0; j < PS_PAGE_BUFFERS; j++) {
			ps_page = &buffer_info->ps_pages[j];
			if (j >= adapter->rx_ps_pages) {
				/* all unused desc entries get hw null ptr */
				rx_desc->read.buffer_addr[j + 1] =
				    ~cpu_to_le64(0);
				continue;
			}
			if (!ps_page->page) {
				ps_page->page = alloc_page(gfp);
				if (!ps_page->page) {
					adapter->alloc_rx_buff_failed++;
					goto no_buffers;
				}
				ps_page->dma = dma_map_page(&pdev->dev,
							    ps_page->page,
							    0, PAGE_SIZE,
							    DMA_FROM_DEVICE);
				if (dma_mapping_error(&pdev->dev,
						      ps_page->dma)) {
					dev_err(&adapter->pdev->dev,
						"Rx DMA page map failed\n");
					adapter->rx_dma_failed++;
					goto no_buffers;
				}
			}
			/*
			 * Refresh the desc even if buffer_addrs
			 * didn't change because each write-back
			 * erases this info.
			 */
			rx_desc->read.buffer_addr[j + 1] =
			    cpu_to_le64(ps_page->dma);
		}

		skb = __netdev_alloc_skb_ip_align(netdev,
						  adapter->rx_ps_bsize0,
						  gfp);

		if (!skb) {
			adapter->alloc_rx_buff_failed++;
			break;
		}

		buffer_info->skb = skb;
		buffer_info->dma = dma_map_single(&pdev->dev, skb->data,
						  adapter->rx_ps_bsize0,
						  DMA_FROM_DEVICE);
		if (dma_mapping_error(&pdev->dev, buffer_info->dma)) {
			dev_err(&pdev->dev, "Rx DMA map failed\n");
			adapter->rx_dma_failed++;
			/* cleanup skb */
			dev_kfree_skb_any(skb);
			buffer_info->skb = NULL;
			break;
		}

		rx_desc->read.buffer_addr[0] = cpu_to_le64(buffer_info->dma);

		if (unlikely(!(i & (E1000_RX_BUFFER_WRITE - 1)))) {
			/*
			 * Force memory writes to complete before letting h/w
			 * know there are new descriptors to fetch.  (Only
			 * applicable for weak-ordered memory model archs,
			 * such as IA-64).
			 */
			wmb();
			writel(i << 1, adapter->hw.hw_addr + rx_ring->tail);
		}

		i++;
		if (i == rx_ring->count)
			i = 0;
		buffer_info = &rx_ring->buffer_info[i];
	}

no_buffers:
	rx_ring->next_to_use = i;
}

/**
 * e1000_alloc_jumbo_rx_buffers - Replace used jumbo receive buffers
 * @adapter: address of board private structure
 * @cleaned_count: number of buffers to allocate this pass
 **/

static void e1000_alloc_jumbo_rx_buffers(struct e1000_adapter *adapter,
					 int cleaned_count, gfp_t gfp)
{
	struct net_device *netdev = adapter->netdev;
	struct pci_dev *pdev = adapter->pdev;
	struct e1000_rx_desc *rx_desc;
	struct e1000_ring *rx_ring = adapter->rx_ring;
	struct e1000_buffer *buffer_info;
	struct sk_buff *skb;
	unsigned int i;
	unsigned int bufsz = 256 - 16 /* for skb_reserve */;

	i = rx_ring->next_to_use;
	buffer_info = &rx_ring->buffer_info[i];

	while (cleaned_count--) {
		skb = buffer_info->skb;
		if (skb) {
			skb_trim(skb, 0);
			goto check_page;
		}

		skb = __netdev_alloc_skb_ip_align(netdev, bufsz, gfp);
		if (unlikely(!skb)) {
			/* Better luck next round */
			adapter->alloc_rx_buff_failed++;
			break;
		}

		buffer_info->skb = skb;
check_page:
		/* allocate a new page if necessary */
		if (!buffer_info->page) {
			buffer_info->page = alloc_page(gfp);
			if (unlikely(!buffer_info->page)) {
				adapter->alloc_rx_buff_failed++;
				break;
			}
		}

		if (!buffer_info->dma)
			buffer_info->dma = dma_map_page(&pdev->dev,
			                                buffer_info->page, 0,
			                                PAGE_SIZE,
							DMA_FROM_DEVICE);

		rx_desc = E1000_RX_DESC(*rx_ring, i);
		rx_desc->buffer_addr = cpu_to_le64(buffer_info->dma);

		if (unlikely(++i == rx_ring->count))
			i = 0;
		buffer_info = &rx_ring->buffer_info[i];
	}

	if (likely(rx_ring->next_to_use != i)) {
		rx_ring->next_to_use = i;
		if (unlikely(i-- == 0))
			i = (rx_ring->count - 1);

		/* Force memory writes to complete before letting h/w
		 * know there are new descriptors to fetch.  (Only
		 * applicable for weak-ordered memory model archs,
		 * such as IA-64). */
		wmb();
		writel(i, adapter->hw.hw_addr + rx_ring->tail);
	}
}

/**
 * e1000_clean_rx_irq - Send received data up the network stack; legacy
 * @adapter: board private structure
 *
 * the return value indicates whether actual cleaning was done, there
 * is no guarantee that everything was cleaned
 **/
static bool e1000_clean_rx_irq(struct e1000_adapter *adapter,
			       int *work_done, int work_to_do)
{
	struct net_device *netdev = adapter->netdev;
	struct pci_dev *pdev = adapter->pdev;
	struct e1000_hw *hw = &adapter->hw;
	struct e1000_ring *rx_ring = adapter->rx_ring;
	struct e1000_rx_desc *rx_desc, *next_rxd;
	struct e1000_buffer *buffer_info, *next_buffer;
	u32 length;
	unsigned int i;
	int cleaned_count = 0;
	bool cleaned = 0;
	unsigned int total_rx_bytes = 0, total_rx_packets = 0;

	i = rx_ring->next_to_clean;
	rx_desc = E1000_RX_DESC(*rx_ring, i);
	buffer_info = &rx_ring->buffer_info[i];

	while (rx_desc->status & E1000_RXD_STAT_DD) {
		struct sk_buff *skb;
		u8 status;

		if (*work_done >= work_to_do)
			break;
		(*work_done)++;
		rmb();	/* read descriptor and rx_buffer_info after status DD */

		status = rx_desc->status;
		skb = buffer_info->skb;
		buffer_info->skb = NULL;

		prefetch(skb->data - NET_IP_ALIGN);

		i++;
		if (i == rx_ring->count)
			i = 0;
		next_rxd = E1000_RX_DESC(*rx_ring, i);
		prefetch(next_rxd);

		next_buffer = &rx_ring->buffer_info[i];

		cleaned = 1;
		cleaned_count++;
		dma_unmap_single(&pdev->dev,
				 buffer_info->dma,
				 adapter->rx_buffer_len,
				 DMA_FROM_DEVICE);
		buffer_info->dma = 0;

		length = le16_to_cpu(rx_desc->length);

		/*
		 * !EOP means multiple descriptors were used to store a single
		 * packet, if that's the case we need to toss it.  In fact, we
		 * need to toss every packet with the EOP bit clear and the
		 * next frame that _does_ have the EOP bit set, as it is by
		 * definition only a frame fragment
		 */
		if (unlikely(!(status & E1000_RXD_STAT_EOP)))
			adapter->flags2 |= FLAG2_IS_DISCARDING;

		if (adapter->flags2 & FLAG2_IS_DISCARDING) {
			/* All receives must fit into a single buffer */
			e_dbg("Receive packet consumed multiple buffers\n");
			/* recycle */
			buffer_info->skb = skb;
			if (status & E1000_RXD_STAT_EOP)
				adapter->flags2 &= ~FLAG2_IS_DISCARDING;
			goto next_desc;
		}

		if (rx_desc->errors & E1000_RXD_ERR_FRAME_ERR_MASK) {
			/* recycle */
			buffer_info->skb = skb;
			goto next_desc;
		}

		/* adjust length to remove Ethernet CRC */
		if (!(adapter->flags2 & FLAG2_CRC_STRIPPING))
			length -= 4;

		total_rx_bytes += length;
		total_rx_packets++;

		/*
		 * code added for copybreak, this should improve
		 * performance for small packets with large amounts
		 * of reassembly being done in the stack
		 */
		if (length < copybreak) {
			struct sk_buff *new_skb =
			    netdev_alloc_skb_ip_align(netdev, length);
			if (new_skb) {
				skb_copy_to_linear_data_offset(new_skb,
							       -NET_IP_ALIGN,
							       (skb->data -
								NET_IP_ALIGN),
							       (length +
								NET_IP_ALIGN));
				/* save the skb in buffer_info as good */
				buffer_info->skb = skb;
				skb = new_skb;
			}
			/* else just continue with the old one */
		}
		/* end copybreak code */
		skb_put(skb, length);

		/* Receive Checksum Offload */
		e1000_rx_checksum(adapter,
				  (u32)(status) |
				  ((u32)(rx_desc->errors) << 24),
				  le16_to_cpu(rx_desc->csum), skb);

		e1000_receive_skb(adapter, netdev, skb,status,rx_desc->special);

next_desc:
		rx_desc->status = 0;

		/* return some buffers to hardware, one at a time is too slow */
		if (cleaned_count >= E1000_RX_BUFFER_WRITE) {
			adapter->alloc_rx_buf(adapter, cleaned_count,
					      GFP_ATOMIC);
			cleaned_count = 0;
		}

		/* use prefetched values */
		rx_desc = next_rxd;
		buffer_info = next_buffer;
	}
	rx_ring->next_to_clean = i;

	cleaned_count = e1000_desc_unused(rx_ring);
	if (cleaned_count)
		adapter->alloc_rx_buf(adapter, cleaned_count, GFP_ATOMIC);

	adapter->total_rx_bytes += total_rx_bytes;
	adapter->total_rx_packets += total_rx_packets;
	return cleaned;
}

static void e1000_put_txbuf(struct e1000_adapter *adapter,
			     struct e1000_buffer *buffer_info)
{
	if (buffer_info->dma) {
		if (buffer_info->mapped_as_page)
			dma_unmap_page(&adapter->pdev->dev, buffer_info->dma,
				       buffer_info->length, DMA_TO_DEVICE);
		else
			dma_unmap_single(&adapter->pdev->dev, buffer_info->dma,
					 buffer_info->length, DMA_TO_DEVICE);
		buffer_info->dma = 0;
	}
	if (buffer_info->skb) {
		dev_kfree_skb_any(buffer_info->skb);
		buffer_info->skb = NULL;
	}
	buffer_info->time_stamp = 0;
}

static void e1000_print_hw_hang(struct work_struct *work)
{
	struct e1000_adapter *adapter = container_of(work,
	                                             struct e1000_adapter,
	                                             print_hang_task);
	struct e1000_ring *tx_ring = adapter->tx_ring;
	unsigned int i = tx_ring->next_to_clean;
	unsigned int eop = tx_ring->buffer_info[i].next_to_watch;
	struct e1000_tx_desc *eop_desc = E1000_TX_DESC(*tx_ring, eop);
	struct e1000_hw *hw = &adapter->hw;
	u16 phy_status, phy_1000t_status, phy_ext_status;
	u16 pci_status;

	if (test_bit(__E1000_DOWN, &adapter->state))
		return;

	e1e_rphy(hw, PHY_STATUS, &phy_status);
	e1e_rphy(hw, PHY_1000T_STATUS, &phy_1000t_status);
	e1e_rphy(hw, PHY_EXT_STATUS, &phy_ext_status);

	pci_read_config_word(adapter->pdev, PCI_STATUS, &pci_status);

	/* detected Hardware unit hang */
	e_err("Detected Hardware Unit Hang:\n"
	      "  TDH                  <%x>\n"
	      "  TDT                  <%x>\n"
	      "  next_to_use          <%x>\n"
	      "  next_to_clean        <%x>\n"
	      "buffer_info[next_to_clean]:\n"
	      "  time_stamp           <%lx>\n"
	      "  next_to_watch        <%x>\n"
	      "  jiffies              <%lx>\n"
	      "  next_to_watch.status <%x>\n"
	      "MAC Status             <%x>\n"
	      "PHY Status             <%x>\n"
	      "PHY 1000BASE-T Status  <%x>\n"
	      "PHY Extended Status    <%x>\n"
	      "PCI Status             <%x>\n",
	      readl(adapter->hw.hw_addr + tx_ring->head),
	      readl(adapter->hw.hw_addr + tx_ring->tail),
	      tx_ring->next_to_use,
	      tx_ring->next_to_clean,
	      tx_ring->buffer_info[eop].time_stamp,
	      eop,
	      jiffies,
	      eop_desc->upper.fields.status,
	      er32(STATUS),
	      phy_status,
	      phy_1000t_status,
	      phy_ext_status,
	      pci_status);
}

/**
 * e1000_clean_tx_irq - Reclaim resources after transmit completes
 * @adapter: board private structure
 *
 * the return value indicates whether actual cleaning was done, there
 * is no guarantee that everything was cleaned
 **/
static bool e1000_clean_tx_irq(struct e1000_adapter *adapter)
{
	struct net_device *netdev = adapter->netdev;
	struct e1000_hw *hw = &adapter->hw;
	struct e1000_ring *tx_ring = adapter->tx_ring;
	struct e1000_tx_desc *tx_desc, *eop_desc;
	struct e1000_buffer *buffer_info;
	unsigned int i, eop;
	unsigned int count = 0;
	unsigned int total_tx_bytes = 0, total_tx_packets = 0;

	i = tx_ring->next_to_clean;
	eop = tx_ring->buffer_info[i].next_to_watch;
	eop_desc = E1000_TX_DESC(*tx_ring, eop);

	while ((eop_desc->upper.data & cpu_to_le32(E1000_TXD_STAT_DD)) &&
	       (count < tx_ring->count)) {
		bool cleaned = false;
		rmb(); /* read buffer_info after eop_desc */
		for (; !cleaned; count++) {
			tx_desc = E1000_TX_DESC(*tx_ring, i);
			buffer_info = &tx_ring->buffer_info[i];
			cleaned = (i == eop);

			if (cleaned) {
				total_tx_packets += buffer_info->segs;
				total_tx_bytes += buffer_info->bytecount;
			}

			e1000_put_txbuf(adapter, buffer_info);
			tx_desc->upper.data = 0;

			i++;
			if (i == tx_ring->count)
				i = 0;
		}

		if (i == tx_ring->next_to_use)
			break;
		eop = tx_ring->buffer_info[i].next_to_watch;
		eop_desc = E1000_TX_DESC(*tx_ring, eop);
	}

	tx_ring->next_to_clean = i;

#define TX_WAKE_THRESHOLD 32
	if (count && netif_carrier_ok(netdev) &&
	    e1000_desc_unused(tx_ring) >= TX_WAKE_THRESHOLD) {
		/* Make sure that anybody stopping the queue after this
		 * sees the new next_to_clean.
		 */
		smp_mb();

		if (netif_queue_stopped(netdev) &&
		    !(test_bit(__E1000_DOWN, &adapter->state))) {
			netif_wake_queue(netdev);
			++adapter->restart_queue;
		}
	}

	if (adapter->detect_tx_hung) {
		/*
		 * Detect a transmit hang in hardware, this serializes the
		 * check with the clearing of time_stamp and movement of i
		 */
		adapter->detect_tx_hung = 0;
		if (tx_ring->buffer_info[i].time_stamp &&
		    time_after(jiffies, tx_ring->buffer_info[i].time_stamp
			       + (adapter->tx_timeout_factor * HZ)) &&
		    !(er32(STATUS) & E1000_STATUS_TXOFF)) {
			schedule_work(&adapter->print_hang_task);
			netif_stop_queue(netdev);
		}
	}
	adapter->total_tx_bytes += total_tx_bytes;
	adapter->total_tx_packets += total_tx_packets;
	return count < tx_ring->count;
}

/**
 * e1000_clean_rx_irq_ps - Send received data up the network stack; packet split
 * @adapter: board private structure
 *
 * the return value indicates whether actual cleaning was done, there
 * is no guarantee that everything was cleaned
 **/
static bool e1000_clean_rx_irq_ps(struct e1000_adapter *adapter,
				  int *work_done, int work_to_do)
{
	struct e1000_hw *hw = &adapter->hw;
	union e1000_rx_desc_packet_split *rx_desc, *next_rxd;
	struct net_device *netdev = adapter->netdev;
	struct pci_dev *pdev = adapter->pdev;
	struct e1000_ring *rx_ring = adapter->rx_ring;
	struct e1000_buffer *buffer_info, *next_buffer;
	struct e1000_ps_page *ps_page;
	struct sk_buff *skb;
	unsigned int i, j;
	u32 length, staterr;
	int cleaned_count = 0;
	bool cleaned = 0;
	unsigned int total_rx_bytes = 0, total_rx_packets = 0;

	i = rx_ring->next_to_clean;
	rx_desc = E1000_RX_DESC_PS(*rx_ring, i);
	staterr = le32_to_cpu(rx_desc->wb.middle.status_error);
	buffer_info = &rx_ring->buffer_info[i];

	while (staterr & E1000_RXD_STAT_DD) {
		if (*work_done >= work_to_do)
			break;
		(*work_done)++;
		skb = buffer_info->skb;
		rmb();	/* read descriptor and rx_buffer_info after status DD */

		/* in the packet split case this is header only */
		prefetch(skb->data - NET_IP_ALIGN);

		i++;
		if (i == rx_ring->count)
			i = 0;
		next_rxd = E1000_RX_DESC_PS(*rx_ring, i);
		prefetch(next_rxd);

		next_buffer = &rx_ring->buffer_info[i];

		cleaned = 1;
		cleaned_count++;
		dma_unmap_single(&pdev->dev, buffer_info->dma,
				 adapter->rx_ps_bsize0, DMA_FROM_DEVICE);
		buffer_info->dma = 0;

		/* see !EOP comment in other Rx routine */
		if (!(staterr & E1000_RXD_STAT_EOP))
			adapter->flags2 |= FLAG2_IS_DISCARDING;

		if (adapter->flags2 & FLAG2_IS_DISCARDING) {
			e_dbg("Packet Split buffers didn't pick up the full "
			      "packet\n");
			dev_kfree_skb_irq(skb);
			if (staterr & E1000_RXD_STAT_EOP)
				adapter->flags2 &= ~FLAG2_IS_DISCARDING;
			goto next_desc;
		}

		if (staterr & E1000_RXDEXT_ERR_FRAME_ERR_MASK) {
			dev_kfree_skb_irq(skb);
			goto next_desc;
		}

		length = le16_to_cpu(rx_desc->wb.middle.length0);

		if (!length) {
			e_dbg("Last part of the packet spanning multiple "
			      "descriptors\n");
			dev_kfree_skb_irq(skb);
			goto next_desc;
		}

		/* Good Receive */
		skb_put(skb, length);

		{
		/*
		 * this looks ugly, but it seems compiler issues make it
		 * more efficient than reusing j
		 */
		int l1 = le16_to_cpu(rx_desc->wb.upper.length[0]);

		/*
		 * page alloc/put takes too long and effects small packet
		 * throughput, so unsplit small packets and save the alloc/put
		 * only valid in softirq (napi) context to call kmap_*
		 */
		if (l1 && (l1 <= copybreak) &&
		    ((length + l1) <= adapter->rx_ps_bsize0)) {
			u8 *vaddr;

			ps_page = &buffer_info->ps_pages[0];

			/*
			 * there is no documentation about how to call
			 * kmap_atomic, so we can't hold the mapping
			 * very long
			 */
			dma_sync_single_for_cpu(&pdev->dev, ps_page->dma,
						PAGE_SIZE, DMA_FROM_DEVICE);
			vaddr = kmap_atomic(ps_page->page, KM_SKB_DATA_SOFTIRQ);
			memcpy(skb_tail_pointer(skb), vaddr, l1);
			kunmap_atomic(vaddr, KM_SKB_DATA_SOFTIRQ);
			dma_sync_single_for_device(&pdev->dev, ps_page->dma,
						   PAGE_SIZE, DMA_FROM_DEVICE);

			/* remove the CRC */
			if (!(adapter->flags2 & FLAG2_CRC_STRIPPING))
				l1 -= 4;

			skb_put(skb, l1);
			goto copydone;
		} /* if */
		}

		for (j = 0; j < PS_PAGE_BUFFERS; j++) {
			length = le16_to_cpu(rx_desc->wb.upper.length[j]);
			if (!length)
				break;

			ps_page = &buffer_info->ps_pages[j];
			dma_unmap_page(&pdev->dev, ps_page->dma, PAGE_SIZE,
				       DMA_FROM_DEVICE);
			ps_page->dma = 0;
			skb_fill_page_desc(skb, j, ps_page->page, 0, length);
			ps_page->page = NULL;
			skb->len += length;
			skb->data_len += length;
			skb->truesize += length;
		}

		/* strip the ethernet crc, problem is we're using pages now so
		 * this whole operation can get a little cpu intensive
		 */
		if (!(adapter->flags2 & FLAG2_CRC_STRIPPING))
			pskb_trim(skb, skb->len - 4);

copydone:
		total_rx_bytes += skb->len;
		total_rx_packets++;

		e1000_rx_checksum(adapter, staterr, le16_to_cpu(
			rx_desc->wb.lower.hi_dword.csum_ip.csum), skb);

		if (rx_desc->wb.upper.header_status &
			   cpu_to_le16(E1000_RXDPS_HDRSTAT_HDRSP))
			adapter->rx_hdr_split++;

		e1000_receive_skb(adapter, netdev, skb,
				  staterr, rx_desc->wb.middle.vlan);

next_desc:
		rx_desc->wb.middle.status_error &= cpu_to_le32(~0xFF);
		buffer_info->skb = NULL;

		/* return some buffers to hardware, one at a time is too slow */
		if (cleaned_count >= E1000_RX_BUFFER_WRITE) {
			adapter->alloc_rx_buf(adapter, cleaned_count,
					      GFP_ATOMIC);
			cleaned_count = 0;
		}

		/* use prefetched values */
		rx_desc = next_rxd;
		buffer_info = next_buffer;

		staterr = le32_to_cpu(rx_desc->wb.middle.status_error);
	}
	rx_ring->next_to_clean = i;

	cleaned_count = e1000_desc_unused(rx_ring);
	if (cleaned_count)
		adapter->alloc_rx_buf(adapter, cleaned_count, GFP_ATOMIC);

	adapter->total_rx_bytes += total_rx_bytes;
	adapter->total_rx_packets += total_rx_packets;
	return cleaned;
}

/**
 * e1000_consume_page - helper function
 **/
static void e1000_consume_page(struct e1000_buffer *bi, struct sk_buff *skb,
                               u16 length)
{
	bi->page = NULL;
	skb->len += length;
	skb->data_len += length;
	skb->truesize += length;
}

/**
 * e1000_clean_jumbo_rx_irq - Send received data up the network stack; legacy
 * @adapter: board private structure
 *
 * the return value indicates whether actual cleaning was done, there
 * is no guarantee that everything was cleaned
 **/

static bool e1000_clean_jumbo_rx_irq(struct e1000_adapter *adapter,
                                     int *work_done, int work_to_do)
{
	struct net_device *netdev = adapter->netdev;
	struct pci_dev *pdev = adapter->pdev;
	struct e1000_ring *rx_ring = adapter->rx_ring;
	struct e1000_rx_desc *rx_desc, *next_rxd;
	struct e1000_buffer *buffer_info, *next_buffer;
	u32 length;
	unsigned int i;
	int cleaned_count = 0;
	bool cleaned = false;
	unsigned int total_rx_bytes=0, total_rx_packets=0;

	i = rx_ring->next_to_clean;
	rx_desc = E1000_RX_DESC(*rx_ring, i);
	buffer_info = &rx_ring->buffer_info[i];

	while (rx_desc->status & E1000_RXD_STAT_DD) {
		struct sk_buff *skb;
		u8 status;

		if (*work_done >= work_to_do)
			break;
		(*work_done)++;
		rmb();	/* read descriptor and rx_buffer_info after status DD */

		status = rx_desc->status;
		skb = buffer_info->skb;
		buffer_info->skb = NULL;

		++i;
		if (i == rx_ring->count)
			i = 0;
		next_rxd = E1000_RX_DESC(*rx_ring, i);
		prefetch(next_rxd);

		next_buffer = &rx_ring->buffer_info[i];

		cleaned = true;
		cleaned_count++;
		dma_unmap_page(&pdev->dev, buffer_info->dma, PAGE_SIZE,
			       DMA_FROM_DEVICE);
		buffer_info->dma = 0;

		length = le16_to_cpu(rx_desc->length);

		/* errors is only valid for DD + EOP descriptors */
		if (unlikely((status & E1000_RXD_STAT_EOP) &&
		    (rx_desc->errors & E1000_RXD_ERR_FRAME_ERR_MASK))) {
				/* recycle both page and skb */
				buffer_info->skb = skb;
				/* an error means any chain goes out the window
				 * too */
				if (rx_ring->rx_skb_top)
					dev_kfree_skb_irq(rx_ring->rx_skb_top);
				rx_ring->rx_skb_top = NULL;
				goto next_desc;
		}

#define rxtop (rx_ring->rx_skb_top)
		if (!(status & E1000_RXD_STAT_EOP)) {
			/* this descriptor is only the beginning (or middle) */
			if (!rxtop) {
				/* this is the beginning of a chain */
				rxtop = skb;
				skb_fill_page_desc(rxtop, 0, buffer_info->page,
				                   0, length);
			} else {
				/* this is the middle of a chain */
				skb_fill_page_desc(rxtop,
				    skb_shinfo(rxtop)->nr_frags,
				    buffer_info->page, 0, length);
				/* re-use the skb, only consumed the page */
				buffer_info->skb = skb;
			}
			e1000_consume_page(buffer_info, rxtop, length);
			goto next_desc;
		} else {
			if (rxtop) {
				/* end of the chain */
				skb_fill_page_desc(rxtop,
				    skb_shinfo(rxtop)->nr_frags,
				    buffer_info->page, 0, length);
				/* re-use the current skb, we only consumed the
				 * page */
				buffer_info->skb = skb;
				skb = rxtop;
				rxtop = NULL;
				e1000_consume_page(buffer_info, skb, length);
			} else {
				/* no chain, got EOP, this buf is the packet
				 * copybreak to save the put_page/alloc_page */
				if (length <= copybreak &&
				    skb_tailroom(skb) >= length) {
					u8 *vaddr;
					vaddr = kmap_atomic(buffer_info->page,
					                   KM_SKB_DATA_SOFTIRQ);
					memcpy(skb_tail_pointer(skb), vaddr,
					       length);
					kunmap_atomic(vaddr,
					              KM_SKB_DATA_SOFTIRQ);
					/* re-use the page, so don't erase
					 * buffer_info->page */
					skb_put(skb, length);
				} else {
					skb_fill_page_desc(skb, 0,
					                   buffer_info->page, 0,
				                           length);
					e1000_consume_page(buffer_info, skb,
					                   length);
				}
			}
		}

		/* Receive Checksum Offload XXX recompute due to CRC strip? */
		e1000_rx_checksum(adapter,
		                  (u32)(status) |
		                  ((u32)(rx_desc->errors) << 24),
		                  le16_to_cpu(rx_desc->csum), skb);

		/* probably a little skewed due to removing CRC */
		total_rx_bytes += skb->len;
		total_rx_packets++;

		/* eth type trans needs skb->data to point to something */
		if (!pskb_may_pull(skb, ETH_HLEN)) {
			e_err("pskb_may_pull failed.\n");
			dev_kfree_skb_irq(skb);
			goto next_desc;
		}

		e1000_receive_skb(adapter, netdev, skb, status,
		                  rx_desc->special);

next_desc:
		rx_desc->status = 0;

		/* return some buffers to hardware, one at a time is too slow */
		if (unlikely(cleaned_count >= E1000_RX_BUFFER_WRITE)) {
			adapter->alloc_rx_buf(adapter, cleaned_count,
					      GFP_ATOMIC);
			cleaned_count = 0;
		}

		/* use prefetched values */
		rx_desc = next_rxd;
		buffer_info = next_buffer;
	}
	rx_ring->next_to_clean = i;

	cleaned_count = e1000_desc_unused(rx_ring);
	if (cleaned_count)
		adapter->alloc_rx_buf(adapter, cleaned_count, GFP_ATOMIC);

	adapter->total_rx_bytes += total_rx_bytes;
	adapter->total_rx_packets += total_rx_packets;
	return cleaned;
}

/**
 * e1000_clean_rx_ring - Free Rx Buffers per Queue
 * @adapter: board private structure
 **/
static void e1000_clean_rx_ring(struct e1000_adapter *adapter)
{
	struct e1000_ring *rx_ring = adapter->rx_ring;
	struct e1000_buffer *buffer_info;
	struct e1000_ps_page *ps_page;
	struct pci_dev *pdev = adapter->pdev;
	unsigned int i, j;

	/* Free all the Rx ring sk_buffs */
	for (i = 0; i < rx_ring->count; i++) {
		buffer_info = &rx_ring->buffer_info[i];
		if (buffer_info->dma) {
			if (adapter->clean_rx == e1000_clean_rx_irq)
				dma_unmap_single(&pdev->dev, buffer_info->dma,
						 adapter->rx_buffer_len,
						 DMA_FROM_DEVICE);
			else if (adapter->clean_rx == e1000_clean_jumbo_rx_irq)
				dma_unmap_page(&pdev->dev, buffer_info->dma,
				               PAGE_SIZE,
					       DMA_FROM_DEVICE);
			else if (adapter->clean_rx == e1000_clean_rx_irq_ps)
				dma_unmap_single(&pdev->dev, buffer_info->dma,
						 adapter->rx_ps_bsize0,
						 DMA_FROM_DEVICE);
			buffer_info->dma = 0;
		}

		if (buffer_info->page) {
			put_page(buffer_info->page);
			buffer_info->page = NULL;
		}

		if (buffer_info->skb) {
			dev_kfree_skb(buffer_info->skb);
			buffer_info->skb = NULL;
		}

		for (j = 0; j < PS_PAGE_BUFFERS; j++) {
			ps_page = &buffer_info->ps_pages[j];
			if (!ps_page->page)
				break;
			dma_unmap_page(&pdev->dev, ps_page->dma, PAGE_SIZE,
				       DMA_FROM_DEVICE);
			ps_page->dma = 0;
			put_page(ps_page->page);
			ps_page->page = NULL;
		}
	}

	/* there also may be some cached data from a chained receive */
	if (rx_ring->rx_skb_top) {
		dev_kfree_skb(rx_ring->rx_skb_top);
		rx_ring->rx_skb_top = NULL;
	}

	/* Zero out the descriptor ring */
	memset(rx_ring->desc, 0, rx_ring->size);

	rx_ring->next_to_clean = 0;
	rx_ring->next_to_use = 0;
	adapter->flags2 &= ~FLAG2_IS_DISCARDING;

	writel(0, adapter->hw.hw_addr + rx_ring->head);
	writel(0, adapter->hw.hw_addr + rx_ring->tail);
}

static void e1000e_downshift_workaround(struct work_struct *work)
{
	struct e1000_adapter *adapter = container_of(work,
					struct e1000_adapter, downshift_task);

	if (test_bit(__E1000_DOWN, &adapter->state))
		return;

	e1000e_gig_downshift_workaround_ich8lan(&adapter->hw);
}

/**
 * e1000_intr_msi - Interrupt Handler
 * @irq: interrupt number
 * @data: pointer to a network interface device structure
 **/
static irqreturn_t e1000_intr_msi(int irq, void *data)
{
	struct net_device *netdev = data;
	struct e1000_adapter *adapter = netdev_priv(netdev);
	struct e1000_hw *hw = &adapter->hw;
	u32 icr = er32(ICR);

	/*
	 * read ICR disables interrupts using IAM
	 */

	if (icr & E1000_ICR_LSC) {
		hw->mac.get_link_status = 1;
		/*
		 * ICH8 workaround-- Call gig speed drop workaround on cable
		 * disconnect (LSC) before accessing any PHY registers
		 */
		if ((adapter->flags & FLAG_LSC_GIG_SPEED_DROP) &&
		    (!(er32(STATUS) & E1000_STATUS_LU)))
			schedule_work(&adapter->downshift_task);

		/*
		 * 80003ES2LAN workaround-- For packet buffer work-around on
		 * link down event; disable receives here in the ISR and reset
		 * adapter in watchdog
		 */
		if (netif_carrier_ok(netdev) &&
		    adapter->flags & FLAG_RX_NEEDS_RESTART) {
			/* disable receives */
			u32 rctl = er32(RCTL);
			ew32(RCTL, rctl & ~E1000_RCTL_EN);
			adapter->flags |= FLAG_RX_RESTART_NOW;
		}
		/* guard against interrupt when we're going down */
		if (!test_bit(__E1000_DOWN, &adapter->state))
			mod_timer(&adapter->watchdog_timer, jiffies + 1);
	}

	if (napi_schedule_prep(&adapter->napi)) {
		adapter->total_tx_bytes = 0;
		adapter->total_tx_packets = 0;
		adapter->total_rx_bytes = 0;
		adapter->total_rx_packets = 0;
		__napi_schedule(&adapter->napi);
	}

	return IRQ_HANDLED;
}

/**
 * e1000_intr - Interrupt Handler
 * @irq: interrupt number
 * @data: pointer to a network interface device structure
 **/
static irqreturn_t e1000_intr(int irq, void *data)
{
	struct net_device *netdev = data;
	struct e1000_adapter *adapter = netdev_priv(netdev);
	struct e1000_hw *hw = &adapter->hw;
	u32 rctl, icr = er32(ICR);

	if (!icr || test_bit(__E1000_DOWN, &adapter->state))
		return IRQ_NONE;  /* Not our interrupt */

	/*
	 * IMS will not auto-mask if INT_ASSERTED is not set, and if it is
	 * not set, then the adapter didn't send an interrupt
	 */
	if (!(icr & E1000_ICR_INT_ASSERTED))
		return IRQ_NONE;

	/*
	 * Interrupt Auto-Mask...upon reading ICR,
	 * interrupts are masked.  No need for the
	 * IMC write
	 */

	if (icr & E1000_ICR_LSC) {
		hw->mac.get_link_status = 1;
		/*
		 * ICH8 workaround-- Call gig speed drop workaround on cable
		 * disconnect (LSC) before accessing any PHY registers
		 */
		if ((adapter->flags & FLAG_LSC_GIG_SPEED_DROP) &&
		    (!(er32(STATUS) & E1000_STATUS_LU)))
			schedule_work(&adapter->downshift_task);

		/*
		 * 80003ES2LAN workaround--
		 * For packet buffer work-around on link down event;
		 * disable receives here in the ISR and
		 * reset adapter in watchdog
		 */
		if (netif_carrier_ok(netdev) &&
		    (adapter->flags & FLAG_RX_NEEDS_RESTART)) {
			/* disable receives */
			rctl = er32(RCTL);
			ew32(RCTL, rctl & ~E1000_RCTL_EN);
			adapter->flags |= FLAG_RX_RESTART_NOW;
		}
		/* guard against interrupt when we're going down */
		if (!test_bit(__E1000_DOWN, &adapter->state))
			mod_timer(&adapter->watchdog_timer, jiffies + 1);
	}

	if (napi_schedule_prep(&adapter->napi)) {
		adapter->total_tx_bytes = 0;
		adapter->total_tx_packets = 0;
		adapter->total_rx_bytes = 0;
		adapter->total_rx_packets = 0;
		__napi_schedule(&adapter->napi);
	}

	return IRQ_HANDLED;
}

static irqreturn_t e1000_msix_other(int irq, void *data)
{
	struct net_device *netdev = data;
	struct e1000_adapter *adapter = netdev_priv(netdev);
	struct e1000_hw *hw = &adapter->hw;
	u32 icr = er32(ICR);

	if (!(icr & E1000_ICR_INT_ASSERTED)) {
		if (!test_bit(__E1000_DOWN, &adapter->state))
			ew32(IMS, E1000_IMS_OTHER);
		return IRQ_NONE;
	}

	if (icr & adapter->eiac_mask)
		ew32(ICS, (icr & adapter->eiac_mask));

	if (icr & E1000_ICR_OTHER) {
		if (!(icr & E1000_ICR_LSC))
			goto no_link_interrupt;
		hw->mac.get_link_status = 1;
		/* guard against interrupt when we're going down */
		if (!test_bit(__E1000_DOWN, &adapter->state))
			mod_timer(&adapter->watchdog_timer, jiffies + 1);
	}

no_link_interrupt:
	if (!test_bit(__E1000_DOWN, &adapter->state))
		ew32(IMS, E1000_IMS_LSC | E1000_IMS_OTHER);

	return IRQ_HANDLED;
}


static irqreturn_t e1000_intr_msix_tx(int irq, void *data)
{
	struct net_device *netdev = data;
	struct e1000_adapter *adapter = netdev_priv(netdev);
	struct e1000_hw *hw = &adapter->hw;
	struct e1000_ring *tx_ring = adapter->tx_ring;


	adapter->total_tx_bytes = 0;
	adapter->total_tx_packets = 0;

	if (!e1000_clean_tx_irq(adapter))
		/* Ring was not completely cleaned, so fire another interrupt */
		ew32(ICS, tx_ring->ims_val);

	return IRQ_HANDLED;
}

static irqreturn_t e1000_intr_msix_rx(int irq, void *data)
{
	struct net_device *netdev = data;
	struct e1000_adapter *adapter = netdev_priv(netdev);

	/* Write the ITR value calculated at the end of the
	 * previous interrupt.
	 */
	if (adapter->rx_ring->set_itr) {
		writel(1000000000 / (adapter->rx_ring->itr_val * 256),
		       adapter->hw.hw_addr + adapter->rx_ring->itr_register);
		adapter->rx_ring->set_itr = 0;
	}

	if (napi_schedule_prep(&adapter->napi)) {
		adapter->total_rx_bytes = 0;
		adapter->total_rx_packets = 0;
		__napi_schedule(&adapter->napi);
	}
	return IRQ_HANDLED;
}

/**
 * e1000_configure_msix - Configure MSI-X hardware
 *
 * e1000_configure_msix sets up the hardware to properly
 * generate MSI-X interrupts.
 **/
static void e1000_configure_msix(struct e1000_adapter *adapter)
{
	struct e1000_hw *hw = &adapter->hw;
	struct e1000_ring *rx_ring = adapter->rx_ring;
	struct e1000_ring *tx_ring = adapter->tx_ring;
	int vector = 0;
	u32 ctrl_ext, ivar = 0;

	adapter->eiac_mask = 0;

	/* Workaround issue with spurious interrupts on 82574 in MSI-X mode */
	if (hw->mac.type == e1000_82574) {
		u32 rfctl = er32(RFCTL);
		rfctl |= E1000_RFCTL_ACK_DIS;
		ew32(RFCTL, rfctl);
	}

#define E1000_IVAR_INT_ALLOC_VALID	0x8
	/* Configure Rx vector */
	rx_ring->ims_val = E1000_IMS_RXQ0;
	adapter->eiac_mask |= rx_ring->ims_val;
	if (rx_ring->itr_val)
		writel(1000000000 / (rx_ring->itr_val * 256),
		       hw->hw_addr + rx_ring->itr_register);
	else
		writel(1, hw->hw_addr + rx_ring->itr_register);
	ivar = E1000_IVAR_INT_ALLOC_VALID | vector;

	/* Configure Tx vector */
	tx_ring->ims_val = E1000_IMS_TXQ0;
	vector++;
	if (tx_ring->itr_val)
		writel(1000000000 / (tx_ring->itr_val * 256),
		       hw->hw_addr + tx_ring->itr_register);
	else
		writel(1, hw->hw_addr + tx_ring->itr_register);
	adapter->eiac_mask |= tx_ring->ims_val;
	ivar |= ((E1000_IVAR_INT_ALLOC_VALID | vector) << 8);

	/* set vector for Other Causes, e.g. link changes */
	vector++;
	ivar |= ((E1000_IVAR_INT_ALLOC_VALID | vector) << 16);
	if (rx_ring->itr_val)
		writel(1000000000 / (rx_ring->itr_val * 256),
		       hw->hw_addr + E1000_EITR_82574(vector));
	else
		writel(1, hw->hw_addr + E1000_EITR_82574(vector));

	/* Cause Tx interrupts on every write back */
	ivar |= (1 << 31);

	ew32(IVAR, ivar);

	/* enable MSI-X PBA support */
	ctrl_ext = er32(CTRL_EXT);
	ctrl_ext |= E1000_CTRL_EXT_PBA_CLR;

	/* Auto-Mask Other interrupts upon ICR read */
#define E1000_EIAC_MASK_82574   0x01F00000
	ew32(IAM, ~E1000_EIAC_MASK_82574 | E1000_IMS_OTHER);
	ctrl_ext |= E1000_CTRL_EXT_EIAME;
	ew32(CTRL_EXT, ctrl_ext);
	e1e_flush();
}

void e1000e_reset_interrupt_capability(struct e1000_adapter *adapter)
{
	if (adapter->msix_entries) {
		pci_disable_msix(adapter->pdev);
		kfree(adapter->msix_entries);
		adapter->msix_entries = NULL;
	} else if (adapter->flags & FLAG_MSI_ENABLED) {
		pci_disable_msi(adapter->pdev);
		adapter->flags &= ~FLAG_MSI_ENABLED;
	}
}

/**
 * e1000e_set_interrupt_capability - set MSI or MSI-X if supported
 *
 * Attempt to configure interrupts using the best available
 * capabilities of the hardware and kernel.
 **/
void e1000e_set_interrupt_capability(struct e1000_adapter *adapter)
{
	int err;
	int i;

	switch (adapter->int_mode) {
	case E1000E_INT_MODE_MSIX:
		if (adapter->flags & FLAG_HAS_MSIX) {
			adapter->num_vectors = 3; /* RxQ0, TxQ0 and other */
			adapter->msix_entries = kcalloc(adapter->num_vectors,
						      sizeof(struct msix_entry),
						      GFP_KERNEL);
			if (adapter->msix_entries) {
				for (i = 0; i < adapter->num_vectors; i++)
					adapter->msix_entries[i].entry = i;

				err = pci_enable_msix(adapter->pdev,
						      adapter->msix_entries,
						      adapter->num_vectors);
				if (err == 0)
					return;
			}
			/* MSI-X failed, so fall through and try MSI */
			e_err("Failed to initialize MSI-X interrupts.  "
			      "Falling back to MSI interrupts.\n");
			e1000e_reset_interrupt_capability(adapter);
		}
		adapter->int_mode = E1000E_INT_MODE_MSI;
		/* Fall through */
	case E1000E_INT_MODE_MSI:
		if (!pci_enable_msi(adapter->pdev)) {
			adapter->flags |= FLAG_MSI_ENABLED;
		} else {
			adapter->int_mode = E1000E_INT_MODE_LEGACY;
			e_err("Failed to initialize MSI interrupts.  Falling "
			      "back to legacy interrupts.\n");
		}
		/* Fall through */
	case E1000E_INT_MODE_LEGACY:
		/* Don't do anything; this is the system default */
		break;
	}

	/* store the number of vectors being used */
	adapter->num_vectors = 1;
}

/**
 * e1000_request_msix - Initialize MSI-X interrupts
 *
 * e1000_request_msix allocates MSI-X vectors and requests interrupts from the
 * kernel.
 **/
static int e1000_request_msix(struct e1000_adapter *adapter)
{
	struct net_device *netdev = adapter->netdev;
	int err = 0, vector = 0;

	if (strlen(netdev->name) < (IFNAMSIZ - 5))
		snprintf(adapter->rx_ring->name,
			 sizeof(adapter->rx_ring->name) - 1,
			 "%s-rx-0", netdev->name);
	else
		memcpy(adapter->rx_ring->name, netdev->name, IFNAMSIZ);
	err = request_irq(adapter->msix_entries[vector].vector,
			  e1000_intr_msix_rx, 0, adapter->rx_ring->name,
			  netdev);
	if (err)
		goto out;
	adapter->rx_ring->itr_register = E1000_EITR_82574(vector);
	adapter->rx_ring->itr_val = adapter->itr;
	vector++;

	if (strlen(netdev->name) < (IFNAMSIZ - 5))
		snprintf(adapter->tx_ring->name,
			 sizeof(adapter->tx_ring->name) - 1,
			 "%s-tx-0", netdev->name);
	else
		memcpy(adapter->tx_ring->name, netdev->name, IFNAMSIZ);
	err = request_irq(adapter->msix_entries[vector].vector,
			  e1000_intr_msix_tx, 0, adapter->tx_ring->name,
			  netdev);
	if (err)
		goto out;
	adapter->tx_ring->itr_register = E1000_EITR_82574(vector);
	adapter->tx_ring->itr_val = adapter->itr;
	vector++;

	err = request_irq(adapter->msix_entries[vector].vector,
			  e1000_msix_other, 0, netdev->name, netdev);
	if (err)
		goto out;

	e1000_configure_msix(adapter);
	return 0;
out:
	return err;
}

/**
 * e1000_request_irq - initialize interrupts
 *
 * Attempts to configure interrupts using the best available
 * capabilities of the hardware and kernel.
 **/
static int e1000_request_irq(struct e1000_adapter *adapter)
{
	struct net_device *netdev = adapter->netdev;
	int err;

	if (adapter->msix_entries) {
		err = e1000_request_msix(adapter);
		if (!err)
			return err;
		/* fall back to MSI */
		e1000e_reset_interrupt_capability(adapter);
		adapter->int_mode = E1000E_INT_MODE_MSI;
		e1000e_set_interrupt_capability(adapter);
	}
	if (adapter->flags & FLAG_MSI_ENABLED) {
		err = request_irq(adapter->pdev->irq, e1000_intr_msi, 0,
				  netdev->name, netdev);
		if (!err)
			return err;

		/* fall back to legacy interrupt */
		e1000e_reset_interrupt_capability(adapter);
		adapter->int_mode = E1000E_INT_MODE_LEGACY;
	}

	err = request_irq(adapter->pdev->irq, e1000_intr, IRQF_SHARED,
			  netdev->name, netdev);
	if (err)
		e_err("Unable to allocate interrupt, Error: %d\n", err);

	return err;
}

static void e1000_free_irq(struct e1000_adapter *adapter)
{
	struct net_device *netdev = adapter->netdev;

	if (adapter->msix_entries) {
		int vector = 0;

		free_irq(adapter->msix_entries[vector].vector, netdev);
		vector++;

		free_irq(adapter->msix_entries[vector].vector, netdev);
		vector++;

		/* Other Causes interrupt vector */
		free_irq(adapter->msix_entries[vector].vector, netdev);
		return;
	}

	free_irq(adapter->pdev->irq, netdev);
}

/**
 * e1000_irq_disable - Mask off interrupt generation on the NIC
 **/
static void e1000_irq_disable(struct e1000_adapter *adapter)
{
	struct e1000_hw *hw = &adapter->hw;

	ew32(IMC, ~0);
	if (adapter->msix_entries)
		ew32(EIAC_82574, 0);
	e1e_flush();

	if (adapter->msix_entries) {
		int i;
		for (i = 0; i < adapter->num_vectors; i++)
			synchronize_irq(adapter->msix_entries[i].vector);
	} else {
		synchronize_irq(adapter->pdev->irq);
	}
}

/**
 * e1000_irq_enable - Enable default interrupt generation settings
 **/
static void e1000_irq_enable(struct e1000_adapter *adapter)
{
	struct e1000_hw *hw = &adapter->hw;

	if (adapter->msix_entries) {
		ew32(EIAC_82574, adapter->eiac_mask & E1000_EIAC_MASK_82574);
		ew32(IMS, adapter->eiac_mask | E1000_IMS_OTHER | E1000_IMS_LSC);
	} else {
		ew32(IMS, IMS_ENABLE_MASK);
	}
	e1e_flush();
}

/**
 * e1000e_get_hw_control - get control of the h/w from f/w
 * @adapter: address of board private structure
 *
 * e1000e_get_hw_control sets {CTRL_EXT|SWSM}:DRV_LOAD bit.
 * For ASF and Pass Through versions of f/w this means that
 * the driver is loaded. For AMT version (only with 82573)
 * of the f/w this means that the network i/f is open.
 **/
void e1000e_get_hw_control(struct e1000_adapter *adapter)
{
	struct e1000_hw *hw = &adapter->hw;
	u32 ctrl_ext;
	u32 swsm;

	/* Let firmware know the driver has taken over */
	if (adapter->flags & FLAG_HAS_SWSM_ON_LOAD) {
		swsm = er32(SWSM);
		ew32(SWSM, swsm | E1000_SWSM_DRV_LOAD);
	} else if (adapter->flags & FLAG_HAS_CTRLEXT_ON_LOAD) {
		ctrl_ext = er32(CTRL_EXT);
		ew32(CTRL_EXT, ctrl_ext | E1000_CTRL_EXT_DRV_LOAD);
	}
}

/**
 * e1000e_release_hw_control - release control of the h/w to f/w
 * @adapter: address of board private structure
 *
 * e1000e_release_hw_control resets {CTRL_EXT|SWSM}:DRV_LOAD bit.
 * For ASF and Pass Through versions of f/w this means that the
 * driver is no longer loaded. For AMT version (only with 82573) i
 * of the f/w this means that the network i/f is closed.
 *
 **/
void e1000e_release_hw_control(struct e1000_adapter *adapter)
{
	struct e1000_hw *hw = &adapter->hw;
	u32 ctrl_ext;
	u32 swsm;

	/* Let firmware taken over control of h/w */
	if (adapter->flags & FLAG_HAS_SWSM_ON_LOAD) {
		swsm = er32(SWSM);
		ew32(SWSM, swsm & ~E1000_SWSM_DRV_LOAD);
	} else if (adapter->flags & FLAG_HAS_CTRLEXT_ON_LOAD) {
		ctrl_ext = er32(CTRL_EXT);
		ew32(CTRL_EXT, ctrl_ext & ~E1000_CTRL_EXT_DRV_LOAD);
	}
}

/**
 * @e1000_alloc_ring - allocate memory for a ring structure
 **/
static int e1000_alloc_ring_dma(struct e1000_adapter *adapter,
				struct e1000_ring *ring)
{
	struct pci_dev *pdev = adapter->pdev;

	ring->desc = dma_alloc_coherent(&pdev->dev, ring->size, &ring->dma,
					GFP_KERNEL);
	if (!ring->desc)
		return -ENOMEM;

	return 0;
}

/**
 * e1000e_setup_tx_resources - allocate Tx resources (Descriptors)
 * @adapter: board private structure
 *
 * Return 0 on success, negative on failure
 **/
int e1000e_setup_tx_resources(struct e1000_adapter *adapter)
{
	struct e1000_ring *tx_ring = adapter->tx_ring;
	int err = -ENOMEM, size;

	size = sizeof(struct e1000_buffer) * tx_ring->count;
	tx_ring->buffer_info = vzalloc(size);
	if (!tx_ring->buffer_info)
		goto err;

	/* round up to nearest 4K */
	tx_ring->size = tx_ring->count * sizeof(struct e1000_tx_desc);
	tx_ring->size = ALIGN(tx_ring->size, 4096);

	err = e1000_alloc_ring_dma(adapter, tx_ring);
	if (err)
		goto err;

	tx_ring->next_to_use = 0;
	tx_ring->next_to_clean = 0;

	return 0;
err:
	vfree(tx_ring->buffer_info);
	e_err("Unable to allocate memory for the transmit descriptor ring\n");
	return err;
}

/**
 * e1000e_setup_rx_resources - allocate Rx resources (Descriptors)
 * @adapter: board private structure
 *
 * Returns 0 on success, negative on failure
 **/
int e1000e_setup_rx_resources(struct e1000_adapter *adapter)
{
	struct e1000_ring *rx_ring = adapter->rx_ring;
	struct e1000_buffer *buffer_info;
	int i, size, desc_len, err = -ENOMEM;

	size = sizeof(struct e1000_buffer) * rx_ring->count;
	rx_ring->buffer_info = vzalloc(size);
	if (!rx_ring->buffer_info)
		goto err;

	for (i = 0; i < rx_ring->count; i++) {
		buffer_info = &rx_ring->buffer_info[i];
		buffer_info->ps_pages = kcalloc(PS_PAGE_BUFFERS,
						sizeof(struct e1000_ps_page),
						GFP_KERNEL);
		if (!buffer_info->ps_pages)
			goto err_pages;
	}

	desc_len = sizeof(union e1000_rx_desc_packet_split);

	/* Round up to nearest 4K */
	rx_ring->size = rx_ring->count * desc_len;
	rx_ring->size = ALIGN(rx_ring->size, 4096);

	err = e1000_alloc_ring_dma(adapter, rx_ring);
	if (err)
		goto err_pages;

	rx_ring->next_to_clean = 0;
	rx_ring->next_to_use = 0;
	rx_ring->rx_skb_top = NULL;

	return 0;

err_pages:
	for (i = 0; i < rx_ring->count; i++) {
		buffer_info = &rx_ring->buffer_info[i];
		kfree(buffer_info->ps_pages);
	}
err:
	vfree(rx_ring->buffer_info);
	e_err("Unable to allocate memory for the receive descriptor ring\n");
	return err;
}

/**
 * e1000_clean_tx_ring - Free Tx Buffers
 * @adapter: board private structure
 **/
static void e1000_clean_tx_ring(struct e1000_adapter *adapter)
{
	struct e1000_ring *tx_ring = adapter->tx_ring;
	struct e1000_buffer *buffer_info;
	unsigned long size;
	unsigned int i;

	for (i = 0; i < tx_ring->count; i++) {
		buffer_info = &tx_ring->buffer_info[i];
		e1000_put_txbuf(adapter, buffer_info);
	}

	size = sizeof(struct e1000_buffer) * tx_ring->count;
	memset(tx_ring->buffer_info, 0, size);

	memset(tx_ring->desc, 0, tx_ring->size);

	tx_ring->next_to_use = 0;
	tx_ring->next_to_clean = 0;

	writel(0, adapter->hw.hw_addr + tx_ring->head);
	writel(0, adapter->hw.hw_addr + tx_ring->tail);
}

/**
 * e1000e_free_tx_resources - Free Tx Resources per Queue
 * @adapter: board private structure
 *
 * Free all transmit software resources
 **/
void e1000e_free_tx_resources(struct e1000_adapter *adapter)
{
	struct pci_dev *pdev = adapter->pdev;
	struct e1000_ring *tx_ring = adapter->tx_ring;

	e1000_clean_tx_ring(adapter);

	vfree(tx_ring->buffer_info);
	tx_ring->buffer_info = NULL;

	dma_free_coherent(&pdev->dev, tx_ring->size, tx_ring->desc,
			  tx_ring->dma);
	tx_ring->desc = NULL;
}

/**
 * e1000e_free_rx_resources - Free Rx Resources
 * @adapter: board private structure
 *
 * Free all receive software resources
 **/

void e1000e_free_rx_resources(struct e1000_adapter *adapter)
{
	struct pci_dev *pdev = adapter->pdev;
	struct e1000_ring *rx_ring = adapter->rx_ring;
	int i;

	e1000_clean_rx_ring(adapter);

	for (i = 0; i < rx_ring->count; i++)
		kfree(rx_ring->buffer_info[i].ps_pages);

	vfree(rx_ring->buffer_info);
	rx_ring->buffer_info = NULL;

	dma_free_coherent(&pdev->dev, rx_ring->size, rx_ring->desc,
			  rx_ring->dma);
	rx_ring->desc = NULL;
}

/**
 * e1000_update_itr - update the dynamic ITR value based on statistics
 * @adapter: pointer to adapter
 * @itr_setting: current adapter->itr
 * @packets: the number of packets during this measurement interval
 * @bytes: the number of bytes during this measurement interval
 *
 *      Stores a new ITR value based on packets and byte
 *      counts during the last interrupt.  The advantage of per interrupt
 *      computation is faster updates and more accurate ITR for the current
 *      traffic pattern.  Constants in this function were computed
 *      based on theoretical maximum wire speed and thresholds were set based
 *      on testing data as well as attempting to minimize response time
 *      while increasing bulk throughput.  This functionality is controlled
 *      by the InterruptThrottleRate module parameter.
 **/
static unsigned int e1000_update_itr(struct e1000_adapter *adapter,
				     u16 itr_setting, int packets,
				     int bytes)
{
	unsigned int retval = itr_setting;

	if (packets == 0)
		goto update_itr_done;

	switch (itr_setting) {
	case lowest_latency:
		/* handle TSO and jumbo frames */
		if (bytes/packets > 8000)
			retval = bulk_latency;
		else if ((packets < 5) && (bytes > 512))
			retval = low_latency;
		break;
	case low_latency:  /* 50 usec aka 20000 ints/s */
		if (bytes > 10000) {
			/* this if handles the TSO accounting */
			if (bytes/packets > 8000)
				retval = bulk_latency;
			else if ((packets < 10) || ((bytes/packets) > 1200))
				retval = bulk_latency;
			else if ((packets > 35))
				retval = lowest_latency;
		} else if (bytes/packets > 2000) {
			retval = bulk_latency;
		} else if (packets <= 2 && bytes < 512) {
			retval = lowest_latency;
		}
		break;
	case bulk_latency: /* 250 usec aka 4000 ints/s */
		if (bytes > 25000) {
			if (packets > 35)
				retval = low_latency;
		} else if (bytes < 6000) {
			retval = low_latency;
		}
		break;
	}

update_itr_done:
	return retval;
}

static void e1000_set_itr(struct e1000_adapter *adapter)
{
	struct e1000_hw *hw = &adapter->hw;
	u16 current_itr;
	u32 new_itr = adapter->itr;

	/* for non-gigabit speeds, just fix the interrupt rate at 4000 */
	if (adapter->link_speed != SPEED_1000) {
		current_itr = 0;
		new_itr = 4000;
		goto set_itr_now;
	}

	if (adapter->flags2 & FLAG2_DISABLE_AIM) {
		new_itr = 0;
		goto set_itr_now;
	}

	adapter->tx_itr = e1000_update_itr(adapter,
				    adapter->tx_itr,
				    adapter->total_tx_packets,
				    adapter->total_tx_bytes);
	/* conservative mode (itr 3) eliminates the lowest_latency setting */
	if (adapter->itr_setting == 3 && adapter->tx_itr == lowest_latency)
		adapter->tx_itr = low_latency;

	adapter->rx_itr = e1000_update_itr(adapter,
				    adapter->rx_itr,
				    adapter->total_rx_packets,
				    adapter->total_rx_bytes);
	/* conservative mode (itr 3) eliminates the lowest_latency setting */
	if (adapter->itr_setting == 3 && adapter->rx_itr == lowest_latency)
		adapter->rx_itr = low_latency;

	current_itr = max(adapter->rx_itr, adapter->tx_itr);

	switch (current_itr) {
	/* counts and packets in update_itr are dependent on these numbers */
	case lowest_latency:
		new_itr = 70000;
		break;
	case low_latency:
		new_itr = 20000; /* aka hwitr = ~200 */
		break;
	case bulk_latency:
		new_itr = 4000;
		break;
	default:
		break;
	}

set_itr_now:
	if (new_itr != adapter->itr) {
		/*
		 * this attempts to bias the interrupt rate towards Bulk
		 * by adding intermediate steps when interrupt rate is
		 * increasing
		 */
		new_itr = new_itr > adapter->itr ?
			     min(adapter->itr + (new_itr >> 2), new_itr) :
			     new_itr;
		adapter->itr = new_itr;
		adapter->rx_ring->itr_val = new_itr;
		if (adapter->msix_entries)
			adapter->rx_ring->set_itr = 1;
		else
			if (new_itr)
				ew32(ITR, 1000000000 / (new_itr * 256));
			else
				ew32(ITR, 0);
	}
}

/**
 * e1000_alloc_queues - Allocate memory for all rings
 * @adapter: board private structure to initialize
 **/
static int __devinit e1000_alloc_queues(struct e1000_adapter *adapter)
{
	adapter->tx_ring = kzalloc(sizeof(struct e1000_ring), GFP_KERNEL);
	if (!adapter->tx_ring)
		goto err;

	adapter->rx_ring = kzalloc(sizeof(struct e1000_ring), GFP_KERNEL);
	if (!adapter->rx_ring)
		goto err;

	return 0;
err:
	e_err("Unable to allocate memory for queues\n");
	kfree(adapter->rx_ring);
	kfree(adapter->tx_ring);
	return -ENOMEM;
}

/**
 * e1000_clean - NAPI Rx polling callback
 * @napi: struct associated with this polling callback
 * @budget: amount of packets driver is allowed to process this poll
 **/
static int e1000_clean(struct napi_struct *napi, int budget)
{
	struct e1000_adapter *adapter = container_of(napi, struct e1000_adapter, napi);
	struct e1000_hw *hw = &adapter->hw;
	struct net_device *poll_dev = adapter->netdev;
	int tx_cleaned = 1, work_done = 0;

	adapter = netdev_priv(poll_dev);

	if (adapter->msix_entries &&
	    !(adapter->rx_ring->ims_val & adapter->tx_ring->ims_val))
		goto clean_rx;

	tx_cleaned = e1000_clean_tx_irq(adapter);

clean_rx:
	adapter->clean_rx(adapter, &work_done, budget);

	if (!tx_cleaned)
		work_done = budget;

	/* If budget not fully consumed, exit the polling mode */
	if (work_done < budget) {
		if (adapter->itr_setting & 3)
			e1000_set_itr(adapter);
		napi_complete(napi);
		if (!test_bit(__E1000_DOWN, &adapter->state)) {
			if (adapter->msix_entries)
				ew32(IMS, adapter->rx_ring->ims_val);
			else
				e1000_irq_enable(adapter);
		}
	}

	return work_done;
}

static void e1000_vlan_rx_add_vid(struct net_device *netdev, u16 vid)
{
	struct e1000_adapter *adapter = netdev_priv(netdev);
	struct e1000_hw *hw = &adapter->hw;
	u32 vfta, index;

	/* don't update vlan cookie if already programmed */
	if ((adapter->hw.mng_cookie.status &
	     E1000_MNG_DHCP_COOKIE_STATUS_VLAN) &&
	    (vid == adapter->mng_vlan_id))
		return;

	/* add VID to filter table */
	if (adapter->flags & FLAG_HAS_HW_VLAN_FILTER) {
		index = (vid >> 5) & 0x7F;
		vfta = E1000_READ_REG_ARRAY(hw, E1000_VFTA, index);
		vfta |= (1 << (vid & 0x1F));
		hw->mac.ops.write_vfta(hw, index, vfta);
	}

	set_bit(vid, adapter->active_vlans);
}

static void e1000_vlan_rx_kill_vid(struct net_device *netdev, u16 vid)
{
	struct e1000_adapter *adapter = netdev_priv(netdev);
	struct e1000_hw *hw = &adapter->hw;
	u32 vfta, index;

	if ((adapter->hw.mng_cookie.status &
	     E1000_MNG_DHCP_COOKIE_STATUS_VLAN) &&
	    (vid == adapter->mng_vlan_id)) {
		/* release control to f/w */
		e1000e_release_hw_control(adapter);
		return;
	}

	/* remove VID from filter table */
	if (adapter->flags & FLAG_HAS_HW_VLAN_FILTER) {
		index = (vid >> 5) & 0x7F;
		vfta = E1000_READ_REG_ARRAY(hw, E1000_VFTA, index);
		vfta &= ~(1 << (vid & 0x1F));
		hw->mac.ops.write_vfta(hw, index, vfta);
	}

	clear_bit(vid, adapter->active_vlans);
}

/**
 * e1000e_vlan_filter_disable - helper to disable hw VLAN filtering
 * @adapter: board private structure to initialize
 **/
static void e1000e_vlan_filter_disable(struct e1000_adapter *adapter)
{
	struct net_device *netdev = adapter->netdev;
	struct e1000_hw *hw = &adapter->hw;
	u32 rctl;

	if (adapter->flags & FLAG_HAS_HW_VLAN_FILTER) {
		/* disable VLAN receive filtering */
		rctl = er32(RCTL);
		rctl &= ~(E1000_RCTL_VFE | E1000_RCTL_CFIEN);
		ew32(RCTL, rctl);

		if (adapter->mng_vlan_id != (u16)E1000_MNG_VLAN_NONE) {
			e1000_vlan_rx_kill_vid(netdev, adapter->mng_vlan_id);
			adapter->mng_vlan_id = E1000_MNG_VLAN_NONE;
		}
	}
}

/**
 * e1000e_vlan_filter_enable - helper to enable HW VLAN filtering
 * @adapter: board private structure to initialize
 **/
static void e1000e_vlan_filter_enable(struct e1000_adapter *adapter)
{
	struct e1000_hw *hw = &adapter->hw;
	u32 rctl;

	if (adapter->flags & FLAG_HAS_HW_VLAN_FILTER) {
		/* enable VLAN receive filtering */
		rctl = er32(RCTL);
		rctl |= E1000_RCTL_VFE;
		rctl &= ~E1000_RCTL_CFIEN;
		ew32(RCTL, rctl);
	}
}

/**
 * e1000e_vlan_strip_enable - helper to disable HW VLAN stripping
 * @adapter: board private structure to initialize
 **/
static void e1000e_vlan_strip_disable(struct e1000_adapter *adapter)
{
	struct e1000_hw *hw = &adapter->hw;
	u32 ctrl;

	/* disable VLAN tag insert/strip */
	ctrl = er32(CTRL);
	ctrl &= ~E1000_CTRL_VME;
	ew32(CTRL, ctrl);
}

/**
 * e1000e_vlan_strip_enable - helper to enable HW VLAN stripping
 * @adapter: board private structure to initialize
 **/
static void e1000e_vlan_strip_enable(struct e1000_adapter *adapter)
{
	struct e1000_hw *hw = &adapter->hw;
	u32 ctrl;

	/* enable VLAN tag insert/strip */
	ctrl = er32(CTRL);
	ctrl |= E1000_CTRL_VME;
	ew32(CTRL, ctrl);
}

static void e1000_update_mng_vlan(struct e1000_adapter *adapter)
{
	struct net_device *netdev = adapter->netdev;
	u16 vid = adapter->hw.mng_cookie.vlan_id;
	u16 old_vid = adapter->mng_vlan_id;

	if (adapter->hw.mng_cookie.status &
	    E1000_MNG_DHCP_COOKIE_STATUS_VLAN) {
		e1000_vlan_rx_add_vid(netdev, vid);
		adapter->mng_vlan_id = vid;
	}

	if ((old_vid != (u16)E1000_MNG_VLAN_NONE) && (vid != old_vid))
		e1000_vlan_rx_kill_vid(netdev, old_vid);
}

static void e1000_restore_vlan(struct e1000_adapter *adapter)
{
	u16 vid;

	e1000_vlan_rx_add_vid(adapter->netdev, 0);

	for_each_set_bit(vid, adapter->active_vlans, VLAN_N_VID)
		e1000_vlan_rx_add_vid(adapter->netdev, vid);
}

static void e1000_init_manageability_pt(struct e1000_adapter *adapter)
{
	struct e1000_hw *hw = &adapter->hw;
	u32 manc, manc2h, mdef, i, j;

	if (!(adapter->flags & FLAG_MNG_PT_ENABLED))
		return;

	manc = er32(MANC);

	/*
	 * enable receiving management packets to the host. this will probably
	 * generate destination unreachable messages from the host OS, but
	 * the packets will be handled on SMBUS
	 */
	manc |= E1000_MANC_EN_MNG2HOST;
	manc2h = er32(MANC2H);

	switch (hw->mac.type) {
	default:
		manc2h |= (E1000_MANC2H_PORT_623 | E1000_MANC2H_PORT_664);
		break;
	case e1000_82574:
	case e1000_82583:
		/*
		 * Check if IPMI pass-through decision filter already exists;
		 * if so, enable it.
		 */
		for (i = 0, j = 0; i < 8; i++) {
			mdef = er32(MDEF(i));

			/* Ignore filters with anything other than IPMI ports */
			if (mdef & ~(E1000_MDEF_PORT_623 | E1000_MDEF_PORT_664))
				continue;

			/* Enable this decision filter in MANC2H */
			if (mdef)
				manc2h |= (1 << i);

			j |= mdef;
		}

		if (j == (E1000_MDEF_PORT_623 | E1000_MDEF_PORT_664))
			break;

		/* Create new decision filter in an empty filter */
		for (i = 0, j = 0; i < 8; i++)
			if (er32(MDEF(i)) == 0) {
				ew32(MDEF(i), (E1000_MDEF_PORT_623 |
					       E1000_MDEF_PORT_664));
				manc2h |= (1 << 1);
				j++;
				break;
			}

		if (!j)
			e_warn("Unable to create IPMI pass-through filter\n");
		break;
	}

	ew32(MANC2H, manc2h);
	ew32(MANC, manc);
}

/**
 * e1000_configure_tx - Configure Transmit Unit after Reset
 * @adapter: board private structure
 *
 * Configure the Tx unit of the MAC after a reset.
 **/
static void e1000_configure_tx(struct e1000_adapter *adapter)
{
	struct e1000_hw *hw = &adapter->hw;
	struct e1000_ring *tx_ring = adapter->tx_ring;
	u64 tdba;
	u32 tdlen, tctl, tipg, tarc;
	u32 ipgr1, ipgr2;

	/* Setup the HW Tx Head and Tail descriptor pointers */
	tdba = tx_ring->dma;
	tdlen = tx_ring->count * sizeof(struct e1000_tx_desc);
	ew32(TDBAL, (tdba & DMA_BIT_MASK(32)));
	ew32(TDBAH, (tdba >> 32));
	ew32(TDLEN, tdlen);
	ew32(TDH, 0);
	ew32(TDT, 0);
	tx_ring->head = E1000_TDH;
	tx_ring->tail = E1000_TDT;

	/* Set the default values for the Tx Inter Packet Gap timer */
	tipg = DEFAULT_82543_TIPG_IPGT_COPPER;          /*  8  */
	ipgr1 = DEFAULT_82543_TIPG_IPGR1;               /*  8  */
	ipgr2 = DEFAULT_82543_TIPG_IPGR2;               /*  6  */

	if (adapter->flags & FLAG_TIPG_MEDIUM_FOR_80003ESLAN)
		ipgr2 = DEFAULT_80003ES2LAN_TIPG_IPGR2; /*  7  */

	tipg |= ipgr1 << E1000_TIPG_IPGR1_SHIFT;
	tipg |= ipgr2 << E1000_TIPG_IPGR2_SHIFT;
	ew32(TIPG, tipg);

	/* Set the Tx Interrupt Delay register */
	ew32(TIDV, adapter->tx_int_delay);
	/* Tx irq moderation */
	ew32(TADV, adapter->tx_abs_int_delay);

	if (adapter->flags2 & FLAG2_DMA_BURST) {
		u32 txdctl = er32(TXDCTL(0));
		txdctl &= ~(E1000_TXDCTL_PTHRESH | E1000_TXDCTL_HTHRESH |
			    E1000_TXDCTL_WTHRESH);
		/*
		 * set up some performance related parameters to encourage the
		 * hardware to use the bus more efficiently in bursts, depends
		 * on the tx_int_delay to be enabled,
		 * wthresh = 5 ==> burst write a cacheline (64 bytes) at a time
		 * hthresh = 1 ==> prefetch when one or more available
		 * pthresh = 0x1f ==> prefetch if internal cache 31 or less
		 * BEWARE: this seems to work but should be considered first if
		 * there are Tx hangs or other Tx related bugs
		 */
		txdctl |= E1000_TXDCTL_DMA_BURST_ENABLE;
		ew32(TXDCTL(0), txdctl);
		/* erratum work around: set txdctl the same for both queues */
		ew32(TXDCTL(1), txdctl);
	}

	/* Program the Transmit Control Register */
	tctl = er32(TCTL);
	tctl &= ~E1000_TCTL_CT;
	tctl |= E1000_TCTL_PSP | E1000_TCTL_RTLC |
		(E1000_COLLISION_THRESHOLD << E1000_CT_SHIFT);

	if (adapter->flags & FLAG_TARC_SPEED_MODE_BIT) {
		tarc = er32(TARC(0));
		/*
		 * set the speed mode bit, we'll clear it if we're not at
		 * gigabit link later
		 */
#define SPEED_MODE_BIT (1 << 21)
		tarc |= SPEED_MODE_BIT;
		ew32(TARC(0), tarc);
	}

	/* errata: program both queues to unweighted RR */
	if (adapter->flags & FLAG_TARC_SET_BIT_ZERO) {
		tarc = er32(TARC(0));
		tarc |= 1;
		ew32(TARC(0), tarc);
		tarc = er32(TARC(1));
		tarc |= 1;
		ew32(TARC(1), tarc);
	}

	/* Setup Transmit Descriptor Settings for eop descriptor */
	adapter->txd_cmd = E1000_TXD_CMD_EOP | E1000_TXD_CMD_IFCS;

	/* only set IDE if we are delaying interrupts using the timers */
	if (adapter->tx_int_delay)
		adapter->txd_cmd |= E1000_TXD_CMD_IDE;

	/* enable Report Status bit */
	adapter->txd_cmd |= E1000_TXD_CMD_RS;

	ew32(TCTL, tctl);

	e1000e_config_collision_dist(hw);
}

/**
 * e1000_setup_rctl - configure the receive control registers
 * @adapter: Board private structure
 **/
#define PAGE_USE_COUNT(S) (((S) >> PAGE_SHIFT) + \
			   (((S) & (PAGE_SIZE - 1)) ? 1 : 0))
static void e1000_setup_rctl(struct e1000_adapter *adapter)
{
	struct e1000_hw *hw = &adapter->hw;
	u32 rctl, rfctl;
	u32 pages = 0;

	/* Workaround Si errata on 82579 - configure jumbo frame flow */
	if (hw->mac.type == e1000_pch2lan) {
		s32 ret_val;

		if (adapter->netdev->mtu > ETH_DATA_LEN)
			ret_val = e1000_lv_jumbo_workaround_ich8lan(hw, true);
		else
			ret_val = e1000_lv_jumbo_workaround_ich8lan(hw, false);

		if (ret_val)
			e_dbg("failed to enable jumbo frame workaround mode\n");
	}

	/* Program MC offset vector base */
	rctl = er32(RCTL);
	rctl &= ~(3 << E1000_RCTL_MO_SHIFT);
	rctl |= E1000_RCTL_EN | E1000_RCTL_BAM |
		E1000_RCTL_LBM_NO | E1000_RCTL_RDMTS_HALF |
		(adapter->hw.mac.mc_filter_type << E1000_RCTL_MO_SHIFT);

	/* Do not Store bad packets */
	rctl &= ~E1000_RCTL_SBP;

	/* Enable Long Packet receive */
	if (adapter->netdev->mtu <= ETH_DATA_LEN)
		rctl &= ~E1000_RCTL_LPE;
	else
		rctl |= E1000_RCTL_LPE;

	/* Some systems expect that the CRC is included in SMBUS traffic. The
	 * hardware strips the CRC before sending to both SMBUS (BMC) and to
	 * host memory when this is enabled
	 */
	if (adapter->flags2 & FLAG2_CRC_STRIPPING)
		rctl |= E1000_RCTL_SECRC;

	/* Workaround Si errata on 82577 PHY - configure IPG for jumbos */
	if ((hw->phy.type == e1000_phy_82577) && (rctl & E1000_RCTL_LPE)) {
		u16 phy_data;

		e1e_rphy(hw, PHY_REG(770, 26), &phy_data);
		phy_data &= 0xfff8;
		phy_data |= (1 << 2);
		e1e_wphy(hw, PHY_REG(770, 26), phy_data);

		e1e_rphy(hw, 22, &phy_data);
		phy_data &= 0x0fff;
		phy_data |= (1 << 14);
		e1e_wphy(hw, 0x10, 0x2823);
		e1e_wphy(hw, 0x11, 0x0003);
		e1e_wphy(hw, 22, phy_data);
	}

	/* Setup buffer sizes */
	rctl &= ~E1000_RCTL_SZ_4096;
	rctl |= E1000_RCTL_BSEX;
	switch (adapter->rx_buffer_len) {
	case 2048:
	default:
		rctl |= E1000_RCTL_SZ_2048;
		rctl &= ~E1000_RCTL_BSEX;
		break;
	case 4096:
		rctl |= E1000_RCTL_SZ_4096;
		break;
	case 8192:
		rctl |= E1000_RCTL_SZ_8192;
		break;
	case 16384:
		rctl |= E1000_RCTL_SZ_16384;
		break;
	}

	/*
	 * 82571 and greater support packet-split where the protocol
	 * header is placed in skb->data and the packet data is
	 * placed in pages hanging off of skb_shinfo(skb)->nr_frags.
	 * In the case of a non-split, skb->data is linearly filled,
	 * followed by the page buffers.  Therefore, skb->data is
	 * sized to hold the largest protocol header.
	 *
	 * allocations using alloc_page take too long for regular MTU
	 * so only enable packet split for jumbo frames
	 *
	 * Using pages when the page size is greater than 16k wastes
	 * a lot of memory, since we allocate 3 pages at all times
	 * per packet.
	 */
	pages = PAGE_USE_COUNT(adapter->netdev->mtu);
	if (!(adapter->flags & FLAG_HAS_ERT) && (pages <= 3) &&
	    (PAGE_SIZE <= 16384) && (rctl & E1000_RCTL_LPE))
		adapter->rx_ps_pages = pages;
	else
		adapter->rx_ps_pages = 0;

	if (adapter->rx_ps_pages) {
		u32 psrctl = 0;

		/* Configure extra packet-split registers */
		rfctl = er32(RFCTL);
		rfctl |= E1000_RFCTL_EXTEN;
		/*
		 * disable packet split support for IPv6 extension headers,
		 * because some malformed IPv6 headers can hang the Rx
		 */
		rfctl |= (E1000_RFCTL_IPV6_EX_DIS |
			  E1000_RFCTL_NEW_IPV6_EXT_DIS);

		ew32(RFCTL, rfctl);

		/* Enable Packet split descriptors */
		rctl |= E1000_RCTL_DTYP_PS;

		psrctl |= adapter->rx_ps_bsize0 >>
			E1000_PSRCTL_BSIZE0_SHIFT;

		switch (adapter->rx_ps_pages) {
		case 3:
			psrctl |= PAGE_SIZE <<
				E1000_PSRCTL_BSIZE3_SHIFT;
		case 2:
			psrctl |= PAGE_SIZE <<
				E1000_PSRCTL_BSIZE2_SHIFT;
		case 1:
			psrctl |= PAGE_SIZE >>
				E1000_PSRCTL_BSIZE1_SHIFT;
			break;
		}

		ew32(PSRCTL, psrctl);
	}

	ew32(RCTL, rctl);
	/* just started the receive unit, no need to restart */
	adapter->flags &= ~FLAG_RX_RESTART_NOW;
}

/**
 * e1000_configure_rx - Configure Receive Unit after Reset
 * @adapter: board private structure
 *
 * Configure the Rx unit of the MAC after a reset.
 **/
static void e1000_configure_rx(struct e1000_adapter *adapter)
{
	struct e1000_hw *hw = &adapter->hw;
	struct e1000_ring *rx_ring = adapter->rx_ring;
	u64 rdba;
	u32 rdlen, rctl, rxcsum, ctrl_ext;

	if (adapter->rx_ps_pages) {
		/* this is a 32 byte descriptor */
		rdlen = rx_ring->count *
		    sizeof(union e1000_rx_desc_packet_split);
		adapter->clean_rx = e1000_clean_rx_irq_ps;
		adapter->alloc_rx_buf = e1000_alloc_rx_buffers_ps;
	} else if (adapter->netdev->mtu > ETH_FRAME_LEN + ETH_FCS_LEN) {
		rdlen = rx_ring->count * sizeof(struct e1000_rx_desc);
		adapter->clean_rx = e1000_clean_jumbo_rx_irq;
		adapter->alloc_rx_buf = e1000_alloc_jumbo_rx_buffers;
	} else {
		rdlen = rx_ring->count * sizeof(struct e1000_rx_desc);
		adapter->clean_rx = e1000_clean_rx_irq;
		adapter->alloc_rx_buf = e1000_alloc_rx_buffers;
	}

	/* disable receives while setting up the descriptors */
	rctl = er32(RCTL);
	if (!(adapter->flags2 & FLAG2_NO_DISABLE_RX))
		ew32(RCTL, rctl & ~E1000_RCTL_EN);
	e1e_flush();
	usleep_range(10000, 20000);

	if (adapter->flags2 & FLAG2_DMA_BURST) {
		/*
		 * set the writeback threshold (only takes effect if the RDTR
		 * is set). set GRAN=1 and write back up to 0x4 worth, and
		 * enable prefetching of 0x20 Rx descriptors
		 * granularity = 01
		 * wthresh = 04,
		 * hthresh = 04,
		 * pthresh = 0x20
		 */
		ew32(RXDCTL(0), E1000_RXDCTL_DMA_BURST_ENABLE);
		ew32(RXDCTL(1), E1000_RXDCTL_DMA_BURST_ENABLE);

		/*
		 * override the delay timers for enabling bursting, only if
		 * the value was not set by the user via module options
		 */
		if (adapter->rx_int_delay == DEFAULT_RDTR)
			adapter->rx_int_delay = BURST_RDTR;
		if (adapter->rx_abs_int_delay == DEFAULT_RADV)
			adapter->rx_abs_int_delay = BURST_RADV;
	}

	/* set the Receive Delay Timer Register */
	ew32(RDTR, adapter->rx_int_delay);

	/* irq moderation */
	ew32(RADV, adapter->rx_abs_int_delay);
	if ((adapter->itr_setting != 0) && (adapter->itr != 0))
		ew32(ITR, 1000000000 / (adapter->itr * 256));

	ctrl_ext = er32(CTRL_EXT);
	/* Auto-Mask interrupts upon ICR access */
	ctrl_ext |= E1000_CTRL_EXT_IAME;
	ew32(IAM, 0xffffffff);
	ew32(CTRL_EXT, ctrl_ext);
	e1e_flush();

	/*
	 * Setup the HW Rx Head and Tail Descriptor Pointers and
	 * the Base and Length of the Rx Descriptor Ring
	 */
	rdba = rx_ring->dma;
	ew32(RDBAL, (rdba & DMA_BIT_MASK(32)));
	ew32(RDBAH, (rdba >> 32));
	ew32(RDLEN, rdlen);
	ew32(RDH, 0);
	ew32(RDT, 0);
	rx_ring->head = E1000_RDH;
	rx_ring->tail = E1000_RDT;

	/* Enable Receive Checksum Offload for TCP and UDP */
	rxcsum = er32(RXCSUM);
	if (adapter->flags & FLAG_RX_CSUM_ENABLED) {
		rxcsum |= E1000_RXCSUM_TUOFL;

		/*
		 * IPv4 payload checksum for UDP fragments must be
		 * used in conjunction with packet-split.
		 */
		if (adapter->rx_ps_pages)
			rxcsum |= E1000_RXCSUM_IPPCSE;
	} else {
		rxcsum &= ~E1000_RXCSUM_TUOFL;
		/* no need to clear IPPCSE as it defaults to 0 */
	}
	ew32(RXCSUM, rxcsum);

	/*
	 * Enable early receives on supported devices, only takes effect when
	 * packet size is equal or larger than the specified value (in 8 byte
	 * units), e.g. using jumbo frames when setting to E1000_ERT_2048
	 */
	if ((adapter->flags & FLAG_HAS_ERT) ||
	    (adapter->hw.mac.type == e1000_pch2lan)) {
		if (adapter->netdev->mtu > ETH_DATA_LEN) {
			u32 rxdctl = er32(RXDCTL(0));
			ew32(RXDCTL(0), rxdctl | 0x3);
			if (adapter->flags & FLAG_HAS_ERT)
				ew32(ERT, E1000_ERT_2048 | (1 << 13));
			/*
			 * With jumbo frames and early-receive enabled,
			 * excessive C-state transition latencies result in
			 * dropped transactions.
			 */
			pm_qos_update_request(&adapter->netdev->pm_qos_req, 55);
		} else {
			pm_qos_update_request(&adapter->netdev->pm_qos_req,
					      PM_QOS_DEFAULT_VALUE);
		}
	}

	/* Enable Receives */
	ew32(RCTL, rctl);
}

/**
 *  e1000_update_mc_addr_list - Update Multicast addresses
 *  @hw: pointer to the HW structure
 *  @mc_addr_list: array of multicast addresses to program
 *  @mc_addr_count: number of multicast addresses to program
 *
 *  Updates the Multicast Table Array.
 *  The caller must have a packed mc_addr_list of multicast addresses.
 **/
static void e1000_update_mc_addr_list(struct e1000_hw *hw, u8 *mc_addr_list,
				      u32 mc_addr_count)
{
	hw->mac.ops.update_mc_addr_list(hw, mc_addr_list, mc_addr_count);
}

/**
 * e1000_set_multi - Multicast and Promiscuous mode set
 * @netdev: network interface device structure
 *
 * The set_multi entry point is called whenever the multicast address
 * list or the network interface flags are updated.  This routine is
 * responsible for configuring the hardware for proper multicast,
 * promiscuous mode, and all-multi behavior.
 **/
static void e1000_set_multi(struct net_device *netdev)
{
	struct e1000_adapter *adapter = netdev_priv(netdev);
	struct e1000_hw *hw = &adapter->hw;
	struct netdev_hw_addr *ha;
	u8  *mta_list;
	u32 rctl;

	/* Check for Promiscuous and All Multicast modes */

	rctl = er32(RCTL);

	if (netdev->flags & IFF_PROMISC) {
		rctl |= (E1000_RCTL_UPE | E1000_RCTL_MPE);
		rctl &= ~E1000_RCTL_VFE;
		/* Do not hardware filter VLANs in promisc mode */
		e1000e_vlan_filter_disable(adapter);
	} else {
		if (netdev->flags & IFF_ALLMULTI) {
			rctl |= E1000_RCTL_MPE;
			rctl &= ~E1000_RCTL_UPE;
		} else {
			rctl &= ~(E1000_RCTL_UPE | E1000_RCTL_MPE);
		}
		e1000e_vlan_filter_enable(adapter);
	}

	ew32(RCTL, rctl);

	if (!netdev_mc_empty(netdev)) {
		int i = 0;

		mta_list = kmalloc(netdev_mc_count(netdev) * 6, GFP_ATOMIC);
		if (!mta_list)
			return;

		/* prepare a packed array of only addresses. */
		netdev_for_each_mc_addr(ha, netdev)
			memcpy(mta_list + (i++ * ETH_ALEN), ha->addr, ETH_ALEN);

		e1000_update_mc_addr_list(hw, mta_list, i);
		kfree(mta_list);
	} else {
		/*
		 * if we're called from probe, we might not have
		 * anything to do here, so clear out the list
		 */
		e1000_update_mc_addr_list(hw, NULL, 0);
	}

	if (netdev->features & NETIF_F_HW_VLAN_RX)
		e1000e_vlan_strip_enable(adapter);
	else
		e1000e_vlan_strip_disable(adapter);
}

/**
 * e1000_configure - configure the hardware for Rx and Tx
 * @adapter: private board structure
 **/
static void e1000_configure(struct e1000_adapter *adapter)
{
	e1000_set_multi(adapter->netdev);

	e1000_restore_vlan(adapter);
	e1000_init_manageability_pt(adapter);

	e1000_configure_tx(adapter);
	e1000_setup_rctl(adapter);
	e1000_configure_rx(adapter);
	adapter->alloc_rx_buf(adapter, e1000_desc_unused(adapter->rx_ring),
			      GFP_KERNEL);
}

/**
 * e1000e_power_up_phy - restore link in case the phy was powered down
 * @adapter: address of board private structure
 *
 * The phy may be powered down to save power and turn off link when the
 * driver is unloaded and wake on lan is not enabled (among others)
 * *** this routine MUST be followed by a call to e1000e_reset ***
 **/
void e1000e_power_up_phy(struct e1000_adapter *adapter)
{
	if (adapter->hw.phy.ops.power_up)
		adapter->hw.phy.ops.power_up(&adapter->hw);

	adapter->hw.mac.ops.setup_link(&adapter->hw);
}

/**
 * e1000_power_down_phy - Power down the PHY
 *
 * Power down the PHY so no link is implied when interface is down.
 * The PHY cannot be powered down if management or WoL is active.
 */
static void e1000_power_down_phy(struct e1000_adapter *adapter)
{
	/* WoL is enabled */
	if (adapter->wol)
		return;

	if (adapter->hw.phy.ops.power_down)
		adapter->hw.phy.ops.power_down(&adapter->hw);
}

/**
 * e1000e_reset - bring the hardware into a known good state
 *
 * This function boots the hardware and enables some settings that
 * require a configuration cycle of the hardware - those cannot be
 * set/changed during runtime. After reset the device needs to be
 * properly configured for Rx, Tx etc.
 */
void e1000e_reset(struct e1000_adapter *adapter)
{
	struct e1000_mac_info *mac = &adapter->hw.mac;
	struct e1000_fc_info *fc = &adapter->hw.fc;
	struct e1000_hw *hw = &adapter->hw;
	u32 tx_space, min_tx_space, min_rx_space;
	u32 pba = adapter->pba;
	u16 hwm;

	/* reset Packet Buffer Allocation to default */
	ew32(PBA, pba);

	if (adapter->max_frame_size > ETH_FRAME_LEN + ETH_FCS_LEN) {
		/*
		 * To maintain wire speed transmits, the Tx FIFO should be
		 * large enough to accommodate two full transmit packets,
		 * rounded up to the next 1KB and expressed in KB.  Likewise,
		 * the Rx FIFO should be large enough to accommodate at least
		 * one full receive packet and is similarly rounded up and
		 * expressed in KB.
		 */
		pba = er32(PBA);
		/* upper 16 bits has Tx packet buffer allocation size in KB */
		tx_space = pba >> 16;
		/* lower 16 bits has Rx packet buffer allocation size in KB */
		pba &= 0xffff;
		/*
		 * the Tx fifo also stores 16 bytes of information about the Tx
		 * but don't include ethernet FCS because hardware appends it
		 */
		min_tx_space = (adapter->max_frame_size +
				sizeof(struct e1000_tx_desc) -
				ETH_FCS_LEN) * 2;
		min_tx_space = ALIGN(min_tx_space, 1024);
		min_tx_space >>= 10;
		/* software strips receive CRC, so leave room for it */
		min_rx_space = adapter->max_frame_size;
		min_rx_space = ALIGN(min_rx_space, 1024);
		min_rx_space >>= 10;

		/*
		 * If current Tx allocation is less than the min Tx FIFO size,
		 * and the min Tx FIFO size is less than the current Rx FIFO
		 * allocation, take space away from current Rx allocation
		 */
		if ((tx_space < min_tx_space) &&
		    ((min_tx_space - tx_space) < pba)) {
			pba -= min_tx_space - tx_space;

			/*
			 * if short on Rx space, Rx wins and must trump Tx
			 * adjustment or use Early Receive if available
			 */
			if ((pba < min_rx_space) &&
			    (!(adapter->flags & FLAG_HAS_ERT)))
				/* ERT enabled in e1000_configure_rx */
				pba = min_rx_space;
		}

		ew32(PBA, pba);
	}

	/*
	 * flow control settings
	 *
	 * The high water mark must be low enough to fit one full frame
	 * (or the size used for early receive) above it in the Rx FIFO.
	 * Set it to the lower of:
	 * - 90% of the Rx FIFO size, and
	 * - the full Rx FIFO size minus the early receive size (for parts
	 *   with ERT support assuming ERT set to E1000_ERT_2048), or
	 * - the full Rx FIFO size minus one full frame
	 */
	if (adapter->flags & FLAG_DISABLE_FC_PAUSE_TIME)
		fc->pause_time = 0xFFFF;
	else
		fc->pause_time = E1000_FC_PAUSE_TIME;
	fc->send_xon = 1;
	fc->current_mode = fc->requested_mode;

	switch (hw->mac.type) {
	default:
		if ((adapter->flags & FLAG_HAS_ERT) &&
		    (adapter->netdev->mtu > ETH_DATA_LEN))
			hwm = min(((pba << 10) * 9 / 10),
				  ((pba << 10) - (E1000_ERT_2048 << 3)));
		else
			hwm = min(((pba << 10) * 9 / 10),
				  ((pba << 10) - adapter->max_frame_size));

		fc->high_water = hwm & E1000_FCRTH_RTH; /* 8-byte granularity */
		fc->low_water = fc->high_water - 8;
		break;
	case e1000_pchlan:
		/*
		 * Workaround PCH LOM adapter hangs with certain network
		 * loads.  If hangs persist, try disabling Tx flow control.
		 */
		if (adapter->netdev->mtu > ETH_DATA_LEN) {
			fc->high_water = 0x3500;
			fc->low_water  = 0x1500;
		} else {
			fc->high_water = 0x5000;
			fc->low_water  = 0x3000;
		}
		fc->refresh_time = 0x1000;
		break;
	case e1000_pch2lan:
		fc->high_water = 0x05C20;
		fc->low_water = 0x05048;
		fc->pause_time = 0x0650;
		fc->refresh_time = 0x0400;
		if (adapter->netdev->mtu > ETH_DATA_LEN) {
			pba = 14;
			ew32(PBA, pba);
		}
		break;
	}

	/*
	 * Disable Adaptive Interrupt Moderation if 2 full packets cannot
	 * fit in receive buffer and early-receive not supported.
	 */
	if (adapter->itr_setting & 0x3) {
		if (((adapter->max_frame_size * 2) > (pba << 10)) &&
		    !(adapter->flags & FLAG_HAS_ERT)) {
			if (!(adapter->flags2 & FLAG2_DISABLE_AIM)) {
				dev_info(&adapter->pdev->dev,
					"Interrupt Throttle Rate turned off\n");
				adapter->flags2 |= FLAG2_DISABLE_AIM;
				ew32(ITR, 0);
			}
		} else if (adapter->flags2 & FLAG2_DISABLE_AIM) {
			dev_info(&adapter->pdev->dev,
				 "Interrupt Throttle Rate turned on\n");
			adapter->flags2 &= ~FLAG2_DISABLE_AIM;
			adapter->itr = 20000;
			ew32(ITR, 1000000000 / (adapter->itr * 256));
		}
	}

	/* Allow time for pending master requests to run */
	mac->ops.reset_hw(hw);

	/*
	 * For parts with AMT enabled, let the firmware know
	 * that the network interface is in control
	 */
	if (adapter->flags & FLAG_HAS_AMT)
		e1000e_get_hw_control(adapter);

	ew32(WUC, 0);

	if (mac->ops.init_hw(hw))
		e_err("Hardware Error\n");

	e1000_update_mng_vlan(adapter);

	/* Enable h/w to recognize an 802.1Q VLAN Ethernet packet */
	ew32(VET, ETH_P_8021Q);

	e1000e_reset_adaptive(hw);

	if (!netif_running(adapter->netdev) &&
	    !test_bit(__E1000_TESTING, &adapter->state)) {
		e1000_power_down_phy(adapter);
		return;
	}

	e1000_get_phy_info(hw);

	if ((adapter->flags & FLAG_HAS_SMART_POWER_DOWN) &&
	    !(adapter->flags & FLAG_SMART_POWER_DOWN)) {
		u16 phy_data = 0;
		/*
		 * speed up time to link by disabling smart power down, ignore
		 * the return value of this function because there is nothing
		 * different we would do if it failed
		 */
		e1e_rphy(hw, IGP02E1000_PHY_POWER_MGMT, &phy_data);
		phy_data &= ~IGP02E1000_PM_SPD;
		e1e_wphy(hw, IGP02E1000_PHY_POWER_MGMT, phy_data);
	}
}

int e1000e_up(struct e1000_adapter *adapter)
{
	struct e1000_hw *hw = &adapter->hw;

	/* hardware has been reset, we need to reload some things */
	e1000_configure(adapter);

	clear_bit(__E1000_DOWN, &adapter->state);

	napi_enable(&adapter->napi);
	if (adapter->msix_entries)
		e1000_configure_msix(adapter);
	e1000_irq_enable(adapter);

	netif_start_queue(adapter->netdev);

	/* fire a link change interrupt to start the watchdog */
	if (adapter->msix_entries)
		ew32(ICS, E1000_ICS_LSC | E1000_ICR_OTHER);
	else
		ew32(ICS, E1000_ICS_LSC);

	return 0;
}

static void e1000e_flush_descriptors(struct e1000_adapter *adapter)
{
	struct e1000_hw *hw = &adapter->hw;

	if (!(adapter->flags2 & FLAG2_DMA_BURST))
		return;

	/* flush pending descriptor writebacks to memory */
	ew32(TIDV, adapter->tx_int_delay | E1000_TIDV_FPD);
	ew32(RDTR, adapter->rx_int_delay | E1000_RDTR_FPD);

	/* execute the writes immediately */
	e1e_flush();
}

static void e1000e_update_stats(struct e1000_adapter *adapter);

void e1000e_down(struct e1000_adapter *adapter)
{
	struct net_device *netdev = adapter->netdev;
	struct e1000_hw *hw = &adapter->hw;
	u32 tctl, rctl;

	/*
	 * signal that we're down so the interrupt handler does not
	 * reschedule our watchdog timer
	 */
	set_bit(__E1000_DOWN, &adapter->state);

	/* disable receives in the hardware */
	rctl = er32(RCTL);
	if (!(adapter->flags2 & FLAG2_NO_DISABLE_RX))
		ew32(RCTL, rctl & ~E1000_RCTL_EN);
	/* flush and sleep below */

	netif_stop_queue(netdev);

	/* disable transmits in the hardware */
	tctl = er32(TCTL);
	tctl &= ~E1000_TCTL_EN;
	ew32(TCTL, tctl);

	/* flush both disables and wait for them to finish */
	e1e_flush();
	usleep_range(10000, 20000);

	napi_disable(&adapter->napi);
	e1000_irq_disable(adapter);

	del_timer_sync(&adapter->watchdog_timer);
	del_timer_sync(&adapter->phy_info_timer);

	netif_carrier_off(netdev);

	spin_lock(&adapter->stats64_lock);
	e1000e_update_stats(adapter);
	spin_unlock(&adapter->stats64_lock);

	e1000e_flush_descriptors(adapter);
	e1000_clean_tx_ring(adapter);
	e1000_clean_rx_ring(adapter);

	adapter->link_speed = 0;
	adapter->link_duplex = 0;

	if (!pci_channel_offline(adapter->pdev))
		e1000e_reset(adapter);

	/*
	 * TODO: for power management, we could drop the link and
	 * pci_disable_device here.
	 */
}

void e1000e_reinit_locked(struct e1000_adapter *adapter)
{
	might_sleep();
	while (test_and_set_bit(__E1000_RESETTING, &adapter->state))
		usleep_range(1000, 2000);
	e1000e_down(adapter);
	e1000e_up(adapter);
	clear_bit(__E1000_RESETTING, &adapter->state);
}

/**
 * e1000_sw_init - Initialize general software structures (struct e1000_adapter)
 * @adapter: board private structure to initialize
 *
 * e1000_sw_init initializes the Adapter private data structure.
 * Fields are initialized based on PCI device information and
 * OS network device settings (MTU size).
 **/
static int __devinit e1000_sw_init(struct e1000_adapter *adapter)
{
	struct net_device *netdev = adapter->netdev;

	adapter->rx_buffer_len = ETH_FRAME_LEN + VLAN_HLEN + ETH_FCS_LEN;
	adapter->rx_ps_bsize0 = 128;
	adapter->max_frame_size = netdev->mtu + ETH_HLEN + ETH_FCS_LEN;
	adapter->min_frame_size = ETH_ZLEN + ETH_FCS_LEN;

	spin_lock_init(&adapter->stats64_lock);

	e1000e_set_interrupt_capability(adapter);

	if (e1000_alloc_queues(adapter))
		return -ENOMEM;

	/* Explicitly disable IRQ since the NIC can be in any state. */
	e1000_irq_disable(adapter);

	set_bit(__E1000_DOWN, &adapter->state);
	return 0;
}

/**
 * e1000_intr_msi_test - Interrupt Handler
 * @irq: interrupt number
 * @data: pointer to a network interface device structure
 **/
static irqreturn_t e1000_intr_msi_test(int irq, void *data)
{
	struct net_device *netdev = data;
	struct e1000_adapter *adapter = netdev_priv(netdev);
	struct e1000_hw *hw = &adapter->hw;
	u32 icr = er32(ICR);

	e_dbg("icr is %08X\n", icr);
	if (icr & E1000_ICR_RXSEQ) {
		adapter->flags &= ~FLAG_MSI_TEST_FAILED;
		wmb();
	}

	return IRQ_HANDLED;
}

/**
 * e1000_test_msi_interrupt - Returns 0 for successful test
 * @adapter: board private struct
 *
 * code flow taken from tg3.c
 **/
static int e1000_test_msi_interrupt(struct e1000_adapter *adapter)
{
	struct net_device *netdev = adapter->netdev;
	struct e1000_hw *hw = &adapter->hw;
	int err;

	/* poll_enable hasn't been called yet, so don't need disable */
	/* clear any pending events */
	er32(ICR);

	/* free the real vector and request a test handler */
	e1000_free_irq(adapter);
	e1000e_reset_interrupt_capability(adapter);

	/* Assume that the test fails, if it succeeds then the test
	 * MSI irq handler will unset this flag */
	adapter->flags |= FLAG_MSI_TEST_FAILED;

	err = pci_enable_msi(adapter->pdev);
	if (err)
		goto msi_test_failed;

	err = request_irq(adapter->pdev->irq, e1000_intr_msi_test, 0,
			  netdev->name, netdev);
	if (err) {
		pci_disable_msi(adapter->pdev);
		goto msi_test_failed;
	}

	wmb();

	e1000_irq_enable(adapter);

	/* fire an unusual interrupt on the test handler */
	ew32(ICS, E1000_ICS_RXSEQ);
	e1e_flush();
	msleep(50);

	e1000_irq_disable(adapter);

	rmb();

	if (adapter->flags & FLAG_MSI_TEST_FAILED) {
		adapter->int_mode = E1000E_INT_MODE_LEGACY;
		e_info("MSI interrupt test failed, using legacy interrupt.\n");
	} else
		e_dbg("MSI interrupt test succeeded!\n");

	free_irq(adapter->pdev->irq, netdev);
	pci_disable_msi(adapter->pdev);

msi_test_failed:
	e1000e_set_interrupt_capability(adapter);
	return e1000_request_irq(adapter);
}

/**
 * e1000_test_msi - Returns 0 if MSI test succeeds or INTx mode is restored
 * @adapter: board private struct
 *
 * code flow taken from tg3.c, called with e1000 interrupts disabled.
 **/
static int e1000_test_msi(struct e1000_adapter *adapter)
{
	int err;
	u16 pci_cmd;

	if (!(adapter->flags & FLAG_MSI_ENABLED))
		return 0;

	/* disable SERR in case the MSI write causes a master abort */
	pci_read_config_word(adapter->pdev, PCI_COMMAND, &pci_cmd);
	if (pci_cmd & PCI_COMMAND_SERR)
		pci_write_config_word(adapter->pdev, PCI_COMMAND,
				      pci_cmd & ~PCI_COMMAND_SERR);

	err = e1000_test_msi_interrupt(adapter);

	/* re-enable SERR */
	if (pci_cmd & PCI_COMMAND_SERR) {
		pci_read_config_word(adapter->pdev, PCI_COMMAND, &pci_cmd);
		pci_cmd |= PCI_COMMAND_SERR;
		pci_write_config_word(adapter->pdev, PCI_COMMAND, pci_cmd);
	}

	return err;
}

/**
 * e1000_open - Called when a network interface is made active
 * @netdev: network interface device structure
 *
 * Returns 0 on success, negative value on failure
 *
 * The open entry point is called when a network interface is made
 * active by the system (IFF_UP).  At this point all resources needed
 * for transmit and receive operations are allocated, the interrupt
 * handler is registered with the OS, the watchdog timer is started,
 * and the stack is notified that the interface is ready.
 **/
static int e1000_open(struct net_device *netdev)
{
	struct e1000_adapter *adapter = netdev_priv(netdev);
	struct e1000_hw *hw = &adapter->hw;
	struct pci_dev *pdev = adapter->pdev;
	int err;

	/* disallow open during test */
	if (test_bit(__E1000_TESTING, &adapter->state))
		return -EBUSY;

	pm_runtime_get_sync(&pdev->dev);

	netif_carrier_off(netdev);

	/* allocate transmit descriptors */
	err = e1000e_setup_tx_resources(adapter);
	if (err)
		goto err_setup_tx;

	/* allocate receive descriptors */
	err = e1000e_setup_rx_resources(adapter);
	if (err)
		goto err_setup_rx;

	/*
	 * If AMT is enabled, let the firmware know that the network
	 * interface is now open and reset the part to a known state.
	 */
	if (adapter->flags & FLAG_HAS_AMT) {
		e1000e_get_hw_control(adapter);
		e1000e_reset(adapter);
	}

	e1000e_power_up_phy(adapter);

	adapter->mng_vlan_id = E1000_MNG_VLAN_NONE;
	if ((adapter->hw.mng_cookie.status &
	     E1000_MNG_DHCP_COOKIE_STATUS_VLAN))
		e1000_update_mng_vlan(adapter);

	/* DMA latency requirement to workaround early-receive/jumbo issue */
	if ((adapter->flags & FLAG_HAS_ERT) ||
	    (adapter->hw.mac.type == e1000_pch2lan))
		pm_qos_add_request(&adapter->netdev->pm_qos_req,
				   PM_QOS_CPU_DMA_LATENCY,
				   PM_QOS_DEFAULT_VALUE);

	/*
	 * before we allocate an interrupt, we must be ready to handle it.
	 * Setting DEBUG_SHIRQ in the kernel makes it fire an interrupt
	 * as soon as we call pci_request_irq, so we have to setup our
	 * clean_rx handler before we do so.
	 */
	e1000_configure(adapter);

	err = e1000_request_irq(adapter);
	if (err)
		goto err_req_irq;

	/*
	 * Work around PCIe errata with MSI interrupts causing some chipsets to
	 * ignore e1000e MSI messages, which means we need to test our MSI
	 * interrupt now
	 */
	if (adapter->int_mode != E1000E_INT_MODE_LEGACY) {
		err = e1000_test_msi(adapter);
		if (err) {
			e_err("Interrupt allocation failed\n");
			goto err_req_irq;
		}
	}

	/* From here on the code is the same as e1000e_up() */
	clear_bit(__E1000_DOWN, &adapter->state);

	napi_enable(&adapter->napi);

	e1000_irq_enable(adapter);

	netif_start_queue(netdev);

	adapter->idle_check = true;
	pm_runtime_put(&pdev->dev);

	/* fire a link status change interrupt to start the watchdog */
	if (adapter->msix_entries)
		ew32(ICS, E1000_ICS_LSC | E1000_ICR_OTHER);
	else
		ew32(ICS, E1000_ICS_LSC);

	return 0;

err_req_irq:
	e1000e_release_hw_control(adapter);
	e1000_power_down_phy(adapter);
	e1000e_free_rx_resources(adapter);
err_setup_rx:
	e1000e_free_tx_resources(adapter);
err_setup_tx:
	e1000e_reset(adapter);
	pm_runtime_put_sync(&pdev->dev);

	return err;
}

/**
 * e1000_close - Disables a network interface
 * @netdev: network interface device structure
 *
 * Returns 0, this is not allowed to fail
 *
 * The close entry point is called when an interface is de-activated
 * by the OS.  The hardware is still under the drivers control, but
 * needs to be disabled.  A global MAC reset is issued to stop the
 * hardware, and all transmit and receive resources are freed.
 **/
static int e1000_close(struct net_device *netdev)
{
	struct e1000_adapter *adapter = netdev_priv(netdev);
	struct pci_dev *pdev = adapter->pdev;

	WARN_ON(test_bit(__E1000_RESETTING, &adapter->state));

	pm_runtime_get_sync(&pdev->dev);

	if (!test_bit(__E1000_DOWN, &adapter->state)) {
		e1000e_down(adapter);
		e1000_free_irq(adapter);
	}
	e1000_power_down_phy(adapter);

	e1000e_free_tx_resources(adapter);
	e1000e_free_rx_resources(adapter);

	/*
	 * kill manageability vlan ID if supported, but not if a vlan with
	 * the same ID is registered on the host OS (let 8021q kill it)
	 */
	if (adapter->hw.mng_cookie.status &
	    E1000_MNG_DHCP_COOKIE_STATUS_VLAN)
		e1000_vlan_rx_kill_vid(netdev, adapter->mng_vlan_id);

	/*
	 * If AMT is enabled, let the firmware know that the network
	 * interface is now closed
	 */
	if ((adapter->flags & FLAG_HAS_AMT) &&
	    !test_bit(__E1000_TESTING, &adapter->state))
		e1000e_release_hw_control(adapter);

	if ((adapter->flags & FLAG_HAS_ERT) ||
	    (adapter->hw.mac.type == e1000_pch2lan))
		pm_qos_remove_request(&adapter->netdev->pm_qos_req);

	pm_runtime_put_sync(&pdev->dev);

	return 0;
}
/**
 * e1000_set_mac - Change the Ethernet Address of the NIC
 * @netdev: network interface device structure
 * @p: pointer to an address structure
 *
 * Returns 0 on success, negative on failure
 **/
static int e1000_set_mac(struct net_device *netdev, void *p)
{
	struct e1000_adapter *adapter = netdev_priv(netdev);
	struct sockaddr *addr = p;

	if (!is_valid_ether_addr(addr->sa_data))
		return -EADDRNOTAVAIL;

	memcpy(netdev->dev_addr, addr->sa_data, netdev->addr_len);
	memcpy(adapter->hw.mac.addr, addr->sa_data, netdev->addr_len);

	e1000e_rar_set(&adapter->hw, adapter->hw.mac.addr, 0);

	if (adapter->flags & FLAG_RESET_OVERWRITES_LAA) {
		/* activate the work around */
		e1000e_set_laa_state_82571(&adapter->hw, 1);

		/*
		 * Hold a copy of the LAA in RAR[14] This is done so that
		 * between the time RAR[0] gets clobbered  and the time it
		 * gets fixed (in e1000_watchdog), the actual LAA is in one
		 * of the RARs and no incoming packets directed to this port
		 * are dropped. Eventually the LAA will be in RAR[0] and
		 * RAR[14]
		 */
		e1000e_rar_set(&adapter->hw,
			      adapter->hw.mac.addr,
			      adapter->hw.mac.rar_entry_count - 1);
	}

	return 0;
}

/**
 * e1000e_update_phy_task - work thread to update phy
 * @work: pointer to our work struct
 *
 * this worker thread exists because we must acquire a
 * semaphore to read the phy, which we could msleep while
 * waiting for it, and we can't msleep in a timer.
 **/
static void e1000e_update_phy_task(struct work_struct *work)
{
	struct e1000_adapter *adapter = container_of(work,
					struct e1000_adapter, update_phy_task);

	if (test_bit(__E1000_DOWN, &adapter->state))
		return;

	e1000_get_phy_info(&adapter->hw);
}

/*
 * Need to wait a few seconds after link up to get diagnostic information from
 * the phy
 */
static void e1000_update_phy_info(unsigned long data)
{
	struct e1000_adapter *adapter = (struct e1000_adapter *) data;

	if (test_bit(__E1000_DOWN, &adapter->state))
		return;

	schedule_work(&adapter->update_phy_task);
}

/**
 * e1000e_update_phy_stats - Update the PHY statistics counters
 * @adapter: board private structure
 *
 * Read/clear the upper 16-bit PHY registers and read/accumulate lower
 **/
static void e1000e_update_phy_stats(struct e1000_adapter *adapter)
{
	struct e1000_hw *hw = &adapter->hw;
	s32 ret_val;
	u16 phy_data;

	ret_val = hw->phy.ops.acquire(hw);
	if (ret_val)
		return;

	/*
	 * A page set is expensive so check if already on desired page.
	 * If not, set to the page with the PHY status registers.
	 */
	hw->phy.addr = 1;
	ret_val = e1000e_read_phy_reg_mdic(hw, IGP01E1000_PHY_PAGE_SELECT,
					   &phy_data);
	if (ret_val)
		goto release;
	if (phy_data != (HV_STATS_PAGE << IGP_PAGE_SHIFT)) {
		ret_val = hw->phy.ops.set_page(hw,
					       HV_STATS_PAGE << IGP_PAGE_SHIFT);
		if (ret_val)
			goto release;
	}

	/* Single Collision Count */
	hw->phy.ops.read_reg_page(hw, HV_SCC_UPPER, &phy_data);
	ret_val = hw->phy.ops.read_reg_page(hw, HV_SCC_LOWER, &phy_data);
	if (!ret_val)
		adapter->stats.scc += phy_data;

	/* Excessive Collision Count */
	hw->phy.ops.read_reg_page(hw, HV_ECOL_UPPER, &phy_data);
	ret_val = hw->phy.ops.read_reg_page(hw, HV_ECOL_LOWER, &phy_data);
	if (!ret_val)
		adapter->stats.ecol += phy_data;

	/* Multiple Collision Count */
	hw->phy.ops.read_reg_page(hw, HV_MCC_UPPER, &phy_data);
	ret_val = hw->phy.ops.read_reg_page(hw, HV_MCC_LOWER, &phy_data);
	if (!ret_val)
		adapter->stats.mcc += phy_data;

	/* Late Collision Count */
	hw->phy.ops.read_reg_page(hw, HV_LATECOL_UPPER, &phy_data);
	ret_val = hw->phy.ops.read_reg_page(hw, HV_LATECOL_LOWER, &phy_data);
	if (!ret_val)
		adapter->stats.latecol += phy_data;

	/* Collision Count - also used for adaptive IFS */
	hw->phy.ops.read_reg_page(hw, HV_COLC_UPPER, &phy_data);
	ret_val = hw->phy.ops.read_reg_page(hw, HV_COLC_LOWER, &phy_data);
	if (!ret_val)
		hw->mac.collision_delta = phy_data;

	/* Defer Count */
	hw->phy.ops.read_reg_page(hw, HV_DC_UPPER, &phy_data);
	ret_val = hw->phy.ops.read_reg_page(hw, HV_DC_LOWER, &phy_data);
	if (!ret_val)
		adapter->stats.dc += phy_data;

	/* Transmit with no CRS */
	hw->phy.ops.read_reg_page(hw, HV_TNCRS_UPPER, &phy_data);
	ret_val = hw->phy.ops.read_reg_page(hw, HV_TNCRS_LOWER, &phy_data);
	if (!ret_val)
		adapter->stats.tncrs += phy_data;

release:
	hw->phy.ops.release(hw);
}

/**
 * e1000e_update_stats - Update the board statistics counters
 * @adapter: board private structure
 **/
static void e1000e_update_stats(struct e1000_adapter *adapter)
{
	struct net_device *netdev = adapter->netdev;
	struct e1000_hw *hw = &adapter->hw;
	struct pci_dev *pdev = adapter->pdev;

	/*
	 * Prevent stats update while adapter is being reset, or if the pci
	 * connection is down.
	 */
	if (adapter->link_speed == 0)
		return;
	if (pci_channel_offline(pdev))
		return;

	adapter->stats.crcerrs += er32(CRCERRS);
	adapter->stats.gprc += er32(GPRC);
	adapter->stats.gorc += er32(GORCL);
	er32(GORCH); /* Clear gorc */
	adapter->stats.bprc += er32(BPRC);
	adapter->stats.mprc += er32(MPRC);
	adapter->stats.roc += er32(ROC);

	adapter->stats.mpc += er32(MPC);

	/* Half-duplex statistics */
	if (adapter->link_duplex == HALF_DUPLEX) {
		if (adapter->flags2 & FLAG2_HAS_PHY_STATS) {
			e1000e_update_phy_stats(adapter);
		} else {
			adapter->stats.scc += er32(SCC);
			adapter->stats.ecol += er32(ECOL);
			adapter->stats.mcc += er32(MCC);
			adapter->stats.latecol += er32(LATECOL);
			adapter->stats.dc += er32(DC);

			hw->mac.collision_delta = er32(COLC);

			if ((hw->mac.type != e1000_82574) &&
			    (hw->mac.type != e1000_82583))
				adapter->stats.tncrs += er32(TNCRS);
		}
		adapter->stats.colc += hw->mac.collision_delta;
	}

	adapter->stats.xonrxc += er32(XONRXC);
	adapter->stats.xontxc += er32(XONTXC);
	adapter->stats.xoffrxc += er32(XOFFRXC);
	adapter->stats.xofftxc += er32(XOFFTXC);
	adapter->stats.gptc += er32(GPTC);
	adapter->stats.gotc += er32(GOTCL);
	er32(GOTCH); /* Clear gotc */
	adapter->stats.rnbc += er32(RNBC);
	adapter->stats.ruc += er32(RUC);

	adapter->stats.mptc += er32(MPTC);
	adapter->stats.bptc += er32(BPTC);

	/* used for adaptive IFS */

	hw->mac.tx_packet_delta = er32(TPT);
	adapter->stats.tpt += hw->mac.tx_packet_delta;

	adapter->stats.algnerrc += er32(ALGNERRC);
	adapter->stats.rxerrc += er32(RXERRC);
	adapter->stats.cexterr += er32(CEXTERR);
	adapter->stats.tsctc += er32(TSCTC);
	adapter->stats.tsctfc += er32(TSCTFC);

	/* Fill out the OS statistics structure */
	netdev->stats.multicast = adapter->stats.mprc;
	netdev->stats.collisions = adapter->stats.colc;

	/* Rx Errors */

	/*
	 * RLEC on some newer hardware can be incorrect so build
	 * our own version based on RUC and ROC
	 */
	netdev->stats.rx_errors = adapter->stats.rxerrc +
		adapter->stats.crcerrs + adapter->stats.algnerrc +
		adapter->stats.ruc + adapter->stats.roc +
		adapter->stats.cexterr;
	netdev->stats.rx_length_errors = adapter->stats.ruc +
					      adapter->stats.roc;
	netdev->stats.rx_crc_errors = adapter->stats.crcerrs;
	netdev->stats.rx_frame_errors = adapter->stats.algnerrc;
	netdev->stats.rx_missed_errors = adapter->stats.mpc;

	/* Tx Errors */
	netdev->stats.tx_errors = adapter->stats.ecol +
				       adapter->stats.latecol;
	netdev->stats.tx_aborted_errors = adapter->stats.ecol;
	netdev->stats.tx_window_errors = adapter->stats.latecol;
	netdev->stats.tx_carrier_errors = adapter->stats.tncrs;

	/* Tx Dropped needs to be maintained elsewhere */

	/* Management Stats */
	adapter->stats.mgptc += er32(MGTPTC);
	adapter->stats.mgprc += er32(MGTPRC);
	adapter->stats.mgpdc += er32(MGTPDC);
}

/**
 * e1000_phy_read_status - Update the PHY register status snapshot
 * @adapter: board private structure
 **/
static void e1000_phy_read_status(struct e1000_adapter *adapter)
{
	struct e1000_hw *hw = &adapter->hw;
	struct e1000_phy_regs *phy = &adapter->phy_regs;

	if ((er32(STATUS) & E1000_STATUS_LU) &&
	    (adapter->hw.phy.media_type == e1000_media_type_copper)) {
		int ret_val;

		ret_val  = e1e_rphy(hw, PHY_CONTROL, &phy->bmcr);
		ret_val |= e1e_rphy(hw, PHY_STATUS, &phy->bmsr);
		ret_val |= e1e_rphy(hw, PHY_AUTONEG_ADV, &phy->advertise);
		ret_val |= e1e_rphy(hw, PHY_LP_ABILITY, &phy->lpa);
		ret_val |= e1e_rphy(hw, PHY_AUTONEG_EXP, &phy->expansion);
		ret_val |= e1e_rphy(hw, PHY_1000T_CTRL, &phy->ctrl1000);
		ret_val |= e1e_rphy(hw, PHY_1000T_STATUS, &phy->stat1000);
		ret_val |= e1e_rphy(hw, PHY_EXT_STATUS, &phy->estatus);
		if (ret_val)
			e_warn("Error reading PHY register\n");
	} else {
		/*
		 * Do not read PHY registers if link is not up
		 * Set values to typical power-on defaults
		 */
		phy->bmcr = (BMCR_SPEED1000 | BMCR_ANENABLE | BMCR_FULLDPLX);
		phy->bmsr = (BMSR_100FULL | BMSR_100HALF | BMSR_10FULL |
			     BMSR_10HALF | BMSR_ESTATEN | BMSR_ANEGCAPABLE |
			     BMSR_ERCAP);
		phy->advertise = (ADVERTISE_PAUSE_ASYM | ADVERTISE_PAUSE_CAP |
				  ADVERTISE_ALL | ADVERTISE_CSMA);
		phy->lpa = 0;
		phy->expansion = EXPANSION_ENABLENPAGE;
		phy->ctrl1000 = ADVERTISE_1000FULL;
		phy->stat1000 = 0;
		phy->estatus = (ESTATUS_1000_TFULL | ESTATUS_1000_THALF);
	}
}

static void e1000_print_link_info(struct e1000_adapter *adapter)
{
	struct e1000_hw *hw = &adapter->hw;
	u32 ctrl = er32(CTRL);

	/* Link status message must follow this format for user tools */
	printk(KERN_INFO "e1000e: %s NIC Link is Up %d Mbps %s, "
	       "Flow Control: %s\n",
	       adapter->netdev->name,
	       adapter->link_speed,
	       (adapter->link_duplex == FULL_DUPLEX) ?
	       "Full Duplex" : "Half Duplex",
	       ((ctrl & E1000_CTRL_TFCE) && (ctrl & E1000_CTRL_RFCE)) ?
	       "Rx/Tx" :
	       ((ctrl & E1000_CTRL_RFCE) ? "Rx" :
		((ctrl & E1000_CTRL_TFCE) ? "Tx" : "None")));
}

static bool e1000e_has_link(struct e1000_adapter *adapter)
{
	struct e1000_hw *hw = &adapter->hw;
	bool link_active = 0;
	s32 ret_val = 0;

	/*
	 * get_link_status is set on LSC (link status) interrupt or
	 * Rx sequence error interrupt.  get_link_status will stay
	 * false until the check_for_link establishes link
	 * for copper adapters ONLY
	 */
	switch (hw->phy.media_type) {
	case e1000_media_type_copper:
		if (hw->mac.get_link_status) {
			ret_val = hw->mac.ops.check_for_link(hw);
			link_active = !hw->mac.get_link_status;
		} else {
			link_active = 1;
		}
		break;
	case e1000_media_type_fiber:
		ret_val = hw->mac.ops.check_for_link(hw);
		link_active = !!(er32(STATUS) & E1000_STATUS_LU);
		break;
	case e1000_media_type_internal_serdes:
		ret_val = hw->mac.ops.check_for_link(hw);
		link_active = adapter->hw.mac.serdes_has_link;
		break;
	default:
	case e1000_media_type_unknown:
		break;
	}

	if ((ret_val == E1000_ERR_PHY) && (hw->phy.type == e1000_phy_igp_3) &&
	    (er32(CTRL) & E1000_PHY_CTRL_GBE_DISABLE)) {
		/* See e1000_kmrn_lock_loss_workaround_ich8lan() */
		e_info("Gigabit has been disabled, downgrading speed\n");
	}

	return link_active;
}

static void e1000e_enable_receives(struct e1000_adapter *adapter)
{
	/* make sure the receive unit is started */
	if ((adapter->flags & FLAG_RX_NEEDS_RESTART) &&
	    (adapter->flags & FLAG_RX_RESTART_NOW)) {
		struct e1000_hw *hw = &adapter->hw;
		u32 rctl = er32(RCTL);
		ew32(RCTL, rctl | E1000_RCTL_EN);
		adapter->flags &= ~FLAG_RX_RESTART_NOW;
	}
}

static void e1000e_check_82574_phy_workaround(struct e1000_adapter *adapter)
{
	struct e1000_hw *hw = &adapter->hw;

	/*
	 * With 82574 controllers, PHY needs to be checked periodically
	 * for hung state and reset, if two calls return true
	 */
	if (e1000_check_phy_82574(hw))
		adapter->phy_hang_count++;
	else
		adapter->phy_hang_count = 0;

	if (adapter->phy_hang_count > 1) {
		adapter->phy_hang_count = 0;
		schedule_work(&adapter->reset_task);
	}
}

/**
 * e1000_watchdog - Timer Call-back
 * @data: pointer to adapter cast into an unsigned long
 **/
static void e1000_watchdog(unsigned long data)
{
	struct e1000_adapter *adapter = (struct e1000_adapter *) data;

	/* Do the rest outside of interrupt context */
	schedule_work(&adapter->watchdog_task);

	/* TODO: make this use queue_delayed_work() */
}

static void e1000_watchdog_task(struct work_struct *work)
{
	struct e1000_adapter *adapter = container_of(work,
					struct e1000_adapter, watchdog_task);
	struct net_device *netdev = adapter->netdev;
	struct e1000_mac_info *mac = &adapter->hw.mac;
	struct e1000_phy_info *phy = &adapter->hw.phy;
	struct e1000_ring *tx_ring = adapter->tx_ring;
	struct e1000_hw *hw = &adapter->hw;
	u32 link, tctl;

	if (test_bit(__E1000_DOWN, &adapter->state))
		return;

	link = e1000e_has_link(adapter);
	if ((netif_carrier_ok(netdev)) && link) {
		/* Cancel scheduled suspend requests. */
		pm_runtime_resume(netdev->dev.parent);

		e1000e_enable_receives(adapter);
		goto link_up;
	}

	if ((e1000e_enable_tx_pkt_filtering(hw)) &&
	    (adapter->mng_vlan_id != adapter->hw.mng_cookie.vlan_id))
		e1000_update_mng_vlan(adapter);

	if (link) {
		if (!netif_carrier_ok(netdev)) {
			bool txb2b = 1;

			/* Cancel scheduled suspend requests. */
			pm_runtime_resume(netdev->dev.parent);

			/* update snapshot of PHY registers on LSC */
			e1000_phy_read_status(adapter);
			mac->ops.get_link_up_info(&adapter->hw,
						   &adapter->link_speed,
						   &adapter->link_duplex);
			e1000_print_link_info(adapter);
			/*
			 * On supported PHYs, check for duplex mismatch only
			 * if link has autonegotiated at 10/100 half
			 */
			if ((hw->phy.type == e1000_phy_igp_3 ||
			     hw->phy.type == e1000_phy_bm) &&
			    (hw->mac.autoneg == true) &&
			    (adapter->link_speed == SPEED_10 ||
			     adapter->link_speed == SPEED_100) &&
			    (adapter->link_duplex == HALF_DUPLEX)) {
				u16 autoneg_exp;

				e1e_rphy(hw, PHY_AUTONEG_EXP, &autoneg_exp);

				if (!(autoneg_exp & NWAY_ER_LP_NWAY_CAPS))
					e_info("Autonegotiated half duplex but"
					       " link partner cannot autoneg. "
					       " Try forcing full duplex if "
					       "link gets many collisions.\n");
			}

			/* adjust timeout factor according to speed/duplex */
			adapter->tx_timeout_factor = 1;
			switch (adapter->link_speed) {
			case SPEED_10:
				txb2b = 0;
				adapter->tx_timeout_factor = 16;
				break;
			case SPEED_100:
				txb2b = 0;
				adapter->tx_timeout_factor = 10;
				break;
			}

			/*
			 * workaround: re-program speed mode bit after
			 * link-up event
			 */
			if ((adapter->flags & FLAG_TARC_SPEED_MODE_BIT) &&
			    !txb2b) {
				u32 tarc0;
				tarc0 = er32(TARC(0));
				tarc0 &= ~SPEED_MODE_BIT;
				ew32(TARC(0), tarc0);
			}

			/*
			 * disable TSO for pcie and 10/100 speeds, to avoid
			 * some hardware issues
			 */
			if (!(adapter->flags & FLAG_TSO_FORCE)) {
				switch (adapter->link_speed) {
				case SPEED_10:
				case SPEED_100:
					e_info("10/100 speed: disabling TSO\n");
					netdev->features &= ~NETIF_F_TSO;
					netdev->features &= ~NETIF_F_TSO6;
					break;
				case SPEED_1000:
					netdev->features |= NETIF_F_TSO;
					netdev->features |= NETIF_F_TSO6;
					break;
				default:
					/* oops */
					break;
				}
			}

			/*
			 * enable transmits in the hardware, need to do this
			 * after setting TARC(0)
			 */
			tctl = er32(TCTL);
			tctl |= E1000_TCTL_EN;
			ew32(TCTL, tctl);

                        /*
			 * Perform any post-link-up configuration before
			 * reporting link up.
			 */
			if (phy->ops.cfg_on_link_up)
				phy->ops.cfg_on_link_up(hw);

			netif_carrier_on(netdev);

			if (!test_bit(__E1000_DOWN, &adapter->state))
				mod_timer(&adapter->phy_info_timer,
					  round_jiffies(jiffies + 2 * HZ));
		}
	} else {
		if (netif_carrier_ok(netdev)) {
			adapter->link_speed = 0;
			adapter->link_duplex = 0;
			/* Link status message must follow this format */
			printk(KERN_INFO "e1000e: %s NIC Link is Down\n",
			       adapter->netdev->name);
			netif_carrier_off(netdev);
			if (!test_bit(__E1000_DOWN, &adapter->state))
				mod_timer(&adapter->phy_info_timer,
					  round_jiffies(jiffies + 2 * HZ));

			if (adapter->flags & FLAG_RX_NEEDS_RESTART)
				schedule_work(&adapter->reset_task);
			else
				pm_schedule_suspend(netdev->dev.parent,
							LINK_TIMEOUT);
		}
	}

link_up:
	spin_lock(&adapter->stats64_lock);
	e1000e_update_stats(adapter);

	mac->tx_packet_delta = adapter->stats.tpt - adapter->tpt_old;
	adapter->tpt_old = adapter->stats.tpt;
	mac->collision_delta = adapter->stats.colc - adapter->colc_old;
	adapter->colc_old = adapter->stats.colc;

	adapter->gorc = adapter->stats.gorc - adapter->gorc_old;
	adapter->gorc_old = adapter->stats.gorc;
	adapter->gotc = adapter->stats.gotc - adapter->gotc_old;
	adapter->gotc_old = adapter->stats.gotc;
	spin_unlock(&adapter->stats64_lock);

	e1000e_update_adaptive(&adapter->hw);

	if (!netif_carrier_ok(netdev) &&
	    (e1000_desc_unused(tx_ring) + 1 < tx_ring->count)) {
		/*
		 * We've lost link, so the controller stops DMA,
		 * but we've got queued Tx work that's never going
		 * to get done, so reset controller to flush Tx.
		 * (Do the reset outside of interrupt context).
		 */
		schedule_work(&adapter->reset_task);
		/* return immediately since reset is imminent */
		return;
	}

	/* Simple mode for Interrupt Throttle Rate (ITR) */
	if (adapter->itr_setting == 4) {
		/*
		 * Symmetric Tx/Rx gets a reduced ITR=2000;
		 * Total asymmetrical Tx or Rx gets ITR=8000;
		 * everyone else is between 2000-8000.
		 */
		u32 goc = (adapter->gotc + adapter->gorc) / 10000;
		u32 dif = (adapter->gotc > adapter->gorc ?
			    adapter->gotc - adapter->gorc :
			    adapter->gorc - adapter->gotc) / 10000;
		u32 itr = goc > 0 ? (dif * 6000 / goc + 2000) : 8000;

		ew32(ITR, 1000000000 / (itr * 256));
	}

	/* Cause software interrupt to ensure Rx ring is cleaned */
	if (adapter->msix_entries)
		ew32(ICS, adapter->rx_ring->ims_val);
	else
		ew32(ICS, E1000_ICS_RXDMT0);

	/* flush pending descriptors to memory before detecting Tx hang */
	e1000e_flush_descriptors(adapter);

	/* Force detection of hung controller every watchdog period */
	adapter->detect_tx_hung = 1;

	/*
	 * With 82571 controllers, LAA may be overwritten due to controller
	 * reset from the other port. Set the appropriate LAA in RAR[0]
	 */
	if (e1000e_get_laa_state_82571(hw))
		e1000e_rar_set(hw, adapter->hw.mac.addr, 0);

	if (adapter->flags2 & FLAG2_CHECK_PHY_HANG)
		e1000e_check_82574_phy_workaround(adapter);

	/* Reset the timer */
	if (!test_bit(__E1000_DOWN, &adapter->state))
		mod_timer(&adapter->watchdog_timer,
			  round_jiffies(jiffies + 2 * HZ));
}

#define E1000_TX_FLAGS_CSUM		0x00000001
#define E1000_TX_FLAGS_VLAN		0x00000002
#define E1000_TX_FLAGS_TSO		0x00000004
#define E1000_TX_FLAGS_IPV4		0x00000008
#define E1000_TX_FLAGS_VLAN_MASK	0xffff0000
#define E1000_TX_FLAGS_VLAN_SHIFT	16

static int e1000_tso(struct e1000_adapter *adapter,
		     struct sk_buff *skb)
{
	struct e1000_ring *tx_ring = adapter->tx_ring;
	struct e1000_context_desc *context_desc;
	struct e1000_buffer *buffer_info;
	unsigned int i;
	u32 cmd_length = 0;
	u16 ipcse = 0, tucse, mss;
	u8 ipcss, ipcso, tucss, tucso, hdr_len;

	if (!skb_is_gso(skb))
		return 0;

	if (skb_header_cloned(skb)) {
		int err = pskb_expand_head(skb, 0, 0, GFP_ATOMIC);

		if (err)
			return err;
	}

	hdr_len = skb_transport_offset(skb) + tcp_hdrlen(skb);
	mss = skb_shinfo(skb)->gso_size;
	if (skb->protocol == htons(ETH_P_IP)) {
		struct iphdr *iph = ip_hdr(skb);
		iph->tot_len = 0;
		iph->check = 0;
		tcp_hdr(skb)->check = ~csum_tcpudp_magic(iph->saddr, iph->daddr,
		                                         0, IPPROTO_TCP, 0);
		cmd_length = E1000_TXD_CMD_IP;
		ipcse = skb_transport_offset(skb) - 1;
	} else if (skb_is_gso_v6(skb)) {
		ipv6_hdr(skb)->payload_len = 0;
		tcp_hdr(skb)->check = ~csum_ipv6_magic(&ipv6_hdr(skb)->saddr,
		                                       &ipv6_hdr(skb)->daddr,
		                                       0, IPPROTO_TCP, 0);
		ipcse = 0;
	}
	ipcss = skb_network_offset(skb);
	ipcso = (void *)&(ip_hdr(skb)->check) - (void *)skb->data;
	tucss = skb_transport_offset(skb);
	tucso = (void *)&(tcp_hdr(skb)->check) - (void *)skb->data;
	tucse = 0;

	cmd_length |= (E1000_TXD_CMD_DEXT | E1000_TXD_CMD_TSE |
	               E1000_TXD_CMD_TCP | (skb->len - (hdr_len)));

	i = tx_ring->next_to_use;
	context_desc = E1000_CONTEXT_DESC(*tx_ring, i);
	buffer_info = &tx_ring->buffer_info[i];

	context_desc->lower_setup.ip_fields.ipcss  = ipcss;
	context_desc->lower_setup.ip_fields.ipcso  = ipcso;
	context_desc->lower_setup.ip_fields.ipcse  = cpu_to_le16(ipcse);
	context_desc->upper_setup.tcp_fields.tucss = tucss;
	context_desc->upper_setup.tcp_fields.tucso = tucso;
	context_desc->upper_setup.tcp_fields.tucse = cpu_to_le16(tucse);
	context_desc->tcp_seg_setup.fields.mss     = cpu_to_le16(mss);
	context_desc->tcp_seg_setup.fields.hdr_len = hdr_len;
	context_desc->cmd_and_length = cpu_to_le32(cmd_length);

	buffer_info->time_stamp = jiffies;
	buffer_info->next_to_watch = i;

	i++;
	if (i == tx_ring->count)
		i = 0;
	tx_ring->next_to_use = i;

	return 1;
}

static bool e1000_tx_csum(struct e1000_adapter *adapter, struct sk_buff *skb)
{
	struct e1000_ring *tx_ring = adapter->tx_ring;
	struct e1000_context_desc *context_desc;
	struct e1000_buffer *buffer_info;
	unsigned int i;
	u8 css;
	u32 cmd_len = E1000_TXD_CMD_DEXT;
	__be16 protocol;

	if (skb->ip_summed != CHECKSUM_PARTIAL)
		return 0;

	if (skb->protocol == cpu_to_be16(ETH_P_8021Q))
		protocol = vlan_eth_hdr(skb)->h_vlan_encapsulated_proto;
	else
		protocol = skb->protocol;

	switch (protocol) {
	case cpu_to_be16(ETH_P_IP):
		if (ip_hdr(skb)->protocol == IPPROTO_TCP)
			cmd_len |= E1000_TXD_CMD_TCP;
		break;
	case cpu_to_be16(ETH_P_IPV6):
		/* XXX not handling all IPV6 headers */
		if (ipv6_hdr(skb)->nexthdr == IPPROTO_TCP)
			cmd_len |= E1000_TXD_CMD_TCP;
		break;
	default:
		if (unlikely(net_ratelimit()))
			e_warn("checksum_partial proto=%x!\n",
			       be16_to_cpu(protocol));
		break;
	}

	css = skb_checksum_start_offset(skb);

	i = tx_ring->next_to_use;
	buffer_info = &tx_ring->buffer_info[i];
	context_desc = E1000_CONTEXT_DESC(*tx_ring, i);

	context_desc->lower_setup.ip_config = 0;
	context_desc->upper_setup.tcp_fields.tucss = css;
	context_desc->upper_setup.tcp_fields.tucso =
				css + skb->csum_offset;
	context_desc->upper_setup.tcp_fields.tucse = 0;
	context_desc->tcp_seg_setup.data = 0;
	context_desc->cmd_and_length = cpu_to_le32(cmd_len);

	buffer_info->time_stamp = jiffies;
	buffer_info->next_to_watch = i;

	i++;
	if (i == tx_ring->count)
		i = 0;
	tx_ring->next_to_use = i;

	return 1;
}

#define E1000_MAX_PER_TXD	8192
#define E1000_MAX_TXD_PWR	12

static int e1000_tx_map(struct e1000_adapter *adapter,
			struct sk_buff *skb, unsigned int first,
			unsigned int max_per_txd, unsigned int nr_frags,
			unsigned int mss)
{
	struct e1000_ring *tx_ring = adapter->tx_ring;
	struct pci_dev *pdev = adapter->pdev;
	struct e1000_buffer *buffer_info;
	unsigned int len = skb_headlen(skb);
	unsigned int offset = 0, size, count = 0, i;
	unsigned int f, bytecount, segs;

	i = tx_ring->next_to_use;

	while (len) {
		buffer_info = &tx_ring->buffer_info[i];
		size = min(len, max_per_txd);

		buffer_info->length = size;
		buffer_info->time_stamp = jiffies;
		buffer_info->next_to_watch = i;
		buffer_info->dma = dma_map_single(&pdev->dev,
						  skb->data + offset,
						  size, DMA_TO_DEVICE);
		buffer_info->mapped_as_page = false;
		if (dma_mapping_error(&pdev->dev, buffer_info->dma))
			goto dma_error;

		len -= size;
		offset += size;
		count++;

		if (len) {
			i++;
			if (i == tx_ring->count)
				i = 0;
		}
	}

	for (f = 0; f < nr_frags; f++) {
		struct skb_frag_struct *frag;

		frag = &skb_shinfo(skb)->frags[f];
		len = frag->size;
		offset = frag->page_offset;

		while (len) {
			i++;
			if (i == tx_ring->count)
				i = 0;

			buffer_info = &tx_ring->buffer_info[i];
			size = min(len, max_per_txd);

			buffer_info->length = size;
			buffer_info->time_stamp = jiffies;
			buffer_info->next_to_watch = i;
			buffer_info->dma = dma_map_page(&pdev->dev, frag->page,
							offset, size,
							DMA_TO_DEVICE);
			buffer_info->mapped_as_page = true;
			if (dma_mapping_error(&pdev->dev, buffer_info->dma))
				goto dma_error;

			len -= size;
			offset += size;
			count++;
		}
	}

	segs = skb_shinfo(skb)->gso_segs ? : 1;
	/* multiply data chunks by size of headers */
	bytecount = ((segs - 1) * skb_headlen(skb)) + skb->len;

	tx_ring->buffer_info[i].skb = skb;
	tx_ring->buffer_info[i].segs = segs;
	tx_ring->buffer_info[i].bytecount = bytecount;
	tx_ring->buffer_info[first].next_to_watch = i;

	return count;

dma_error:
	dev_err(&pdev->dev, "Tx DMA map failed\n");
	buffer_info->dma = 0;
	if (count)
		count--;

	while (count--) {
		if (i == 0)
			i += tx_ring->count;
		i--;
		buffer_info = &tx_ring->buffer_info[i];
		e1000_put_txbuf(adapter, buffer_info);
	}

	return 0;
}

static void e1000_tx_queue(struct e1000_adapter *adapter,
			   int tx_flags, int count)
{
	struct e1000_ring *tx_ring = adapter->tx_ring;
	struct e1000_tx_desc *tx_desc = NULL;
	struct e1000_buffer *buffer_info;
	u32 txd_upper = 0, txd_lower = E1000_TXD_CMD_IFCS;
	unsigned int i;

	if (tx_flags & E1000_TX_FLAGS_TSO) {
		txd_lower |= E1000_TXD_CMD_DEXT | E1000_TXD_DTYP_D |
			     E1000_TXD_CMD_TSE;
		txd_upper |= E1000_TXD_POPTS_TXSM << 8;

		if (tx_flags & E1000_TX_FLAGS_IPV4)
			txd_upper |= E1000_TXD_POPTS_IXSM << 8;
	}

	if (tx_flags & E1000_TX_FLAGS_CSUM) {
		txd_lower |= E1000_TXD_CMD_DEXT | E1000_TXD_DTYP_D;
		txd_upper |= E1000_TXD_POPTS_TXSM << 8;
	}

	if (tx_flags & E1000_TX_FLAGS_VLAN) {
		txd_lower |= E1000_TXD_CMD_VLE;
		txd_upper |= (tx_flags & E1000_TX_FLAGS_VLAN_MASK);
	}

	i = tx_ring->next_to_use;

	do {
		buffer_info = &tx_ring->buffer_info[i];
		tx_desc = E1000_TX_DESC(*tx_ring, i);
		tx_desc->buffer_addr = cpu_to_le64(buffer_info->dma);
		tx_desc->lower.data =
			cpu_to_le32(txd_lower | buffer_info->length);
		tx_desc->upper.data = cpu_to_le32(txd_upper);

		i++;
		if (i == tx_ring->count)
			i = 0;
	} while (--count > 0);

	tx_desc->lower.data |= cpu_to_le32(adapter->txd_cmd);

	/*
	 * Force memory writes to complete before letting h/w
	 * know there are new descriptors to fetch.  (Only
	 * applicable for weak-ordered memory model archs,
	 * such as IA-64).
	 */
	wmb();

	tx_ring->next_to_use = i;
	writel(i, adapter->hw.hw_addr + tx_ring->tail);
	/*
	 * we need this if more than one processor can write to our tail
	 * at a time, it synchronizes IO on IA64/Altix systems
	 */
	mmiowb();
}

#define MINIMUM_DHCP_PACKET_SIZE 282
static int e1000_transfer_dhcp_info(struct e1000_adapter *adapter,
				    struct sk_buff *skb)
{
	struct e1000_hw *hw =  &adapter->hw;
	u16 length, offset;

	if (vlan_tx_tag_present(skb)) {
		if (!((vlan_tx_tag_get(skb) == adapter->hw.mng_cookie.vlan_id) &&
		    (adapter->hw.mng_cookie.status &
			E1000_MNG_DHCP_COOKIE_STATUS_VLAN)))
			return 0;
	}

	if (skb->len <= MINIMUM_DHCP_PACKET_SIZE)
		return 0;

	if (((struct ethhdr *) skb->data)->h_proto != htons(ETH_P_IP))
		return 0;

	{
		const struct iphdr *ip = (struct iphdr *)((u8 *)skb->data+14);
		struct udphdr *udp;

		if (ip->protocol != IPPROTO_UDP)
			return 0;

		udp = (struct udphdr *)((u8 *)ip + (ip->ihl << 2));
		if (ntohs(udp->dest) != 67)
			return 0;

		offset = (u8 *)udp + 8 - skb->data;
		length = skb->len - offset;
		return e1000e_mng_write_dhcp_info(hw, (u8 *)udp + 8, length);
	}

	return 0;
}

static int __e1000_maybe_stop_tx(struct net_device *netdev, int size)
{
	struct e1000_adapter *adapter = netdev_priv(netdev);

	netif_stop_queue(netdev);
	/*
	 * Herbert's original patch had:
	 *  smp_mb__after_netif_stop_queue();
	 * but since that doesn't exist yet, just open code it.
	 */
	smp_mb();

	/*
	 * We need to check again in a case another CPU has just
	 * made room available.
	 */
	if (e1000_desc_unused(adapter->tx_ring) < size)
		return -EBUSY;

	/* A reprieve! */
	netif_start_queue(netdev);
	++adapter->restart_queue;
	return 0;
}

static int e1000_maybe_stop_tx(struct net_device *netdev, int size)
{
	struct e1000_adapter *adapter = netdev_priv(netdev);

	if (e1000_desc_unused(adapter->tx_ring) >= size)
		return 0;
	return __e1000_maybe_stop_tx(netdev, size);
}

#define TXD_USE_COUNT(S, X) (((S) >> (X)) + 1 )
static netdev_tx_t e1000_xmit_frame(struct sk_buff *skb,
				    struct net_device *netdev)
{
	struct e1000_adapter *adapter = netdev_priv(netdev);
	struct e1000_ring *tx_ring = adapter->tx_ring;
	unsigned int first;
	unsigned int max_per_txd = E1000_MAX_PER_TXD;
	unsigned int max_txd_pwr = E1000_MAX_TXD_PWR;
	unsigned int tx_flags = 0;
	unsigned int len = skb_headlen(skb);
	unsigned int nr_frags;
	unsigned int mss;
	int count = 0;
	int tso;
	unsigned int f;

	if (test_bit(__E1000_DOWN, &adapter->state)) {
		dev_kfree_skb_any(skb);
		return NETDEV_TX_OK;
	}

	if (skb->len <= 0) {
		dev_kfree_skb_any(skb);
		return NETDEV_TX_OK;
	}

	mss = skb_shinfo(skb)->gso_size;
	/*
	 * The controller does a simple calculation to
	 * make sure there is enough room in the FIFO before
	 * initiating the DMA for each buffer.  The calc is:
	 * 4 = ceil(buffer len/mss).  To make sure we don't
	 * overrun the FIFO, adjust the max buffer len if mss
	 * drops.
	 */
	if (mss) {
		u8 hdr_len;
		max_per_txd = min(mss << 2, max_per_txd);
		max_txd_pwr = fls(max_per_txd) - 1;

		/*
		 * TSO Workaround for 82571/2/3 Controllers -- if skb->data
		 * points to just header, pull a few bytes of payload from
		 * frags into skb->data
		 */
		hdr_len = skb_transport_offset(skb) + tcp_hdrlen(skb);
		/*
		 * we do this workaround for ES2LAN, but it is un-necessary,
		 * avoiding it could save a lot of cycles
		 */
		if (skb->data_len && (hdr_len == len)) {
			unsigned int pull_size;

			pull_size = min((unsigned int)4, skb->data_len);
			if (!__pskb_pull_tail(skb, pull_size)) {
				e_err("__pskb_pull_tail failed.\n");
				dev_kfree_skb_any(skb);
				return NETDEV_TX_OK;
			}
			len = skb_headlen(skb);
		}
	}

	/* reserve a descriptor for the offload context */
	if ((mss) || (skb->ip_summed == CHECKSUM_PARTIAL))
		count++;
	count++;

	count += TXD_USE_COUNT(len, max_txd_pwr);

	nr_frags = skb_shinfo(skb)->nr_frags;
	for (f = 0; f < nr_frags; f++)
		count += TXD_USE_COUNT(skb_shinfo(skb)->frags[f].size,
				       max_txd_pwr);

	if (adapter->hw.mac.tx_pkt_filtering)
		e1000_transfer_dhcp_info(adapter, skb);

	/*
	 * need: count + 2 desc gap to keep tail from touching
	 * head, otherwise try next time
	 */
	if (e1000_maybe_stop_tx(netdev, count + 2))
		return NETDEV_TX_BUSY;

	if (vlan_tx_tag_present(skb)) {
		tx_flags |= E1000_TX_FLAGS_VLAN;
		tx_flags |= (vlan_tx_tag_get(skb) << E1000_TX_FLAGS_VLAN_SHIFT);
	}

	first = tx_ring->next_to_use;

	tso = e1000_tso(adapter, skb);
	if (tso < 0) {
		dev_kfree_skb_any(skb);
		return NETDEV_TX_OK;
	}

	if (tso)
		tx_flags |= E1000_TX_FLAGS_TSO;
	else if (e1000_tx_csum(adapter, skb))
		tx_flags |= E1000_TX_FLAGS_CSUM;

	/*
	 * Old method was to assume IPv4 packet by default if TSO was enabled.
	 * 82571 hardware supports TSO capabilities for IPv6 as well...
	 * no longer assume, we must.
	 */
	if (skb->protocol == htons(ETH_P_IP))
		tx_flags |= E1000_TX_FLAGS_IPV4;

	/* if count is 0 then mapping error has occurred */
	count = e1000_tx_map(adapter, skb, first, max_per_txd, nr_frags, mss);
	if (count) {
		e1000_tx_queue(adapter, tx_flags, count);
		/* Make sure there is space in the ring for the next send. */
		e1000_maybe_stop_tx(netdev, MAX_SKB_FRAGS + 2);

	} else {
		dev_kfree_skb_any(skb);
		tx_ring->buffer_info[first].time_stamp = 0;
		tx_ring->next_to_use = first;
	}

	return NETDEV_TX_OK;
}

/**
 * e1000_tx_timeout - Respond to a Tx Hang
 * @netdev: network interface device structure
 **/
static void e1000_tx_timeout(struct net_device *netdev)
{
	struct e1000_adapter *adapter = netdev_priv(netdev);

	/* Do the reset outside of interrupt context */
	adapter->tx_timeout_count++;
	schedule_work(&adapter->reset_task);
}

static void e1000_reset_task(struct work_struct *work)
{
	struct e1000_adapter *adapter;
	adapter = container_of(work, struct e1000_adapter, reset_task);

	/* don't run the task if already down */
	if (test_bit(__E1000_DOWN, &adapter->state))
		return;

	if (!((adapter->flags & FLAG_RX_NEEDS_RESTART) &&
	      (adapter->flags & FLAG_RX_RESTART_NOW))) {
		e1000e_dump(adapter);
		e_err("Reset adapter\n");
	}
	e1000e_reinit_locked(adapter);
}

/**
 * e1000_get_stats64 - Get System Network Statistics
 * @netdev: network interface device structure
 * @stats: rtnl_link_stats64 pointer
 *
 * Returns the address of the device statistics structure.
 **/
struct rtnl_link_stats64 *e1000e_get_stats64(struct net_device *netdev,
                                             struct rtnl_link_stats64 *stats)
{
	struct e1000_adapter *adapter = netdev_priv(netdev);

	memset(stats, 0, sizeof(struct rtnl_link_stats64));
	spin_lock(&adapter->stats64_lock);
	e1000e_update_stats(adapter);
	/* Fill out the OS statistics structure */
	stats->rx_bytes = adapter->stats.gorc;
	stats->rx_packets = adapter->stats.gprc;
	stats->tx_bytes = adapter->stats.gotc;
	stats->tx_packets = adapter->stats.gptc;
	stats->multicast = adapter->stats.mprc;
	stats->collisions = adapter->stats.colc;

	/* Rx Errors */

	/*
	 * RLEC on some newer hardware can be incorrect so build
	 * our own version based on RUC and ROC
	 */
	stats->rx_errors = adapter->stats.rxerrc +
		adapter->stats.crcerrs + adapter->stats.algnerrc +
		adapter->stats.ruc + adapter->stats.roc +
		adapter->stats.cexterr;
	stats->rx_length_errors = adapter->stats.ruc +
					      adapter->stats.roc;
	stats->rx_crc_errors = adapter->stats.crcerrs;
	stats->rx_frame_errors = adapter->stats.algnerrc;
	stats->rx_missed_errors = adapter->stats.mpc;

	/* Tx Errors */
	stats->tx_errors = adapter->stats.ecol +
				       adapter->stats.latecol;
	stats->tx_aborted_errors = adapter->stats.ecol;
	stats->tx_window_errors = adapter->stats.latecol;
	stats->tx_carrier_errors = adapter->stats.tncrs;

	/* Tx Dropped needs to be maintained elsewhere */

	spin_unlock(&adapter->stats64_lock);
	return stats;
}

/**
 * e1000_change_mtu - Change the Maximum Transfer Unit
 * @netdev: network interface device structure
 * @new_mtu: new value for maximum frame size
 *
 * Returns 0 on success, negative on failure
 **/
static int e1000_change_mtu(struct net_device *netdev, int new_mtu)
{
	struct e1000_adapter *adapter = netdev_priv(netdev);
	int max_frame = new_mtu + ETH_HLEN + ETH_FCS_LEN;

	/* Jumbo frame support */
	if ((max_frame > ETH_FRAME_LEN + ETH_FCS_LEN) &&
	    !(adapter->flags & FLAG_HAS_JUMBO_FRAMES)) {
		e_err("Jumbo Frames not supported.\n");
		return -EINVAL;
	}

	/* Supported frame sizes */
	if ((new_mtu < ETH_ZLEN + ETH_FCS_LEN + VLAN_HLEN) ||
	    (max_frame > adapter->max_hw_frame_size)) {
		e_err("Unsupported MTU setting\n");
		return -EINVAL;
	}

	/* Jumbo frame workaround on 82579 requires CRC be stripped */
	if ((adapter->hw.mac.type == e1000_pch2lan) &&
	    !(adapter->flags2 & FLAG2_CRC_STRIPPING) &&
	    (new_mtu > ETH_DATA_LEN)) {
		e_err("Jumbo Frames not supported on 82579 when CRC "
		      "stripping is disabled.\n");
		return -EINVAL;
	}

	/* 82573 Errata 17 */
	if (((adapter->hw.mac.type == e1000_82573) ||
	     (adapter->hw.mac.type == e1000_82574)) &&
	    (max_frame > ETH_FRAME_LEN + ETH_FCS_LEN)) {
		adapter->flags2 |= FLAG2_DISABLE_ASPM_L1;
		e1000e_disable_aspm(adapter->pdev, PCIE_LINK_STATE_L1);
	}

	while (test_and_set_bit(__E1000_RESETTING, &adapter->state))
		usleep_range(1000, 2000);
	/* e1000e_down -> e1000e_reset dependent on max_frame_size & mtu */
	adapter->max_frame_size = max_frame;
	e_info("changing MTU from %d to %d\n", netdev->mtu, new_mtu);
	netdev->mtu = new_mtu;
	if (netif_running(netdev))
		e1000e_down(adapter);

	/*
	 * NOTE: netdev_alloc_skb reserves 16 bytes, and typically NET_IP_ALIGN
	 * means we reserve 2 more, this pushes us to allocate from the next
	 * larger slab size.
	 * i.e. RXBUFFER_2048 --> size-4096 slab
	 * However with the new *_jumbo_rx* routines, jumbo receives will use
	 * fragmented skbs
	 */

	if (max_frame <= 2048)
		adapter->rx_buffer_len = 2048;
	else
		adapter->rx_buffer_len = 4096;

	/* adjust allocation if LPE protects us, and we aren't using SBP */
	if ((max_frame == ETH_FRAME_LEN + ETH_FCS_LEN) ||
	     (max_frame == ETH_FRAME_LEN + VLAN_HLEN + ETH_FCS_LEN))
		adapter->rx_buffer_len = ETH_FRAME_LEN + VLAN_HLEN
					 + ETH_FCS_LEN;

	if (netif_running(netdev))
		e1000e_up(adapter);
	else
		e1000e_reset(adapter);

	clear_bit(__E1000_RESETTING, &adapter->state);

	return 0;
}

static int e1000_mii_ioctl(struct net_device *netdev, struct ifreq *ifr,
			   int cmd)
{
	struct e1000_adapter *adapter = netdev_priv(netdev);
	struct mii_ioctl_data *data = if_mii(ifr);

	if (adapter->hw.phy.media_type != e1000_media_type_copper)
		return -EOPNOTSUPP;

	switch (cmd) {
	case SIOCGMIIPHY:
		data->phy_id = adapter->hw.phy.addr;
		break;
	case SIOCGMIIREG:
		e1000_phy_read_status(adapter);

		switch (data->reg_num & 0x1F) {
		case MII_BMCR:
			data->val_out = adapter->phy_regs.bmcr;
			break;
		case MII_BMSR:
			data->val_out = adapter->phy_regs.bmsr;
			break;
		case MII_PHYSID1:
			data->val_out = (adapter->hw.phy.id >> 16);
			break;
		case MII_PHYSID2:
			data->val_out = (adapter->hw.phy.id & 0xFFFF);
			break;
		case MII_ADVERTISE:
			data->val_out = adapter->phy_regs.advertise;
			break;
		case MII_LPA:
			data->val_out = adapter->phy_regs.lpa;
			break;
		case MII_EXPANSION:
			data->val_out = adapter->phy_regs.expansion;
			break;
		case MII_CTRL1000:
			data->val_out = adapter->phy_regs.ctrl1000;
			break;
		case MII_STAT1000:
			data->val_out = adapter->phy_regs.stat1000;
			break;
		case MII_ESTATUS:
			data->val_out = adapter->phy_regs.estatus;
			break;
		default:
			return -EIO;
		}
		break;
	case SIOCSMIIREG:
	default:
		return -EOPNOTSUPP;
	}
	return 0;
}

static int e1000_ioctl(struct net_device *netdev, struct ifreq *ifr, int cmd)
{
	switch (cmd) {
	case SIOCGMIIPHY:
	case SIOCGMIIREG:
	case SIOCSMIIREG:
		return e1000_mii_ioctl(netdev, ifr, cmd);
	default:
		return -EOPNOTSUPP;
	}
}

static int e1000_init_phy_wakeup(struct e1000_adapter *adapter, u32 wufc)
{
	struct e1000_hw *hw = &adapter->hw;
	u32 i, mac_reg;
	u16 phy_reg, wuc_enable;
	int retval = 0;

	/* copy MAC RARs to PHY RARs */
	e1000_copy_rx_addrs_to_phy_ich8lan(hw);

	retval = hw->phy.ops.acquire(hw);
	if (retval) {
		e_err("Could not acquire PHY\n");
		return retval;
	}

	/* Enable access to wakeup registers on and set page to BM_WUC_PAGE */
	retval = e1000_enable_phy_wakeup_reg_access_bm(hw, &wuc_enable);
	if (retval)
		goto out;

	/* copy MAC MTA to PHY MTA - only needed for pchlan */
	for (i = 0; i < adapter->hw.mac.mta_reg_count; i++) {
		mac_reg = E1000_READ_REG_ARRAY(hw, E1000_MTA, i);
		hw->phy.ops.write_reg_page(hw, BM_MTA(i),
					   (u16)(mac_reg & 0xFFFF));
		hw->phy.ops.write_reg_page(hw, BM_MTA(i) + 1,
					   (u16)((mac_reg >> 16) & 0xFFFF));
	}

	/* configure PHY Rx Control register */
	hw->phy.ops.read_reg_page(&adapter->hw, BM_RCTL, &phy_reg);
	mac_reg = er32(RCTL);
	if (mac_reg & E1000_RCTL_UPE)
		phy_reg |= BM_RCTL_UPE;
	if (mac_reg & E1000_RCTL_MPE)
		phy_reg |= BM_RCTL_MPE;
	phy_reg &= ~(BM_RCTL_MO_MASK);
	if (mac_reg & E1000_RCTL_MO_3)
		phy_reg |= (((mac_reg & E1000_RCTL_MO_3) >> E1000_RCTL_MO_SHIFT)
				<< BM_RCTL_MO_SHIFT);
	if (mac_reg & E1000_RCTL_BAM)
		phy_reg |= BM_RCTL_BAM;
	if (mac_reg & E1000_RCTL_PMCF)
		phy_reg |= BM_RCTL_PMCF;
	mac_reg = er32(CTRL);
	if (mac_reg & E1000_CTRL_RFCE)
		phy_reg |= BM_RCTL_RFCE;
	hw->phy.ops.write_reg_page(&adapter->hw, BM_RCTL, phy_reg);

	/* enable PHY wakeup in MAC register */
	ew32(WUFC, wufc);
	ew32(WUC, E1000_WUC_PHY_WAKE | E1000_WUC_PME_EN);

	/* configure and enable PHY wakeup in PHY registers */
	hw->phy.ops.write_reg_page(&adapter->hw, BM_WUFC, wufc);
	hw->phy.ops.write_reg_page(&adapter->hw, BM_WUC, E1000_WUC_PME_EN);

	/* activate PHY wakeup */
	wuc_enable |= BM_WUC_ENABLE_BIT | BM_WUC_HOST_WU_BIT;
	retval = e1000_disable_phy_wakeup_reg_access_bm(hw, &wuc_enable);
	if (retval)
		e_err("Could not set PHY Host Wakeup bit\n");
out:
	hw->phy.ops.release(hw);

	return retval;
}

static int __e1000_shutdown(struct pci_dev *pdev, bool *enable_wake,
			    bool runtime)
{
	struct net_device *netdev = pci_get_drvdata(pdev);
	struct e1000_adapter *adapter = netdev_priv(netdev);
	struct e1000_hw *hw = &adapter->hw;
	u32 ctrl, ctrl_ext, rctl, status;
	/* Runtime suspend should only enable wakeup for link changes */
	u32 wufc = runtime ? E1000_WUFC_LNKC : adapter->wol;
	int retval = 0;

	netif_device_detach(netdev);

	if (netif_running(netdev)) {
		WARN_ON(test_bit(__E1000_RESETTING, &adapter->state));
		e1000e_down(adapter);
		e1000_free_irq(adapter);
	}
	e1000e_reset_interrupt_capability(adapter);

	retval = pci_save_state(pdev);
	if (retval)
		return retval;

	status = er32(STATUS);
	if (status & E1000_STATUS_LU)
		wufc &= ~E1000_WUFC_LNKC;

	if (wufc) {
		e1000_setup_rctl(adapter);
		e1000_set_multi(netdev);

		/* turn on all-multi mode if wake on multicast is enabled */
		if (wufc & E1000_WUFC_MC) {
			rctl = er32(RCTL);
			rctl |= E1000_RCTL_MPE;
			ew32(RCTL, rctl);
		}

		ctrl = er32(CTRL);
		/* advertise wake from D3Cold */
		#define E1000_CTRL_ADVD3WUC 0x00100000
		/* phy power management enable */
		#define E1000_CTRL_EN_PHY_PWR_MGMT 0x00200000
		ctrl |= E1000_CTRL_ADVD3WUC;
		if (!(adapter->flags2 & FLAG2_HAS_PHY_WAKEUP))
			ctrl |= E1000_CTRL_EN_PHY_PWR_MGMT;
		ew32(CTRL, ctrl);

		if (adapter->hw.phy.media_type == e1000_media_type_fiber ||
		    adapter->hw.phy.media_type ==
		    e1000_media_type_internal_serdes) {
			/* keep the laser running in D3 */
			ctrl_ext = er32(CTRL_EXT);
			ctrl_ext |= E1000_CTRL_EXT_SDP3_DATA;
			ew32(CTRL_EXT, ctrl_ext);
		}

		if (adapter->flags & FLAG_IS_ICH)
			e1000_suspend_workarounds_ich8lan(&adapter->hw);

		/* Allow time for pending master requests to run */
		e1000e_disable_pcie_master(&adapter->hw);

		if (adapter->flags2 & FLAG2_HAS_PHY_WAKEUP) {
			/* enable wakeup by the PHY */
			retval = e1000_init_phy_wakeup(adapter, wufc);
			if (retval)
				return retval;
		} else {
			/* enable wakeup by the MAC */
			ew32(WUFC, wufc);
			ew32(WUC, E1000_WUC_PME_EN);
		}
	} else {
		ew32(WUC, 0);
		ew32(WUFC, 0);
	}

	*enable_wake = !!wufc;

	/* make sure adapter isn't asleep if manageability is enabled */
	if ((adapter->flags & FLAG_MNG_PT_ENABLED) ||
	    (hw->mac.ops.check_mng_mode(hw)))
		*enable_wake = true;

	if (adapter->hw.phy.type == e1000_phy_igp_3)
		e1000e_igp3_phy_powerdown_workaround_ich8lan(&adapter->hw);

	/*
	 * Release control of h/w to f/w.  If f/w is AMT enabled, this
	 * would have already happened in close and is redundant.
	 */
	e1000e_release_hw_control(adapter);

	pci_disable_device(pdev);

	return 0;
}

static void e1000_power_off(struct pci_dev *pdev, bool sleep, bool wake)
{
	if (sleep && wake) {
		pci_prepare_to_sleep(pdev);
		return;
	}

	pci_wake_from_d3(pdev, wake);
	pci_set_power_state(pdev, PCI_D3hot);
}

static void e1000_complete_shutdown(struct pci_dev *pdev, bool sleep,
                                    bool wake)
{
	struct net_device *netdev = pci_get_drvdata(pdev);
	struct e1000_adapter *adapter = netdev_priv(netdev);

	/*
	 * The pci-e switch on some quad port adapters will report a
	 * correctable error when the MAC transitions from D0 to D3.  To
	 * prevent this we need to mask off the correctable errors on the
	 * downstream port of the pci-e switch.
	 */
	if (adapter->flags & FLAG_IS_QUAD_PORT) {
		struct pci_dev *us_dev = pdev->bus->self;
		int pos = pci_pcie_cap(us_dev);
		u16 devctl;

		pci_read_config_word(us_dev, pos + PCI_EXP_DEVCTL, &devctl);
		pci_write_config_word(us_dev, pos + PCI_EXP_DEVCTL,
		                      (devctl & ~PCI_EXP_DEVCTL_CERE));

		e1000_power_off(pdev, sleep, wake);

		pci_write_config_word(us_dev, pos + PCI_EXP_DEVCTL, devctl);
	} else {
		e1000_power_off(pdev, sleep, wake);
	}
}

#ifdef CONFIG_PCIEASPM
static void __e1000e_disable_aspm(struct pci_dev *pdev, u16 state)
{
	pci_disable_link_state_locked(pdev, state);
}
#else
static void __e1000e_disable_aspm(struct pci_dev *pdev, u16 state)
{
	int pos;
	u16 reg16;

	/*
	 * Both device and parent should have the same ASPM setting.
	 * Disable ASPM in downstream component first and then upstream.
	 */
	pos = pci_pcie_cap(pdev);
	pci_read_config_word(pdev, pos + PCI_EXP_LNKCTL, &reg16);
	reg16 &= ~state;
	pci_write_config_word(pdev, pos + PCI_EXP_LNKCTL, reg16);

	if (!pdev->bus->self)
		return;

	pos = pci_pcie_cap(pdev->bus->self);
	pci_read_config_word(pdev->bus->self, pos + PCI_EXP_LNKCTL, &reg16);
	reg16 &= ~state;
	pci_write_config_word(pdev->bus->self, pos + PCI_EXP_LNKCTL, reg16);
}
#endif
static void e1000e_disable_aspm(struct pci_dev *pdev, u16 state)
{
	dev_info(&pdev->dev, "Disabling ASPM %s %s\n",
		 (state & PCIE_LINK_STATE_L0S) ? "L0s" : "",
		 (state & PCIE_LINK_STATE_L1) ? "L1" : "");

	__e1000e_disable_aspm(pdev, state);
}

#ifdef CONFIG_PM
static bool e1000e_pm_ready(struct e1000_adapter *adapter)
{
	return !!adapter->tx_ring->buffer_info;
}

static int __e1000_resume(struct pci_dev *pdev)
{
	struct net_device *netdev = pci_get_drvdata(pdev);
	struct e1000_adapter *adapter = netdev_priv(netdev);
	struct e1000_hw *hw = &adapter->hw;
	u16 aspm_disable_flag = 0;
	u32 err;

	if (adapter->flags2 & FLAG2_DISABLE_ASPM_L0S)
		aspm_disable_flag = PCIE_LINK_STATE_L0S;
	if (adapter->flags2 & FLAG2_DISABLE_ASPM_L1)
		aspm_disable_flag |= PCIE_LINK_STATE_L1;
	if (aspm_disable_flag)
		e1000e_disable_aspm(pdev, aspm_disable_flag);

	pci_set_power_state(pdev, PCI_D0);
	pci_restore_state(pdev);
	pci_save_state(pdev);

	e1000e_set_interrupt_capability(adapter);
	if (netif_running(netdev)) {
		err = e1000_request_irq(adapter);
		if (err)
			return err;
	}

	if (hw->mac.type == e1000_pch2lan)
		e1000_resume_workarounds_pchlan(&adapter->hw);

	e1000e_power_up_phy(adapter);

	/* report the system wakeup cause from S3/S4 */
	if (adapter->flags2 & FLAG2_HAS_PHY_WAKEUP) {
		u16 phy_data;

		e1e_rphy(&adapter->hw, BM_WUS, &phy_data);
		if (phy_data) {
			e_info("PHY Wakeup cause - %s\n",
				phy_data & E1000_WUS_EX ? "Unicast Packet" :
				phy_data & E1000_WUS_MC ? "Multicast Packet" :
				phy_data & E1000_WUS_BC ? "Broadcast Packet" :
				phy_data & E1000_WUS_MAG ? "Magic Packet" :
				phy_data & E1000_WUS_LNKC ? "Link Status "
				" Change" : "other");
		}
		e1e_wphy(&adapter->hw, BM_WUS, ~0);
	} else {
		u32 wus = er32(WUS);
		if (wus) {
			e_info("MAC Wakeup cause - %s\n",
				wus & E1000_WUS_EX ? "Unicast Packet" :
				wus & E1000_WUS_MC ? "Multicast Packet" :
				wus & E1000_WUS_BC ? "Broadcast Packet" :
				wus & E1000_WUS_MAG ? "Magic Packet" :
				wus & E1000_WUS_LNKC ? "Link Status Change" :
				"other");
		}
		ew32(WUS, ~0);
	}

	e1000e_reset(adapter);

	e1000_init_manageability_pt(adapter);

	if (netif_running(netdev))
		e1000e_up(adapter);

	netif_device_attach(netdev);

	/*
	 * If the controller has AMT, do not set DRV_LOAD until the interface
	 * is up.  For all other cases, let the f/w know that the h/w is now
	 * under the control of the driver.
	 */
	if (!(adapter->flags & FLAG_HAS_AMT))
		e1000e_get_hw_control(adapter);

	return 0;
}

#ifdef CONFIG_PM_SLEEP
static int e1000_suspend(struct device *dev)
{
	struct pci_dev *pdev = to_pci_dev(dev);
	int retval;
	bool wake;

	retval = __e1000_shutdown(pdev, &wake, false);
	if (!retval)
		e1000_complete_shutdown(pdev, true, wake);

	return retval;
}

static int e1000_resume(struct device *dev)
{
	struct pci_dev *pdev = to_pci_dev(dev);
	struct net_device *netdev = pci_get_drvdata(pdev);
	struct e1000_adapter *adapter = netdev_priv(netdev);

	if (e1000e_pm_ready(adapter))
		adapter->idle_check = true;

	return __e1000_resume(pdev);
}
#endif /* CONFIG_PM_SLEEP */

#ifdef CONFIG_PM_RUNTIME
static int e1000_runtime_suspend(struct device *dev)
{
	struct pci_dev *pdev = to_pci_dev(dev);
	struct net_device *netdev = pci_get_drvdata(pdev);
	struct e1000_adapter *adapter = netdev_priv(netdev);

	if (e1000e_pm_ready(adapter)) {
		bool wake;

		__e1000_shutdown(pdev, &wake, true);
	}

	return 0;
}

static int e1000_idle(struct device *dev)
{
	struct pci_dev *pdev = to_pci_dev(dev);
	struct net_device *netdev = pci_get_drvdata(pdev);
	struct e1000_adapter *adapter = netdev_priv(netdev);

	if (!e1000e_pm_ready(adapter))
		return 0;

	if (adapter->idle_check) {
		adapter->idle_check = false;
		if (!e1000e_has_link(adapter))
			pm_schedule_suspend(dev, MSEC_PER_SEC);
	}

	return -EBUSY;
}

static int e1000_runtime_resume(struct device *dev)
{
	struct pci_dev *pdev = to_pci_dev(dev);
	struct net_device *netdev = pci_get_drvdata(pdev);
	struct e1000_adapter *adapter = netdev_priv(netdev);

	if (!e1000e_pm_ready(adapter))
		return 0;

	adapter->idle_check = !dev->power.runtime_auto;
	return __e1000_resume(pdev);
}
#endif /* CONFIG_PM_RUNTIME */
#endif /* CONFIG_PM */

static void e1000_shutdown(struct pci_dev *pdev)
{
	bool wake = false;

	__e1000_shutdown(pdev, &wake, false);

	if (system_state == SYSTEM_POWER_OFF)
		e1000_complete_shutdown(pdev, false, wake);
}

#ifdef CONFIG_NET_POLL_CONTROLLER

static irqreturn_t e1000_intr_msix(int irq, void *data)
{
	struct net_device *netdev = data;
	struct e1000_adapter *adapter = netdev_priv(netdev);

	if (adapter->msix_entries) {
		int vector, msix_irq;

		vector = 0;
		msix_irq = adapter->msix_entries[vector].vector;
		disable_irq(msix_irq);
		e1000_intr_msix_rx(msix_irq, netdev);
		enable_irq(msix_irq);

		vector++;
		msix_irq = adapter->msix_entries[vector].vector;
		disable_irq(msix_irq);
		e1000_intr_msix_tx(msix_irq, netdev);
		enable_irq(msix_irq);

		vector++;
		msix_irq = adapter->msix_entries[vector].vector;
		disable_irq(msix_irq);
		e1000_msix_other(msix_irq, netdev);
		enable_irq(msix_irq);
	}

	return IRQ_HANDLED;
}

/*
 * Polling 'interrupt' - used by things like netconsole to send skbs
 * without having to re-enable interrupts. It's not called while
 * the interrupt routine is executing.
 */
static void e1000_netpoll(struct net_device *netdev)
{
	struct e1000_adapter *adapter = netdev_priv(netdev);

	switch (adapter->int_mode) {
	case E1000E_INT_MODE_MSIX:
		e1000_intr_msix(adapter->pdev->irq, netdev);
		break;
	case E1000E_INT_MODE_MSI:
		disable_irq(adapter->pdev->irq);
		e1000_intr_msi(adapter->pdev->irq, netdev);
		enable_irq(adapter->pdev->irq);
		break;
	default: /* E1000E_INT_MODE_LEGACY */
		disable_irq(adapter->pdev->irq);
		e1000_intr(adapter->pdev->irq, netdev);
		enable_irq(adapter->pdev->irq);
		break;
	}
}
#endif

/**
 * e1000_io_error_detected - called when PCI error is detected
 * @pdev: Pointer to PCI device
 * @state: The current pci connection state
 *
 * This function is called after a PCI bus error affecting
 * this device has been detected.
 */
static pci_ers_result_t e1000_io_error_detected(struct pci_dev *pdev,
						pci_channel_state_t state)
{
	struct net_device *netdev = pci_get_drvdata(pdev);
	struct e1000_adapter *adapter = netdev_priv(netdev);

	netif_device_detach(netdev);

	if (state == pci_channel_io_perm_failure)
		return PCI_ERS_RESULT_DISCONNECT;

	if (netif_running(netdev))
		e1000e_down(adapter);
	pci_disable_device(pdev);

	/* Request a slot slot reset. */
	return PCI_ERS_RESULT_NEED_RESET;
}

/**
 * e1000_io_slot_reset - called after the pci bus has been reset.
 * @pdev: Pointer to PCI device
 *
 * Restart the card from scratch, as if from a cold-boot. Implementation
 * resembles the first-half of the e1000_resume routine.
 */
static pci_ers_result_t e1000_io_slot_reset(struct pci_dev *pdev)
{
	struct net_device *netdev = pci_get_drvdata(pdev);
	struct e1000_adapter *adapter = netdev_priv(netdev);
	struct e1000_hw *hw = &adapter->hw;
	u16 aspm_disable_flag = 0;
	int err;
	pci_ers_result_t result;

	if (adapter->flags2 & FLAG2_DISABLE_ASPM_L0S)
		aspm_disable_flag = PCIE_LINK_STATE_L0S;
	if (adapter->flags2 & FLAG2_DISABLE_ASPM_L1)
		aspm_disable_flag |= PCIE_LINK_STATE_L1;
	if (aspm_disable_flag)
		e1000e_disable_aspm(pdev, aspm_disable_flag);

	err = pci_enable_device_mem(pdev);
	if (err) {
		dev_err(&pdev->dev,
			"Cannot re-enable PCI device after reset.\n");
		result = PCI_ERS_RESULT_DISCONNECT;
	} else {
		pci_set_master(pdev);
		pdev->state_saved = true;
		pci_restore_state(pdev);

		pci_enable_wake(pdev, PCI_D3hot, 0);
		pci_enable_wake(pdev, PCI_D3cold, 0);

		e1000e_reset(adapter);
		ew32(WUS, ~0);
		result = PCI_ERS_RESULT_RECOVERED;
	}

	pci_cleanup_aer_uncorrect_error_status(pdev);

	return result;
}

/**
 * e1000_io_resume - called when traffic can start flowing again.
 * @pdev: Pointer to PCI device
 *
 * This callback is called when the error recovery driver tells us that
 * its OK to resume normal operation. Implementation resembles the
 * second-half of the e1000_resume routine.
 */
static void e1000_io_resume(struct pci_dev *pdev)
{
	struct net_device *netdev = pci_get_drvdata(pdev);
	struct e1000_adapter *adapter = netdev_priv(netdev);

	e1000_init_manageability_pt(adapter);

	if (netif_running(netdev)) {
		if (e1000e_up(adapter)) {
			dev_err(&pdev->dev,
				"can't bring device back up after reset\n");
			return;
		}
	}

	netif_device_attach(netdev);

	/*
	 * If the controller has AMT, do not set DRV_LOAD until the interface
	 * is up.  For all other cases, let the f/w know that the h/w is now
	 * under the control of the driver.
	 */
	if (!(adapter->flags & FLAG_HAS_AMT))
		e1000e_get_hw_control(adapter);

}

static void e1000_print_device_info(struct e1000_adapter *adapter)
{
	struct e1000_hw *hw = &adapter->hw;
	struct net_device *netdev = adapter->netdev;
	u32 ret_val;
	u8 pba_str[E1000_PBANUM_LENGTH];

	/* print bus type/speed/width info */
	e_info("(PCI Express:2.5GT/s:%s) %pM\n",
	       /* bus width */
	       ((hw->bus.width == e1000_bus_width_pcie_x4) ? "Width x4" :
	        "Width x1"),
	       /* MAC address */
	       netdev->dev_addr);
	e_info("Intel(R) PRO/%s Network Connection\n",
	       (hw->phy.type == e1000_phy_ife) ? "10/100" : "1000");
	ret_val = e1000_read_pba_string_generic(hw, pba_str,
						E1000_PBANUM_LENGTH);
	if (ret_val)
		strncpy((char *)pba_str, "Unknown", sizeof(pba_str) - 1);
	e_info("MAC: %d, PHY: %d, PBA No: %s\n",
	       hw->mac.type, hw->phy.type, pba_str);
}

static void e1000_eeprom_checks(struct e1000_adapter *adapter)
{
	struct e1000_hw *hw = &adapter->hw;
	int ret_val;
	u16 buf = 0;

	if (hw->mac.type != e1000_82573)
		return;

	ret_val = e1000_read_nvm(hw, NVM_INIT_CONTROL2_REG, 1, &buf);
	if (!ret_val && (!(le16_to_cpu(buf) & (1 << 0)))) {
		/* Deep Smart Power Down (DSPD) */
		dev_warn(&adapter->pdev->dev,
			 "Warning: detected DSPD enabled in EEPROM\n");
	}
}

static const struct net_device_ops e1000e_netdev_ops = {
	.ndo_open		= e1000_open,
	.ndo_stop		= e1000_close,
	.ndo_start_xmit		= e1000_xmit_frame,
	.ndo_get_stats64	= e1000e_get_stats64,
	.ndo_set_multicast_list	= e1000_set_multi,
	.ndo_set_mac_address	= e1000_set_mac,
	.ndo_change_mtu		= e1000_change_mtu,
	.ndo_do_ioctl		= e1000_ioctl,
	.ndo_tx_timeout		= e1000_tx_timeout,
	.ndo_validate_addr	= eth_validate_addr,

	.ndo_vlan_rx_add_vid	= e1000_vlan_rx_add_vid,
	.ndo_vlan_rx_kill_vid	= e1000_vlan_rx_kill_vid,
#ifdef CONFIG_NET_POLL_CONTROLLER
	.ndo_poll_controller	= e1000_netpoll,
#endif
};

/**
 * e1000_probe - Device Initialization Routine
 * @pdev: PCI device information struct
 * @ent: entry in e1000_pci_tbl
 *
 * Returns 0 on success, negative on failure
 *
 * e1000_probe initializes an adapter identified by a pci_dev structure.
 * The OS initialization, configuring of the adapter private structure,
 * and a hardware reset occur.
 **/
static int __devinit e1000_probe(struct pci_dev *pdev,
				 const struct pci_device_id *ent)
{
	struct net_device *netdev;
	struct e1000_adapter *adapter;
	struct e1000_hw *hw;
	const struct e1000_info *ei = e1000_info_tbl[ent->driver_data];
	resource_size_t mmio_start, mmio_len;
	resource_size_t flash_start, flash_len;

	static int cards_found;
	u16 aspm_disable_flag = 0;
	int i, err, pci_using_dac;
	u16 eeprom_data = 0;
	u16 eeprom_apme_mask = E1000_EEPROM_APME;

	if (ei->flags2 & FLAG2_DISABLE_ASPM_L0S)
		aspm_disable_flag = PCIE_LINK_STATE_L0S;
	if (ei->flags2 & FLAG2_DISABLE_ASPM_L1)
		aspm_disable_flag |= PCIE_LINK_STATE_L1;
	if (aspm_disable_flag)
		e1000e_disable_aspm(pdev, aspm_disable_flag);

	err = pci_enable_device_mem(pdev);
	if (err)
		return err;

	pci_using_dac = 0;
	err = dma_set_mask(&pdev->dev, DMA_BIT_MASK(64));
	if (!err) {
		err = dma_set_coherent_mask(&pdev->dev, DMA_BIT_MASK(64));
		if (!err)
			pci_using_dac = 1;
	} else {
		err = dma_set_mask(&pdev->dev, DMA_BIT_MASK(32));
		if (err) {
			err = dma_set_coherent_mask(&pdev->dev,
						    DMA_BIT_MASK(32));
			if (err) {
				dev_err(&pdev->dev, "No usable DMA "
					"configuration, aborting\n");
				goto err_dma;
			}
		}
	}

	err = pci_request_selected_regions_exclusive(pdev,
	                                  pci_select_bars(pdev, IORESOURCE_MEM),
	                                  e1000e_driver_name);
	if (err)
		goto err_pci_reg;

	/* AER (Advanced Error Reporting) hooks */
	pci_enable_pcie_error_reporting(pdev);

	pci_set_master(pdev);
	/* PCI config space info */
	err = pci_save_state(pdev);
	if (err)
		goto err_alloc_etherdev;

	err = -ENOMEM;
	netdev = alloc_etherdev(sizeof(struct e1000_adapter));
	if (!netdev)
		goto err_alloc_etherdev;

	SET_NETDEV_DEV(netdev, &pdev->dev);

	netdev->irq = pdev->irq;

	pci_set_drvdata(pdev, netdev);
	adapter = netdev_priv(netdev);
	hw = &adapter->hw;
	adapter->netdev = netdev;
	adapter->pdev = pdev;
	adapter->ei = ei;
	adapter->pba = ei->pba;
	adapter->flags = ei->flags;
	adapter->flags2 = ei->flags2;
	adapter->hw.adapter = adapter;
	adapter->hw.mac.type = ei->mac;
	adapter->max_hw_frame_size = ei->max_hw_frame_size;
	adapter->msg_enable = (1 << NETIF_MSG_DRV | NETIF_MSG_PROBE) - 1;

	mmio_start = pci_resource_start(pdev, 0);
	mmio_len = pci_resource_len(pdev, 0);

	err = -EIO;
	adapter->hw.hw_addr = ioremap(mmio_start, mmio_len);
	if (!adapter->hw.hw_addr)
		goto err_ioremap;

	if ((adapter->flags & FLAG_HAS_FLASH) &&
	    (pci_resource_flags(pdev, 1) & IORESOURCE_MEM)) {
		flash_start = pci_resource_start(pdev, 1);
		flash_len = pci_resource_len(pdev, 1);
		adapter->hw.flash_address = ioremap(flash_start, flash_len);
		if (!adapter->hw.flash_address)
			goto err_flashmap;
	}

	/* construct the net_device struct */
	netdev->netdev_ops		= &e1000e_netdev_ops;
	e1000e_set_ethtool_ops(netdev);
	netdev->watchdog_timeo		= 5 * HZ;
	netif_napi_add(netdev, &adapter->napi, e1000_clean, 64);
	strncpy(netdev->name, pci_name(pdev), sizeof(netdev->name) - 1);

	netdev->mem_start = mmio_start;
	netdev->mem_end = mmio_start + mmio_len;

	adapter->bd_number = cards_found++;

	e1000e_check_options(adapter);

	/* setup adapter struct */
	err = e1000_sw_init(adapter);
	if (err)
		goto err_sw_init;

	memcpy(&hw->mac.ops, ei->mac_ops, sizeof(hw->mac.ops));
	memcpy(&hw->nvm.ops, ei->nvm_ops, sizeof(hw->nvm.ops));
	memcpy(&hw->phy.ops, ei->phy_ops, sizeof(hw->phy.ops));

	err = ei->get_variants(adapter);
	if (err)
		goto err_hw_init;

	if ((adapter->flags & FLAG_IS_ICH) &&
	    (adapter->flags & FLAG_READ_ONLY_NVM))
		e1000e_write_protect_nvm_ich8lan(&adapter->hw);

	hw->mac.ops.get_bus_info(&adapter->hw);

	adapter->hw.phy.autoneg_wait_to_complete = 0;

	/* Copper options */
	if (adapter->hw.phy.media_type == e1000_media_type_copper) {
		adapter->hw.phy.mdix = AUTO_ALL_MODES;
		adapter->hw.phy.disable_polarity_correction = 0;
		adapter->hw.phy.ms_type = e1000_ms_hw_default;
	}

	if (e1000_check_reset_block(&adapter->hw))
		e_info("PHY reset is blocked due to SOL/IDER session.\n");

	netdev->features = NETIF_F_SG |
			   NETIF_F_HW_CSUM |
			   NETIF_F_HW_VLAN_TX |
			   NETIF_F_HW_VLAN_RX;

	if (adapter->flags & FLAG_HAS_HW_VLAN_FILTER)
		netdev->features |= NETIF_F_HW_VLAN_FILTER;

	netdev->features |= NETIF_F_TSO;
	netdev->features |= NETIF_F_TSO6;

	netdev->vlan_features |= NETIF_F_TSO;
	netdev->vlan_features |= NETIF_F_TSO6;
	netdev->vlan_features |= NETIF_F_HW_CSUM;
	netdev->vlan_features |= NETIF_F_SG;

	if (pci_using_dac) {
		netdev->features |= NETIF_F_HIGHDMA;
		netdev->vlan_features |= NETIF_F_HIGHDMA;
	}

	if (e1000e_enable_mng_pass_thru(&adapter->hw))
		adapter->flags |= FLAG_MNG_PT_ENABLED;

	/*
	 * before reading the NVM, reset the controller to
	 * put the device in a known good starting state
	 */
	adapter->hw.mac.ops.reset_hw(&adapter->hw);

	/*
	 * systems with ASPM and others may see the checksum fail on the first
	 * attempt. Let's give it a few tries
	 */
	for (i = 0;; i++) {
		if (e1000_validate_nvm_checksum(&adapter->hw) >= 0)
			break;
		if (i == 2) {
			e_err("The NVM Checksum Is Not Valid\n");
			err = -EIO;
			goto err_eeprom;
		}
	}

	e1000_eeprom_checks(adapter);

	/* copy the MAC address */
	if (e1000e_read_mac_addr(&adapter->hw))
		e_err("NVM Read Error while reading MAC address\n");

	memcpy(netdev->dev_addr, adapter->hw.mac.addr, netdev->addr_len);
	memcpy(netdev->perm_addr, adapter->hw.mac.addr, netdev->addr_len);

	if (!is_valid_ether_addr(netdev->perm_addr)) {
		e_err("Invalid MAC Address: %pM\n", netdev->perm_addr);
		err = -EIO;
		goto err_eeprom;
	}

	init_timer(&adapter->watchdog_timer);
	adapter->watchdog_timer.function = e1000_watchdog;
	adapter->watchdog_timer.data = (unsigned long) adapter;

	init_timer(&adapter->phy_info_timer);
	adapter->phy_info_timer.function = e1000_update_phy_info;
	adapter->phy_info_timer.data = (unsigned long) adapter;

	INIT_WORK(&adapter->reset_task, e1000_reset_task);
	INIT_WORK(&adapter->watchdog_task, e1000_watchdog_task);
	INIT_WORK(&adapter->downshift_task, e1000e_downshift_workaround);
	INIT_WORK(&adapter->update_phy_task, e1000e_update_phy_task);
	INIT_WORK(&adapter->print_hang_task, e1000_print_hw_hang);

	/* Initialize link parameters. User can change them with ethtool */
	adapter->hw.mac.autoneg = 1;
	adapter->fc_autoneg = 1;
	adapter->hw.fc.requested_mode = e1000_fc_default;
	adapter->hw.fc.current_mode = e1000_fc_default;
	adapter->hw.phy.autoneg_advertised = 0x2f;

	/* ring size defaults */
	adapter->rx_ring->count = 256;
	adapter->tx_ring->count = 256;

	/*
	 * Initial Wake on LAN setting - If APM wake is enabled in
	 * the EEPROM, enable the ACPI Magic Packet filter
	 */
	if (adapter->flags & FLAG_APME_IN_WUC) {
		/* APME bit in EEPROM is mapped to WUC.APME */
		eeprom_data = er32(WUC);
		eeprom_apme_mask = E1000_WUC_APME;
		if ((hw->mac.type > e1000_ich10lan) &&
		    (eeprom_data & E1000_WUC_PHY_WAKE))
			adapter->flags2 |= FLAG2_HAS_PHY_WAKEUP;
	} else if (adapter->flags & FLAG_APME_IN_CTRL3) {
		if (adapter->flags & FLAG_APME_CHECK_PORT_B &&
		    (adapter->hw.bus.func == 1))
			e1000_read_nvm(&adapter->hw,
				NVM_INIT_CONTROL3_PORT_B, 1, &eeprom_data);
		else
			e1000_read_nvm(&adapter->hw,
				NVM_INIT_CONTROL3_PORT_A, 1, &eeprom_data);
	}

	/* fetch WoL from EEPROM */
	if (eeprom_data & eeprom_apme_mask)
		adapter->eeprom_wol |= E1000_WUFC_MAG;

	/*
	 * now that we have the eeprom settings, apply the special cases
	 * where the eeprom may be wrong or the board simply won't support
	 * wake on lan on a particular port
	 */
	if (!(adapter->flags & FLAG_HAS_WOL))
		adapter->eeprom_wol = 0;

	/* initialize the wol settings based on the eeprom settings */
	adapter->wol = adapter->eeprom_wol;
	device_set_wakeup_enable(&adapter->pdev->dev, adapter->wol);

	/* save off EEPROM version number */
	e1000_read_nvm(&adapter->hw, 5, 1, &adapter->eeprom_vers);

	/* reset the hardware with the new settings */
	e1000e_reset(adapter);

	/*
	 * If the controller has AMT, do not set DRV_LOAD until the interface
	 * is up.  For all other cases, let the f/w know that the h/w is now
	 * under the control of the driver.
	 */
	if (!(adapter->flags & FLAG_HAS_AMT))
		e1000e_get_hw_control(adapter);

	strncpy(netdev->name, "eth%d", sizeof(netdev->name) - 1);
	err = register_netdev(netdev);
	if (err)
		goto err_register;

	/* carrier off reporting is important to ethtool even BEFORE open */
	netif_carrier_off(netdev);

	e1000_print_device_info(adapter);

	if (pci_dev_run_wake(pdev))
		pm_runtime_put_noidle(&pdev->dev);

	return 0;

err_register:
	if (!(adapter->flags & FLAG_HAS_AMT))
		e1000e_release_hw_control(adapter);
err_eeprom:
	if (!e1000_check_reset_block(&adapter->hw))
		e1000_phy_hw_reset(&adapter->hw);
err_hw_init:
	kfree(adapter->tx_ring);
	kfree(adapter->rx_ring);
err_sw_init:
	if (adapter->hw.flash_address)
		iounmap(adapter->hw.flash_address);
	e1000e_reset_interrupt_capability(adapter);
err_flashmap:
	iounmap(adapter->hw.hw_addr);
err_ioremap:
	free_netdev(netdev);
err_alloc_etherdev:
	pci_release_selected_regions(pdev,
	                             pci_select_bars(pdev, IORESOURCE_MEM));
err_pci_reg:
err_dma:
	pci_disable_device(pdev);
	return err;
}

/**
 * e1000_remove - Device Removal Routine
 * @pdev: PCI device information struct
 *
 * e1000_remove is called by the PCI subsystem to alert the driver
 * that it should release a PCI device.  The could be caused by a
 * Hot-Plug event, or because the driver is going to be removed from
 * memory.
 **/
static void __devexit e1000_remove(struct pci_dev *pdev)
{
	struct net_device *netdev = pci_get_drvdata(pdev);
	struct e1000_adapter *adapter = netdev_priv(netdev);
	bool down = test_bit(__E1000_DOWN, &adapter->state);

	/*
	 * The timers may be rescheduled, so explicitly disable them
	 * from being rescheduled.
	 */
	if (!down)
		set_bit(__E1000_DOWN, &adapter->state);
	del_timer_sync(&adapter->watchdog_timer);
	del_timer_sync(&adapter->phy_info_timer);

	cancel_work_sync(&adapter->reset_task);
	cancel_work_sync(&adapter->watchdog_task);
	cancel_work_sync(&adapter->downshift_task);
	cancel_work_sync(&adapter->update_phy_task);
	cancel_work_sync(&adapter->print_hang_task);

	if (!(netdev->flags & IFF_UP))
		e1000_power_down_phy(adapter);

	/* Don't lie to e1000_close() down the road. */
	if (!down)
		clear_bit(__E1000_DOWN, &adapter->state);
	unregister_netdev(netdev);

	if (pci_dev_run_wake(pdev))
		pm_runtime_get_noresume(&pdev->dev);

	/*
	 * Release control of h/w to f/w.  If f/w is AMT enabled, this
	 * would have already happened in close and is redundant.
	 */
	e1000e_release_hw_control(adapter);

	e1000e_reset_interrupt_capability(adapter);
	kfree(adapter->tx_ring);
	kfree(adapter->rx_ring);

	iounmap(adapter->hw.hw_addr);
	if (adapter->hw.flash_address)
		iounmap(adapter->hw.flash_address);
	pci_release_selected_regions(pdev,
	                             pci_select_bars(pdev, IORESOURCE_MEM));

	free_netdev(netdev);

	/* AER disable */
	pci_disable_pcie_error_reporting(pdev);

	pci_disable_device(pdev);
}

/* PCI Error Recovery (ERS) */
static struct pci_error_handlers e1000_err_handler = {
	.error_detected = e1000_io_error_detected,
	.slot_reset = e1000_io_slot_reset,
	.resume = e1000_io_resume,
};

static DEFINE_PCI_DEVICE_TABLE(e1000_pci_tbl) = {
	{ PCI_VDEVICE(INTEL, E1000_DEV_ID_82571EB_COPPER), board_82571 },
	{ PCI_VDEVICE(INTEL, E1000_DEV_ID_82571EB_FIBER), board_82571 },
	{ PCI_VDEVICE(INTEL, E1000_DEV_ID_82571EB_QUAD_COPPER), board_82571 },
	{ PCI_VDEVICE(INTEL, E1000_DEV_ID_82571EB_QUAD_COPPER_LP), board_82571 },
	{ PCI_VDEVICE(INTEL, E1000_DEV_ID_82571EB_QUAD_FIBER), board_82571 },
	{ PCI_VDEVICE(INTEL, E1000_DEV_ID_82571EB_SERDES), board_82571 },
	{ PCI_VDEVICE(INTEL, E1000_DEV_ID_82571EB_SERDES_DUAL), board_82571 },
	{ PCI_VDEVICE(INTEL, E1000_DEV_ID_82571EB_SERDES_QUAD), board_82571 },
	{ PCI_VDEVICE(INTEL, E1000_DEV_ID_82571PT_QUAD_COPPER), board_82571 },

	{ PCI_VDEVICE(INTEL, E1000_DEV_ID_82572EI), board_82572 },
	{ PCI_VDEVICE(INTEL, E1000_DEV_ID_82572EI_COPPER), board_82572 },
	{ PCI_VDEVICE(INTEL, E1000_DEV_ID_82572EI_FIBER), board_82572 },
	{ PCI_VDEVICE(INTEL, E1000_DEV_ID_82572EI_SERDES), board_82572 },

	{ PCI_VDEVICE(INTEL, E1000_DEV_ID_82573E), board_82573 },
	{ PCI_VDEVICE(INTEL, E1000_DEV_ID_82573E_IAMT), board_82573 },
	{ PCI_VDEVICE(INTEL, E1000_DEV_ID_82573L), board_82573 },

	{ PCI_VDEVICE(INTEL, E1000_DEV_ID_82574L), board_82574 },
	{ PCI_VDEVICE(INTEL, E1000_DEV_ID_82574LA), board_82574 },
	{ PCI_VDEVICE(INTEL, E1000_DEV_ID_82583V), board_82583 },

	{ PCI_VDEVICE(INTEL, E1000_DEV_ID_80003ES2LAN_COPPER_DPT),
	  board_80003es2lan },
	{ PCI_VDEVICE(INTEL, E1000_DEV_ID_80003ES2LAN_COPPER_SPT),
	  board_80003es2lan },
	{ PCI_VDEVICE(INTEL, E1000_DEV_ID_80003ES2LAN_SERDES_DPT),
	  board_80003es2lan },
	{ PCI_VDEVICE(INTEL, E1000_DEV_ID_80003ES2LAN_SERDES_SPT),
	  board_80003es2lan },

	{ PCI_VDEVICE(INTEL, E1000_DEV_ID_ICH8_IFE), board_ich8lan },
	{ PCI_VDEVICE(INTEL, E1000_DEV_ID_ICH8_IFE_G), board_ich8lan },
	{ PCI_VDEVICE(INTEL, E1000_DEV_ID_ICH8_IFE_GT), board_ich8lan },
	{ PCI_VDEVICE(INTEL, E1000_DEV_ID_ICH8_IGP_AMT), board_ich8lan },
	{ PCI_VDEVICE(INTEL, E1000_DEV_ID_ICH8_IGP_C), board_ich8lan },
	{ PCI_VDEVICE(INTEL, E1000_DEV_ID_ICH8_IGP_M), board_ich8lan },
	{ PCI_VDEVICE(INTEL, E1000_DEV_ID_ICH8_IGP_M_AMT), board_ich8lan },
	{ PCI_VDEVICE(INTEL, E1000_DEV_ID_ICH8_82567V_3), board_ich8lan },

	{ PCI_VDEVICE(INTEL, E1000_DEV_ID_ICH9_IFE), board_ich9lan },
	{ PCI_VDEVICE(INTEL, E1000_DEV_ID_ICH9_IFE_G), board_ich9lan },
	{ PCI_VDEVICE(INTEL, E1000_DEV_ID_ICH9_IFE_GT), board_ich9lan },
	{ PCI_VDEVICE(INTEL, E1000_DEV_ID_ICH9_IGP_AMT), board_ich9lan },
	{ PCI_VDEVICE(INTEL, E1000_DEV_ID_ICH9_IGP_C), board_ich9lan },
	{ PCI_VDEVICE(INTEL, E1000_DEV_ID_ICH9_BM), board_ich9lan },
	{ PCI_VDEVICE(INTEL, E1000_DEV_ID_ICH9_IGP_M), board_ich9lan },
	{ PCI_VDEVICE(INTEL, E1000_DEV_ID_ICH9_IGP_M_AMT), board_ich9lan },
	{ PCI_VDEVICE(INTEL, E1000_DEV_ID_ICH9_IGP_M_V), board_ich9lan },

	{ PCI_VDEVICE(INTEL, E1000_DEV_ID_ICH10_R_BM_LM), board_ich9lan },
	{ PCI_VDEVICE(INTEL, E1000_DEV_ID_ICH10_R_BM_LF), board_ich9lan },
	{ PCI_VDEVICE(INTEL, E1000_DEV_ID_ICH10_R_BM_V), board_ich9lan },

	{ PCI_VDEVICE(INTEL, E1000_DEV_ID_ICH10_D_BM_LM), board_ich10lan },
	{ PCI_VDEVICE(INTEL, E1000_DEV_ID_ICH10_D_BM_LF), board_ich10lan },
	{ PCI_VDEVICE(INTEL, E1000_DEV_ID_ICH10_D_BM_V), board_ich10lan },

	{ PCI_VDEVICE(INTEL, E1000_DEV_ID_PCH_M_HV_LM), board_pchlan },
	{ PCI_VDEVICE(INTEL, E1000_DEV_ID_PCH_M_HV_LC), board_pchlan },
	{ PCI_VDEVICE(INTEL, E1000_DEV_ID_PCH_D_HV_DM), board_pchlan },
	{ PCI_VDEVICE(INTEL, E1000_DEV_ID_PCH_D_HV_DC), board_pchlan },

	{ PCI_VDEVICE(INTEL, E1000_DEV_ID_PCH2_LV_LM), board_pch2lan },
	{ PCI_VDEVICE(INTEL, E1000_DEV_ID_PCH2_LV_V), board_pch2lan },

	{ }	/* terminate list */
};
MODULE_DEVICE_TABLE(pci, e1000_pci_tbl);

#ifdef CONFIG_PM
static const struct dev_pm_ops e1000_pm_ops = {
	SET_SYSTEM_SLEEP_PM_OPS(e1000_suspend, e1000_resume)
	SET_RUNTIME_PM_OPS(e1000_runtime_suspend,
				e1000_runtime_resume, e1000_idle)
};
#endif

/* PCI Device API Driver */
static struct pci_driver e1000_driver = {
	.name     = e1000e_driver_name,
	.id_table = e1000_pci_tbl,
	.probe    = e1000_probe,
	.remove   = __devexit_p(e1000_remove),
#ifdef CONFIG_PM
	.driver.pm = &e1000_pm_ops,
#endif
	.shutdown = e1000_shutdown,
	.err_handler = &e1000_err_handler
};

/**
 * e1000_init_module - Driver Registration Routine
 *
 * e1000_init_module is the first routine called when the driver is
 * loaded. All it does is register with the PCI subsystem.
 **/
static int __init e1000_init_module(void)
{
	int ret;
	pr_info("Intel(R) PRO/1000 Network Driver - %s\n",
		e1000e_driver_version);
	pr_info("Copyright(c) 1999 - 2011 Intel Corporation.\n");
	ret = pci_register_driver(&e1000_driver);

	return ret;
}
module_init(e1000_init_module);

/**
 * e1000_exit_module - Driver Exit Cleanup Routine
 *
 * e1000_exit_module is called just before the driver is removed
 * from memory.
 **/
static void __exit e1000_exit_module(void)
{
	pci_unregister_driver(&e1000_driver);
}
module_exit(e1000_exit_module);


MODULE_AUTHOR("Intel Corporation, <linux.nics@intel.com>");
MODULE_DESCRIPTION("Intel(R) PRO/1000 Network Driver");
MODULE_LICENSE("GPL");
MODULE_VERSION(DRV_VERSION);

/* e1000_main.c */<|MERGE_RESOLUTION|>--- conflicted
+++ resolved
@@ -56,11 +56,7 @@
 
 #define DRV_EXTRAVERSION "-k"
 
-<<<<<<< HEAD
-#define DRV_VERSION "1.3.16" DRV_EXTRAVERSION
-=======
 #define DRV_VERSION "1.4.4" DRV_EXTRAVERSION
->>>>>>> 43c4893c
 char e1000e_driver_name[] = "e1000e";
 const char e1000e_driver_version[] = DRV_VERSION;
 
