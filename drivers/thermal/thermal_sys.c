--- conflicted
+++ resolved
@@ -1251,11 +1251,7 @@
  * longer needed. The passive cooling formula uses tc1 and tc2 as described in
  * section 11.1.5.1 of the ACPI specification 3.0.
  */
-<<<<<<< HEAD
-struct thermal_zone_device *thermal_zone_device_register(char *type,
-=======
 struct thermal_zone_device *thermal_zone_device_register(const char *type,
->>>>>>> 29fbbf80
 	int trips, int mask, void *devdata,
 	const struct thermal_zone_device_ops *ops,
 	int tc1, int tc2, int passive_delay, int polling_delay)
