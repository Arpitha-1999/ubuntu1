// SPDX-License-Identifier: GPL-2.0-only
/*
 * Copyright(c) 2013-2015 Intel Corporation. All rights reserved.
 */
#include <linux/cpumask.h>
#include <linux/module.h>
#include <linux/device.h>
#include <linux/nd.h>
#include "nd-core.h"
#include "nd.h"

static int nd_region_probe(struct device *dev)
{
	int err, rc;
	static unsigned long once;
	struct nd_region_data *ndrd;
	struct nd_region *nd_region = to_nd_region(dev);

	if (nd_region->num_lanes > num_online_cpus()
			&& nd_region->num_lanes < num_possible_cpus()
			&& !test_and_set_bit(0, &once)) {
		dev_dbg(dev, "online cpus (%d) < concurrent i/o lanes (%d) < possible cpus (%d)\n",
				num_online_cpus(), nd_region->num_lanes,
				num_possible_cpus());
		dev_dbg(dev, "setting nr_cpus=%d may yield better libnvdimm device performance\n",
				nd_region->num_lanes);
	}

	rc = nd_region_activate(nd_region);
	if (rc)
		return rc;

	rc = nd_blk_region_init(nd_region);
	if (rc)
		return rc;

<<<<<<< HEAD
	if (is_nd_pmem(&nd_region->dev)) {
=======
	if (is_memory(&nd_region->dev)) {
>>>>>>> 3877dcd0
		struct resource ndr_res;

		if (devm_init_badblocks(dev, &nd_region->bb))
			return -ENODEV;
		nd_region->bb_state = sysfs_get_dirent(nd_region->dev.kobj.sd,
						       "badblocks");
		if (!nd_region->bb_state)
			dev_warn(&nd_region->dev,
					"'badblocks' notification disabled\n");
		ndr_res.start = nd_region->ndr_start;
		ndr_res.end = nd_region->ndr_start + nd_region->ndr_size - 1;
		nvdimm_badblocks_populate(nd_region, &nd_region->bb, &ndr_res);
	}

	rc = nd_region_register_namespaces(nd_region, &err);
	if (rc < 0)
		return rc;

	ndrd = dev_get_drvdata(dev);
	ndrd->ns_active = rc;
	ndrd->ns_count = rc + err;

	if (rc && err && rc == err)
		return -ENODEV;

	nd_region->btt_seed = nd_btt_create(nd_region);
	nd_region->pfn_seed = nd_pfn_create(nd_region);
	nd_region->dax_seed = nd_dax_create(nd_region);
	if (err == 0)
		return 0;

	/*
	 * Given multiple namespaces per region, we do not want to
	 * disable all the successfully registered peer namespaces upon
	 * a single registration failure.  If userspace is missing a
	 * namespace that it expects it can disable/re-enable the region
	 * to retry discovery after correcting the failure.
	 * <regionX>/namespaces returns the current
	 * "<async-registered>/<total>" namespace count.
	 */
	dev_err(dev, "failed to register %d namespace%s, continuing...\n",
			err, err == 1 ? "" : "s");
	return 0;
}

static int child_unregister(struct device *dev, void *data)
{
	nd_device_unregister(dev, ND_SYNC);
	return 0;
}

static int nd_region_remove(struct device *dev)
{
	struct nd_region *nd_region = to_nd_region(dev);

	device_for_each_child(dev, NULL, child_unregister);

	/* flush attribute readers and disable */
	nvdimm_bus_lock(dev);
	nd_region->ns_seed = NULL;
	nd_region->btt_seed = NULL;
	nd_region->pfn_seed = NULL;
	nd_region->dax_seed = NULL;
	dev_set_drvdata(dev, NULL);
	nvdimm_bus_unlock(dev);

	/*
	 * Note, this assumes nd_device_lock() context to not race
	 * nd_region_notify()
	 */
	sysfs_put(nd_region->bb_state);
	nd_region->bb_state = NULL;

	return 0;
}

static int child_notify(struct device *dev, void *data)
{
	nd_device_notify(dev, *(enum nvdimm_event *) data);
	return 0;
}

static void nd_region_notify(struct device *dev, enum nvdimm_event event)
{
	if (event == NVDIMM_REVALIDATE_POISON) {
		struct nd_region *nd_region = to_nd_region(dev);
		struct resource res;

		if (is_memory(&nd_region->dev)) {
			res.start = nd_region->ndr_start;
			res.end = nd_region->ndr_start +
				nd_region->ndr_size - 1;
			nvdimm_badblocks_populate(nd_region,
					&nd_region->bb, &res);
			if (nd_region->bb_state)
				sysfs_notify_dirent(nd_region->bb_state);
		}
	}
	device_for_each_child(dev, &event, child_notify);
}

static struct nd_device_driver nd_region_driver = {
	.probe = nd_region_probe,
	.remove = nd_region_remove,
	.notify = nd_region_notify,
	.drv = {
		.name = "nd_region",
	},
	.type = ND_DRIVER_REGION_BLK | ND_DRIVER_REGION_PMEM,
};

int __init nd_region_init(void)
{
	return nd_driver_register(&nd_region_driver);
}

void nd_region_exit(void)
{
	driver_unregister(&nd_region_driver.drv);
}

MODULE_ALIAS_ND_DEVICE(ND_DEVICE_REGION_PMEM);
MODULE_ALIAS_ND_DEVICE(ND_DEVICE_REGION_BLK);<|MERGE_RESOLUTION|>--- conflicted
+++ resolved
@@ -34,11 +34,7 @@
 	if (rc)
 		return rc;
 
-<<<<<<< HEAD
-	if (is_nd_pmem(&nd_region->dev)) {
-=======
 	if (is_memory(&nd_region->dev)) {
->>>>>>> 3877dcd0
 		struct resource ndr_res;
 
 		if (devm_init_badblocks(dev, &nd_region->bb))
