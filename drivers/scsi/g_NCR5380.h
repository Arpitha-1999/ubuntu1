/*
 * Generic Generic NCR5380 driver defines
 *
 * Copyright 1993, Drew Eckhardt
 *	Visionary Computing
 *	(Unix and Linux consulting and custom programming)
 *	drew@colorado.edu
 *      +1 (303) 440-4894
 *
 * NCR53C400 extensions (c) 1994,1995,1996, Kevin Lentin
 *    K.Lentin@cs.monash.edu.au
 */

#ifndef GENERIC_NCR5380_H
#define GENERIC_NCR5380_H

<<<<<<< HEAD
#ifndef SCSI_G_NCR5380_MEM
=======
>>>>>>> 405182c2
#define DRV_MODULE_NAME "g_NCR5380"

#define NCR5380_read(reg) \
	ioread8(hostdata->io + hostdata->offset + (reg))
#define NCR5380_write(reg, value) \
	iowrite8(value, hostdata->io + hostdata->offset + (reg))

#define NCR5380_implementation_fields \
	int offset; \
	int c400_ctl_status; \
	int c400_blk_cnt; \
	int c400_host_buf; \
	int io_width;

<<<<<<< HEAD
#else 
/* therefore SCSI_G_NCR5380_MEM */
#define DRV_MODULE_NAME "g_NCR5380_mmio"

=======
>>>>>>> 405182c2
#define NCR53C400_mem_base 0x3880
#define NCR53C400_host_buffer 0x3900
#define NCR53C400_region_size 0x3a00

#define NCR5380_dma_xfer_len		generic_NCR5380_dma_xfer_len
#define NCR5380_dma_recv_setup		generic_NCR5380_pread
#define NCR5380_dma_send_setup		generic_NCR5380_pwrite
#define NCR5380_dma_residual		NCR5380_dma_residual_none

#define NCR5380_intr generic_NCR5380_intr
#define NCR5380_queue_command generic_NCR5380_queue_command
#define NCR5380_abort generic_NCR5380_abort
#define NCR5380_bus_reset generic_NCR5380_bus_reset
#define NCR5380_info generic_NCR5380_info

#define NCR5380_io_delay(x)		udelay(x)

#define BOARD_NCR5380	0
#define BOARD_NCR53C400	1
#define BOARD_NCR53C400A 2
#define BOARD_DTC3181E	3
#define BOARD_HP_C2502	4

#endif /* GENERIC_NCR5380_H */<|MERGE_RESOLUTION|>--- conflicted
+++ resolved
@@ -14,10 +14,6 @@
 #ifndef GENERIC_NCR5380_H
 #define GENERIC_NCR5380_H
 
-<<<<<<< HEAD
-#ifndef SCSI_G_NCR5380_MEM
-=======
->>>>>>> 405182c2
 #define DRV_MODULE_NAME "g_NCR5380"
 
 #define NCR5380_read(reg) \
@@ -32,13 +28,6 @@
 	int c400_host_buf; \
 	int io_width;
 
-<<<<<<< HEAD
-#else 
-/* therefore SCSI_G_NCR5380_MEM */
-#define DRV_MODULE_NAME "g_NCR5380_mmio"
-
-=======
->>>>>>> 405182c2
 #define NCR53C400_mem_base 0x3880
 #define NCR53C400_host_buffer 0x3900
 #define NCR53C400_region_size 0x3a00
