#include <target/target_core_base.h>

<<<<<<< HEAD
=======
#define XCOPY_HDR_LEN			16
>>>>>>> a544c619
#define XCOPY_TARGET_DESC_LEN		32
#define XCOPY_SEGMENT_DESC_LEN		28
#define XCOPY_NAA_IEEE_REGEX_LEN	16
#define XCOPY_MAX_SECTORS		1024

/*
 * SPC4r37 6.4.6.1
 * Table 150 — CSCD descriptor ID values
 */
#define XCOPY_CSCD_DESC_ID_LIST_OFF_MAX	0x07FF

enum xcopy_origin_list {
	XCOL_SOURCE_RECV_OP = 0x01,
	XCOL_DEST_RECV_OP = 0x02,
};

struct xcopy_pt_cmd;

struct xcopy_op {
	int op_origin;

	struct se_cmd *xop_se_cmd;
	struct se_device *src_dev;
	unsigned char src_tid_wwn[XCOPY_NAA_IEEE_REGEX_LEN];
	struct se_device *dst_dev;
	unsigned char dst_tid_wwn[XCOPY_NAA_IEEE_REGEX_LEN];
	unsigned char local_dev_wwn[XCOPY_NAA_IEEE_REGEX_LEN];

	sector_t src_lba;
	sector_t dst_lba;
	unsigned short stdi;
	unsigned short dtdi;
	unsigned short nolb;
	unsigned int dbl;

	struct xcopy_pt_cmd *src_pt_cmd;
	struct xcopy_pt_cmd *dst_pt_cmd;

	u32 xop_data_nents;
	struct scatterlist *xop_data_sg;
	struct work_struct xop_work;
};

/*
 * Receive Copy Results Sevice Actions
 */
#define RCR_SA_COPY_STATUS		0x00
#define RCR_SA_RECEIVE_DATA		0x01
#define RCR_SA_OPERATING_PARAMETERS	0x03
#define RCR_SA_FAILED_SEGMENT_DETAILS	0x04

/*
 * Receive Copy Results defs for Operating Parameters
 */
#define RCR_OP_MAX_TARGET_DESC_COUNT	0x2
#define RCR_OP_MAX_SG_DESC_COUNT	0x1
#define RCR_OP_MAX_DESC_LIST_LEN	1024
#define RCR_OP_MAX_SEGMENT_LEN		268435456 /* 256 MB */
#define RCR_OP_TOTAL_CONCURR_COPIES	0x1 /* Must be <= 16384 */
#define RCR_OP_MAX_CONCURR_COPIES	0x1 /* Must be <= 255 */
#define RCR_OP_DATA_SEG_GRAN_LOG2	9 /* 512 bytes in log 2 */
#define RCR_OP_INLINE_DATA_GRAN_LOG2	9 /* 512 bytes in log 2 */
#define RCR_OP_HELD_DATA_GRAN_LOG2	9 /* 512 bytes in log 2 */

extern int target_xcopy_setup_pt(void);
extern void target_xcopy_release_pt(void);
extern sense_reason_t target_do_xcopy(struct se_cmd *);
extern sense_reason_t target_do_receive_copy_results(struct se_cmd *);<|MERGE_RESOLUTION|>--- conflicted
+++ resolved
@@ -1,9 +1,6 @@
 #include <target/target_core_base.h>
 
-<<<<<<< HEAD
-=======
 #define XCOPY_HDR_LEN			16
->>>>>>> a544c619
 #define XCOPY_TARGET_DESC_LEN		32
 #define XCOPY_SEGMENT_DESC_LEN		28
 #define XCOPY_NAA_IEEE_REGEX_LEN	16
