// SPDX-License-Identifier: GPL-2.0

/*
 * Clocksource driver for the synthetic counter and timers
 * provided by the Hyper-V hypervisor to guest VMs, as described
 * in the Hyper-V Top Level Functional Spec (TLFS). This driver
 * is instruction set architecture independent.
 *
 * Copyright (C) 2019, Microsoft, Inc.
 *
 * Author:  Michael Kelley <mikelley@microsoft.com>
 */

#include <linux/percpu.h>
#include <linux/cpumask.h>
#include <linux/clockchips.h>
#include <linux/clocksource.h>
#include <linux/sched_clock.h>
#include <linux/mm.h>
#include <linux/cpuhotplug.h>
#include <linux/interrupt.h>
#include <linux/irq.h>
#include <linux/acpi.h>
#include <linux/hyperv.h>
#include <clocksource/hyperv_timer.h>
#include <asm/hyperv-tlfs.h>
#include <asm/mshyperv.h>

static struct clock_event_device __percpu *hv_clock_event;
static u64 hv_sched_clock_offset __ro_after_init;

/*
 * If false, we're using the old mechanism for stimer0 interrupts
 * where it sends a VMbus message when it expires. The old
 * mechanism is used when running on older versions of Hyper-V
 * that don't support Direct Mode. While Hyper-V provides
 * four stimer's per CPU, Linux uses only stimer0.
 *
 * Because Direct Mode does not require processing a VMbus
 * message, stimer interrupts can be enabled earlier in the
 * process of booting a CPU, and consistent with when timer
 * interrupts are enabled for other clocksource drivers.
 * However, for legacy versions of Hyper-V when Direct Mode
 * is not enabled, setting up stimer interrupts must be
 * delayed until VMbus is initialized and can process the
 * interrupt message.
 */
static bool direct_mode_enabled;

static int stimer0_irq = -1;
static int stimer0_message_sint;
static __maybe_unused DEFINE_PER_CPU(long, stimer0_evt);

/*
 * Common code for stimer0 interrupts coming via Direct Mode or
 * as a VMbus message.
 */
void hv_stimer0_isr(void)
{
	struct clock_event_device *ce;

	ce = this_cpu_ptr(hv_clock_event);
	ce->event_handler(ce);
}
EXPORT_SYMBOL_GPL(hv_stimer0_isr);

/*
 * stimer0 interrupt handler for architectures that support
 * per-cpu interrupts, which also implies Direct Mode.
 */
static irqreturn_t __maybe_unused hv_stimer0_percpu_isr(int irq, void *dev_id)
{
	hv_stimer0_isr();
	return IRQ_HANDLED;
}

static int hv_ce_set_next_event(unsigned long delta,
				struct clock_event_device *evt)
{
	u64 current_tick;

	current_tick = hv_read_reference_counter();
	current_tick += delta;
	hv_set_register(HV_REGISTER_STIMER0_COUNT, current_tick);
	return 0;
}

static int hv_ce_shutdown(struct clock_event_device *evt)
{
	hv_set_register(HV_REGISTER_STIMER0_COUNT, 0);
	hv_set_register(HV_REGISTER_STIMER0_CONFIG, 0);
	if (direct_mode_enabled && stimer0_irq >= 0)
		disable_percpu_irq(stimer0_irq);

	return 0;
}

static int hv_ce_set_oneshot(struct clock_event_device *evt)
{
	union hv_stimer_config timer_cfg;

	timer_cfg.as_uint64 = 0;
	timer_cfg.enable = 1;
	timer_cfg.auto_enable = 1;
	if (direct_mode_enabled) {
		/*
		 * When it expires, the timer will directly interrupt
		 * on the specified hardware vector/IRQ.
		 */
		timer_cfg.direct_mode = 1;
		timer_cfg.apic_vector = HYPERV_STIMER0_VECTOR;
		if (stimer0_irq >= 0)
			enable_percpu_irq(stimer0_irq, IRQ_TYPE_NONE);
	} else {
		/*
		 * When it expires, the timer will generate a VMbus message,
		 * to be handled by the normal VMbus interrupt handler.
		 */
		timer_cfg.direct_mode = 0;
		timer_cfg.sintx = stimer0_message_sint;
	}
	hv_set_register(HV_REGISTER_STIMER0_CONFIG, timer_cfg.as_uint64);
	return 0;
}

/*
 * hv_stimer_init - Per-cpu initialization of the clockevent
 */
static int hv_stimer_init(unsigned int cpu)
{
	struct clock_event_device *ce;

	if (!hv_clock_event)
		return 0;

	ce = per_cpu_ptr(hv_clock_event, cpu);
	ce->name = "Hyper-V clockevent";
	ce->features = CLOCK_EVT_FEAT_ONESHOT;
	ce->cpumask = cpumask_of(cpu);
	ce->rating = 1000;
	ce->set_state_shutdown = hv_ce_shutdown;
	ce->set_state_oneshot = hv_ce_set_oneshot;
	ce->set_next_event = hv_ce_set_next_event;

	clockevents_config_and_register(ce,
					HV_CLOCK_HZ,
					HV_MIN_DELTA_TICKS,
					HV_MAX_MAX_DELTA_TICKS);
	return 0;
}

/*
 * hv_stimer_cleanup - Per-cpu cleanup of the clockevent
 */
int hv_stimer_cleanup(unsigned int cpu)
{
	struct clock_event_device *ce;

	if (!hv_clock_event)
		return 0;

	/*
	 * In the legacy case where Direct Mode is not enabled
	 * (which can only be on x86/64), stimer cleanup happens
	 * relatively early in the CPU offlining process. We
	 * must unbind the stimer-based clockevent device so
	 * that the LAPIC timer can take over until clockevents
	 * are no longer needed in the offlining process. Note
	 * that clockevents_unbind_device() eventually calls
	 * hv_ce_shutdown().
	 *
	 * The unbind should not be done when Direct Mode is
	 * enabled because we may be on an architecture where
	 * there are no other clockevent devices to fallback to.
	 */
	ce = per_cpu_ptr(hv_clock_event, cpu);
	if (direct_mode_enabled)
		hv_ce_shutdown(ce);
	else
		clockevents_unbind_device(ce, cpu);

	return 0;
}
EXPORT_SYMBOL_GPL(hv_stimer_cleanup);

/*
 * These placeholders are overridden by arch specific code on
 * architectures that need special setup of the stimer0 IRQ because
 * they don't support per-cpu IRQs (such as x86/x64).
 */
void __weak hv_setup_stimer0_handler(void (*handler)(void))
{
};

void __weak hv_remove_stimer0_handler(void)
{
};

#ifdef CONFIG_ACPI
/* Called only on architectures with per-cpu IRQs (i.e., not x86/x64) */
static int hv_setup_stimer0_irq(void)
{
	int ret;

	ret = acpi_register_gsi(NULL, HYPERV_STIMER0_VECTOR,
			ACPI_EDGE_SENSITIVE, ACPI_ACTIVE_HIGH);
	if (ret < 0) {
		pr_err("Can't register Hyper-V stimer0 GSI. Error %d", ret);
		return ret;
	}
	stimer0_irq = ret;

	ret = request_percpu_irq(stimer0_irq, hv_stimer0_percpu_isr,
		"Hyper-V stimer0", &stimer0_evt);
	if (ret) {
		pr_err("Can't request Hyper-V stimer0 IRQ %d. Error %d",
			stimer0_irq, ret);
		acpi_unregister_gsi(stimer0_irq);
		stimer0_irq = -1;
	}
	return ret;
}

static void hv_remove_stimer0_irq(void)
{
	if (stimer0_irq == -1) {
		hv_remove_stimer0_handler();
	} else {
		free_percpu_irq(stimer0_irq, &stimer0_evt);
		acpi_unregister_gsi(stimer0_irq);
		stimer0_irq = -1;
	}
}
#else
static int hv_setup_stimer0_irq(void)
{
	return 0;
}

static void hv_remove_stimer0_irq(void)
{
}
#endif

/* hv_stimer_alloc - Global initialization of the clockevent and stimer0 */
int hv_stimer_alloc(bool have_percpu_irqs)
{
	int ret;

	/*
	 * Synthetic timers are always available except on old versions of
	 * Hyper-V on x86.  In that case, return as error as Linux will use a
	 * clockevent based on emulated LAPIC timer hardware.
	 */
	if (!(ms_hyperv.features & HV_MSR_SYNTIMER_AVAILABLE))
		return -EINVAL;

	hv_clock_event = alloc_percpu(struct clock_event_device);
	if (!hv_clock_event)
		return -ENOMEM;

	direct_mode_enabled = ms_hyperv.misc_features &
			HV_STIMER_DIRECT_MODE_AVAILABLE;

	/*
	 * If Direct Mode isn't enabled, the remainder of the initialization
	 * is done later by hv_stimer_legacy_init()
	 */
	if (!direct_mode_enabled)
		return 0;

	if (have_percpu_irqs) {
		ret = hv_setup_stimer0_irq();
		if (ret)
			goto free_clock_event;
	} else {
		hv_setup_stimer0_handler(hv_stimer0_isr);
	}

	/*
	 * Since we are in Direct Mode, stimer initialization
	 * can be done now with a CPUHP value in the same range
	 * as other clockevent devices.
	 */
	ret = cpuhp_setup_state(CPUHP_AP_HYPERV_TIMER_STARTING,
			"clockevents/hyperv/stimer:starting",
			hv_stimer_init, hv_stimer_cleanup);
	if (ret < 0) {
		hv_remove_stimer0_irq();
		goto free_clock_event;
	}
	return ret;

free_clock_event:
	free_percpu(hv_clock_event);
	hv_clock_event = NULL;
	return ret;
}
EXPORT_SYMBOL_GPL(hv_stimer_alloc);

/*
 * hv_stimer_legacy_init -- Called from the VMbus driver to handle
 * the case when Direct Mode is not enabled, and the stimer
 * must be initialized late in the CPU onlining process.
 *
 */
void hv_stimer_legacy_init(unsigned int cpu, int sint)
{
	if (direct_mode_enabled)
		return;

	/*
	 * This function gets called by each vCPU, so setting the
	 * global stimer_message_sint value each time is conceptually
	 * not ideal, but the value passed in is always the same and
	 * it avoids introducing yet another interface into this
	 * clocksource driver just to set the sint in the legacy case.
	 */
	stimer0_message_sint = sint;
	(void)hv_stimer_init(cpu);
}
EXPORT_SYMBOL_GPL(hv_stimer_legacy_init);

/*
 * hv_stimer_legacy_cleanup -- Called from the VMbus driver to
 * handle the case when Direct Mode is not enabled, and the
 * stimer must be cleaned up early in the CPU offlining
 * process.
 */
void hv_stimer_legacy_cleanup(unsigned int cpu)
{
	if (direct_mode_enabled)
		return;
	(void)hv_stimer_cleanup(cpu);
}
EXPORT_SYMBOL_GPL(hv_stimer_legacy_cleanup);

/*
 * Do a global cleanup of clockevents for the cases of kexec and
 * vmbus exit
 */
void hv_stimer_global_cleanup(void)
{
	int	cpu;

	/*
	 * hv_stime_legacy_cleanup() will stop the stimer if Direct
	 * Mode is not enabled, and fallback to the LAPIC timer.
	 */
	for_each_present_cpu(cpu) {
		hv_stimer_legacy_cleanup(cpu);
	}

	if (!hv_clock_event)
		return;

	if (direct_mode_enabled) {
		cpuhp_remove_state(CPUHP_AP_HYPERV_TIMER_STARTING);
		hv_remove_stimer0_irq();
		stimer0_irq = -1;
	}
	free_percpu(hv_clock_event);
	hv_clock_event = NULL;

}
EXPORT_SYMBOL_GPL(hv_stimer_global_cleanup);

static __always_inline u64 read_hv_clock_msr(void)
{
	/*
	 * Read the partition counter to get the current tick count. This count
	 * is set to 0 when the partition is created and is incremented in 100
	 * nanosecond units.
	 *
	 * Use hv_raw_get_register() because this function is used from
	 * noinstr. Notable; while HV_REGISTER_TIME_REF_COUNT is a synthetic
	 * register it doesn't need the GHCB path.
	 */
	return hv_raw_get_register(HV_REGISTER_TIME_REF_COUNT);
}

/*
 * Code and definitions for the Hyper-V clocksources.  Two
 * clocksources are defined: one that reads the Hyper-V defined MSR, and
 * the other that uses the TSC reference page feature as defined in the
 * TLFS.  The MSR version is for compatibility with old versions of
 * Hyper-V and 32-bit x86.  The TSC reference page version is preferred.
 */

static union {
	struct ms_hyperv_tsc_page page;
	u8 reserved[PAGE_SIZE];
} tsc_pg __aligned(PAGE_SIZE);

static struct ms_hyperv_tsc_page *tsc_page = &tsc_pg.page;
static unsigned long tsc_pfn;

unsigned long hv_get_tsc_pfn(void)
{
	return tsc_pfn;
}
EXPORT_SYMBOL_GPL(hv_get_tsc_pfn);

struct ms_hyperv_tsc_page *hv_get_tsc_page(void)
{
	return tsc_page;
}
EXPORT_SYMBOL_GPL(hv_get_tsc_page);

static __always_inline u64 read_hv_clock_tsc(void)
{
	u64 cur_tsc, time;

	/*
	 * The Hyper-V Top-Level Function Spec (TLFS), section Timers,
	 * subsection Refererence Counter, guarantees that the TSC and MSR
	 * times are in sync and monotonic. Therefore we can fall back
	 * to the MSR in case the TSC page indicates unavailability.
	 */
	if (!hv_read_tsc_page_tsc(tsc_page, &cur_tsc, &time))
		time = read_hv_clock_msr();

	return time;
}

static u64 notrace read_hv_clock_tsc_cs(struct clocksource *arg)
{
	return read_hv_clock_tsc();
}

static u64 noinstr read_hv_sched_clock_tsc(void)
{
	return (read_hv_clock_tsc() - hv_sched_clock_offset) *
		(NSEC_PER_SEC / HV_CLOCK_HZ);
}

static void suspend_hv_clock_tsc(struct clocksource *arg)
{
	union hv_reference_tsc_msr tsc_msr;

	/* Disable the TSC page */
	tsc_msr.as_uint64 = hv_get_register(HV_REGISTER_REFERENCE_TSC);
	tsc_msr.enable = 0;
	hv_set_register(HV_REGISTER_REFERENCE_TSC, tsc_msr.as_uint64);
}


static void resume_hv_clock_tsc(struct clocksource *arg)
{
	union hv_reference_tsc_msr tsc_msr;

	/* Re-enable the TSC page */
	tsc_msr.as_uint64 = hv_get_register(HV_REGISTER_REFERENCE_TSC);
	tsc_msr.enable = 1;
	tsc_msr.pfn = tsc_pfn;
	hv_set_register(HV_REGISTER_REFERENCE_TSC, tsc_msr.as_uint64);
}

#ifdef HAVE_VDSO_CLOCKMODE_HVCLOCK
static int hv_cs_enable(struct clocksource *cs)
{
	vclocks_set_used(VDSO_CLOCKMODE_HVCLOCK);
	return 0;
}
#endif

static struct clocksource hyperv_cs_tsc = {
	.name	= "hyperv_clocksource_tsc_page",
	.rating	= 500,
	.read	= read_hv_clock_tsc_cs,
	.mask	= CLOCKSOURCE_MASK(64),
	.flags	= CLOCK_SOURCE_IS_CONTINUOUS,
	.suspend= suspend_hv_clock_tsc,
	.resume	= resume_hv_clock_tsc,
#ifdef HAVE_VDSO_CLOCKMODE_HVCLOCK
	.enable = hv_cs_enable,
	.vdso_clock_mode = VDSO_CLOCKMODE_HVCLOCK,
#else
	.vdso_clock_mode = VDSO_CLOCKMODE_NONE,
#endif
};

static u64 notrace read_hv_clock_msr_cs(struct clocksource *arg)
{
	return read_hv_clock_msr();
}

<<<<<<< HEAD
=======
static u64 noinstr read_hv_sched_clock_msr(void)
{
	return (read_hv_clock_msr() - hv_sched_clock_offset) *
		(NSEC_PER_SEC / HV_CLOCK_HZ);
}

>>>>>>> ebb83d84
static struct clocksource hyperv_cs_msr = {
	.name	= "hyperv_clocksource_msr",
	.rating	= 495,
	.read	= read_hv_clock_msr_cs,
	.mask	= CLOCKSOURCE_MASK(64),
	.flags	= CLOCK_SOURCE_IS_CONTINUOUS,
};

/*
 * Reference to pv_ops must be inline so objtool
 * detection of noinstr violations can work correctly.
 */
#ifdef CONFIG_GENERIC_SCHED_CLOCK
static __always_inline void hv_setup_sched_clock(void *sched_clock)
{
	/*
	 * We're on an architecture with generic sched clock (not x86/x64).
	 * The Hyper-V sched clock read function returns nanoseconds, not
	 * the normal 100ns units of the Hyper-V synthetic clock.
	 */
	sched_clock_register(sched_clock, 64, NSEC_PER_SEC);
}
#elif defined CONFIG_PARAVIRT
static __always_inline void hv_setup_sched_clock(void *sched_clock)
{
	/* We're on x86/x64 *and* using PV ops */
	paravirt_set_sched_clock(sched_clock);
}
#else /* !CONFIG_GENERIC_SCHED_CLOCK && !CONFIG_PARAVIRT */
static __always_inline void hv_setup_sched_clock(void *sched_clock) {}
#endif /* CONFIG_GENERIC_SCHED_CLOCK */

static void __init hv_init_tsc_clocksource(void)
{
	union hv_reference_tsc_msr tsc_msr;

	/*
	 * If Hyper-V offers TSC_INVARIANT, then the virtualized TSC correctly
	 * handles frequency and offset changes due to live migration,
	 * pause/resume, and other VM management operations.  So lower the
	 * Hyper-V Reference TSC rating, causing the generic TSC to be used.
	 * TSC_INVARIANT is not offered on ARM64, so the Hyper-V Reference
	 * TSC will be preferred over the virtualized ARM64 arch counter.
	 */
	if (ms_hyperv.features & HV_ACCESS_TSC_INVARIANT) {
		hyperv_cs_tsc.rating = 250;
		hyperv_cs_msr.rating = 245;
	}

	if (!(ms_hyperv.features & HV_MSR_REFERENCE_TSC_AVAILABLE))
		return;

	hv_read_reference_counter = read_hv_clock_tsc;

	/*
	 * TSC page mapping works differently in root compared to guest.
	 * - In guest partition the guest PFN has to be passed to the
	 *   hypervisor.
	 * - In root partition it's other way around: it has to map the PFN
	 *   provided by the hypervisor.
	 *   But it can't be mapped right here as it's too early and MMU isn't
	 *   ready yet. So, we only set the enable bit here and will remap the
	 *   page later in hv_remap_tsc_clocksource().
	 *
	 * It worth mentioning, that TSC clocksource read function
	 * (read_hv_clock_tsc) has a MSR-based fallback mechanism, used when
	 * TSC page is zeroed (which is the case until the PFN is remapped) and
	 * thus TSC clocksource will work even without the real TSC page
	 * mapped.
	 */
	tsc_msr.as_uint64 = hv_get_register(HV_REGISTER_REFERENCE_TSC);
	if (hv_root_partition)
		tsc_pfn = tsc_msr.pfn;
	else
		tsc_pfn = HVPFN_DOWN(virt_to_phys(tsc_page));
	tsc_msr.enable = 1;
	tsc_msr.pfn = tsc_pfn;
	hv_set_register(HV_REGISTER_REFERENCE_TSC, tsc_msr.as_uint64);

	clocksource_register_hz(&hyperv_cs_tsc, NSEC_PER_SEC/100);

	/*
	 * If TSC is invariant, then let it stay as the sched clock since it
	 * will be faster than reading the TSC page. But if not invariant, use
	 * the TSC page so that live migrations across hosts with different
	 * frequencies is handled correctly.
	 */
	if (!(ms_hyperv.features & HV_ACCESS_TSC_INVARIANT)) {
		hv_sched_clock_offset = hv_read_reference_counter();
		hv_setup_sched_clock(read_hv_sched_clock_tsc);
	}
}

void __init hv_init_clocksource(void)
{
	/*
	 * Try to set up the TSC page clocksource, then the MSR clocksource.
	 * At least one of these will always be available except on very old
	 * versions of Hyper-V on x86.  In that case we won't have a Hyper-V
	 * clocksource, but Linux will still run with a clocksource based
	 * on the emulated PIT or LAPIC timer.
	 *
	 * Never use the MSR clocksource as sched clock.  It's too slow.
	 * Better to use the native sched clock as the fallback.
	 */
	hv_init_tsc_clocksource();

	if (ms_hyperv.features & HV_MSR_TIME_REF_COUNT_AVAILABLE)
		clocksource_register_hz(&hyperv_cs_msr, NSEC_PER_SEC/100);
}

void __init hv_remap_tsc_clocksource(void)
{
	if (!(ms_hyperv.features & HV_MSR_REFERENCE_TSC_AVAILABLE))
		return;

	if (!hv_root_partition) {
		WARN(1, "%s: attempt to remap TSC page in guest partition\n",
		     __func__);
		return;
	}

	tsc_page = memremap(tsc_pfn << HV_HYP_PAGE_SHIFT, sizeof(tsc_pg),
			    MEMREMAP_WB);
	if (!tsc_page)
		pr_err("Failed to remap Hyper-V TSC page.\n");
}<|MERGE_RESOLUTION|>--- conflicted
+++ resolved
@@ -485,15 +485,6 @@
 	return read_hv_clock_msr();
 }
 
-<<<<<<< HEAD
-=======
-static u64 noinstr read_hv_sched_clock_msr(void)
-{
-	return (read_hv_clock_msr() - hv_sched_clock_offset) *
-		(NSEC_PER_SEC / HV_CLOCK_HZ);
-}
-
->>>>>>> ebb83d84
 static struct clocksource hyperv_cs_msr = {
 	.name	= "hyperv_clocksource_msr",
 	.rating	= 495,
