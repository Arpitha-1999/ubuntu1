--- conflicted
+++ resolved
@@ -41,11 +41,8 @@
 #include <net/strparser.h>
 #include <net/tls.h>
 
-<<<<<<< HEAD
-=======
 #define MAX_IV_SIZE	TLS_CIPHER_AES_GCM_128_IV_SIZE
 
->>>>>>> f853dcaa
 static int tls_do_decryption(struct sock *sk,
 			     struct scatterlist *sgin,
 			     struct scatterlist *sgout,
@@ -678,11 +675,7 @@
 {
 	struct tls_context *tls_ctx = tls_get_ctx(sk);
 	struct tls_sw_context *ctx = tls_sw_ctx(tls_ctx);
-<<<<<<< HEAD
-	char iv[TLS_CIPHER_AES_GCM_128_SALT_SIZE + tls_ctx->rx.iv_size];
-=======
 	char iv[TLS_CIPHER_AES_GCM_128_SALT_SIZE + MAX_IV_SIZE];
->>>>>>> f853dcaa
 	struct scatterlist sgin_arr[MAX_SKB_FRAGS + 2];
 	struct scatterlist *sgin = &sgin_arr[0];
 	struct strp_msg *rxm = strp_msg(skb);
@@ -1103,15 +1096,12 @@
 		goto free_priv;
 	}
 
-<<<<<<< HEAD
-=======
 	/* Sanity-check the IV size for stack allocations. */
 	if (iv_size > MAX_IV_SIZE) {
 		rc = -EINVAL;
 		goto free_priv;
 	}
 
->>>>>>> f853dcaa
 	cctx->prepend_size = TLS_HEADER_SIZE + nonce_size;
 	cctx->tag_size = tag_size;
 	cctx->overhead_size = cctx->prepend_size + cctx->tag_size;
