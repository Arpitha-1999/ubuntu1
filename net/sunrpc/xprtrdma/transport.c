// SPDX-License-Identifier: GPL-2.0 OR BSD-3-Clause
/*
 * Copyright (c) 2014-2017 Oracle.  All rights reserved.
 * Copyright (c) 2003-2007 Network Appliance, Inc. All rights reserved.
 *
 * This software is available to you under a choice of one of two
 * licenses.  You may choose to be licensed under the terms of the GNU
 * General Public License (GPL) Version 2, available from the file
 * COPYING in the main directory of this source tree, or the BSD-type
 * license below:
 *
 * Redistribution and use in source and binary forms, with or without
 * modification, are permitted provided that the following conditions
 * are met:
 *
 *      Redistributions of source code must retain the above copyright
 *      notice, this list of conditions and the following disclaimer.
 *
 *      Redistributions in binary form must reproduce the above
 *      copyright notice, this list of conditions and the following
 *      disclaimer in the documentation and/or other materials provided
 *      with the distribution.
 *
 *      Neither the name of the Network Appliance, Inc. nor the names of
 *      its contributors may be used to endorse or promote products
 *      derived from this software without specific prior written
 *      permission.
 *
 * THIS SOFTWARE IS PROVIDED BY THE COPYRIGHT HOLDERS AND CONTRIBUTORS
 * "AS IS" AND ANY EXPRESS OR IMPLIED WARRANTIES, INCLUDING, BUT NOT
 * LIMITED TO, THE IMPLIED WARRANTIES OF MERCHANTABILITY AND FITNESS FOR
 * A PARTICULAR PURPOSE ARE DISCLAIMED. IN NO EVENT SHALL THE COPYRIGHT
 * OWNER OR CONTRIBUTORS BE LIABLE FOR ANY DIRECT, INDIRECT, INCIDENTAL,
 * SPECIAL, EXEMPLARY, OR CONSEQUENTIAL DAMAGES (INCLUDING, BUT NOT
 * LIMITED TO, PROCUREMENT OF SUBSTITUTE GOODS OR SERVICES; LOSS OF USE,
 * DATA, OR PROFITS; OR BUSINESS INTERRUPTION) HOWEVER CAUSED AND ON ANY
 * THEORY OF LIABILITY, WHETHER IN CONTRACT, STRICT LIABILITY, OR TORT
 * (INCLUDING NEGLIGENCE OR OTHERWISE) ARISING IN ANY WAY OUT OF THE USE
 * OF THIS SOFTWARE, EVEN IF ADVISED OF THE POSSIBILITY OF SUCH DAMAGE.
 */

/*
 * transport.c
 *
 * This file contains the top-level implementation of an RPC RDMA
 * transport.
 *
 * Naming convention: functions beginning with xprt_ are part of the
 * transport switch. All others are RPC RDMA internal.
 */

#include <linux/module.h>
#include <linux/slab.h>
#include <linux/seq_file.h>
#include <linux/smp.h>

#include <linux/sunrpc/addr.h>
#include <linux/sunrpc/svc_rdma.h>

#include "xprt_rdma.h"
#include <trace/events/rpcrdma.h>

#if IS_ENABLED(CONFIG_SUNRPC_DEBUG)
# define RPCDBG_FACILITY	RPCDBG_TRANS
#endif

/*
 * tunables
 */

unsigned int xprt_rdma_slot_table_entries = RPCRDMA_DEF_SLOT_TABLE;
unsigned int xprt_rdma_max_inline_read = RPCRDMA_DEF_INLINE;
unsigned int xprt_rdma_max_inline_write = RPCRDMA_DEF_INLINE;
unsigned int xprt_rdma_memreg_strategy		= RPCRDMA_FRWR;
int xprt_rdma_pad_optimize;

#if IS_ENABLED(CONFIG_SUNRPC_DEBUG)

static unsigned int min_slot_table_size = RPCRDMA_MIN_SLOT_TABLE;
static unsigned int max_slot_table_size = RPCRDMA_MAX_SLOT_TABLE;
static unsigned int min_inline_size = RPCRDMA_MIN_INLINE;
static unsigned int max_inline_size = RPCRDMA_MAX_INLINE;
static unsigned int zero;
static unsigned int max_padding = PAGE_SIZE;
static unsigned int min_memreg = RPCRDMA_BOUNCEBUFFERS;
static unsigned int max_memreg = RPCRDMA_LAST - 1;
static unsigned int dummy;

static struct ctl_table_header *sunrpc_table_header;

static struct ctl_table xr_tunables_table[] = {
	{
		.procname	= "rdma_slot_table_entries",
		.data		= &xprt_rdma_slot_table_entries,
		.maxlen		= sizeof(unsigned int),
		.mode		= 0644,
		.proc_handler	= proc_dointvec_minmax,
		.extra1		= &min_slot_table_size,
		.extra2		= &max_slot_table_size
	},
	{
		.procname	= "rdma_max_inline_read",
		.data		= &xprt_rdma_max_inline_read,
		.maxlen		= sizeof(unsigned int),
		.mode		= 0644,
		.proc_handler	= proc_dointvec_minmax,
		.extra1		= &min_inline_size,
		.extra2		= &max_inline_size,
	},
	{
		.procname	= "rdma_max_inline_write",
		.data		= &xprt_rdma_max_inline_write,
		.maxlen		= sizeof(unsigned int),
		.mode		= 0644,
		.proc_handler	= proc_dointvec_minmax,
		.extra1		= &min_inline_size,
		.extra2		= &max_inline_size,
	},
	{
		.procname	= "rdma_inline_write_padding",
		.data		= &dummy,
		.maxlen		= sizeof(unsigned int),
		.mode		= 0644,
		.proc_handler	= proc_dointvec_minmax,
		.extra1		= &zero,
		.extra2		= &max_padding,
	},
	{
		.procname	= "rdma_memreg_strategy",
		.data		= &xprt_rdma_memreg_strategy,
		.maxlen		= sizeof(unsigned int),
		.mode		= 0644,
		.proc_handler	= proc_dointvec_minmax,
		.extra1		= &min_memreg,
		.extra2		= &max_memreg,
	},
	{
		.procname	= "rdma_pad_optimize",
		.data		= &xprt_rdma_pad_optimize,
		.maxlen		= sizeof(unsigned int),
		.mode		= 0644,
		.proc_handler	= proc_dointvec,
	},
	{ },
};

static struct ctl_table sunrpc_table[] = {
	{
		.procname	= "sunrpc",
		.mode		= 0555,
		.child		= xr_tunables_table
	},
	{ },
};

#endif

static const struct rpc_xprt_ops xprt_rdma_procs;

static void
xprt_rdma_format_addresses4(struct rpc_xprt *xprt, struct sockaddr *sap)
{
	struct sockaddr_in *sin = (struct sockaddr_in *)sap;
	char buf[20];

	snprintf(buf, sizeof(buf), "%08x", ntohl(sin->sin_addr.s_addr));
	xprt->address_strings[RPC_DISPLAY_HEX_ADDR] = kstrdup(buf, GFP_KERNEL);

	xprt->address_strings[RPC_DISPLAY_NETID] = RPCBIND_NETID_RDMA;
}

static void
xprt_rdma_format_addresses6(struct rpc_xprt *xprt, struct sockaddr *sap)
{
	struct sockaddr_in6 *sin6 = (struct sockaddr_in6 *)sap;
	char buf[40];

	snprintf(buf, sizeof(buf), "%pi6", &sin6->sin6_addr);
	xprt->address_strings[RPC_DISPLAY_HEX_ADDR] = kstrdup(buf, GFP_KERNEL);

	xprt->address_strings[RPC_DISPLAY_NETID] = RPCBIND_NETID_RDMA6;
}

void
xprt_rdma_format_addresses(struct rpc_xprt *xprt, struct sockaddr *sap)
{
	char buf[128];

	switch (sap->sa_family) {
	case AF_INET:
		xprt_rdma_format_addresses4(xprt, sap);
		break;
	case AF_INET6:
		xprt_rdma_format_addresses6(xprt, sap);
		break;
	default:
		pr_err("rpcrdma: Unrecognized address family\n");
		return;
	}

	(void)rpc_ntop(sap, buf, sizeof(buf));
	xprt->address_strings[RPC_DISPLAY_ADDR] = kstrdup(buf, GFP_KERNEL);

	snprintf(buf, sizeof(buf), "%u", rpc_get_port(sap));
	xprt->address_strings[RPC_DISPLAY_PORT] = kstrdup(buf, GFP_KERNEL);

	snprintf(buf, sizeof(buf), "%4hx", rpc_get_port(sap));
	xprt->address_strings[RPC_DISPLAY_HEX_PORT] = kstrdup(buf, GFP_KERNEL);

	xprt->address_strings[RPC_DISPLAY_PROTO] = "rdma";
}

void
xprt_rdma_free_addresses(struct rpc_xprt *xprt)
{
	unsigned int i;

	for (i = 0; i < RPC_DISPLAY_MAX; i++)
		switch (i) {
		case RPC_DISPLAY_PROTO:
		case RPC_DISPLAY_NETID:
			continue;
		default:
			kfree(xprt->address_strings[i]);
		}
}

/**
 * xprt_rdma_connect_worker - establish connection in the background
 * @work: worker thread context
 *
 * Requester holds the xprt's send lock to prevent activity on this
 * transport while a fresh connection is being established. RPC tasks
 * sleep on the xprt's pending queue waiting for connect to complete.
 */
static void
xprt_rdma_connect_worker(struct work_struct *work)
{
	struct rpcrdma_xprt *r_xprt = container_of(work, struct rpcrdma_xprt,
						   rx_connect_worker.work);
	struct rpc_xprt *xprt = &r_xprt->rx_xprt;
	int rc;

	rc = rpcrdma_ep_connect(&r_xprt->rx_ep, &r_xprt->rx_ia);
	xprt_clear_connecting(xprt);
	if (r_xprt->rx_ep.rep_connected > 0) {
		if (!xprt_test_and_set_connected(xprt)) {
			xprt->stat.connect_count++;
			xprt->stat.connect_time += (long)jiffies -
						   xprt->stat.connect_start;
			xprt_wake_pending_tasks(xprt, -EAGAIN);
		}
	} else {
		if (xprt_test_and_clear_connected(xprt))
			xprt_wake_pending_tasks(xprt, rc);
	}
}

/**
 * xprt_rdma_inject_disconnect - inject a connection fault
 * @xprt: transport context
 *
 * If @xprt is connected, disconnect it to simulate spurious connection
 * loss.
 */
static void
xprt_rdma_inject_disconnect(struct rpc_xprt *xprt)
{
	struct rpcrdma_xprt *r_xprt = rpcx_to_rdmax(xprt);

	trace_xprtrdma_op_inject_dsc(r_xprt);
	rdma_disconnect(r_xprt->rx_ia.ri_id);
}

/**
 * xprt_rdma_destroy - Full tear down of transport
 * @xprt: doomed transport context
 *
 * Caller guarantees there will be no more calls to us with
 * this @xprt.
 */
static void
xprt_rdma_destroy(struct rpc_xprt *xprt)
{
	struct rpcrdma_xprt *r_xprt = rpcx_to_rdmax(xprt);

	trace_xprtrdma_op_destroy(r_xprt);

	cancel_delayed_work_sync(&r_xprt->rx_connect_worker);

	rpcrdma_ep_destroy(r_xprt);
	rpcrdma_buffer_destroy(&r_xprt->rx_buf);
	rpcrdma_ia_close(&r_xprt->rx_ia);

	xprt_rdma_free_addresses(xprt);
	xprt_free(xprt);

	module_put(THIS_MODULE);
}

static const struct rpc_timeout xprt_rdma_default_timeout = {
	.to_initval = 60 * HZ,
	.to_maxval = 60 * HZ,
};

/**
 * xprt_setup_rdma - Set up transport to use RDMA
 *
 * @args: rpc transport arguments
 */
static struct rpc_xprt *
xprt_setup_rdma(struct xprt_create *args)
{
	struct rpc_xprt *xprt;
	struct rpcrdma_xprt *new_xprt;
	struct sockaddr *sap;
	int rc;

	if (args->addrlen > sizeof(xprt->addr))
		return ERR_PTR(-EBADF);

	xprt = xprt_alloc(args->net, sizeof(struct rpcrdma_xprt), 0, 0);
	if (!xprt)
		return ERR_PTR(-ENOMEM);

	/* 60 second timeout, no retries */
	xprt->timeout = &xprt_rdma_default_timeout;
	xprt->bind_timeout = RPCRDMA_BIND_TO;
	xprt->reestablish_timeout = RPCRDMA_INIT_REEST_TO;
	xprt->idle_timeout = RPCRDMA_IDLE_DISC_TO;

	xprt->resvport = 0;		/* privileged port not needed */
	xprt->ops = &xprt_rdma_procs;

	/*
	 * Set up RDMA-specific connect data.
	 */
	sap = args->dstaddr;

	/* Ensure xprt->addr holds valid server TCP (not RDMA)
	 * address, for any side protocols which peek at it */
	xprt->prot = IPPROTO_TCP;
	xprt->addrlen = args->addrlen;
	memcpy(&xprt->addr, sap, xprt->addrlen);

	if (rpc_get_port(sap))
		xprt_set_bound(xprt);
	xprt_rdma_format_addresses(xprt, sap);

	new_xprt = rpcx_to_rdmax(xprt);
	rc = rpcrdma_ia_open(new_xprt);
	if (rc)
		goto out1;

	rc = rpcrdma_ep_create(new_xprt);
	if (rc)
		goto out2;

	rc = rpcrdma_buffer_create(new_xprt);
	if (rc)
		goto out3;

	INIT_DELAYED_WORK(&new_xprt->rx_connect_worker,
			  xprt_rdma_connect_worker);

	xprt->max_payload = frwr_maxpages(new_xprt);
	if (xprt->max_payload == 0)
		goto out4;
	xprt->max_payload <<= PAGE_SHIFT;
	dprintk("RPC:       %s: transport data payload maximum: %zu bytes\n",
		__func__, xprt->max_payload);

	if (!try_module_get(THIS_MODULE))
		goto out4;

	dprintk("RPC:       %s: %s:%s\n", __func__,
		xprt->address_strings[RPC_DISPLAY_ADDR],
		xprt->address_strings[RPC_DISPLAY_PORT]);
	trace_xprtrdma_create(new_xprt);
	return xprt;

out4:
	rpcrdma_buffer_destroy(&new_xprt->rx_buf);
	rc = -ENODEV;
out3:
	rpcrdma_ep_destroy(new_xprt);
out2:
	rpcrdma_ia_close(&new_xprt->rx_ia);
out1:
	trace_xprtrdma_op_destroy(new_xprt);
	xprt_rdma_free_addresses(xprt);
	xprt_free(xprt);
	return ERR_PTR(rc);
}

/**
 * xprt_rdma_close - close a transport connection
 * @xprt: transport context
 *
 * Called during autoclose or device removal.
 *
 * Caller holds @xprt's send lock to prevent activity on this
 * transport while the connection is torn down.
 */
void xprt_rdma_close(struct rpc_xprt *xprt)
{
	struct rpcrdma_xprt *r_xprt = rpcx_to_rdmax(xprt);
	struct rpcrdma_ep *ep = &r_xprt->rx_ep;
	struct rpcrdma_ia *ia = &r_xprt->rx_ia;

	might_sleep();

	trace_xprtrdma_op_close(r_xprt);

	/* Prevent marshaling and sending of new requests */
	xprt_clear_connected(xprt);

	if (test_and_clear_bit(RPCRDMA_IAF_REMOVING, &ia->ri_flags)) {
		rpcrdma_ia_remove(ia);
		goto out;
	}

	if (ep->rep_connected == -ENODEV)
		return;
	if (ep->rep_connected > 0)
		xprt->reestablish_timeout = 0;
	rpcrdma_ep_disconnect(ep, ia);

	/* Prepare @xprt for the next connection by reinitializing
	 * its credit grant to one (see RFC 8166, Section 3.3.3).
	 */
	r_xprt->rx_buf.rb_credits = 1;
	xprt->cwnd = RPC_CWNDSHIFT;

out:
	++xprt->connect_cookie;
	xprt_disconnect_done(xprt);
}

/**
 * xprt_rdma_set_port - update server port with rpcbind result
 * @xprt: controlling RPC transport
 * @port: new port value
 *
 * Transport connect status is unchanged.
 */
static void
xprt_rdma_set_port(struct rpc_xprt *xprt, u16 port)
{
	struct sockaddr *sap = (struct sockaddr *)&xprt->addr;
	char buf[8];

	dprintk("RPC:       %s: setting port for xprt %p (%s:%s) to %u\n",
		__func__, xprt,
		xprt->address_strings[RPC_DISPLAY_ADDR],
		xprt->address_strings[RPC_DISPLAY_PORT],
		port);

	rpc_set_port(sap, port);

	kfree(xprt->address_strings[RPC_DISPLAY_PORT]);
	snprintf(buf, sizeof(buf), "%u", port);
	xprt->address_strings[RPC_DISPLAY_PORT] = kstrdup(buf, GFP_KERNEL);

	kfree(xprt->address_strings[RPC_DISPLAY_HEX_PORT]);
	snprintf(buf, sizeof(buf), "%4hx", port);
	xprt->address_strings[RPC_DISPLAY_HEX_PORT] = kstrdup(buf, GFP_KERNEL);
}

/**
 * xprt_rdma_timer - invoked when an RPC times out
 * @xprt: controlling RPC transport
 * @task: RPC task that timed out
 *
 * Invoked when the transport is still connected, but an RPC
 * retransmit timeout occurs.
 *
 * Since RDMA connections don't have a keep-alive, forcibly
 * disconnect and retry to connect. This drives full
 * detection of the network path, and retransmissions of
 * all pending RPCs.
 */
static void
xprt_rdma_timer(struct rpc_xprt *xprt, struct rpc_task *task)
{
	xprt_force_disconnect(xprt);
}

/**
 * xprt_rdma_connect - try to establish a transport connection
 * @xprt: transport state
 * @task: RPC scheduler context
 *
 */
static void
xprt_rdma_connect(struct rpc_xprt *xprt, struct rpc_task *task)
{
	struct rpcrdma_xprt *r_xprt = rpcx_to_rdmax(xprt);

	trace_xprtrdma_op_connect(r_xprt);
	if (r_xprt->rx_ep.rep_connected != 0) {
		/* Reconnect */
		schedule_delayed_work(&r_xprt->rx_connect_worker,
				      xprt->reestablish_timeout);
		xprt->reestablish_timeout <<= 1;
		if (xprt->reestablish_timeout > RPCRDMA_MAX_REEST_TO)
			xprt->reestablish_timeout = RPCRDMA_MAX_REEST_TO;
		else if (xprt->reestablish_timeout < RPCRDMA_INIT_REEST_TO)
			xprt->reestablish_timeout = RPCRDMA_INIT_REEST_TO;
	} else {
		schedule_delayed_work(&r_xprt->rx_connect_worker, 0);
		if (!RPC_IS_ASYNC(task))
			flush_delayed_work(&r_xprt->rx_connect_worker);
	}
}

/**
 * xprt_rdma_alloc_slot - allocate an rpc_rqst
 * @xprt: controlling RPC transport
 * @task: RPC task requesting a fresh rpc_rqst
 *
 * tk_status values:
 *	%0 if task->tk_rqstp points to a fresh rpc_rqst
 *	%-EAGAIN if no rpc_rqst is available; queued on backlog
 */
static void
xprt_rdma_alloc_slot(struct rpc_xprt *xprt, struct rpc_task *task)
{
	struct rpcrdma_xprt *r_xprt = rpcx_to_rdmax(xprt);
	struct rpcrdma_req *req;

	req = rpcrdma_buffer_get(&r_xprt->rx_buf);
	if (!req)
		goto out_sleep;
	task->tk_rqstp = &req->rl_slot;
	task->tk_status = 0;
	return;

out_sleep:
	rpc_sleep_on(&xprt->backlog, task, NULL);
	task->tk_status = -EAGAIN;
}

/**
 * xprt_rdma_free_slot - release an rpc_rqst
 * @xprt: controlling RPC transport
 * @rqst: rpc_rqst to release
 *
 */
static void
xprt_rdma_free_slot(struct rpc_xprt *xprt, struct rpc_rqst *rqst)
{
	memset(rqst, 0, sizeof(*rqst));
	rpcrdma_buffer_put(rpcr_to_rdmar(rqst));
	rpc_wake_up_next(&xprt->backlog);
}

static bool rpcrdma_check_regbuf(struct rpcrdma_xprt *r_xprt,
				 struct rpcrdma_regbuf *rb, size_t size,
				 gfp_t flags)
{
	if (unlikely(rdmab_length(rb) < size)) {
		if (!rpcrdma_regbuf_realloc(rb, size, flags))
			return false;
		r_xprt->rx_stats.hardway_register_count += size;
	}
	return true;
}

/**
 * xprt_rdma_allocate - allocate transport resources for an RPC
 * @task: RPC task
 *
 * Return values:
 *        0:	Success; rq_buffer points to RPC buffer to use
 *   ENOMEM:	Out of memory, call again later
 *      EIO:	A permanent error occurred, do not retry
 */
static int
xprt_rdma_allocate(struct rpc_task *task)
{
	struct rpc_rqst *rqst = task->tk_rqstp;
	struct rpcrdma_xprt *r_xprt = rpcx_to_rdmax(rqst->rq_xprt);
	struct rpcrdma_req *req = rpcr_to_rdmar(rqst);
	gfp_t flags;

	flags = RPCRDMA_DEF_GFP;
	if (RPC_IS_SWAPPER(task))
		flags = __GFP_MEMALLOC | GFP_NOWAIT | __GFP_NOWARN;

	if (!rpcrdma_check_regbuf(r_xprt, req->rl_sendbuf, rqst->rq_callsize,
				  flags))
		goto out_fail;
	if (!rpcrdma_check_regbuf(r_xprt, req->rl_recvbuf, rqst->rq_rcvsize,
				  flags))
		goto out_fail;

<<<<<<< HEAD
	rqst->rq_buffer = req->rl_sendbuf->rg_base;
	rqst->rq_rbuffer = req->rl_recvbuf->rg_base;
=======
	rqst->rq_buffer = rdmab_data(req->rl_sendbuf);
	rqst->rq_rbuffer = rdmab_data(req->rl_recvbuf);
>>>>>>> 0ecfebd2
	trace_xprtrdma_op_allocate(task, req);
	return 0;

out_fail:
	trace_xprtrdma_op_allocate(task, NULL);
	return -ENOMEM;
}

/**
 * xprt_rdma_free - release resources allocated by xprt_rdma_allocate
 * @task: RPC task
 *
 * Caller guarantees rqst->rq_buffer is non-NULL.
 */
static void
xprt_rdma_free(struct rpc_task *task)
{
	struct rpc_rqst *rqst = task->tk_rqstp;
	struct rpcrdma_xprt *r_xprt = rpcx_to_rdmax(rqst->rq_xprt);
	struct rpcrdma_req *req = rpcr_to_rdmar(rqst);

	if (test_bit(RPCRDMA_REQ_F_PENDING, &req->rl_flags))
		rpcrdma_release_rqst(r_xprt, req);
	trace_xprtrdma_op_free(task, req);
}

/**
 * xprt_rdma_send_request - marshal and send an RPC request
 * @rqst: RPC message in rq_snd_buf
 *
 * Caller holds the transport's write lock.
 *
 * Returns:
 *	%0 if the RPC message has been sent
 *	%-ENOTCONN if the caller should reconnect and call again
 *	%-EAGAIN if the caller should call again
 *	%-ENOBUFS if the caller should call again after a delay
 *	%-EMSGSIZE if encoding ran out of buffer space. The request
 *		was not sent. Do not try to send this message again.
 *	%-EIO if an I/O error occurred. The request was not sent.
 *		Do not try to send this message again.
 */
static int
xprt_rdma_send_request(struct rpc_rqst *rqst)
{
	struct rpc_xprt *xprt = rqst->rq_xprt;
	struct rpcrdma_req *req = rpcr_to_rdmar(rqst);
	struct rpcrdma_xprt *r_xprt = rpcx_to_rdmax(xprt);
	int rc = 0;

#if defined(CONFIG_SUNRPC_BACKCHANNEL)
	if (unlikely(!rqst->rq_buffer))
		return xprt_rdma_bc_send_reply(rqst);
#endif	/* CONFIG_SUNRPC_BACKCHANNEL */

	if (!xprt_connected(xprt))
		return -ENOTCONN;

	if (!xprt_request_get_cong(xprt, rqst))
		return -EBADSLT;

	rc = rpcrdma_marshal_req(r_xprt, rqst);
	if (rc < 0)
		goto failed_marshal;

	/* Must suppress retransmit to maintain credits */
	if (rqst->rq_connect_cookie == xprt->connect_cookie)
		goto drop_connection;
	rqst->rq_xtime = ktime_get();

	__set_bit(RPCRDMA_REQ_F_PENDING, &req->rl_flags);
	if (rpcrdma_ep_post(&r_xprt->rx_ia, &r_xprt->rx_ep, req))
		goto drop_connection;

	rqst->rq_xmit_bytes_sent += rqst->rq_snd_buf.len;

	/* An RPC with no reply will throw off credit accounting,
	 * so drop the connection to reset the credit grant.
	 */
	if (!rpc_reply_expected(rqst->rq_task))
		goto drop_connection;
	return 0;

failed_marshal:
	if (rc != -ENOTCONN)
		return rc;
drop_connection:
	xprt_rdma_close(xprt);
	return -ENOTCONN;
}

void xprt_rdma_print_stats(struct rpc_xprt *xprt, struct seq_file *seq)
{
	struct rpcrdma_xprt *r_xprt = rpcx_to_rdmax(xprt);
	long idle_time = 0;

	if (xprt_connected(xprt))
		idle_time = (long)(jiffies - xprt->last_used) / HZ;

	seq_puts(seq, "\txprt:\trdma ");
	seq_printf(seq, "%u %lu %lu %lu %ld %lu %lu %lu %llu %llu ",
		   0,	/* need a local port? */
		   xprt->stat.bind_count,
		   xprt->stat.connect_count,
		   xprt->stat.connect_time / HZ,
		   idle_time,
		   xprt->stat.sends,
		   xprt->stat.recvs,
		   xprt->stat.bad_xids,
		   xprt->stat.req_u,
		   xprt->stat.bklog_u);
	seq_printf(seq, "%lu %lu %lu %llu %llu %llu %llu %lu %lu %lu %lu ",
		   r_xprt->rx_stats.read_chunk_count,
		   r_xprt->rx_stats.write_chunk_count,
		   r_xprt->rx_stats.reply_chunk_count,
		   r_xprt->rx_stats.total_rdma_request,
		   r_xprt->rx_stats.total_rdma_reply,
		   r_xprt->rx_stats.pullup_copy_count,
		   r_xprt->rx_stats.fixup_copy_count,
		   r_xprt->rx_stats.hardway_register_count,
		   r_xprt->rx_stats.failed_marshal_count,
		   r_xprt->rx_stats.bad_reply_count,
		   r_xprt->rx_stats.nomsg_call_count);
	seq_printf(seq, "%lu %lu %lu %lu %lu %lu\n",
		   r_xprt->rx_stats.mrs_recycled,
		   r_xprt->rx_stats.mrs_orphaned,
		   r_xprt->rx_stats.mrs_allocated,
		   r_xprt->rx_stats.local_inv_needed,
		   r_xprt->rx_stats.empty_sendctx_q,
		   r_xprt->rx_stats.reply_waits_for_send);
}

static int
xprt_rdma_enable_swap(struct rpc_xprt *xprt)
{
	return 0;
}

static void
xprt_rdma_disable_swap(struct rpc_xprt *xprt)
{
}

/*
 * Plumbing for rpc transport switch and kernel module
 */

static const struct rpc_xprt_ops xprt_rdma_procs = {
	.reserve_xprt		= xprt_reserve_xprt_cong,
	.release_xprt		= xprt_release_xprt_cong, /* sunrpc/xprt.c */
	.alloc_slot		= xprt_rdma_alloc_slot,
	.free_slot		= xprt_rdma_free_slot,
	.release_request	= xprt_release_rqst_cong,       /* ditto */
	.wait_for_reply_request	= xprt_wait_for_reply_request_def, /* ditto */
	.timer			= xprt_rdma_timer,
	.rpcbind		= rpcb_getport_async,	/* sunrpc/rpcb_clnt.c */
	.set_port		= xprt_rdma_set_port,
	.connect		= xprt_rdma_connect,
	.buf_alloc		= xprt_rdma_allocate,
	.buf_free		= xprt_rdma_free,
	.send_request		= xprt_rdma_send_request,
	.close			= xprt_rdma_close,
	.destroy		= xprt_rdma_destroy,
	.print_stats		= xprt_rdma_print_stats,
	.enable_swap		= xprt_rdma_enable_swap,
	.disable_swap		= xprt_rdma_disable_swap,
	.inject_disconnect	= xprt_rdma_inject_disconnect,
#if defined(CONFIG_SUNRPC_BACKCHANNEL)
	.bc_setup		= xprt_rdma_bc_setup,
	.bc_maxpayload		= xprt_rdma_bc_maxpayload,
	.bc_free_rqst		= xprt_rdma_bc_free_rqst,
	.bc_destroy		= xprt_rdma_bc_destroy,
#endif
};

static struct xprt_class xprt_rdma = {
	.list			= LIST_HEAD_INIT(xprt_rdma.list),
	.name			= "rdma",
	.owner			= THIS_MODULE,
	.ident			= XPRT_TRANSPORT_RDMA,
	.setup			= xprt_setup_rdma,
};

void xprt_rdma_cleanup(void)
{
#if IS_ENABLED(CONFIG_SUNRPC_DEBUG)
	if (sunrpc_table_header) {
		unregister_sysctl_table(sunrpc_table_header);
		sunrpc_table_header = NULL;
	}
#endif

	xprt_unregister_transport(&xprt_rdma);
	xprt_unregister_transport(&xprt_rdma_bc);
}

int xprt_rdma_init(void)
{
	int rc;

	rc = xprt_register_transport(&xprt_rdma);
	if (rc)
		return rc;

	rc = xprt_register_transport(&xprt_rdma_bc);
	if (rc) {
		xprt_unregister_transport(&xprt_rdma);
		return rc;
	}

#if IS_ENABLED(CONFIG_SUNRPC_DEBUG)
	if (!sunrpc_table_header)
		sunrpc_table_header = register_sysctl_table(sunrpc_table);
#endif
	return 0;
}<|MERGE_RESOLUTION|>--- conflicted
+++ resolved
@@ -595,13 +595,8 @@
 				  flags))
 		goto out_fail;
 
-<<<<<<< HEAD
-	rqst->rq_buffer = req->rl_sendbuf->rg_base;
-	rqst->rq_rbuffer = req->rl_recvbuf->rg_base;
-=======
 	rqst->rq_buffer = rdmab_data(req->rl_sendbuf);
 	rqst->rq_rbuffer = rdmab_data(req->rl_recvbuf);
->>>>>>> 0ecfebd2
 	trace_xprtrdma_op_allocate(task, req);
 	return 0;
 
